# Firedancer GNU/Linux build based on Red Hat Universal Base Image 9
#
# Build context is repo root.
#
# Not ready for production use.

# FIXME Drop permissions
# FIXME multi-arch support

ARG BUILDER_BASE_IMAGE=registry.access.redhat.com/ubi9/ubi:9.2-755
ARG RELEASE_BASE_IMAGE=registry.access.redhat.com/ubi9/ubi-minimal:9.2-755

# Set up build container

FROM ${BUILDER_BASE_IMAGE} AS builder
<<<<<<< HEAD
RUN dnf install -y \
      gcc-toolset-12 \
      git \
      make \
      clang

# Build source tree

WORKDIR /firedancer
COPY config ./config
COPY src ./src
COPY Makefile ./
RUN scl run gcc-toolset-12 -- make -j all --output-sync=target
=======

# Fetch and build source dependencies

WORKDIR /firedancer
COPY deps.sh ./
RUN FD_AUTO_INSTALL_PACKAGES=1 ./deps.sh check install

# Build source tree

COPY . ./
RUN make -j all --output-sync=target
>>>>>>> 01888afa

# Set up release container

FROM ${RELEASE_BASE_IMAGE} AS release

COPY --from=builder /firedancer/build/linux/gcc/x86_64/bin /opt/firedancer/bin
ENV FD_LOG_PATH=""
ENV PATH="/opt/firedancer/bin:$PATH"

LABEL org.opencontainers.image.title="Firedancer beta (ubi9 base)" \
      org.opencontainers.image.url=https://firedancer.io \
      org.opencontainers.image.source=https://github.com/firedancer-io/firedancer \
      org.opencontainers.image.authors="Firedancer Contributors <firedancer-devs@jumptrading.com>"<|MERGE_RESOLUTION|>--- conflicted
+++ resolved
@@ -13,21 +13,6 @@
 # Set up build container
 
 FROM ${BUILDER_BASE_IMAGE} AS builder
-<<<<<<< HEAD
-RUN dnf install -y \
-      gcc-toolset-12 \
-      git \
-      make \
-      clang
-
-# Build source tree
-
-WORKDIR /firedancer
-COPY config ./config
-COPY src ./src
-COPY Makefile ./
-RUN scl run gcc-toolset-12 -- make -j all --output-sync=target
-=======
 
 # Fetch and build source dependencies
 
@@ -39,7 +24,6 @@
 
 COPY . ./
 RUN make -j all --output-sync=target
->>>>>>> 01888afa
 
 # Set up release container
 
