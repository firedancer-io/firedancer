# Firedancer GNU/Linux build based on Red Hat Universal Base Image 9
#
# Build context is repo root.
#
# Not ready for production use.

# FIXME Drop permissions
# FIXME multi-arch support

ARG BUILDER_BASE_IMAGE=registry.access.redhat.com/ubi9/ubi:9.2-755
ARG RELEASE_BASE_IMAGE=registry.access.redhat.com/ubi9/ubi-minimal:9.2-755

# Set up build container

FROM ${BUILDER_BASE_IMAGE} AS builder

# Fetch and build source dependencies

WORKDIR /firedancer
COPY deps.sh ./
RUN FD_AUTO_INSTALL_PACKAGES=1 ./deps.sh check install

# Build source tree

<<<<<<< HEAD
COPY config ./config
COPY src ./src
COPY Makefile ./
RUN scl run gcc-toolset-12 -- make -j all MACHINE=linux_gcc_x86_64 --output-sync=target
=======
COPY . ./
RUN make -j all --output-sync=target
>>>>>>> ab7e828d

# Set up release container

FROM ${RELEASE_BASE_IMAGE} AS release

COPY --from=builder /firedancer/build/linux/gcc/x86_64/bin /opt/firedancer/bin
ENV FD_LOG_PATH=""
ENV PATH="/opt/firedancer/bin:$PATH"

LABEL org.opencontainers.image.title="Firedancer beta (ubi9 base)" \
      org.opencontainers.image.url=https://firedancer.io \
      org.opencontainers.image.source=https://github.com/firedancer-io/firedancer \
      org.opencontainers.image.authors="Firedancer Contributors <firedancer-devs@jumptrading.com>"<|MERGE_RESOLUTION|>--- conflicted
+++ resolved
@@ -22,15 +22,8 @@
 
 # Build source tree
 
-<<<<<<< HEAD
-COPY config ./config
-COPY src ./src
-COPY Makefile ./
-RUN scl run gcc-toolset-12 -- make -j all MACHINE=linux_gcc_x86_64 --output-sync=target
-=======
 COPY . ./
 RUN make -j all --output-sync=target
->>>>>>> ab7e828d
 
 # Set up release container
 
