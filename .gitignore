*ATTIC*
/build
bin
unit-test
tmp

genhtml/
target/
<<<<<<< HEAD
fd_ffi.rs
=======
*.lcov

# Nix
/result

# Vimdiff
*.orig

# Vim
*.swp
*.swo
>>>>>>> 116a1f19
<|MERGE_RESOLUTION|>--- conflicted
+++ resolved
@@ -6,9 +6,7 @@
 
 genhtml/
 target/
-<<<<<<< HEAD
 fd_ffi.rs
-=======
 *.lcov
 
 # Nix
@@ -20,4 +18,3 @@
 # Vim
 *.swp
 *.swo
->>>>>>> 116a1f19
