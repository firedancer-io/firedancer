--- conflicted
+++ resolved
@@ -30,7 +30,6 @@
 *.swo
 
 test-ledger*
-<<<<<<< HEAD
 # Certificates
 *.csr
 *.crt
@@ -43,9 +42,7 @@
 
 # Logs
 *.log
-=======
 
 # Temp ... remove this
 actual.bin
 expected.bin
->>>>>>> 5ea23b27
