--- conflicted
+++ resolved
@@ -4,17 +4,20 @@
 unit-test
 tmp
 
-# Coverage
 genhtml/
+target/
 *.lcov
 *.profraw
 
-# Core Dumps
-core.*.*
+# Rust
+**/Cargo.lock
 
 # Dependencies
 opt/
 deps-bundle.tar.zst
+
+# Nix
+/result
 
 # Vimdiff
 *.orig
@@ -23,7 +26,6 @@
 *.swp
 *.swo
 
-test-ledger*
 # Certificates
 *.csr
 *.crt
@@ -37,40 +39,7 @@
 # Logs
 *.log
 
-<<<<<<< HEAD
-# Clang
-.clangd
-compile_commands.json
-
-# Temp ... remove this
-testgaddr
-gaddr
-test_ledger_backup
-dump/
-*.solcap
-/*.json
-/test_*.yml
-/test_*.bin
-
-# RocksDB
-LOG*
-LOCK
-*.sst
-MANIFEST-*
-OPTIONS-*
-CURRENT
-IDENTITY
-
-# Solana Labs
-*-keypair.json
-tower-*.bin
-genesis.bin
-genesis.tar.bz2
-
-.cache
-=======
 # VitePress docs
 /book/.vitepress/cache
 /book/.vitepress/dist
-/book/node_modules
->>>>>>> ab7e828d
+/book/node_modules