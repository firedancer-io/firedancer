MAKEFLAGS += --no-builtin-rules
MAKEFLAGS += --no-builtin-variables
.SUFFIXES:
.PHONY: all info bin rust include lib unit-test fuzz-test help clean distclean asm ppp show-deps
.PHONY: run-unit-test run-script-test run-fuzz-test run-integration-test
.PHONY: seccomp-policies cov-report dist-cov-report
.SECONDARY:
.SECONDEXPANSION:

OBJDIR:=$(BASEDIR)/$(BUILDDIR)

CPPFLAGS+=-DFD_BUILD_INFO=\"$(OBJDIR)/info\"
CPPFLAGS+=$(EXTRA_CPPFLAGS)

# Auxiliary rules that should not set up dependencies
AUX_RULES:=clean distclean help show-deps run-unit-test cov-report dist-cov-report

all: info bin include lib unit-test fuzz-test

help:
	# Configuration
	# MACHINE         = $(MACHINE)
	# EXTRAS          = $(EXTRAS)
	# SHELL           = $(SHELL)
	# BASEDIR         = $(BASEDIR)
	# BUILDDIR        = $(BUILDDIR)
	# OBJDIR          = $(OBJDIR)
	# CPPFLAGS        = $(CPPFLAGS)
	# CC              = $(CC)
	# CFLAGS          = $(CFLAGS)
	# CXX             = $(CXX)
	# CXXFLAGS        = $(CXXFLAGS)
	# LD              = $(LD)
	# LDFLAGS         = $(LDFLAGS)
	# AR              = $(AR)
	# ARFLAGS         = $(ARFLAGS)
	# RANLIB          = $(RANLIB)
	# CP              = $(CP)
	# RM              = $(RM)
	# MKDIR           = $(MKDIR)
	# RMDIR           = $(RMDIR)
	# SED             = $(SED)
	# FIND            = $(FIND)
	# SCRUB           = $(SCRUB)
	# NANOPB          = $(NANOPB)
	# FUZZFLAGS       = $(FUZZFLAGS)
	# EXTRAS_CPPFLAGS = $(EXTRA_CPPFLAGS)
	# Explicit goals are: all bin include lib unit-test help clean distclean asm ppp
	# "make all" is equivalent to "make bin include lib unit-test"
	# "make info" makes build info $(OBJDIR)/info for the current platform (if not already made)
	# "make bin" makes all binaries for the current platform
	# "make include" makes all include files for the current platform
	# "make lib" makes all libraries for the current platform
	# "make unit-test" makes all unit-tests for the current platform
	# "make run-unit-test" runs all unit-tests for the current platform. NOTE: this will not (re)build the test executables
	# "make help" prints this message
	# "make clean" removes editor temp files and the current platform build
	# "make distclean" removes editor temp files and all platform builds
	# "make asm" makes all source files into assembly language files
	# "make ppp" run all source files through the preprocessor
	# "make nanopb" generate nanopb Protobuf sources (if available)
	# "make show-deps" shows all the dependencies
	# "make cov-report" creates an LCOV coverage report from LLVM profdata. Requires make run-unit-test EXTRAS="llvm-cov"
	# Fuzzing (requires fuzzing profile):
	#   "make fuzz-test" makes all fuzz-tests for the current platform
	#   "make run-fuzz-test" re-runs all fuzz tests over existing corpora
	#   "make fuzz_TARGET_unit" re-runs a specific fuzz-test over the existing corpus
	#   "make fuzz_TARGET_run" runs a specific fuzz-test in explore mode for 600 seconds

info: $(OBJDIR)/info

clean:
	#######################################################################
	# Cleaning $(OBJDIR)
	#######################################################################
	$(RMDIR) $(OBJDIR) && $(RMDIR) target && $(RMDIR) solana/target && \
$(SCRUB)

distclean:
	#######################################################################
	# Cleaning $(BASEDIR)
	#######################################################################
	$(RMDIR) $(BASEDIR) && $(RMDIR) target && $(RMDIR) solana/target && \
$(SCRUB)

run-unit-test:
	#######################################################################
	# Running unit tests
	#######################################################################
	contrib/test/run_unit_tests.sh --tests $(OBJDIR)/unit-test/automatic.txt $(TEST_OPTS)

##############################
# Usage: $(call make-lib,name)

define _make-lib

lib: $(OBJDIR)/lib/lib$(1).a

endef

make-lib = $(eval $(call _make-lib,$(strip $(1))))

##############################
# Usage: $(call add-objs,objs,lib)

define _add-objs

DEPFILES+=$(foreach obj,$(1),$(patsubst $(OBJDIR)/src/%,$(OBJDIR)/obj/%,$(OBJDIR)/$(MKPATH)$(obj).d))

$(OBJDIR)/lib/lib$(2).a: $(foreach obj,$(1),$(patsubst $(OBJDIR)/src/%,$(OBJDIR)/obj/%,$(OBJDIR)/$(MKPATH)$(obj).o))

endef

add-objs = $(eval $(call _add-objs,$(strip $(1)),$(strip $(2))))

##############################
# Usage: $(call add-asms,asms,lib)

define _add-asms

$(OBJDIR)/lib/lib$(2).a: $(foreach obj,$(1),$(patsubst $(OBJDIR)/src/%,$(OBJDIR)/obj/%,$(OBJDIR)/$(MKPATH)$(obj).o))

endef

add-asms = $(eval $(call _add-asms,$(1),$(2)))

##############################
# Usage: $(call add-hdrs,hdrs)

define _add-hdrs

include: $(foreach hdr,$(1),$(patsubst $(OBJDIR)/src/%,$(OBJDIR)/include/%,$(OBJDIR)/$(MKPATH)$(hdr)))

endef

add-hdrs = $(eval $(call _add-hdrs,$(strip $(1))))

##############################
# Usage: $(call add-examples,examples)

define _add-examples

include: $(foreach example,$(1),$(patsubst $(OBJDIR)/src/%,$(OBJDIR)/example/%,$(OBJDIR)/$(MKPATH)$(example)))

endef

add-examples = $(eval $(call _add-examples,$(strip $(1))))

##############################
# Usage: $(call add-scripts,scripts)
# Usage: $(call add-test-scripts,scripts)

# Note: This doesn't mirror the directory hierarchy so can't use use
# generic rule

define _add-script

$(OBJDIR)/$(1)/$(2): $(MKPATH)$(2)
	#######################################################################
	# Copying script $$^ to $$@
	#######################################################################
	$(MKDIR) $$(dir $$@) && \
$(CP) $$< $$@ && \
chmod 755 $$@

$(1): $(OBJDIR)/$(1)/$(2)

endef

<<<<<<< HEAD
ifeq "$(FD_HAS_MAIN)" "1"
add-scripts = $(foreach script,$(strip $(1)),$(eval $(call _add-script,bin,$(script))))
add-test-scripts = $(foreach script,$(strip $(1)),$(eval $(call _add-script,unit-test,$(script))))
endif
=======
add-scripts = $(foreach script,$(1),$(eval $(call _add-script,bin,$(script))))
add-test-scripts = $(foreach script,$(1),$(eval $(call _add-script,unit-test,$(script))))
>>>>>>> df9ddc2d

##############################
# Usage: $(call make-bin,name,objs,libs)
# Usage: $(call make-unit-test,name,objs,libs)
# Usage: $(call run-unit-test,name,args)
# Usage: $(call make-fuzz-test,name,objs,libs)

# Note: The library arguments require customization of each target

# _make-exe usage:
#
#   $(1): Filename of exe
#   $(2): List of objects
#   $(3): List of libraries
#   $(4): Name of meta target (such that make $(4) will include this target)
#   $(5): Subdirectory of target
#   $(6): Extra LDFLAGS
define _make-exe

DEPFILES+=$(foreach obj,$(2),$(patsubst $(OBJDIR)/src/%,$(OBJDIR)/obj/%,$(OBJDIR)/$(MKPATH)$(obj).d))

$(OBJDIR)/$(4)/$(1): $(foreach obj,$(2),$(patsubst $(OBJDIR)/src/%,$(OBJDIR)/obj/%,$(OBJDIR)/$(MKPATH)$(obj).o)) $(foreach lib,$(3),$(OBJDIR)/lib/lib$(lib).a)
	#######################################################################
	# Creating $(4) $$@ from $$^
	#######################################################################
	$(MKDIR) $$(dir $$@) && \
$(LD) -L$(OBJDIR)/lib $(foreach obj,$(2),$(patsubst $(OBJDIR)/src/%,$(OBJDIR)/obj/%,$(OBJDIR)/$(MKPATH)$(obj).o)) -Wl,--start-group $(foreach lib,$(3),-l$(lib)) $(LDFLAGS) -Wl,--end-group -o $$@

$(4): $(OBJDIR)/$(4)/$(1)

endef

# TODO: LML revisit this to figure out a better way of keeping component 1 build rules in sync with component 2
define _make-exe-rust

DEPFILES+=$(foreach obj,$(2),$(patsubst $(OBJDIR)/src/%,$(OBJDIR)/obj/%,$(OBJDIR)/$(MKPATH)$(obj).d))

$(OBJDIR)/$(5)/$(1): $(foreach obj,$(2),$(patsubst $(OBJDIR)/src/%,$(OBJDIR)/obj/%,$(OBJDIR)/$(MKPATH)$(obj).o)) $(foreach lib,$(3),$(OBJDIR)/lib/lib$(lib).a)
	#######################################################################
	# Creating $(5) $$@ from $$^
	#######################################################################
	$(MKDIR) $$(dir $$@) && \
<<<<<<< HEAD
$(LD) -L$(OBJDIR)/lib $(foreach obj,$(2),$(patsubst $(OBJDIR)/src/%,$(OBJDIR)/obj/%,$(OBJDIR)/$(MKPATH)$(obj).o)) -Wl,--start-group $(foreach lib,$(3),-l$(lib)) $(filter-out -lrocksdb -lz,$(LDFLAGS)) -Wl,--end-group -o $$@
=======
$(LD) -L$(OBJDIR)/lib $(foreach obj,$(2),$(patsubst $(OBJDIR)/src/%,$(OBJDIR)/obj/%,$(OBJDIR)/$(MKPATH)$(obj).o)) -Wl,--start-group $(foreach lib,$(3),-l$(lib)) -Wl,--end-group $(LDFLAGS) $(6) -o $$@
>>>>>>> df9ddc2d

$(4): $(OBJDIR)/$(5)/$(1)

endef

# Generate list of automatic unit tests from $(call run-unit-test,...)
unit-test: $(OBJDIR)/unit-test/automatic.txt
define _run-unit-test
RUN_UNIT_TEST+=$(OBJDIR)/unit-test/$(1)
endef
$(OBJDIR)/unit-test/automatic.txt:
	$(MKDIR) "$(OBJDIR)/unit-test"
	@$(foreach test,$(RUN_UNIT_TEST),echo $(test)>>$@;)

define _fuzz-test

<<<<<<< HEAD
$(eval $(call _make-exe,$(1)/$(1),$(2),$(3),fuzz-test))
=======
$(eval $(call _make-exe,$(1)/$(1),$(2),$(3),fuzz-test,fuzz-test,$(LDFLAGS_FUZZ)))
>>>>>>> df9ddc2d

.PHONY: $(1)_unit
$(1)_unit:
	$(MKDIR) "corpus/$(1)" && \
$(MKDIR) -p "$(OBJDIR)/cov/raw" && \
FD_LOG_PATH="" \
LLVM_PROFILE_FILE="$(OBJDIR)/cov/raw/$(1)_unit.profraw" \
$(FIND) corpus/$(1) -type f -exec $(OBJDIR)/fuzz-test/$(1)/$(1) $(FUZZFLAGS) {} +

.PHONY: $(1)_run
$(1)_run:
	$(MKDIR) "corpus/$(1)/explore" && \
$(MKDIR) -p "$(OBJDIR)/cov/raw" && \
FD_LOG_PATH="" \
LLVM_PROFILE_FILE="$(OBJDIR)/cov/raw/$(1)_run.profraw" \
$(OBJDIR)/fuzz-test/$(1)/$(1) -artifact_prefix=corpus/$(1)/ $(FUZZFLAGS) corpus/$(1)/explore corpus/$(1)

run-fuzz-test: $(1)_unit

endef

<<<<<<< HEAD
ifeq "$(FD_HAS_MAIN)" "1"
make-bin       = $(eval $(call _make-exe,$(strip $(1)),$(strip $(2)),$(strip $(3)),bin))
make-unit-test = $(eval $(call _make-exe,$(strip $(1)),$(strip $(2)),$(strip $(3)),unit-test))
make-bin-rust  = $(eval $(call _make-exe-rust,$(1),$(2),$(3),rust,bin))
fuzz-test =
run-unit-test = $(eval $(call _run-unit-test,$(strip $(1))))
run-fuzz-test:
	@echo "Requested run-fuzz-test but profile MACHINE=$(MACHINE) does not support fuzzing" >&2
	@exit 1
else
make-bin =
make-unit-test =
fuzz-test = $(eval $(call _fuzz-test,$(strip $(1)),$(strip $(2)),$(strip $(3))))
run-unit-test =
=======
make-bin       = $(eval $(call _make-exe,$(1),$(2),$(3),bin,bin))
make-bin-rust  = $(eval $(call _make-exe,$(1),$(2),$(3),rust,bin))
make-unit-test = $(eval $(call _make-exe,$(1),$(2),$(3),unit-test,unit-test))
run-unit-test  = $(eval $(call _run-unit-test,$(1)))
ifdef FD_HAS_FUZZ
make-fuzz-test = $(eval $(call _fuzz-test,$(1),$(2),$(3)))
>>>>>>> df9ddc2d
endif

##############################
## GENERIC RULES

$(OBJDIR)/info :
	#######################################################################
	# Saving build info to $(OBJDIR)/info
	#######################################################################
	$(MKDIR) $(dir $@) && \
echo -e \
"# date     `date +'%Y-%m-%d %H:%M:%S %z'`\n"\
"# source   `whoami`@`hostname`:`pwd`\n"\
"# machine  $(MACHINE)\n"\
"# extras   $(EXTRAS)" > $(OBJDIR)/info && \
git status --porcelain=2 --branch >> $(OBJDIR)/info

$(OBJDIR)/obj/%.d : src/%.c $(OBJDIR)/info $(GENERATED)
	#######################################################################
	# Generating dependencies for C source $< to $@
	#######################################################################
	$(MKDIR) $(dir $@) && \
$(CC) $(CPPFLAGS) $(CFLAGS) -M -MP $< -o $@.tmp && \
$(SED) 's,\($(notdir $*)\)\.o[ :]*,$(OBJDIR)/obj/$*.o $(OBJDIR)/obj/$*.S $(OBJDIR)/obj/$*.i $@ : ,g' < $@.tmp > $@ && \
$(RM) $@.tmp

$(OBJDIR)/obj/%.d : src/%.cxx $(OBJDIR)/info $(GENERATED)
	#######################################################################
	# Generating dependencies for C++ source $< to $@
	#######################################################################
	$(MKDIR) $(dir $@) && \
$(CXX) $(CPPFLAGS) $(CXXFLAGS) -M -MP $< -o $@.tmp && \
$(SED) 's,\($(notdir $*)\)\.o[ :]*,$(OBJDIR)/obj/$*.o $(OBJDIR)/obj/$*.S $(OBJDIR)/obj/$*.i $@ : ,g' < $@.tmp > $@ && \
$(RM) $@.tmp

$(OBJDIR)/obj/%.o : src/%.c $(OBJDIR)/info
	#######################################################################
	# Compiling C source $< to $@
	#######################################################################
	$(MKDIR) $(dir $@) && \
$(CC) $(CPPFLAGS) $(CFLAGS) -c $< -o $@

$(OBJDIR)/obj/%.o : src/%.cxx $(OBJDIR)/info
	#######################################################################
	# Compiling C++ source $< to $@
	#######################################################################
	$(MKDIR) $(dir $@) && \
$(CXX) $(CPPFLAGS) $(CXXFLAGS) -c $< -o $@

$(OBJDIR)/obj/%.o : src/%.S $(OBJDIR)/info
	#######################################################################
	# Compiling asm source $< to $@
	#######################################################################
	$(MKDIR) $(dir $@) && \
$(CC) $(CPPFLAGS) $(CFLAGS) -c $< -o $@

$(OBJDIR)/obj/%.S : src/%.c $(OBJDIR)/info
	#######################################################################
	# Compiling C source $< to assembly $@
	#######################################################################
	$(MKDIR) $(dir $@) && \
$(CC) $(patsubst -g,,$(CPPFLAGS) $(CFLAGS)) -S -g -fverbose-asm $< -o $@.tmp && \
$(SED) 's,^#,                                                                                               #,g' < $@.tmp > $@ && \
$(RM) $@.tmp

$(OBJDIR)/obj/%.S : src/%.cxx $(OBJDIR)/info
	#######################################################################
	# Compiling C++ source $< to assembly $@
	#######################################################################
	$(MKDIR) $(dir $@) && \
$(CXX) $(patsubst -g,,$(CPPFLAGS) $(CXXFLAGS)) -S -fverbose-asm $< -o $@.tmp && \
$(SED) 's,^#,                                                                                               #,g' < $@.tmp > $@ && \
$(RM) $@.tmp

$(OBJDIR)/obj/%.i : src/%.c $(OBJDIR)/info
	#######################################################################
	# Preprocessing C source $< to $@
	#######################################################################
	$(MKDIR) $(dir $@) && \
$(CC) $(CPPFLAGS) $(CFLAGS) -E $< -o $@

$(OBJDIR)/obj/%.i : src/%.cxx $(OBJDIR)/info
	#######################################################################
	# Preprocessing C++ source $< to $@
	#######################################################################
	$(MKDIR) $(dir $@) && \
$(CXX) $(CPPFLAGS) $(CXXFLAGS) -E $< -o $@

$(OBJDIR)/lib/%.a :
	#######################################################################
	# Creating library $@ from $^
	#######################################################################
	$(MKDIR) $(dir $@) && \
$(RM) $@ && \
$(AR) $(ARFLAGS) $@ $^ && \
$(RANLIB)  $@

$(OBJDIR)/include/% : src/%
	#######################################################################
	# Copying header $^ to $@
	#######################################################################
	$(MKDIR) $(dir $@) && \
$(CP) $^ $@

$(OBJDIR)/example/% : src/%
	#######################################################################
	# Copying example $^ to $@
	#######################################################################
	$(MKDIR) $(dir $@) && \
$(CP) $^ $@

ifeq ($(filter $(MAKECMDGOALS),$(AUX_RULES)),)
# If we are not in an auxiliary rule (aka we need to actually build something/need dep tree)

include config/nanopb.mk

# Include all the make fragments

define _include-mk
MKPATH:=$(dir $(1))
include $(1)
MKPATH:=
endef

# Don't use "-L" if source code directory structure has symlink loops
$(foreach mk,$(shell $(FIND) -L src -type f -name Local.mk),$(eval $(call _include-mk,$(mk))))

# Include all the dependencies.  Must be after the make fragments
# include so that DEPFILES is fully populated (similarly for the
# show-deps target).

show-deps:
	@for d in $(DEPFILES); do echo $$d; done

include $(DEPFILES)

# Define the asm target.  Must be after the make fragments include so that
# DEPFILES is fully populated

asm: $(DEPFILES:.d=.S)

# Define the ppp target.  Must be after the make fragments include so that
# DEPFILES is fully populated

ppp: $(DEPFILES:.d=.i)

endif

<<<<<<< HEAD
run-script-test:
	OBJDIR=$(OBJDIR) MACHINE=$(MACHINE) scripts/script-tests.sh
=======
run-script-test: bin unit-test
	mkdir -p "$(OBJDIR)/cov/raw" && \
OBJDIR=$(OBJDIR) \
MACHINE=$(MACHINE) \
LLVM_PROFILE_FILE="$(OBJDIR)/cov/raw/script_tests.profraw" \
contrib/test/run_script_tests.sh

run-integration-test: fddev
	mkdir -p "$(OBJDIR)/cov/raw" && \
OBJDIR=$(OBJDIR) \
LLVM_PROFILE_FILE="$(OBJDIR)/cov/raw/integration_tests.profraw" \
contrib/test/run_integration_tests.sh
>>>>>>> df9ddc2d

seccomp-policies:
	$(FIND) . -name '*.seccomppolicy' -exec $(PYTHON) contrib/codegen/generate_filters.py {} \;

##############################
# LLVM Coverage
#
# Below steps create a report which lines of code have been executed/
# "covered" by tests.  For convenience, below supports merging coverage
# data from multiple machine types.
#
# Enabling the 'llvm-cov' extra has two effects on clang-compiled objects:
# - Coverage instrumentation is inserted, which causes profile data
#   to get written out to disk when running code
# - Adds an "__llvm_covmap" section to each object containing "coverage
#   mappings".   Those tells tooling how to translate profile data to
#   source line coverage
#
# Documentation:
#   https://clang.llvm.org/docs/SourceBasedCodeCoverage.html
#   https://llvm.org/docs/CoverageMappingFormat.html
#
# We thus have these steps:
# 1. Compile with llvm-cov
# 2. Run tests (This Makefile sets $LLVM_PROFILE_DATA appropriately for each kind of test)
# 3. Merge raw profiles from test runs into a single profile per machine using 'llvm-profdata merge'
# 4. Merge coverage mappings from all objects across all machines into an .ar file
# 5. Combine profile data and coverage mapping using 'llvm-cov export'
# 6. Generate HTML report using 'genhtml'

# llvm-cov step 3: Merge and index "raw" profile data from test runs
$(OBJDIR)/cov/cov.profdata: $(wildcard $(OBJDIR)/cov/raw/*.profraw)
	mkdir -p $(OBJDIR)/cov && $(LLVM_PROFDATA) merge -o $@ $^

# Usage: $(call make-lcov,<report_objdir>,<profdata_objdirs>)
# e.g. $(call make-lcov,build/cov,build/machine1 build/machine2)
#      will create build/cov/cov.lcov from build/machine{1,2}/cov/cov.profdata
define _make-lcov
# llvm-cov step 4
# Create a thin archive containing all objects with coverage mappings.
# Sigh ... llvm-cov has a bug that makes it blow up when it encounters
# any object in the archive without an __llvm_covmap section, such as
# objects compiled from assembly code.
.PHONY: $(1)/cov/mappings.ar
$(1)/cov/mappings.ar:
	rm -f $(1)/cov/mappings.ar &&                       \
  mkdir -p $$(dir $$@) &&                                   \
  find $$(addsuffix /obj,$(2)) -name '*.o' -exec sh -c      \
    '[[ -n "`llvm-objdump -h $$$$1 | grep llvm_covmap`" ]]  \
    && llvm-ar --thin q $$@ $$$$1' sh {} \;

# llvm-cov step 5
$(1)/cov/cov.lcov: $$(addsuffix /cov/cov.profdata,$(2)) $(1)/cov/mappings.ar
ifeq ($(2),)
	echo "No profile data found. Did you set OBJDIRS?" >&2 && exit 1
endif
	$(LLVM_COV) export                             \
  -format=lcov                                 \
  $$(addprefix -instr-profile=,$$<)            \
  $(1)/cov/mappings.ar                         \
  --ignore-filename-regex="test_.*\\.c"        \
> $$@
endef
make-lcov = $(eval $(call _make-lcov,$(1),$(2)))

# Create lcov report for current target
$(call make-lcov,$(OBJDIR),$(OBJDIR))

# llvm-cov step 6
# Create HTML coverage report using lcov genhtml
%/cov/html/index.html: %/cov/cov.lcov
	rm -rf $(dir $@) && $(GENHTML) --output $(dir $@) $<
	@echo "Created coverage report at $@"

# `make cov-report` produces a coverage report from test runs for the
# currently selected build profile
cov-report: $(OBJDIR)/cov/html/index.html

# `make dist-cov-report OBJDIRS="build/native/gcc build/native/clang ..."`
# produces a coverage report from multiple build profiles
$(call make-lcov,$(BASEDIR),$(OBJDIRS))
dist-cov-report: $(BASEDIR)/cov/html/index.html<|MERGE_RESOLUTION|>--- conflicted
+++ resolved
@@ -48,10 +48,11 @@
 	# Explicit goals are: all bin include lib unit-test help clean distclean asm ppp
 	# "make all" is equivalent to "make bin include lib unit-test"
 	# "make info" makes build info $(OBJDIR)/info for the current platform (if not already made)
-	# "make bin" makes all binaries for the current platform
+	# "make bin" makes all binaries for the current platform (except those requiring the Rust toolchain)
 	# "make include" makes all include files for the current platform
 	# "make lib" makes all libraries for the current platform
 	# "make unit-test" makes all unit-tests for the current platform
+	# "make rust" makes all binaries for the current platform that require the Rust toolchain
 	# "make run-unit-test" runs all unit-tests for the current platform. NOTE: this will not (re)build the test executables
 	# "make help" prints this message
 	# "make clean" removes editor temp files and the current platform build
@@ -98,7 +99,7 @@
 
 endef
 
-make-lib = $(eval $(call _make-lib,$(strip $(1))))
+make-lib = $(eval $(call _make-lib,$(1)))
 
 ##############################
 # Usage: $(call add-objs,objs,lib)
@@ -111,7 +112,7 @@
 
 endef
 
-add-objs = $(eval $(call _add-objs,$(strip $(1)),$(strip $(2))))
+add-objs = $(eval $(call _add-objs,$(1),$(2)))
 
 ##############################
 # Usage: $(call add-asms,asms,lib)
@@ -133,7 +134,7 @@
 
 endef
 
-add-hdrs = $(eval $(call _add-hdrs,$(strip $(1))))
+add-hdrs = $(eval $(call _add-hdrs,$(1)))
 
 ##############################
 # Usage: $(call add-examples,examples)
@@ -144,7 +145,7 @@
 
 endef
 
-add-examples = $(eval $(call _add-examples,$(strip $(1))))
+add-examples = $(eval $(call _add-examples,$(1)))
 
 ##############################
 # Usage: $(call add-scripts,scripts)
@@ -167,15 +168,8 @@
 
 endef
 
-<<<<<<< HEAD
-ifeq "$(FD_HAS_MAIN)" "1"
-add-scripts = $(foreach script,$(strip $(1)),$(eval $(call _add-script,bin,$(script))))
-add-test-scripts = $(foreach script,$(strip $(1)),$(eval $(call _add-script,unit-test,$(script))))
-endif
-=======
 add-scripts = $(foreach script,$(1),$(eval $(call _add-script,bin,$(script))))
 add-test-scripts = $(foreach script,$(1),$(eval $(call _add-script,unit-test,$(script))))
->>>>>>> df9ddc2d
 
 ##############################
 # Usage: $(call make-bin,name,objs,libs)
@@ -197,32 +191,12 @@
 
 DEPFILES+=$(foreach obj,$(2),$(patsubst $(OBJDIR)/src/%,$(OBJDIR)/obj/%,$(OBJDIR)/$(MKPATH)$(obj).d))
 
-$(OBJDIR)/$(4)/$(1): $(foreach obj,$(2),$(patsubst $(OBJDIR)/src/%,$(OBJDIR)/obj/%,$(OBJDIR)/$(MKPATH)$(obj).o)) $(foreach lib,$(3),$(OBJDIR)/lib/lib$(lib).a)
-	#######################################################################
-	# Creating $(4) $$@ from $$^
+$(OBJDIR)/$(5)/$(1): $(foreach obj,$(2),$(patsubst $(OBJDIR)/src/%,$(OBJDIR)/obj/%,$(OBJDIR)/$(MKPATH)$(obj).o)) $(foreach lib,$(3),$(OBJDIR)/lib/lib$(lib).a)
+	#######################################################################
+	# Creating $(5) $$@ from $$^
 	#######################################################################
 	$(MKDIR) $$(dir $$@) && \
-$(LD) -L$(OBJDIR)/lib $(foreach obj,$(2),$(patsubst $(OBJDIR)/src/%,$(OBJDIR)/obj/%,$(OBJDIR)/$(MKPATH)$(obj).o)) -Wl,--start-group $(foreach lib,$(3),-l$(lib)) $(LDFLAGS) -Wl,--end-group -o $$@
-
-$(4): $(OBJDIR)/$(4)/$(1)
-
-endef
-
-# TODO: LML revisit this to figure out a better way of keeping component 1 build rules in sync with component 2
-define _make-exe-rust
-
-DEPFILES+=$(foreach obj,$(2),$(patsubst $(OBJDIR)/src/%,$(OBJDIR)/obj/%,$(OBJDIR)/$(MKPATH)$(obj).d))
-
-$(OBJDIR)/$(5)/$(1): $(foreach obj,$(2),$(patsubst $(OBJDIR)/src/%,$(OBJDIR)/obj/%,$(OBJDIR)/$(MKPATH)$(obj).o)) $(foreach lib,$(3),$(OBJDIR)/lib/lib$(lib).a)
-	#######################################################################
-	# Creating $(5) $$@ from $$^
-	#######################################################################
-	$(MKDIR) $$(dir $$@) && \
-<<<<<<< HEAD
-$(LD) -L$(OBJDIR)/lib $(foreach obj,$(2),$(patsubst $(OBJDIR)/src/%,$(OBJDIR)/obj/%,$(OBJDIR)/$(MKPATH)$(obj).o)) -Wl,--start-group $(foreach lib,$(3),-l$(lib)) $(filter-out -lrocksdb -lz,$(LDFLAGS)) -Wl,--end-group -o $$@
-=======
 $(LD) -L$(OBJDIR)/lib $(foreach obj,$(2),$(patsubst $(OBJDIR)/src/%,$(OBJDIR)/obj/%,$(OBJDIR)/$(MKPATH)$(obj).o)) -Wl,--start-group $(foreach lib,$(3),-l$(lib)) -Wl,--end-group $(LDFLAGS) $(6) -o $$@
->>>>>>> df9ddc2d
 
 $(4): $(OBJDIR)/$(5)/$(1)
 
@@ -239,11 +213,7 @@
 
 define _fuzz-test
 
-<<<<<<< HEAD
-$(eval $(call _make-exe,$(1)/$(1),$(2),$(3),fuzz-test))
-=======
 $(eval $(call _make-exe,$(1)/$(1),$(2),$(3),fuzz-test,fuzz-test,$(LDFLAGS_FUZZ)))
->>>>>>> df9ddc2d
 
 .PHONY: $(1)_unit
 $(1)_unit:
@@ -265,29 +235,12 @@
 
 endef
 
-<<<<<<< HEAD
-ifeq "$(FD_HAS_MAIN)" "1"
-make-bin       = $(eval $(call _make-exe,$(strip $(1)),$(strip $(2)),$(strip $(3)),bin))
-make-unit-test = $(eval $(call _make-exe,$(strip $(1)),$(strip $(2)),$(strip $(3)),unit-test))
-make-bin-rust  = $(eval $(call _make-exe-rust,$(1),$(2),$(3),rust,bin))
-fuzz-test =
-run-unit-test = $(eval $(call _run-unit-test,$(strip $(1))))
-run-fuzz-test:
-	@echo "Requested run-fuzz-test but profile MACHINE=$(MACHINE) does not support fuzzing" >&2
-	@exit 1
-else
-make-bin =
-make-unit-test =
-fuzz-test = $(eval $(call _fuzz-test,$(strip $(1)),$(strip $(2)),$(strip $(3))))
-run-unit-test =
-=======
 make-bin       = $(eval $(call _make-exe,$(1),$(2),$(3),bin,bin))
 make-bin-rust  = $(eval $(call _make-exe,$(1),$(2),$(3),rust,bin))
 make-unit-test = $(eval $(call _make-exe,$(1),$(2),$(3),unit-test,unit-test))
 run-unit-test  = $(eval $(call _run-unit-test,$(1)))
 ifdef FD_HAS_FUZZ
 make-fuzz-test = $(eval $(call _fuzz-test,$(1),$(2),$(3)))
->>>>>>> df9ddc2d
 endif
 
 ##############################
@@ -305,7 +258,7 @@
 "# extras   $(EXTRAS)" > $(OBJDIR)/info && \
 git status --porcelain=2 --branch >> $(OBJDIR)/info
 
-$(OBJDIR)/obj/%.d : src/%.c $(OBJDIR)/info $(GENERATED)
+$(OBJDIR)/obj/%.d : src/%.c $(OBJDIR)/info
 	#######################################################################
 	# Generating dependencies for C source $< to $@
 	#######################################################################
@@ -314,7 +267,7 @@
 $(SED) 's,\($(notdir $*)\)\.o[ :]*,$(OBJDIR)/obj/$*.o $(OBJDIR)/obj/$*.S $(OBJDIR)/obj/$*.i $@ : ,g' < $@.tmp > $@ && \
 $(RM) $@.tmp
 
-$(OBJDIR)/obj/%.d : src/%.cxx $(OBJDIR)/info $(GENERATED)
+$(OBJDIR)/obj/%.d : src/%.cxx $(OBJDIR)/info
 	#######################################################################
 	# Generating dependencies for C++ source $< to $@
 	#######################################################################
@@ -349,7 +302,7 @@
 	# Compiling C source $< to assembly $@
 	#######################################################################
 	$(MKDIR) $(dir $@) && \
-$(CC) $(patsubst -g,,$(CPPFLAGS) $(CFLAGS)) -S -g -fverbose-asm $< -o $@.tmp && \
+$(CC) $(patsubst -g,,$(CPPFLAGS) $(CFLAGS)) -S -fverbose-asm $< -o $@.tmp && \
 $(SED) 's,^#,                                                                                               #,g' < $@.tmp > $@ && \
 $(RM) $@.tmp
 
@@ -401,8 +354,6 @@
 
 ifeq ($(filter $(MAKECMDGOALS),$(AUX_RULES)),)
 # If we are not in an auxiliary rule (aka we need to actually build something/need dep tree)
-
-include config/nanopb.mk
 
 # Include all the make fragments
 
@@ -436,10 +387,6 @@
 
 endif
 
-<<<<<<< HEAD
-run-script-test:
-	OBJDIR=$(OBJDIR) MACHINE=$(MACHINE) scripts/script-tests.sh
-=======
 run-script-test: bin unit-test
 	mkdir -p "$(OBJDIR)/cov/raw" && \
 OBJDIR=$(OBJDIR) \
@@ -452,7 +399,6 @@
 OBJDIR=$(OBJDIR) \
 LLVM_PROFILE_FILE="$(OBJDIR)/cov/raw/integration_tests.profraw" \
 contrib/test/run_integration_tests.sh
->>>>>>> df9ddc2d
 
 seccomp-policies:
 	$(FIND) . -name '*.seccomppolicy' -exec $(PYTHON) contrib/codegen/generate_filters.py {} \;
