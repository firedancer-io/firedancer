MAKEFLAGS += --no-builtin-rules
MAKEFLAGS += --no-builtin-variables
.SUFFIXES:
.PHONY: all info bin rust include lib unit-test fuzz-test run-unit-test run-script-test help clean distclean asm ppp show-deps seccomp-policies
.SECONDARY:
.SECONDEXPANSION:

OBJDIR:=$(BASEDIR)/$(BUILDDIR)
CORPUSDIR:=corpus

CPPFLAGS+=-DFD_BUILD_INFO=\"$(OBJDIR)/info\"
CPPFLAGS+=$(EXTRA_CPPFLAGS)

# Auxiliarily rules that should not set up depenencies
AUX_RULES:=clean distclean help show-deps run-unit-test

all: info bin include lib unit-test

help:
	# Configuration
	# MACHINE         = $(MACHINE)
	# EXTRAS          = $(EXTRAS)
	# SHELL           = $(SHELL)
	# BASEDIR         = $(BASEDIR)
	# BUILDDIR        = $(BUILDDIR)
	# OBJDIR          = $(OBJDIR)
	# CPPFLAGS        = $(CPPFLAGS)
	# CC              = $(CC)
	# CFLAGS          = $(CFLAGS)
	# CXX             = $(CXX)
	# CXXFLAGS        = $(CXXFLAGS)
	# LD              = $(LD)
	# LDFLAGS         = $(LDFLAGS)
	# AR              = $(AR)
	# ARFLAGS         = $(ARFLAGS)
	# RANLIB          = $(RANLIB)
	# CP              = $(CP)
	# RM              = $(RM)
	# MKDIR           = $(MKDIR)
	# RMDIR           = $(RMDIR)
	# SED             = $(SED)
	# FIND            = $(FIND)
	# SCRUB           = $(SCRUB)
	# NANOPB          = $(NANOPB)
	# FUZZFLAGS       = $(FUZZFLAGS)
	# EXTRAS_CPPFLAGS = $(EXTRA_CPPFLAGS)
	# Explicit goals are: all bin include lib unit-test help clean distclean asm ppp
	# "make all" is equivalent to "make bin include lib unit-test"
	# "make info" makes build info $(OBJDIR)/info for the current platform (if not already made)
	# "make bin" makes all binaries for the current platform
	# "make include" makes all include files for the current platform
	# "make lib" makes all libraries for the current platform
	# "make unit-test" makes all unit-tests for the current platform
	# "make run-unit-test" runs all unit-tests for the current platform. NOTE: this will not (re)build the test executables
	# "make help" prints this message
	# "make clean" removes editor temp files and the current platform build
	# "make distclean" removes editor temp files and all platform builds
	# "make asm" makes all source files into assembly language files
	# "make ppp" run all source files through the preprocessor
	# "make nanopb" generate nanopb Protobuf sources (if available)
	# "make show-deps" shows all the dependencies
	# "make cov-report" creates an LCOV coverage report from LLVM profdata. Requires make run-unit-test EXTRAS="llvm-cov"
	# Fuzzing (requires fuzzing profile):
	#   "make fuzz-test" makes all fuzz-tests for the current platform
	#   "make run-fuzz-test" re-runs all fuzz tests over existing corpora
	#   "make fuzz_TARGET_unit" re-runs a specific fuzz-test over the existing corpus
	#   "make fuzz_TARGET_run" runs a specific fuzz-test in explore mode for 600 seconds

info: $(OBJDIR)/info

clean:
	#######################################################################
	# Cleaning $(OBJDIR)
	#######################################################################
	$(RMDIR) $(OBJDIR) && $(RMDIR) target && $(RMDIR) solana/target && \
$(SCRUB)

distclean:
	#######################################################################
	# Cleaning $(BASEDIR)
	#######################################################################
	$(RMDIR) $(BASEDIR) && $(RMDIR) target && $(RMDIR) solana/target && \
$(SCRUB)

run-unit-test:
	#######################################################################
	# Running unit tests
	#######################################################################
	config/test.sh --tests $(OBJDIR)/unit-test/automatic.txt $(TEST_OPTS)

##############################
# Usage: $(call make-lib,name)

define _make-lib

lib: $(OBJDIR)/lib/lib$(1).a

endef

make-lib = $(eval $(call _make-lib,$(strip $(1))))

##############################
# Usage: $(call add-objs,objs,lib)

define _add-objs

DEPFILES+=$(foreach obj,$(1),$(patsubst $(OBJDIR)/src/%,$(OBJDIR)/obj/%,$(OBJDIR)/$(MKPATH)$(obj).d))

$(OBJDIR)/lib/lib$(2).a: $(foreach obj,$(1),$(patsubst $(OBJDIR)/src/%,$(OBJDIR)/obj/%,$(OBJDIR)/$(MKPATH)$(obj).o))

endef

add-objs = $(eval $(call _add-objs,$(strip $(1)),$(strip $(2))))

##############################
# Usage: $(call add-asms,asms,lib)

define _add-asms

$(OBJDIR)/lib/lib$(2).a: $(foreach obj,$(1),$(patsubst $(OBJDIR)/src/%,$(OBJDIR)/obj/%,$(OBJDIR)/$(MKPATH)$(obj).o))

endef

add-asms = $(eval $(call _add-asms,$(1),$(2)))

##############################
# Usage: $(call add-hdrs,hdrs)

define _add-hdrs

include: $(foreach hdr,$(1),$(patsubst $(OBJDIR)/src/%,$(OBJDIR)/include/%,$(OBJDIR)/$(MKPATH)$(hdr)))

endef

add-hdrs = $(eval $(call _add-hdrs,$(strip $(1))))

##############################
# Usage: $(call add-examples,examples)

define _add-examples

include: $(foreach example,$(1),$(patsubst $(OBJDIR)/src/%,$(OBJDIR)/example/%,$(OBJDIR)/$(MKPATH)$(example)))

endef

add-examples = $(eval $(call _add-examples,$(strip $(1))))

##############################
# Usage: $(call add-scripts,scripts)
# Usage: $(call add-test-scripts,scripts)

# Note: This doesn't mirror the directory hierarchy so can't use use
# generic rule

define _add-script

$(OBJDIR)/$(1)/$(2): $(MKPATH)$(2)
	#######################################################################
	# Copying script $$^ to $$@
	#######################################################################
	$(MKDIR) $$(dir $$@) && \
$(CP) $$< $$@ && \
chmod 755 $$@

$(1): $(OBJDIR)/$(1)/$(2)

endef

ifeq "$(FD_HAS_MAIN)" "1"
add-scripts = $(foreach script,$(strip $(1)),$(eval $(call _add-script,bin,$(script))))
add-test-scripts = $(foreach script,$(strip $(1)),$(eval $(call _add-script,unit-test,$(script))))
endif

##############################
# Usage: $(call make-bin,name,objs,libs)
# Usage: $(call make-unit-test,name,objs,libs)
# Usage: $(call run-unit-test,name,args)
# Usage: $(call fuzz-test,name,objs,libs)

# Note: The library arguments require customization of each target

define _make-exe

DEPFILES+=$(foreach obj,$(2),$(patsubst $(OBJDIR)/src/%,$(OBJDIR)/obj/%,$(OBJDIR)/$(MKPATH)$(obj).d))

$(OBJDIR)/$(4)/$(1): $(foreach obj,$(2),$(patsubst $(OBJDIR)/src/%,$(OBJDIR)/obj/%,$(OBJDIR)/$(MKPATH)$(obj).o)) $(foreach lib,$(3),$(OBJDIR)/lib/lib$(lib).a)
	#######################################################################
	# Creating $(4) $$@ from $$^
	#######################################################################
	$(MKDIR) $$(dir $$@) && \
$(LD) -L$(OBJDIR)/lib $(foreach obj,$(2),$(patsubst $(OBJDIR)/src/%,$(OBJDIR)/obj/%,$(OBJDIR)/$(MKPATH)$(obj).o)) -Wl,--start-group $(foreach lib,$(3),-l$(lib)) $(LDFLAGS) -Wl,--end-group -o $$@

$(4): $(OBJDIR)/$(4)/$(1)

endef

# Generate list of automatic unit tests from $(call run-unit-test,...)
unit-test: $(OBJDIR)/unit-test/automatic.txt
define _run-unit-test
RUN_UNIT_TEST+=$(OBJDIR)/unit-test/$(1)
endef
$(OBJDIR)/unit-test/automatic.txt:
	$(MKDIR) "$(OBJDIR)/unit-test"
	@$(foreach test,$(RUN_UNIT_TEST),echo $(test)>>$@;)

define _fuzz-test

$(eval $(call _make-exe,$(1)/$(1),$(2),$(3),fuzz-test))

.PHONY: $(1)_unit
$(1)_unit:
	$(MKDIR) "$(CORPUSDIR)/$(1)"
	$(FIND) $(CORPUSDIR)/$(1) -type f -exec $(OBJDIR)/fuzz-test/$(1)/$(1) $(FUZZFLAGS) {} +

.PHONY: $(1)_run
$(1)_run:
	$(MKDIR) "$(CORPUSDIR)/$(1)/explore"
	$(OBJDIR)/fuzz-test/$(1)/$(1) -artifact_prefix=$(CORPUSDIR)/$(1)/ $(FUZZFLAGS) $(CORPUSDIR)/$(1)/explore $(CORPUSDIR)/$(1)

run-fuzz-test: $(1)_unit

endef

ifeq "$(FD_HAS_MAIN)" "1"
make-bin       = $(eval $(call _make-exe,$(strip $(1)),$(strip $(2)),$(strip $(3)),bin))
make-unit-test = $(eval $(call _make-exe,$(strip $(1)),$(strip $(2)),$(strip $(3)),unit-test))
fuzz-test =
run-unit-test = $(eval $(call _run-unit-test,$(strip $(1))))
run-fuzz-test:
	@echo "Requested run-fuzz-test but profile MACHINE=$(MACHINE) does not support fuzzing" >&2
	@exit 1
else
make-bin =
make-unit-test =
fuzz-test = $(eval $(call _fuzz-test,$(strip $(1)),$(strip $(2)),$(strip $(3))))
run-unit-test =
endif

##############################
## GENERIC RULES

$(OBJDIR)/info :
	#######################################################################
	# Saving build info to $(OBJDIR)/info
	#######################################################################
	$(MKDIR) $(dir $@) && \
echo -e \
"# date     `date +'%Y-%m-%d %H:%M:%S %z'`\n"\
"# source   `whoami`@`hostname`:`pwd`\n"\
"# machine  $(MACHINE)\n"\
"# extras   $(EXTRAS)" > $(OBJDIR)/info && \
git status --porcelain=2 --branch >> $(OBJDIR)/info

$(OBJDIR)/obj/%.d : src/%.c $(OBJDIR)/info $(GENERATED)
	#######################################################################
	# Generating dependencies for C source $< to $@
	#######################################################################
	$(MKDIR) $(dir $@) && \
$(CC) $(CPPFLAGS) $(CFLAGS) -M -MP $< -o $@.tmp && \
$(SED) 's,\($(notdir $*)\)\.o[ :]*,$(OBJDIR)/obj/$*.o $(OBJDIR)/obj/$*.S $(OBJDIR)/obj/$*.i $@ : ,g' < $@.tmp > $@ && \
$(RM) $@.tmp

$(OBJDIR)/obj/%.d : src/%.cxx $(OBJDIR)/info $(GENERATED)
	#######################################################################
	# Generating dependencies for C++ source $< to $@
	#######################################################################
	$(MKDIR) $(dir $@) && \
$(CXX) $(CPPFLAGS) $(CXXFLAGS) -M -MP $< -o $@.tmp && \
$(SED) 's,\($(notdir $*)\)\.o[ :]*,$(OBJDIR)/obj/$*.o $(OBJDIR)/obj/$*.S $(OBJDIR)/obj/$*.i $@ : ,g' < $@.tmp > $@ && \
$(RM) $@.tmp

$(OBJDIR)/obj/%.o : src/%.c $(OBJDIR)/info
	#######################################################################
	# Compiling C source $< to $@
	#######################################################################
	$(MKDIR) $(dir $@) && \
$(CC) $(CPPFLAGS) $(CFLAGS) -c $< -o $@

$(OBJDIR)/obj/%.o : src/%.cxx $(OBJDIR)/info
	#######################################################################
	# Compiling C++ source $< to $@
	#######################################################################
	$(MKDIR) $(dir $@) && \
$(CXX) $(CPPFLAGS) $(CXXFLAGS) -c $< -o $@

$(OBJDIR)/obj/%.o : src/%.S $(OBJDIR)/info
	#######################################################################
	# Compiling asm source $< to $@
	#######################################################################
	$(MKDIR) $(dir $@) && \
$(CC) $(CPPFLAGS) $(CFLAGS) -c $< -o $@

$(OBJDIR)/obj/%.S : src/%.c $(OBJDIR)/info
	#######################################################################
	# Compiling C source $< to assembly $@
	#######################################################################
	$(MKDIR) $(dir $@) && \
$(CC) $(patsubst -g,,$(CPPFLAGS) $(CFLAGS)) -S -fverbose-asm $< -o $@.tmp && \
$(SED) 's,^#,                                                                                               #,g' < $@.tmp > $@ && \
$(RM) $@.tmp

$(OBJDIR)/obj/%.S : src/%.cxx $(OBJDIR)/info
	#######################################################################
	# Compiling C++ source $< to assembly $@
	#######################################################################
	$(MKDIR) $(dir $@) && \
$(CXX) $(patsubst -g,,$(CPPFLAGS) $(CXXFLAGS)) -S -fverbose-asm $< -o $@.tmp && \
$(SED) 's,^#,                                                                                               #,g' < $@.tmp > $@ && \
$(RM) $@.tmp

$(OBJDIR)/obj/%.i : src/%.c $(OBJDIR)/info
	#######################################################################
	# Preprocessing C source $< to $@
	#######################################################################
	$(MKDIR) $(dir $@) && \
$(CC) $(CPPFLAGS) $(CFLAGS) -E $< -o $@

$(OBJDIR)/obj/%.i : src/%.cxx $(OBJDIR)/info
	#######################################################################
	# Preprocessing C++ source $< to $@
	#######################################################################
	$(MKDIR) $(dir $@) && \
$(CXX) $(CPPFLAGS) $(CXXFLAGS) -E $< -o $@

$(OBJDIR)/lib/%.a :
	#######################################################################
	# Creating library $@ from $^
	#######################################################################
	$(MKDIR) $(dir $@) && \
$(RM) $@ && \
$(AR) $(ARFLAGS) $@ $^ && \
$(RANLIB)  $@

$(OBJDIR)/include/% : src/%
	#######################################################################
	# Copying header $^ to $@
	#######################################################################
	$(MKDIR) $(dir $@) && \
$(CP) $^ $@

$(OBJDIR)/example/% : src/%
	#######################################################################
	# Copying example $^ to $@
	#######################################################################
	$(MKDIR) $(dir $@) && \
$(CP) $^ $@

ifeq ($(filter $(MAKECMDGOALS),$(AUX_RULES)),)
# If we are not in an auxiliary rule (aka we need to actually build something/need dep tree)

include config/nanopb.mk

# Include all the make fragments

define _include-mk
MKPATH:=$(dir $(1))
include $(1)
MKPATH:=
endef

# Don't use "-L" if source code directory structure has symlink loops
$(foreach mk,$(shell $(FIND) -L src -type f -name Local.mk),$(eval $(call _include-mk,$(mk))))

# Include all the dependencies.  Must be after the make fragments
# include so that DEPFILES is fully populated (similarly for the
# show-deps target).

show-deps:
	@for d in $(DEPFILES); do echo $$d; done

include $(DEPFILES)

# Define the asm target.  Must be after the make fragments include so that
# DEPFILES is fully populated

asm: $(DEPFILES:.d=.S)

# Define the ppp target.  Must be after the make fragments include so that
# DEPFILES is fully populated

ppp: $(DEPFILES:.d=.i)

endif

run-script-test:
<<<<<<< HEAD
	OBJDIR=$(OBJDIR) MACHINE=$(MACHINE) scripts/script-tests.sh
=======
	OBJDIR=$(OBJDIR) MACHINE=$(MACHINE) contrib/script-tests.sh
>>>>>>> ab7e828d

seccomp-policies:
	$(FIND) . -name '*.seccomppolicy' -exec $(PYTHON) contrib/generate_filters.py {} \;<|MERGE_RESOLUTION|>--- conflicted
+++ resolved
@@ -41,23 +41,22 @@
 	# SED             = $(SED)
 	# FIND            = $(FIND)
 	# SCRUB           = $(SCRUB)
-	# NANOPB          = $(NANOPB)
 	# FUZZFLAGS       = $(FUZZFLAGS)
 	# EXTRAS_CPPFLAGS = $(EXTRA_CPPFLAGS)
 	# Explicit goals are: all bin include lib unit-test help clean distclean asm ppp
 	# "make all" is equivalent to "make bin include lib unit-test"
 	# "make info" makes build info $(OBJDIR)/info for the current platform (if not already made)
-	# "make bin" makes all binaries for the current platform
+	# "make bin" makes all binaries for the current platform (except those requiring the Rust toolchain)
 	# "make include" makes all include files for the current platform
 	# "make lib" makes all libraries for the current platform
 	# "make unit-test" makes all unit-tests for the current platform
+	# "make rust" makes all binaries for the current platform that require the Rust toolchain
 	# "make run-unit-test" runs all unit-tests for the current platform. NOTE: this will not (re)build the test executables
 	# "make help" prints this message
 	# "make clean" removes editor temp files and the current platform build
 	# "make distclean" removes editor temp files and all platform builds
 	# "make asm" makes all source files into assembly language files
 	# "make ppp" run all source files through the preprocessor
-	# "make nanopb" generate nanopb Protobuf sources (if available)
 	# "make show-deps" shows all the dependencies
 	# "make cov-report" creates an LCOV coverage report from LLVM profdata. Requires make run-unit-test EXTRAS="llvm-cov"
 	# Fuzzing (requires fuzzing profile):
@@ -97,7 +96,7 @@
 
 endef
 
-make-lib = $(eval $(call _make-lib,$(strip $(1))))
+make-lib = $(eval $(call _make-lib,$(1)))
 
 ##############################
 # Usage: $(call add-objs,objs,lib)
@@ -110,7 +109,7 @@
 
 endef
 
-add-objs = $(eval $(call _add-objs,$(strip $(1)),$(strip $(2))))
+add-objs = $(eval $(call _add-objs,$(1),$(2)))
 
 ##############################
 # Usage: $(call add-asms,asms,lib)
@@ -132,7 +131,7 @@
 
 endef
 
-add-hdrs = $(eval $(call _add-hdrs,$(strip $(1))))
+add-hdrs = $(eval $(call _add-hdrs,$(1)))
 
 ##############################
 # Usage: $(call add-examples,examples)
@@ -143,7 +142,7 @@
 
 endef
 
-add-examples = $(eval $(call _add-examples,$(strip $(1))))
+add-examples = $(eval $(call _add-examples,$(1)))
 
 ##############################
 # Usage: $(call add-scripts,scripts)
@@ -167,8 +166,8 @@
 endef
 
 ifeq "$(FD_HAS_MAIN)" "1"
-add-scripts = $(foreach script,$(strip $(1)),$(eval $(call _add-script,bin,$(script))))
-add-test-scripts = $(foreach script,$(strip $(1)),$(eval $(call _add-script,unit-test,$(script))))
+add-scripts = $(foreach script,$(1),$(eval $(call _add-script,bin,$(script))))
+add-test-scripts = $(foreach script,$(1),$(eval $(call _add-script,unit-test,$(script))))
 endif
 
 ##############################
@@ -183,14 +182,14 @@
 
 DEPFILES+=$(foreach obj,$(2),$(patsubst $(OBJDIR)/src/%,$(OBJDIR)/obj/%,$(OBJDIR)/$(MKPATH)$(obj).d))
 
-$(OBJDIR)/$(4)/$(1): $(foreach obj,$(2),$(patsubst $(OBJDIR)/src/%,$(OBJDIR)/obj/%,$(OBJDIR)/$(MKPATH)$(obj).o)) $(foreach lib,$(3),$(OBJDIR)/lib/lib$(lib).a)
-	#######################################################################
-	# Creating $(4) $$@ from $$^
+$(OBJDIR)/$(5)/$(1): $(foreach obj,$(2),$(patsubst $(OBJDIR)/src/%,$(OBJDIR)/obj/%,$(OBJDIR)/$(MKPATH)$(obj).o)) $(foreach lib,$(3),$(OBJDIR)/lib/lib$(lib).a)
+	#######################################################################
+	# Creating $(5) $$@ from $$^
 	#######################################################################
 	$(MKDIR) $$(dir $$@) && \
 $(LD) -L$(OBJDIR)/lib $(foreach obj,$(2),$(patsubst $(OBJDIR)/src/%,$(OBJDIR)/obj/%,$(OBJDIR)/$(MKPATH)$(obj).o)) -Wl,--start-group $(foreach lib,$(3),-l$(lib)) $(LDFLAGS) -Wl,--end-group -o $$@
 
-$(4): $(OBJDIR)/$(4)/$(1)
+$(4): $(OBJDIR)/$(5)/$(1)
 
 endef
 
@@ -205,7 +204,7 @@
 
 define _fuzz-test
 
-$(eval $(call _make-exe,$(1)/$(1),$(2),$(3),fuzz-test))
+$(eval $(call _make-exe,$(1)/$(1),$(2),$(3),fuzz-test,fuzz-test))
 
 .PHONY: $(1)_unit
 $(1)_unit:
@@ -222,17 +221,18 @@
 endef
 
 ifeq "$(FD_HAS_MAIN)" "1"
-make-bin       = $(eval $(call _make-exe,$(strip $(1)),$(strip $(2)),$(strip $(3)),bin))
-make-unit-test = $(eval $(call _make-exe,$(strip $(1)),$(strip $(2)),$(strip $(3)),unit-test))
+make-bin       = $(eval $(call _make-exe,$(1),$(2),$(3),bin,bin))
+make-bin-rust  = $(eval $(call _make-exe,$(1),$(2),$(3),rust,bin))
+make-unit-test = $(eval $(call _make-exe,$(1),$(2),$(3),unit-test,unit-test))
 fuzz-test =
-run-unit-test = $(eval $(call _run-unit-test,$(strip $(1))))
+run-unit-test = $(eval $(call _run-unit-test,$(1)))
 run-fuzz-test:
 	@echo "Requested run-fuzz-test but profile MACHINE=$(MACHINE) does not support fuzzing" >&2
 	@exit 1
 else
 make-bin =
 make-unit-test =
-fuzz-test = $(eval $(call _fuzz-test,$(strip $(1)),$(strip $(2)),$(strip $(3))))
+fuzz-test = $(eval $(call _fuzz-test,$(1),$(2),$(3)))
 run-unit-test =
 endif
 
@@ -251,7 +251,7 @@
 "# extras   $(EXTRAS)" > $(OBJDIR)/info && \
 git status --porcelain=2 --branch >> $(OBJDIR)/info
 
-$(OBJDIR)/obj/%.d : src/%.c $(OBJDIR)/info $(GENERATED)
+$(OBJDIR)/obj/%.d : src/%.c $(OBJDIR)/info
 	#######################################################################
 	# Generating dependencies for C source $< to $@
 	#######################################################################
@@ -260,7 +260,7 @@
 $(SED) 's,\($(notdir $*)\)\.o[ :]*,$(OBJDIR)/obj/$*.o $(OBJDIR)/obj/$*.S $(OBJDIR)/obj/$*.i $@ : ,g' < $@.tmp > $@ && \
 $(RM) $@.tmp
 
-$(OBJDIR)/obj/%.d : src/%.cxx $(OBJDIR)/info $(GENERATED)
+$(OBJDIR)/obj/%.d : src/%.cxx $(OBJDIR)/info
 	#######################################################################
 	# Generating dependencies for C++ source $< to $@
 	#######################################################################
@@ -347,8 +347,6 @@
 
 ifeq ($(filter $(MAKECMDGOALS),$(AUX_RULES)),)
 # If we are not in an auxiliary rule (aka we need to actually build something/need dep tree)
-
-include config/nanopb.mk
 
 # Include all the make fragments
 
@@ -383,11 +381,7 @@
 endif
 
 run-script-test:
-<<<<<<< HEAD
-	OBJDIR=$(OBJDIR) MACHINE=$(MACHINE) scripts/script-tests.sh
-=======
 	OBJDIR=$(OBJDIR) MACHINE=$(MACHINE) contrib/script-tests.sh
->>>>>>> ab7e828d
 
 seccomp-policies:
 	$(FIND) . -name '*.seccomppolicy' -exec $(PYTHON) contrib/generate_filters.py {} \;