--- conflicted
+++ resolved
@@ -15,20 +15,8 @@
 # -mbranch-cost=5
 
 CPPFLAGS+=-fomit-frame-pointer -march=icelake-server -mtune=icelake-server -mfpmath=sse \
-<<<<<<< HEAD
-	  -DFD_HAS_INT128=1 \
-	  -DFD_HAS_DOUBLE=1 \
-	  -DFD_HAS_ALLOCA=1 \
-	  -DFD_HAS_X86=1 \
-	  -DFD_HAS_SSE=1 \
-	  -DFD_HAS_AVX=1 \
-	  -DFD_HAS_SHANI=1 \
-	  -DFD_HAS_GFNI=1 \
-	  -DFD_HAS_AESNI=1
-=======
 	  -DFD_HAS_INT128=1 -DFD_HAS_DOUBLE=1 -DFD_HAS_ALLOCA=1 -DFD_HAS_X86=1 -DFD_HAS_SSE=1 -DFD_HAS_AVX=1 \
-		-DFD_HAS_SHANI=1 -DFD_HAS_GFNI=1 -DFD_HAS_AESNI=1 -DFD_HAS_AESNI=1
->>>>>>> e2e32e9a
+		-DFD_HAS_SHANI=1 -DFD_HAS_GFNI=1 -DFD_HAS_AESNI=1
 
 FD_HAS_INT128:=1
 FD_HAS_DOUBLE:=1
