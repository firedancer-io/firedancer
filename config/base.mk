--- conflicted
+++ resolved
@@ -26,13 +26,18 @@
 # lcov
 GENHTML=genhtml
 
+# FD_HAS_MAIN: Target supports linking objects with main function.
+# If set to 0, programs and unit tests will not be built. This is
+# useful for some build configs where a library with a main symbol is
+# linked in (e.g. fuzz targets)
+FD_HAS_MAIN:=1
+
 ### eBPF compiler configuration
 
 # Clang is the only supported eBPF compiler for now
 EBPF_CC:=clang
 EBPF_CFLAGS:=-std=c17
 
-<<<<<<< HEAD
 # Always cross-compile to eBPF
 EBPF_CPPFLAGS+=-I./opt/include -target bpf -O2
 
@@ -40,10 +45,3 @@
 # which is not supported for the eBPF target -- the kernel verifier
 # provides such safety features.
 EBPF_CPPFLAGS+=-fno-stack-protector
-=======
-# FD_HAS_MAIN: Target supports linking objects with main function.
-# If set to 0, programs and unit tests will not be built. This is
-# useful for some build configs where a library with a main symbol is
-# linked in (e.g. fuzz targets)
-FD_HAS_MAIN:=1
->>>>>>> eeda0519
