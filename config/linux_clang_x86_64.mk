BUILDDIR?=linux/clang/x86_64

include config/base.mk
include config/with-clang.mk
include config/with-debug.mk
include config/with-brutality.mk
include config/with-optimization.mk
include config/with-threads.mk
<<<<<<< HEAD
include config/with-secp256k1.mk
include config/with-rocksdb.mk
# include config/with-libbpf.mk
=======
include config/with-openssl.mk
>>>>>>> 0edc35c0

# Clang sadly doesn't support important optimizations.  This practically
# limits clang usage to code hygenine usage for the time being.  Here,
# ideally would do:
#
# -falign-functions=32 -falign-jumps=32 -falign-labels=32 -falign-loops=32
# -mbranch-cost=5

CPPFLAGS+=-fomit-frame-pointer -march=haswell -mtune=skylake -mfpmath=sse \
	  -DFD_HAS_INT128=1 -DFD_HAS_DOUBLE=1 -DFD_HAS_ALLOCA=1 -DFD_HAS_X86=1 -DFD_HAS_SSE=1 -DFD_HAS_AVX=1
LDFLAGS+=-lrt -fuse-ld=lld

CPPFLAGS+=-fPIC
LDFLAGS+=-lrt

FD_HAS_INT128:=1
FD_HAS_DOUBLE:=1
FD_HAS_ALLOCA:=1
FD_HAS_X86:=1
FD_HAS_SSE:=1
FD_HAS_AVX:=1
<|MERGE_RESOLUTION|>--- conflicted
+++ resolved
@@ -6,13 +6,10 @@
 include config/with-brutality.mk
 include config/with-optimization.mk
 include config/with-threads.mk
-<<<<<<< HEAD
 include config/with-secp256k1.mk
 include config/with-rocksdb.mk
 # include config/with-libbpf.mk
-=======
 include config/with-openssl.mk
->>>>>>> 0edc35c0
 
 # Clang sadly doesn't support important optimizations.  This practically
 # limits clang usage to code hygenine usage for the time being.  Here,
@@ -33,4 +30,4 @@
 FD_HAS_ALLOCA:=1
 FD_HAS_X86:=1
 FD_HAS_SSE:=1
-FD_HAS_AVX:=1
+FD_HAS_AVX:=1