--- conflicted
+++ resolved
@@ -464,25 +464,16 @@
 }
 
 install () {
-<<<<<<< HEAD
-  export CC=`which gcc`
-  export cc=`which gcc`
+  CC="$(command -v gcc)"
+  cc="$CC"
+  export CC
+  export cc
   ( install_zlib      )
   ( install_bzip2     )
   ( install_zstd      )
   ( install_secp256k1 )
   ( install_snappy    )
   ( install_rocksdb   )
-=======
-  CC="$(command -v gcc)"
-  cc="$CC"
-  export CC
-  export cc
-  #( install_zlib      )
-  #( install_bzip2     )
-  #( install_zstd      )
-  #( install_secp256k1 )
->>>>>>> 7ee1e318
   ( install_openssl   )
   ( install_libmicrohttpd )
 
