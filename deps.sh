#!/usr/bin/env bash

# Change into Firedancer root directory
cd "$(dirname "${BASH_SOURCE[0]}")"

set -euo pipefail

# Load OS information
OS="$(uname -s)"
case "$OS" in
  Darwin)
    MAKE=( make -j )
    ID=macos
    ;;
  Linux)
    MAKE=( make -j )
    # Load distro information
    if [[ -f /etc/os-release ]]; then
      source /etc/os-release
    fi
    ;;
  *)
    echo "[!] Unsupported OS $OS"
    ;;
esac

# Figure out how to escalate privileges
SUDO=""
if [[ ! "$(id -u)" -eq "0" ]]; then
  SUDO="sudo "
fi

# Install prefix
PREFIX="$(pwd)/opt"

help () {
cat <<EOF

  Usage: $0 [cmd] [args...]

  If cmd is ommitted, default is 'install'.

  Commands are:

    help
    - Prints this message

    check
    - Runs system requirement checks for dep build/install
    - Exits with code 0 on success

    nuke
    - Get rid of dependency checkouts
    - Get rid of all third party dependency files
    - Same as 'rm -rf $(pwd)/opt'

    fetch
    - Fetches dependencies from Git repos into $(pwd)/opt/git

    install
    - Runs 'fetch'
    - Runs 'check'
    - Builds dependencies
    - Installs all project dependencies into prefix $(pwd)/opt

EOF
  exit 0
}

nuke () {
  rm -rf ./opt
  echo "[-] Nuked $(pwd)/opt"
  exit 0
}

checkout_repo () {
  # Skip if dir already exists
  if [[ -d ./opt/git/"$1" ]]; then
    echo "[~] Skipping $1 fetch as \"$(pwd)/opt/git/$1\" already exists"
  else
    echo "[+] Cloning $1 from $2"
    git -c advice.detachedHead=false clone "$2" "./opt/git/$1" --branch "$3" --depth=1
    echo
  fi

  # Skip if tag already correct
  if [[ "$(git -C ./opt/git/"$1" describe --tags --abbrev=0)" == "$3" ]]; then
    return
  fi

  echo "[~] Checking out $1 $3"
  (
    cd ./opt/git/"$1"
    git fetch origin "$3" --depth=1
    git -c advice.detachedHead=false checkout "$3"
  )
  echo
}

checkout_gnuweb () {
  # Skip if dir already exists
  if [[ -d ./opt/gnuweb/"$1" ]]; then
    echo "[~] Skipping $1 fetch as \"$(pwd)/opt/gnuweb/$1\" already exists"
  else
    echo "[+] Cloning $1 from $2/$3.tar.gz"
    curl -o - -L "$2/$3.tar.gz" | gunzip | tar xf - -C ./opt/gnuweb
    mv ./opt/gnuweb/$3 ./opt/gnuweb/$1
    echo
  fi
}

fetch () {
  mkdir -pv ./opt/git

<<<<<<< HEAD
  checkout_repo zlib      https://github.com/madler/zlib            "v1.2.13"
  checkout_repo bzip2     https://sourceware.org/git/bzip2.git      "bzip2-1.0.8"
  checkout_repo zstd      https://github.com/facebook/zstd          "v1.5.4"
  checkout_repo openssl   https://github.com/quictls/openssl        "openssl-3.0.9-quic1"
  checkout_repo rocksdb   https://github.com/facebook/rocksdb       "v7.10.2"
  checkout_repo secp256k1 https://github.com/bitcoin-core/secp256k1 "v0.3.2"
  checkout_repo snappy    https://github.com/google/snappy          "1.1.10"

  mkdir -pv ./opt/gnuweb
  checkout_gnuweb libmicrohttpd https://ftp.gnu.org/gnu/libmicrohttpd/ "libmicrohttpd-0.9.77"
=======
  #checkout_repo zlib      https://github.com/madler/zlib            "v1.2.13"
  #checkout_repo bzip2     https://sourceware.org/git/bzip2.git      "bzip2-1.0.8"
  #checkout_repo zstd      https://github.com/facebook/zstd          "v1.5.4"
  checkout_repo openssl   https://github.com/quictls/openssl        "openssl-3.1.2-quic1"
  #checkout_repo rocksdb   https://github.com/facebook/rocksdb       "v7.10.2"
  #checkout_repo secp256k1 https://github.com/bitcoin-core/secp256k1 "v0.3.2"
>>>>>>> 60c96b98
}

check_fedora_pkgs () {
  local REQUIRED_RPMS=( perl autoconf gettext-devel automake flex bison cmake clang )

  echo "[~] Checking for required RPM packages"

  local MISSING_RPMS=( )
  for rpm in "${REQUIRED_RPMS[@]}"; do
    if ! rpm -q "$rpm" >/dev/null; then
      MISSING_RPMS+=( "$rpm" )
    fi
  done

  if [[ "${#MISSING_RPMS[@]}" -eq 0 ]]; then
    echo "[~] OK: RPM packages required for build are installed"
    return 0
  fi

  PACKAGE_INSTALL_CMD="${SUDO}dnf install -y ${MISSING_RPMS[*]}"
}

check_debian_pkgs () {
  local REQUIRED_DEBS=( perl autoconf gettext automake autopoint flex bison build-essential gcc-multilib )

  echo "[~] Checking for required DEB packages"

  local MISSING_DEBS=( )
  for deb in "${REQUIRED_DEBS[@]}"; do
    if ! dpkg -s "$deb" >/dev/null 2>/dev/null; then
      MISSING_DEBS+=( "$deb" )
    fi
  done

  if [[ ${#MISSING_DEBS[@]} -eq 0 ]]; then
    echo "[~] OK: DEB packages required for build are installed"
    return 0
  fi

  PACKAGE_INSTALL_CMD="${SUDO}apt-get install -y ${MISSING_DEBS[*]}"
}

check_alpine_pkgs () {
  local REQUIRED_APKS=( perl autoconf gettext automake flex bison build-base linux-headers )

  echo "[~] Checking for required APK packages"

  local MISSING_APKS=( )
  for deb in "${REQUIRED_APKS[@]}"; do
    if ! apk info -e "$deb" >/dev/null; then
      MISSING_APKS+=( "$deb" )
    fi
  done

  if [[ ${#MISSING_APKS[@]} -eq 0 ]]; then
    echo "[~] OK: APK packages required for build are installed"
    return 0
  fi

  PACKAGE_INSTALL_CMD="${SUDO}apk add ${MISSING_APKS[*]}"
}

check_macos_pkgs () {
  local REQUIRED_FORMULAE=( perl autoconf gettext automake flex bison )

  echo "[~] Checking for required brew formulae"

  local MISSING_FORMULAE=( )
  for formula in "${REQUIRED_FORMULAE[@]}"; do
    if [[ ! -d "/usr/local/Cellar/$formula" ]]; then
      MISSING_FORMULAE+=( "$formula" )
    fi
  done

  if [[ ${#MISSING_FORMULAE[@]} -eq 0 ]]; then
    echo "[~] OK: brew formulae required for build are installed"
    return 0
  fi

  PACKAGE_INSTALL_CMD="brew install ${MISSING_FORMULAE[*]}"
}

check () {
  DISTRO="${ID_LIKE:-${ID:-}}"
  case "$DISTRO" in
    fedora)
      check_fedora_pkgs
      ;;
    debian)
      check_debian_pkgs
      ;;
    alpine)
      check_alpine_pkgs
      ;;
    macos)
      check_macos_pkgs
      ;;
    *)
      echo "Unsupported distro $DISTRO. Your mileage may vary."
      ;;
  esac

  if [[ ! -z "${PACKAGE_INSTALL_CMD+}" ]]; then
    echo "[!] Found missing system packages"
    echo "[?] This is fixed by the following command:"
    echo "        ${PACKAGE_INSTALL_CMD}"
    FD_AUTO_INSTALL_PACKAGES=1
    if [[ "$FD_AUTO_INSTALL_PACKAGES" == "1" ]]; then
      choice=y
    else
      read -r -p "[?] Install missing system packages? (y/N) " choice
    fi
    case "$choice" in
      y|Y)
        echo "[+] Installing missing packages"
        "${PACKAGE_INSTALL_CMD[@]}"
        echo "[+] Finished installing missing packages"
        ;;
      *)
        echo "[-] Skipping formula install"
        ;;
    esac
  fi
}

install_zlib () {
  cd ./opt/git/zlib

  echo "[+] Configuring zlib"
  ./configure \
    --prefix="$PREFIX"
  echo "[+] Configured zlib"

  echo "[+] Building zlib"
  "${MAKE[@]}" libz.a
  echo "[+] Successfully built zlib"

  echo "[+] Installing zlib to $PREFIX"
  make install -j
  echo "[+] Successfully installed zlib"
}

install_bzip2 () {
  cd ./opt/git/bzip2

  echo "[+] Installing bzip2 to $PREFIX"
  "${MAKE[@]}" PREFIX="$PREFIX" install
  echo "[+] Successfully installed bzip2"
}

install_zstd () {
  cd ./opt/git/zstd/lib

  echo "[+] Installing zstd to $PREFIX"
  "${MAKE[@]}" DESTDIR="$PREFIX" PREFIX="" install-pc install-static install-includes install-shared
  echo "[+] Successfully installed zstd"
}

install_secp256k1 () {
  cd ./opt/git/secp256k1

  echo "[+] Configuring secp256k1"
  rm -rf build
  mkdir build
  cd build
  cmake .. \
    -G"Unix Makefiles" \
    -DCMAKE_INSTALL_PREFIX:PATH="$PREFIX" \
    -DCMAKE_INSTALL_LIBDIR="lib" \
    -DCMAKE_BUILD_TYPE=Release \
    -DSECP256K1_BUILD_TESTS=OFF \
    -DSECP256K1_BUILD_EXHAUSTIVE_TESTS=OFF \
    -DSECP256K1_BUILD_BENCHMARK=OFF \
    -DSECP256K1_DISABLE_SHARED=OFF \
    -DBUILD_SHARED_LIBS=OFF \
    -DSECP256K1_ENABLE_MODULE_RECOVERY=ON \
    -DSECP256K1_ENABLE_MODULE_EXTRAKEYS=OFF \
    -DSECP256K1_ENABLE_MODULE_SCHNORRSIG=OFF \
    -DSECP256K1_ENABLE_MODULE_ECDH=OFF

  echo "[+] Building secp256k1"
  "${MAKE[@]}"
  echo "[+] Successfully built secp256k1"

  echo "[+] Installing secp256k1 to $PREFIX"
  make install
  echo "[+] Successfully installed secp256k1"
}

install_openssl () {
  cd ./opt/git/openssl

  echo "[+] Configuring OpenSSL"
  ./config \
    -static \
    --prefix="$PREFIX" \
    --libdir=lib \
    enable-quic \
    enable-pic \
    no-engine \
    no-static-engine \
    no-weak-ssl-ciphers \
    no-autoload-config \
    no-tls1 \
    no-tls1-method \
    no-tls1_1 \
    no-tls1_1-method \
    no-tls1_2 \
    no-tls1_2-method \
    enable-tls1_3 \
    no-shared \
    no-legacy \
    no-tests \
    no-ui-console \
    no-sctp \
    no-ssl3 \
    no-aria \
    no-bf \
    no-blake2 \
    no-camellia \
    no-cast \
    no-cmac \
    no-cmp \
    no-cms \
    no-comp \
    no-ct \
    no-des \
    no-dh \
    no-dsa \
    no-dtls \
    no-dtls1-method \
    no-dtls1_2-method \
    no-ecdsa \
    no-fips \
    no-gost \
    no-idea \
    no-ktls \
    no-md4 \
    no-nextprotoneg \
    no-ocb \
    no-ocsp \
    no-rc2 \
    no-rc4 \
    no-rc5 \
    no-rmd160 \
    no-scrypt \
    no-seed \
    no-siphash \
    no-siv \
    no-sm3 \
    no-sm4 \
    no-srp \
    no-srtp \
    no-sock \
    no-ts \
    no-whirlpool
  echo "[+] Configured OpenSSL"

  echo "[+] Building OpenSSL"
  "${MAKE[@]}" build_libs
  echo "[+] Successfully built OpenSSL"

  echo "[+] Installing OpenSSL to $PREFIX"
  "${MAKE[@]}" install_dev
  echo "[+] Successfully installed OpenSSL"
}

install_rocksdb () {
  cd ./opt/git/rocksdb
  mkdir -p build
  cd build
  cmake .. \
    -G"Unix Makefiles" \
    -DCMAKE_INSTALL_PREFIX:PATH="$PREFIX" \
    -DCMAKE_INSTALL_LIBDIR="lib" \
    -DCMAKE_BUILD_TYPE=Release \
    -DROCKSDB_BUILD_SHARED=ON \
    -DWITH_GFLAGS=OFF \
    -DWITH_LIBURING=OFF \
    -DWITH_BZ2=OFF \
    -DWITH_SNAPPY=ON \
    -DWITH_ZLIB=ON \
    -DWITH_ZSTD=ON \
    -DWITH_ALL_TESTS=OFF \
    -DWITH_BENCHMARK_TOOLS=OFF \
    -DWITH_CORE_TOOLS=OFF \
    -DWITH_RUNTIME_DEBUG=OFF \
    -DWITH_TESTS=OFF \
    -DWITH_TOOLS=OFF \
    -DWITH_TRACE_TOOLS=OFF \
    -DZLIB_ROOT="$PREFIX" \
    -DBZIP2_LIBRARIES="$PREFIX/lib/libbz2.a" \
    -DBZIP2_INCLUDE_DIR="$PREFIX/include" \
    -Dzstd_ROOT_DIR="$PREFIX" \
    -DSnappy_LIBRARIES="$PREFIX/lib" \
    -DSnappy_INCLUDE_DIRS="$PREFIX/include"

  local NJOBS
  NJOBS=$(( $(nproc) / 2 ))
  NJOBS=$((NJOBS>0 ? NJOBS : 1))
  make -j $NJOBS
  make install
}

install_libmicrohttpd () {
  cd ./opt/gnuweb/libmicrohttpd/
  ./configure \
    --prefix="$PREFIX" \
    --disable-https \
    --disable-curl  \
    --disable-dauth
  ${MAKE} install

  echo "[+] Successfully installed libmicrohttpd"
}

install_snappy () {
  cd ./opt/git/snappy

  echo "[+] Configuring snappy"
  mkdir -p build
  cd build
  cmake .. \
    -G"Unix Makefiles" \
    -DCMAKE_INSTALL_PREFIX:PATH="" \
    -DCMAKE_INSTALL_LIBDIR=lib \
    -DCMAKE_BUILD_TYPE=Release \
    -DBUILD_SHARED_LIBS=ON \
    -DSNAPPY_BUILD_TESTS=OFF \
    -DSNAPPY_BUILD_BENCHMARKS=OFF
  echo "[+] Configured snappy"

  echo "[+] Building snappy"
  make -j
  echo "[+] Successfully built snappy"

  echo "[+] Installing snappy to $PREFIX"
  make install DESTDIR="$PREFIX"
  echo "[+] Successfully installed snappy"
}

install () {
  CC="$(command -v gcc)"
  cc="$CC"
  export CC
  export cc
  ( install_zlib      )
  ( install_bzip2     )
  ( install_zstd      )
  ( install_secp256k1 )
  ( install_snappy    )
  ( install_rocksdb   )
  ( install_openssl   )
  ( install_libmicrohttpd )

  # Remove cmake and pkgconfig files, so we don't accidentally
  # depend on them.
  rm -rf ./opt/lib/cmake ./opt/lib/pkgconfig ./opt/lib64/pkgconfig

  # Merge lib64 with lib
  if [[ -d ./opt/lib64 ]]; then
    find ./opt/lib64/ -mindepth 1 -exec mv -t ./opt/lib/ {} +
    rm -rf ./opt/lib64
  fi

  # Remove cmake and pkgconfig files, so we don't accidentally
  # depend on them.
  rm -rf ./opt/lib/cmake ./opt/lib/pkgconfig

  echo "[~] Done!"
}

if [[ $# -eq 0 ]]; then
  echo "[~] This will fetch, build, and install Firedancer's dependencies into $(pwd)/opt"
  echo "[~] For help, run: $0 help"
  echo
  echo "[~] Running $0 install"

  read -r -p "[?] Continue? (y/N) " choice
  case "$choice" in
    y|Y)
      echo
      fetch
      check
      install
      ;;
    *)
      echo "[!] Stopping." >&2
      exit 1
  esac
fi

while [[ $# -gt 0 ]]; do
  case $1 in
    -h|--help|help)
      help
      ;;
    nuke)
      shift
      nuke
      ;;
    fetch)
      shift
      fetch
      ;;
    check)
      shift
      check
      ;;
    install)
      shift
      fetch
      check
      install
      ;;
    *)
      echo "Unknown command: $1" >&2
      exit 1
      ;;
  esac
done<|MERGE_RESOLUTION|>--- conflicted
+++ resolved
@@ -112,25 +112,16 @@
 fetch () {
   mkdir -pv ./opt/git
 
-<<<<<<< HEAD
   checkout_repo zlib      https://github.com/madler/zlib            "v1.2.13"
   checkout_repo bzip2     https://sourceware.org/git/bzip2.git      "bzip2-1.0.8"
   checkout_repo zstd      https://github.com/facebook/zstd          "v1.5.4"
-  checkout_repo openssl   https://github.com/quictls/openssl        "openssl-3.0.9-quic1"
+  checkout_repo openssl   https://github.com/quictls/openssl        "openssl-3.1.2-quic1"
   checkout_repo rocksdb   https://github.com/facebook/rocksdb       "v7.10.2"
   checkout_repo secp256k1 https://github.com/bitcoin-core/secp256k1 "v0.3.2"
   checkout_repo snappy    https://github.com/google/snappy          "1.1.10"
 
   mkdir -pv ./opt/gnuweb
   checkout_gnuweb libmicrohttpd https://ftp.gnu.org/gnu/libmicrohttpd/ "libmicrohttpd-0.9.77"
-=======
-  #checkout_repo zlib      https://github.com/madler/zlib            "v1.2.13"
-  #checkout_repo bzip2     https://sourceware.org/git/bzip2.git      "bzip2-1.0.8"
-  #checkout_repo zstd      https://github.com/facebook/zstd          "v1.5.4"
-  checkout_repo openssl   https://github.com/quictls/openssl        "openssl-3.1.2-quic1"
-  #checkout_repo rocksdb   https://github.com/facebook/rocksdb       "v7.10.2"
-  #checkout_repo secp256k1 https://github.com/bitcoin-core/secp256k1 "v0.3.2"
->>>>>>> 60c96b98
 }
 
 check_fedora_pkgs () {
