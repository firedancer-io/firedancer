#!/usr/bin/env bash

# Change into Firedancer root directory
cd "$(dirname "${BASH_SOURCE[0]}")"
REPO_ROOT="$(pwd)"

# Fix pkg-config path and environment
# shellcheck source=./activate-opt
source activate-opt

set -euo pipefail

# Load OS information
OS="$(uname -s)"
case "$OS" in
  Darwin)
    MAKE=( make -j )
    ID=macos
    ;;
  Linux)
    MAKE=( make -j )
    # Load distro information
    if [[ -f /etc/os-release ]]; then
      source /etc/os-release
    fi
    ;;
  *)
    echo "[!] Unsupported OS $OS"
    ;;
esac

# Figure out how to escalate privileges
SUDO=""
if [[ ! "$(id -u)" -eq "0" ]]; then
  SUDO="sudo "
fi

# Install prefix
PREFIX="$(pwd)/opt"

help () {
cat <<EOF

  Usage: $0 [cmd] [args...]

  If cmd is ommitted, default is 'install'.

  Commands are:

    help
    - Prints this message

    check
    - Runs system requirement checks for dep build/install
    - Exits with code 0 on success

    nuke
    - Get rid of dependency checkouts
    - Get rid of all third party dependency files
    - Same as 'rm -rf $(pwd)/opt'

    fetch
    - Fetches dependencies from Git repos into $(pwd)/opt/git

    install
    - Runs 'fetch'
    - Runs 'check'
    - Builds dependencies
    - Installs all project dependencies into prefix $(pwd)/opt

EOF
  exit 0
}

nuke () {
  rm -rf ./opt
  echo "[-] Nuked $(pwd)/opt"
  exit 0
}

checkout_repo () {
  # Skip if dir already exists
  if [[ -d ./opt/git/"$1" ]]; then
    echo "[~] Skipping $1 fetch as \"$(pwd)/opt/git/$1\" already exists"
  else
    echo "[+] Cloning $1 from $2"
    git -c advice.detachedHead=false clone "$2" "./opt/git/$1" --branch "$3" --depth=1
    echo
  fi

  # Skip if tag already correct
  if [[ "$(git -C ./opt/git/"$1" describe --tags --abbrev=0)" == "$3" ]]; then
    return
  fi

  echo "[~] Checking out $1 $3"
  (
    cd ./opt/git/"$1"
    git fetch origin "$3" --depth=1
    git -c advice.detachedHead=false checkout "$3"
  )
  echo
}

checkout_gnuweb () {
  # Skip if dir already exists
  if [[ -d ./opt/gnuweb/"$1" ]]; then
    echo "[~] Skipping $1 fetch as \"$(pwd)/opt/gnuweb/$1\" already exists"
  else
    echo "[+] Cloning $1 from $2/$3.tar.gz"
    curl -o - -L "$2/$3.tar.gz" | gunzip | tar xf - -C ./opt/gnuweb
    mv ./opt/gnuweb/$3 ./opt/gnuweb/$1
    echo
  fi
}

fetch () {
  mkdir -pv ./opt/git

  checkout_repo zlib      https://github.com/madler/zlib            "v1.2.13"
  checkout_repo bzip2     https://sourceware.org/git/bzip2.git      "bzip2-1.0.8"
  checkout_repo zstd      https://github.com/facebook/zstd          "v1.5.4"
  checkout_repo openssl   https://github.com/quictls/openssl        "openssl-3.0.9-quic1"
  checkout_repo rocksdb   https://github.com/facebook/rocksdb       "v7.10.2"
  checkout_repo secp256k1 https://github.com/bitcoin-core/secp256k1 "v0.3.2"
  checkout_repo nanopb    https://github.com/nanopb/nanopb          "0.4.7"
  checkout_repo snappy    https://github.com/google/snappy          "1.1.10"

  mkdir -pv ./opt/gnuweb
  checkout_gnuweb libmicrohttpd https://ftp.gnu.org/gnu/libmicrohttpd/ "libmicrohttpd-0.9.77"
}

check_fedora_pkgs () {
  local REQUIRED_RPMS=( perl autoconf gettext-devel automake flex bison cmake )

  echo "[~] Checking for required RPM packages"

  local MISSING_RPMS=( )
  for rpm in "${REQUIRED_RPMS[@]}"; do
    if ! rpm -q "$rpm" >/dev/null; then
      MISSING_RPMS+=( "$rpm" )
    fi
  done

  if [[ "${#MISSING_RPMS[@]}" -eq 0 ]]; then
    echo "[~] OK: RPM packages required for build are installed"
    return 0
  fi

  echo "[!] Found missing packages"
  echo "[?] This is fixed by the following command:"
  echo "        ${SUDO}dnf install -y ${MISSING_RPMS[*]}"
  read -r -p "[?] Install missing packages with superuser privileges? (y/N) " choice
  case "$choice" in
    y|Y)
      echo "[+] Installing missing RPMs"
      ${SUDO}dnf install -y "${MISSING_RPMS[@]}"
      echo "[+] Installed missing RPMs"
      ;;
    *)
      echo "[-] Skipping package install"
      ;;
  esac
}

check_debian_pkgs () {
  local REQUIRED_DEBS=( perl autoconf gettext automake autopoint flex bison build-essential pkg-config gcc-multilib )

  echo "[~] Checking for required DEB packages"

  local MISSING_DEBS=( )
  for deb in "${REQUIRED_DEBS[@]}"; do
    if ! dpkg -s "$deb" >/dev/null 2>/dev/null; then
      MISSING_DEBS+=( "$deb" )
    fi
  done

  if [[ ${#MISSING_DEBS[@]} -eq 0 ]]; then
    echo "[~] OK: DEB packages required for build are installed"
    return 0
  fi

  echo "[!] Found missing packages"
  echo "[?] This is fixed by the following command:"
  echo "        ${SUDO}apt-get install -y ${MISSING_DEBS[*]}"
  read -r -p "[?] Install missing packages with superuser privileges? (y/N) " choice
  case "$choice" in
    y|Y)
      echo "[+] Installing missing DEBs"
      ${SUDO}apt-get install -y "${MISSING_DEBS[@]}"
      echo "[+] Installed missing DEBs"
      ;;
    *)
      echo "[-] Skipping package install"
      ;;
  esac
}

check_alpine_pkgs () {
  local REQUIRED_APKS=( perl autoconf gettext automake flex bison build-base pkgconf )

  echo "[~] Checking for required APK packages"

  local MISSING_APKS=( )
  for deb in "${REQUIRED_APKS[@]}"; do
    if ! apk info -e "$deb" >/dev/null; then
      MISSING_APKS+=( "$deb" )
    fi
  done

  if [[ ${#MISSING_APKS[@]} -eq 0 ]]; then
    echo "[~] OK: APK packages required for build are installed"
    return 0
  fi

  echo "[!] Found missing packages"
  echo "[?] This is fixed by the following command:"
  echo "        ${SUDO}apk add ${MISSING_APKS[*]}"
  read -r -p "[?] Install missing packages with superuser privileges? (y/N) " choice
  case "$choice" in
    y|Y)
      echo "[+] Installing missing APKs"
      ${SUDO}apk add "${MISSING_APKS[@]}"
      echo "[+] Installed missing APKs"
      ;;
    *)
      echo "[-] Skipping package install"
      ;;
  esac
}

check_macos_pkgs () {
  local REQUIRED_FORMULAE=( perl autoconf gettext automake flex bison pkg-config )

  echo "[~] Checking for required brew formulae"

  local MISSING_FORMULAE=( )
  for formula in "${REQUIRED_FORMULAE[@]}"; do
    if [[ ! -d "/usr/local/Cellar/$formula" ]]; then
      MISSING_FORMULAE+=( "$formula" )
    fi
  done

  if [[ ${#MISSING_FORMULAE[@]} -eq 0 ]]; then
    echo "[~] OK: brew formulae required for build are installed"
    return 0
  fi

  echo "[!] Found missing formulae"
  echo "[?] This is fixed by the following command:"
  echo "        brew install ${MISSING_FORMULAE[*]}"
  read -r -p "[?] Install missing formulae with brew? (y/N) " choice
  case "$choice" in
    y|Y)
      echo "[+] Installing missing formulae"
      brew install "${MISSING_FORMULAE[@]}"
      echo "[+] Installed missing formulae"
      ;;
    *)
      echo "[-] Skipping formula install"
      ;;
  esac
}

check () {
  DISTRO="${ID_LIKE:-${ID:-}}"
  case "$DISTRO" in
    fedora)
      check_fedora_pkgs
      ;;
    debian)
      check_debian_pkgs
      ;;
    alpine)
      check_alpine_pkgs
      ;;
    macos)
      check_macos_pkgs
      ;;
    *)
      echo "Unsupported distro $DISTRO. Your mileage may vary."
      ;;
  esac
}

install_zlib () {
  if pkg-config --exists zlib; then
    echo "[~] zlib already installed at $(pkg-config --path zlib), skipping installation"
    return 0
  fi

  cd ./opt/git/zlib

  echo "[+] Configuring zlib"
  ./configure \
    --prefix="$PREFIX"
  echo "[+] Configured zlib"

  echo "[+] Building zlib"
  "${MAKE[@]}" libz.a
  echo "[+] Successfully built zlib"

  echo "[+] Installing zlib to $PREFIX"
  make install -j
  echo "[+] Successfully installed zlib"
}

install_bzip2 () {
  if pkg-config --exists bzip2; then
    echo "[~] bzip2 already installed at $(pkg-config --path bzip2), skipping installation"
    return 0
  fi

  cd ./opt/git/bzip2

  echo "[+] Installing bzip2 to $PREFIX"
  "${MAKE[@]}" PREFIX="$PREFIX" install
cat <<EOF > "$PREFIX/lib/pkgconfig/bzip2.pc"
prefix=$PREFIX
libdir=$PREFIX/lib
includedir=$PREFIX/include

Name: bzip2
Description: bzip2
Version: $(git describe --tags --abbrev=0)
Libs: -L\${libdir} -lbz2
Cflags: -I\${includedir}
EOF
  echo "[+] Successfully installed bzip2"
}

install_zstd () {
  if pkg-config --exists libzstd; then
    echo "[~] zstd already installed at $(pkg-config --path libzstd), skipping installation"
    return 0
  fi

  cd ./opt/git/zstd/lib

  echo "[+] Installing zstd to $PREFIX"
  "${MAKE[@]}" DESTDIR="$PREFIX" PREFIX="" install-pc install-static install-includes install-shared
  echo "[+] Successfully installed zstd"

cat <<EOF > "$PREFIX/lib/pkgconfig/libzstd.pc"
prefix=
exec_prefix=\${prefix}
includedir=$PREFIX/include
libdir=$PREFIX/lib

Name: zstd
Description: fast lossless compression algorithm library
URL: https://facebook.github.io/zstd/
Version: 1.5.4
Libs: \${libdir}/libzstd.a
Libs.private: -pthread
Cflags: -I\${includedir}
EOF

}

install_secp256k1 () {
  if pkg-config --exists secp256k1; then
    echo "[~] secp256k1 already installed at $(pkg-config --path secp256k1), skipping installation"
    return 0
  fi

  cd ./opt/git/secp256k1

  echo "[+] Configuring secp256k1"
  rm -rf build
  mkdir build
  cd build
  cmake .. \
    -G"Unix Makefiles" \
    -DCMAKE_INSTALL_PREFIX:PATH="$PREFIX" \
    -DCMAKE_INSTALL_LIBDIR="lib" \
    -DCMAKE_BUILD_TYPE=Release \
    -DSECP256K1_BUILD_TESTS=OFF \
    -DSECP256K1_BUILD_EXHAUSTIVE_TESTS=OFF \
    -DSECP256K1_BUILD_BENCHMARK=OFF \
    -DSECP256K1_DISABLE_SHARED=OFF \
    -DBUILD_SHARED_LIBS=OFF \
    -DSECP256K1_ENABLE_MODULE_RECOVERY=ON \
    -DSECP256K1_ENABLE_MODULE_EXTRAKEYS=OFF \
    -DSECP256K1_ENABLE_MODULE_SCHNORRSIG=OFF \
    -DSECP256K1_ENABLE_MODULE_ECDH=OFF

  echo "[+] Building secp256k1"
  "${MAKE[@]}"
  echo "[+] Successfully built secp256k1"

  echo "[+] Installing secp256k1 to $PREFIX"
  make install
  cat <<EOF > "$PREFIX/lib/pkgconfig/secp256k1.pc"
prefix=$PREFIX
libdir=$PREFIX/lib
includedir=$PREFIX/include

Name: secp256k1
Description: secp256k1
Version: $(git describe --tags --abbrev=0)
Libs: -L\${libdir} -lsecp256k1
Cflags: -I\${includedir}
EOF
  echo "[+] Successfully installed secp256k1"
}

install_openssl () {
  if pkg-config --exists openssl; then
    echo "[~] openssl already installed at $(pkg-config --path openssl), skipping installation"
    return 0
  fi

  cd ./opt/git/openssl

  echo "[+] Configuring OpenSSL"
  ./config \
    -static \
    --prefix="$PREFIX" \
    enable-quic \
    no-engine \
    no-static-engine \
    no-weak-ssl-ciphers \
    no-autoload-config \
    no-tls1 \
    no-tls1-method \
    no-tls1_1 \
    no-tls1_1-method \
    no-tls1_2 \
    no-tls1_2-method \
    enable-tls1_3 \
    no-shared \
    no-legacy \
    no-tests \
    no-ui-console \
    no-sctp \
    no-ssl3 \
    no-aria \
    no-bf \
    no-blake2 \
    no-camellia \
    no-cast \
    no-cmac \
    no-cmp \
    no-cms \
    no-comp \
    no-ct \
    no-des \
    no-dh \
    no-dsa \
    no-dtls \
    no-dtls1-method \
    no-dtls1_2-method \
    no-ecdsa \
    no-fips \
    no-gost \
    no-idea \
    no-ktls \
    no-md4 \
    no-nextprotoneg \
    no-ocb \
    no-ocsp \
    no-rc2 \
    no-rc4 \
    no-rc5 \
    no-rmd160 \
    no-scrypt \
    no-seed \
    no-siphash \
    no-siv \
    no-sm3 \
    no-sm4 \
    no-srp \
    no-srtp \
    no-sock \
    no-ts \
    no-whirlpool
  echo "[+] Configured OpenSSL"

  echo "[+] Building OpenSSL"
  "${MAKE[@]}" build_libs
  echo "[+] Successfully built OpenSSL"

  echo "[+] Installing OpenSSL to $PREFIX"
  "${MAKE[@]}" install_dev
  echo "[+] Successfully installed OpenSSL"
}

install_rocksdb () {
  if pkg-config --exists rocksdb; then
    echo "[~] RocksDB already installed at $(pkg-config --path rocksdb), skipping installation"
    return 0
  fi

  cd ./opt/git/rocksdb
  mkdir -p build
  cd build
  cmake .. \
    -G"Unix Makefiles" \
    -DCMAKE_INSTALL_PREFIX:PATH="$PREFIX" \
    -DCMAKE_INSTALL_LIBDIR="lib" \
    -DCMAKE_BUILD_TYPE=Release \
    -DROCKSDB_BUILD_SHARED=ON \
    -DWITH_GFLAGS=OFF \
    -DWITH_LIBURING=OFF \
    -DWITH_BZ2=OFF \
    -DWITH_SNAPPY=ON \
    -DWITH_ZLIB=ON \
    -DWITH_ZSTD=ON \
    -DWITH_ALL_TESTS=OFF \
    -DWITH_BENCHMARK_TOOLS=OFF \
    -DWITH_CORE_TOOLS=OFF \
    -DWITH_RUNTIME_DEBUG=OFF \
    -DWITH_TESTS=OFF \
    -DWITH_TOOLS=OFF \
    -DWITH_TRACE_TOOLS=OFF \
    -DZLIB_ROOT="$PREFIX" \
    -DBZIP2_LIBRARIES="$PREFIX/lib/libbz2.a" \
    -DBZIP2_INCLUDE_DIR="$PREFIX/include" \
    -Dzstd_ROOT_DIR="$PREFIX" \
    -DSnappy_LIBRARIES="$PREFIX/lib" \
    -DSnappy_INCLUDE_DIRS="$PREFIX/include"

  local NJOBS
  NJOBS=$(( $(nproc) / 2 ))
  NJOBS=$((NJOBS>0 ? NJOBS : 1))
  make -j $NJOBS
  make install
}

install_libmicrohttpd () {
  if pkg-config --exists libmicrohttpd; then
    echo "[~] libmicrohttpd already installed at $(pkg-config --path libmicrohttpd), skipping installation"
    return 0
  fi

  cd ./opt/gnuweb/libmicrohttpd/
  ./configure \
    --prefix="$PREFIX" \
    --disable-https \
    --disable-curl  \
    --disable-dauth
  ${MAKE} install

  cat <<EOF > "$PREFIX/lib/pkgconfig/libmicrohttpd.pc"
prefix=$PREFIX
libdir=$PREFIX/lib
includedir=$PREFIX/include

Name: libmicrohttpd
Description: libmicrohttpd
Version: $(git describe --tags --abbrev=0)
Libs: \${libdir}/libmicrohttpd.a
Cflags: -I\${includedir}
EOF
  echo "[+] Successfully installed libmicrohttpd"
}

install_nanopb () {
  if pkg-config --exists nanopb; then
    echo "[~] nanopb already installed at $(pkg-config --path nanopb), skipping installation"
    return 0
  fi

  cd ./opt/git/nanopb
  mkdir -p build
  cd build
  cmake .. \
    -G"Unix Makefiles" \
    -DCMAKE_INSTALL_PREFIX:PATH="$PREFIX" \
    -DCMAKE_INSTALL_LIBDIR="lib" \
    -DCMAKE_BUILD_TYPE=Release \
    -DBUILD_SHARED_LIBS=OFF \
    -DBUILD_STATIC_LIBS=ON \
    -Dnanopb_BUILD_RUNTIME=ON \
    -Dnanopb_BUILD_GENERATOR=OFF \
    -DCMAKE_C_FLAGS=-DPB_ENABLE_MALLOC

  make -j
  make install

  cat <<EOF > "$PREFIX/lib/pkgconfig/nanopb.pc"
prefix=$PREFIX
libdir=$PREFIX/lib
includedir=$PREFIX/include

Name: nanopb
Description: nanopb
Version: 0.4.7
Libs: \${libdir}/libprotobuf-nanopb.a
Cflags: -I\${includedir}
EOF
  echo "[+] Successfully installed nanopb"
}

install_snappy () {
  cd ./opt/git/snappy

  echo "[+] Configuring snappy"
  mkdir -p build
  cd build
  cmake .. \
    -G"Unix Makefiles" \
    -DCMAKE_INSTALL_PREFIX:PATH="" \
    -DCMAKE_INSTALL_LIBDIR=lib \
    -DCMAKE_BUILD_TYPE=Release \
    -DBUILD_SHARED_LIBS=ON \
    -DSNAPPY_BUILD_TESTS=OFF \
    -DSNAPPY_BUILD_BENCHMARKS=OFF
  echo "[+] Configured snappy"

  echo "[+] Building snappy"
  make -j
  echo "[+] Successfully built snappy"

  echo "[+] Installing snappy to $PREFIX"
  make install DESTDIR="$PREFIX"
  echo "[+] Successfully installed snappy"
}

install () {
  export CC=`which gcc`
  export cc=`which gcc`
  ( install_zlib      )
  ( install_bzip2     )
  ( install_zstd      )
  ( install_secp256k1 )
<<<<<<< HEAD
  ( install_snappy    )
  ( install_rocksdb   )
  ( install_openssl   )
  ( install_libmicrohttpd )
  ( install_nanopb    )
=======
  ( install_openssl   )
  ( install_rocksdb   )
>>>>>>> 4804daa9

  echo "[~] Done! To wire up $(pwd)/opt with make, run:"
  echo "    source activate-opt"
  echo
}

if [[ $# -eq 0 ]]; then
  echo "[~] This will fetch, build, and install Firedancer's dependencies into $(pwd)/opt"
  echo "[~] For help, run: $0 help"
  echo
  echo "[~] Running $0 install"

  read -r -p "[?] Continue? (y/N) " choice
  case "$choice" in
    y|Y)
      echo
      fetch
      check
      install
      ;;
    *)
      echo "[!] Stopping." >&2
      exit 1
  esac
fi

while [[ $# -gt 0 ]]; do
  case $1 in
    -h|--help|help)
      help
      ;;
    nuke)
      shift
      nuke
      ;;
    fetch)
      shift
      fetch
      ;;
    check)
      shift
      check
      ;;
    install)
      shift
      fetch
      check
      install
      ;;
    *)
      echo "Unknown command: $1" >&2
      exit 1
      ;;
  esac
done<|MERGE_RESOLUTION|>--- conflicted
+++ resolved
@@ -625,16 +625,11 @@
   ( install_bzip2     )
   ( install_zstd      )
   ( install_secp256k1 )
-<<<<<<< HEAD
   ( install_snappy    )
   ( install_rocksdb   )
   ( install_openssl   )
   ( install_libmicrohttpd )
   ( install_nanopb    )
-=======
-  ( install_openssl   )
-  ( install_rocksdb   )
->>>>>>> 4804daa9
 
   echo "[~] Done! To wire up $(pwd)/opt with make, run:"
   echo "    source activate-opt"
