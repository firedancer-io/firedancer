#!/usr/bin/env bash

set -euo pipefail

# Change into Firedancer root directory
cd "$(dirname "${BASH_SOURCE[0]}")"
REPO_ROOT="$(pwd)"

# Fix pkg-config path and environment
# shellcheck source=./activate-opt
source activate-opt

# Load OS information
OS="$(uname -s)"
case "$OS" in
  Darwin)
    MAKE=( make -j )
    ID=macos
    ;;
  Linux)
    MAKE=( make -j )
    # Load distro information
    if [[ -f /etc/os-release ]]; then
      source /etc/os-release
    fi
    ;;
  *)
    echo "[!] Unsupported OS $OS"
    ;;
esac

# Figure out how to escalate privileges
SUDO=""
if [[ ! "$(id -u)" -eq "0" ]]; then
  SUDO="sudo "
fi

# Install prefix
PREFIX="$(pwd)/opt"

help () {
cat <<EOF

  Usage: $0 [cmd] [args...]

  If cmd is ommitted, default is 'install'.

  Commands are:

    help
    - Prints this message

    check
    - Runs system requirement checks for dep build/install
    - Exits with code 0 on success

    nuke
    - Get rid of dependency checkouts
    - Get rid of all third party dependency files
    - Same as 'rm -rf $(pwd)/opt'

    fetch
    - Fetches dependencies from Git repos into $(pwd)/opt/git

    install
    - Runs 'fetch'
    - Runs 'check'
    - Builds dependencies
    - Installs all project dependencies into prefix $(pwd)/opt

EOF
  exit 0
}

nuke () {
  rm -rf ./opt
  echo "[-] Nuked $(pwd)/opt"
  exit 0
}

checkout_repo () {
  # Skip if dir already exists
  if [[ -d ./opt/git/"$1" ]]; then
    echo "[~] Skipping $1 fetch as \"$(pwd)/opt/git/$1\" already exists"
  else
    echo "[+] Cloning $1 from $2"
    git -c advice.detachedHead=false clone "$2" "./opt/git/$1" --branch "$3" --depth=1
    echo
  fi

  # Skip if tag already correct
  if [[ "$(git -C ./opt/git/"$1" describe --tags --abbrev=0)" == "$3" ]]; then
    return
  fi

  echo "[~] Checking out $1 $3"
  (
    cd ./opt/git/"$1"
    git fetch origin "$3" --depth=1
    git -c advice.detachedHead=false checkout "$3"
  )
  echo
}

fetch () {
  mkdir -pv ./opt/git

<<<<<<< HEAD
  fetch_repo zlib https://github.com/madler/zlib
  fetch_repo zstd https://github.com/facebook/zstd
  fetch_repo openssl https://github.com/quictls/openssl

  checkout_repo zlib "v1.2.13"
  checkout_repo zstd "v1.5.4"
  checkout_repo openssl "OpenSSL_1_1_1t-quic1"
=======
  checkout_repo zlib    https://github.com/madler/zlib       "v1.2.13"
  checkout_repo bzip2   https://sourceware.org/git/bzip2.git "bzip2-1.0.8"
  checkout_repo zstd    https://github.com/facebook/zstd     "v1.5.4"
  checkout_repo openssl https://github.com/quictls/openssl   "OpenSSL_1_1_1t-quic1"
  checkout_repo rocksdb https://github.com/facebook/rocksdb  "v7.10.2"
>>>>>>> d420120b
}

check_fedora_pkgs () {
  local REQUIRED_RPMS=( perl autoconf gettext-devel automake flex bison )

  echo "[~] Checking for required RPM packages"

  local MISSING_RPMS=( )
  for rpm in "${REQUIRED_RPMS[@]}"; do
    if ! rpm -q "$rpm" >/dev/null; then
      MISSING_RPMS+=( "$rpm" )
    fi
  done

  if [[ "${#MISSING_RPMS[@]}" -eq 0 ]]; then
    echo "[~] OK: RPM packages required for build are installed"
    return 0
  fi

  echo "[!] Found missing packages"
  echo "[?] This is fixed by the following command:"
  echo "        ${SUDO}dnf install -y ${MISSING_RPMS[*]}"
  read -r -p "[?] Install missing packages with superuser privileges? (y/N) " choice
  case "$choice" in
    y|Y)
      echo "[+] Installing missing RPMs"
      ${SUDO}dnf install -y "${MISSING_RPMS[@]}"
      echo "[+] Installed missing RPMs"
      ;;
    *)
      echo "[-] Skipping package install"
      ;;
  esac
}

check_debian_pkgs () {
  local REQUIRED_DEBS=( perl autoconf gettext automake autopoint flex bison build-essential pkg-config gcc-multilib )

  echo "[~] Checking for required DEB packages"

  local MISSING_DEBS=( )
  for deb in "${REQUIRED_DEBS[@]}"; do
    if ! dpkg -s "$deb" >/dev/null 2>/dev/null; then
      MISSING_DEBS+=( "$deb" )
    fi
  done

  if [[ ${#MISSING_DEBS[@]} -eq 0 ]]; then
    echo "[~] OK: DEB packages required for build are installed"
    return 0
  fi

  echo "[!] Found missing packages"
  echo "[?] This is fixed by the following command:"
  echo "        ${SUDO}apt-get install -y ${MISSING_DEBS[*]}"
  read -r -p "[?] Install missing packages with superuser privileges? (y/N) " choice
  case "$choice" in
    y|Y)
      echo "[+] Installing missing DEBs"
      ${SUDO}apt-get install -y "${MISSING_DEBS[@]}"
      echo "[+] Installed missing DEBs"
      ;;
    *)
      echo "[-] Skipping package install"
      ;;
  esac
}

check_alpine_pkgs () {
  local REQUIRED_APKS=( perl autoconf gettext automake flex bison build-base pkgconf )

  echo "[~] Checking for required APK packages"

  local MISSING_APKS=( )
  for deb in "${REQUIRED_APKS[@]}"; do
    if ! apk info -e "$deb" >/dev/null; then
      MISSING_APKS+=( "$deb" )
    fi
  done

  if [[ ${#MISSING_APKS[@]} -eq 0 ]]; then
    echo "[~] OK: APK packages required for build are installed"
    return 0
  fi

  echo "[!] Found missing packages"
  echo "[?] This is fixed by the following command:"
  echo "        ${SUDO}apk add ${MISSING_APKS[*]}"
  read -r -p "[?] Install missing packages with superuser privileges? (y/N) " choice
  case "$choice" in
    y|Y)
      echo "[+] Installing missing APKs"
      ${SUDO}apk add "${MISSING_APKS[@]}"
      echo "[+] Installed missing APKs"
      ;;
    *)
      echo "[-] Skipping package install"
      ;;
  esac
}

check_macos_pkgs () {
  local REQUIRED_FORMULAE=( perl autoconf gettext automake flex bison pkg-config )

  echo "[~] Checking for required brew formulae"

  local MISSING_FORMULAE=( )
  for formula in "${REQUIRED_FORMULAE[@]}"; do
    if [[ ! -d "/usr/local/Cellar/$formula" ]]; then
      MISSING_FORMULAE+=( "$formula" )
    fi
  done

  if [[ ${#MISSING_FORMULAE[@]} -eq 0 ]]; then
    echo "[~] OK: brew formulae required for build are installed"
    return 0
  fi

  echo "[!] Found missing formulae"
  echo "[?] This is fixed by the following command:"
  echo "        brew install ${MISSING_FORMULAE[*]}"
  read -r -p "[?] Install missing formulae with brew? (y/N) " choice
  case "$choice" in
    y|Y)
      echo "[+] Installing missing formulae"
      brew install "${MISSING_FORMULAE[@]}"
      echo "[+] Installed missing formulae"
      ;;
    *)
      echo "[-] Skipping formula install"
      ;;
  esac
}

check () {
  DISTRO="${ID_LIKE:-${ID:-}}"
  case "$DISTRO" in
    fedora)
      check_fedora_pkgs
      ;;
    debian)
      check_debian_pkgs
      ;;
    alpine)
      check_alpine_pkgs
      ;;
    macos)
      check_macos_pkgs
      ;;
    *)
      echo "Unsupported distro $DISTRO. Your mileage may vary."
      ;;
  esac
}

install_zlib () {
  if pkg-config --exists zlib; then
    echo "[~] zlib already installed at $(pkg-config --path zlib), skipping installation"
    return 0
  fi

  cd ./opt/git/zlib

  echo "[+] Configuring zlib"
  ./configure \
    --prefix="$PREFIX"
  echo "[+] Configured zlib"

  echo "[+] Building zlib"
  "${MAKE[@]}" libz.a
  echo "[+] Successfully built zlib"

  echo "[+] Installing zlib to $PREFIX"
  make install -j
  echo "[+] Successfully installed zlib"
}

install_bzip2 () {
  if pkg-config --exists bzip2; then
    echo "[~] bzip2 already installed at $(pkg-config --path bzip2), skipping installation"
    return 0
  fi

  cd ./opt/git/bzip2

<<<<<<< HEAD
  echo "[+] Installing zstd to $PREFIX"
  "${MAKE[@]}" DESTDIR="$PREFIX" PREFIX="" install-pc install-static install-includes
  echo "[+] Successfully installed zstd"
}

=======
  echo "[+] Installing bzip2 to $PREFIX"
  "${MAKE[@]}" PREFIX="$PREFIX" install
cat <<EOF > "$PREFIX/lib/pkgconfig/bzip2.pc"
prefix=$PREFIX
libdir=$PREFIX/lib
includedir=$PREFIX/include

Name: bzip2
Description: bzip2
Version: $(git describe --tags --abbrev=0)
Libs: -L\${libdir} -lbz2
Cflags: -I\${includedir}
EOF
  echo "[+] Successfully installed bzip2"
}

install_zstd () {
  if pkg-config --exists libzstd; then
    echo "[~] zstd already installed at $(pkg-config --path libzstd), skipping installation"
    return 0
  fi

  cd ./opt/git/zstd/lib

  echo "[+] Installing zstd to $PREFIX"
  "${MAKE[@]}" DESTDIR="$PREFIX" PREFIX="" install-pc install-static install-includes
  echo "[+] Successfully installed zstd"

cat <<EOF > "$PREFIX/lib/pkgconfig/libzstd.pc"
prefix=
exec_prefix=\${prefix}
includedir=$PREFIX/include
libdir=$PREFIX/lib

Name: zstd
Description: fast lossless compression algorithm library
URL: https://facebook.github.io/zstd/
Version: 1.5.4
Libs: \${libdir}/libzstd.a
Libs.private: -pthread
Cflags: -I\${includedir}
EOF

}

>>>>>>> d420120b
install_openssl () {
  if pkg-config --exists openssl; then
    echo "[~] openssl already installed at $(pkg-config --path openssl), skipping installation"
    return 0
  fi

  cd ./opt/git/openssl

  echo "[+] Configuring OpenSSL"
  ./config \
    --prefix="$PREFIX" \
    enable-quic
  echo "[+] Configured OpenSSL"

  echo "[+] Building OpenSSL"
  "${MAKE[@]}"
  echo "[+] Successfully built OpenSSL"

  echo "[+] Installing OpenSSL to $PREFIX"
  make install_sw -j
  echo "[+] Successfully installed OpenSSL"

  echo "[~] Installed all dependencies"
}

install_rocksdb () {
  cd ./opt/git/rocksdb
  mkdir -p build
  cd build
  cmake .. \
    -G"Unix Makefiles" \
    -DCMAKE_INSTALL_PREFIX:PATH="$PREFIX" \
    -DCMAKE_INSTALL_LIBDIR="lib" \
    -DCMAKE_BUILD_TYPE=Release \
    -DROCKSDB_BUILD_SHARED=OFF \
    -DWITH_GFLAGS=OFF \
    -DWITH_LIBURING=OFF \
    -DWITH_BZ2=ON \
    -DWITH_SNAPPY=OFF \
    -DWITH_ZLIB=ON \
    -DWITH_ZSTD=ON \
    -DWITH_ALL_TESTS=OFF \
    -DWITH_BENCHMARK_TOOLS=OFF \
    -DWITH_CORE_TOOLS=OFF \
    -DWITH_RUNTIME_DEBUG=OFF \
    -DWITH_TESTS=OFF \
    -DWITH_TOOLS=OFF \
    -DWITH_TRACE_TOOLS=OFF \
    -DZLIB_ROOT="$PREFIX" \
    -DBZIP2_LIBRARIES="$PREFIX/lib/libbz2.a" \
    -DBZIP2_INCLUDE_DIR="$PREFIX/include" \
    -Dzstd_ROOT_DIR="$PREFIX"

  local NJOBS
  NJOBS=$(( $(nproc) / 2 ))
  NJOBS=$((NJOBS>0 ? NJOBS : 1))
  make -j $NJOBS
  make install
}

install () {
<<<<<<< HEAD
  ( install_zlib    )
  ( install_zstd    )
=======
  export CC=`which gcc` 
  export cc=`which gcc` 
  ( install_zlib    )
  ( install_bzip2   )
  ( install_zstd    )
  ( install_rocksdb )
>>>>>>> d420120b
  ( install_openssl )

  echo "[~] Done! To wire up $(pwd)/opt with make, run:"
  echo "    source activate-opt"
  echo
}

if [[ $# -eq 0 ]]; then
  echo "[~] This will fetch, build, and install Firedancer's dependencies into $(pwd)/opt"
  echo "[~] For help, run: $0 help"
  echo
  echo "[~] Running $0 install"

  read -r -p "[?] Continue? (y/N) " choice
  case "$choice" in
    y|Y)
      echo
      fetch
      check
      install
      ;;
    *)
      echo "[!] Stopping." >&2
      exit 1
  esac
fi

while [[ $# -gt 0 ]]; do
  case $1 in
    -h|--help|help)
      help
      ;;
    nuke)
      shift
      nuke
      ;;
    fetch)
      shift
      fetch
      ;;
    check)
      shift
      check
      ;;
    install)
      shift
      fetch
      check
      install
      ;;
    *)
      echo "Unknown command: $1" >&2
      exit 1
      ;;
  esac
done<|MERGE_RESOLUTION|>--- conflicted
+++ resolved
@@ -105,21 +105,11 @@
 fetch () {
   mkdir -pv ./opt/git
 
-<<<<<<< HEAD
-  fetch_repo zlib https://github.com/madler/zlib
-  fetch_repo zstd https://github.com/facebook/zstd
-  fetch_repo openssl https://github.com/quictls/openssl
-
-  checkout_repo zlib "v1.2.13"
-  checkout_repo zstd "v1.5.4"
-  checkout_repo openssl "OpenSSL_1_1_1t-quic1"
-=======
   checkout_repo zlib    https://github.com/madler/zlib       "v1.2.13"
   checkout_repo bzip2   https://sourceware.org/git/bzip2.git "bzip2-1.0.8"
   checkout_repo zstd    https://github.com/facebook/zstd     "v1.5.4"
   checkout_repo openssl https://github.com/quictls/openssl   "OpenSSL_1_1_1t-quic1"
   checkout_repo rocksdb https://github.com/facebook/rocksdb  "v7.10.2"
->>>>>>> d420120b
 }
 
 check_fedora_pkgs () {
@@ -305,13 +295,6 @@
 
   cd ./opt/git/bzip2
 
-<<<<<<< HEAD
-  echo "[+] Installing zstd to $PREFIX"
-  "${MAKE[@]}" DESTDIR="$PREFIX" PREFIX="" install-pc install-static install-includes
-  echo "[+] Successfully installed zstd"
-}
-
-=======
   echo "[+] Installing bzip2 to $PREFIX"
   "${MAKE[@]}" PREFIX="$PREFIX" install
 cat <<EOF > "$PREFIX/lib/pkgconfig/bzip2.pc"
@@ -357,7 +340,6 @@
 
 }
 
->>>>>>> d420120b
 install_openssl () {
   if pkg-config --exists openssl; then
     echo "[~] openssl already installed at $(pkg-config --path openssl), skipping installation"
@@ -419,17 +401,12 @@
 }
 
 install () {
-<<<<<<< HEAD
-  ( install_zlib    )
-  ( install_zstd    )
-=======
-  export CC=`which gcc` 
-  export cc=`which gcc` 
+  export CC=`which gcc`
+  export cc=`which gcc`
   ( install_zlib    )
   ( install_bzip2   )
   ( install_zstd    )
   ( install_rocksdb )
->>>>>>> d420120b
   ( install_openssl )
 
   echo "[~] Done! To wire up $(pwd)/opt with make, run:"
