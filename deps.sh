#!/usr/bin/env bash

# Change into Firedancer root directory
cd "$(dirname "${BASH_SOURCE[0]}")"
REPO_ROOT="$(pwd)"

set -euo pipefail

# Load OS information
OS="$(uname -s)"
case "$OS" in
  Darwin)
    MAKE=( make -j )
    ID=macos
    ;;
  Linux)
    MAKE=( make -j )
    # Load distro information
    if [[ -f /etc/os-release ]]; then
      source /etc/os-release
    fi
    ;;
  *)
    echo "[!] Unsupported OS $OS"
    ;;
esac

# Figure out how to escalate privileges
SUDO=""
if [[ ! "$(id -u)" -eq "0" ]]; then
  SUDO="sudo "
fi

# Install prefix
PREFIX="$(pwd)/opt"

help () {
cat <<EOF

  Usage: $0 [cmd] [args...]

  If cmd is ommitted, default is 'install'.

  Commands are:

    help
    - Prints this message

    check
    - Runs system requirement checks for dep build/install
    - Exits with code 0 on success

    nuke
    - Get rid of dependency checkouts
    - Get rid of all third party dependency files
    - Same as 'rm -rf $(pwd)/opt'

    fetch
    - Fetches dependencies from Git repos into $(pwd)/opt/git

    install
    - Runs 'fetch'
    - Runs 'check'
    - Builds dependencies
    - Installs all project dependencies into prefix $(pwd)/opt

EOF
  exit 0
}

nuke () {
  rm -rf ./opt
  echo "[-] Nuked $(pwd)/opt"
  exit 0
}

checkout_repo () {
  # Skip if dir already exists
  if [[ -d ./opt/git/"$1" ]]; then
    echo "[~] Skipping $1 fetch as \"$(pwd)/opt/git/$1\" already exists"
  else
    echo "[+] Cloning $1 from $2"
    git -c advice.detachedHead=false clone "$2" "./opt/git/$1" --branch "$3" --depth=1
    echo
  fi

  # Skip if tag already correct
  if [[ "$(git -C ./opt/git/"$1" describe --tags --abbrev=0)" == "$3" ]]; then
    return
  fi

  echo "[~] Checking out $1 $3"
  (
    cd ./opt/git/"$1"
    git fetch origin "$3" --depth=1
    git -c advice.detachedHead=false checkout "$3"
  )
  echo
}

checkout_gnuweb () {
  # Skip if dir already exists
  if [[ -d ./opt/gnuweb/"$1" ]]; then
    echo "[~] Skipping $1 fetch as \"$(pwd)/opt/gnuweb/$1\" already exists"
  else
    echo "[+] Cloning $1 from $2/$3.tar.gz"
    curl -o - -L "$2/$3.tar.gz" | gunzip | tar xf - -C ./opt/gnuweb
    mv ./opt/gnuweb/$3 ./opt/gnuweb/$1
    echo
  fi
}

fetch () {
  mkdir -pv ./opt/git

  #checkout_repo zlib      https://github.com/madler/zlib            "v1.2.13"
  #checkout_repo bzip2     https://sourceware.org/git/bzip2.git      "bzip2-1.0.8"
  #checkout_repo zstd      https://github.com/facebook/zstd          "v1.5.4"
  checkout_repo openssl   https://github.com/quictls/openssl        "openssl-3.0.9-quic1"
<<<<<<< HEAD
  checkout_repo rocksdb   https://github.com/facebook/rocksdb       "v7.10.2"
  checkout_repo secp256k1 https://github.com/bitcoin-core/secp256k1 "v0.3.2"
  checkout_repo snappy    https://github.com/google/snappy          "1.1.10"

  mkdir -pv ./opt/gnuweb
  checkout_gnuweb libmicrohttpd https://ftp.gnu.org/gnu/libmicrohttpd/ "libmicrohttpd-0.9.77"
=======
  #checkout_repo rocksdb   https://github.com/facebook/rocksdb       "v7.10.2"
  #checkout_repo secp256k1 https://github.com/bitcoin-core/secp256k1 "v0.3.2"
>>>>>>> d0c6d362
}

check_fedora_pkgs () {
  local REQUIRED_RPMS=( perl autoconf gettext-devel automake flex bison cmake )

  echo "[~] Checking for required RPM packages"

  local MISSING_RPMS=( )
  for rpm in "${REQUIRED_RPMS[@]}"; do
    if ! rpm -q "$rpm" >/dev/null; then
      MISSING_RPMS+=( "$rpm" )
    fi
  done

  if [[ "${#MISSING_RPMS[@]}" -eq 0 ]]; then
    echo "[~] OK: RPM packages required for build are installed"
    return 0
  fi

  echo "[!] Found missing packages"
  echo "[?] This is fixed by the following command:"
  echo "        ${SUDO}dnf install -y ${MISSING_RPMS[*]}"
  read -r -p "[?] Install missing packages with superuser privileges? (y/N) " choice
  case "$choice" in
    y|Y)
      echo "[+] Installing missing RPMs"
      ${SUDO}dnf install -y "${MISSING_RPMS[@]}"
      echo "[+] Installed missing RPMs"
      ;;
    *)
      echo "[-] Skipping package install"
      ;;
  esac
}

check_debian_pkgs () {
  local REQUIRED_DEBS=( perl autoconf gettext automake autopoint flex bison build-essential gcc-multilib )

  echo "[~] Checking for required DEB packages"

  local MISSING_DEBS=( )
  for deb in "${REQUIRED_DEBS[@]}"; do
    if ! dpkg -s "$deb" >/dev/null 2>/dev/null; then
      MISSING_DEBS+=( "$deb" )
    fi
  done

  if [[ ${#MISSING_DEBS[@]} -eq 0 ]]; then
    echo "[~] OK: DEB packages required for build are installed"
    return 0
  fi

  echo "[!] Found missing packages"
  echo "[?] This is fixed by the following command:"
  echo "        ${SUDO}apt-get install -y ${MISSING_DEBS[*]}"
  read -r -p "[?] Install missing packages with superuser privileges? (y/N) " choice
  case "$choice" in
    y|Y)
      echo "[+] Installing missing DEBs"
      ${SUDO}apt-get install -y "${MISSING_DEBS[@]}"
      echo "[+] Installed missing DEBs"
      ;;
    *)
      echo "[-] Skipping package install"
      ;;
  esac
}

check_alpine_pkgs () {
  local REQUIRED_APKS=( perl autoconf gettext automake flex bison build-base )

  echo "[~] Checking for required APK packages"

  local MISSING_APKS=( )
  for deb in "${REQUIRED_APKS[@]}"; do
    if ! apk info -e "$deb" >/dev/null; then
      MISSING_APKS+=( "$deb" )
    fi
  done

  if [[ ${#MISSING_APKS[@]} -eq 0 ]]; then
    echo "[~] OK: APK packages required for build are installed"
    return 0
  fi

  echo "[!] Found missing packages"
  echo "[?] This is fixed by the following command:"
  echo "        ${SUDO}apk add ${MISSING_APKS[*]}"
  read -r -p "[?] Install missing packages with superuser privileges? (y/N) " choice
  case "$choice" in
    y|Y)
      echo "[+] Installing missing APKs"
      ${SUDO}apk add "${MISSING_APKS[@]}"
      echo "[+] Installed missing APKs"
      ;;
    *)
      echo "[-] Skipping package install"
      ;;
  esac
}

check_macos_pkgs () {
  local REQUIRED_FORMULAE=( perl autoconf gettext automake flex bison )

  echo "[~] Checking for required brew formulae"

  local MISSING_FORMULAE=( )
  for formula in "${REQUIRED_FORMULAE[@]}"; do
    if [[ ! -d "/usr/local/Cellar/$formula" ]]; then
      MISSING_FORMULAE+=( "$formula" )
    fi
  done

  if [[ ${#MISSING_FORMULAE[@]} -eq 0 ]]; then
    echo "[~] OK: brew formulae required for build are installed"
    return 0
  fi

  echo "[!] Found missing formulae"
  echo "[?] This is fixed by the following command:"
  echo "        brew install ${MISSING_FORMULAE[*]}"
  read -r -p "[?] Install missing formulae with brew? (y/N) " choice
  case "$choice" in
    y|Y)
      echo "[+] Installing missing formulae"
      brew install "${MISSING_FORMULAE[@]}"
      echo "[+] Installed missing formulae"
      ;;
    *)
      echo "[-] Skipping formula install"
      ;;
  esac
}

check () {
  DISTRO="${ID_LIKE:-${ID:-}}"
  case "$DISTRO" in
    fedora)
      check_fedora_pkgs
      ;;
    debian)
      check_debian_pkgs
      ;;
    alpine)
      check_alpine_pkgs
      ;;
    macos)
      check_macos_pkgs
      ;;
    *)
      echo "Unsupported distro $DISTRO. Your mileage may vary."
      ;;
  esac
}

install_zlib () {
  cd ./opt/git/zlib

  echo "[+] Configuring zlib"
  ./configure \
    --prefix="$PREFIX"
  echo "[+] Configured zlib"

  echo "[+] Building zlib"
  "${MAKE[@]}" libz.a
  echo "[+] Successfully built zlib"

  echo "[+] Installing zlib to $PREFIX"
  make install -j
  echo "[+] Successfully installed zlib"
}

install_bzip2 () {
  cd ./opt/git/bzip2

  echo "[+] Installing bzip2 to $PREFIX"
  "${MAKE[@]}" PREFIX="$PREFIX" install
  echo "[+] Successfully installed bzip2"
}

install_zstd () {
  cd ./opt/git/zstd/lib

  echo "[+] Installing zstd to $PREFIX"
  "${MAKE[@]}" DESTDIR="$PREFIX" PREFIX="" install-pc install-static install-includes install-shared
  echo "[+] Successfully installed zstd"
}

install_secp256k1 () {
  cd ./opt/git/secp256k1

  echo "[+] Configuring secp256k1"
  rm -rf build
  mkdir build
  cd build
  cmake .. \
    -G"Unix Makefiles" \
    -DCMAKE_INSTALL_PREFIX:PATH="$PREFIX" \
    -DCMAKE_INSTALL_LIBDIR="lib" \
    -DCMAKE_BUILD_TYPE=Release \
    -DSECP256K1_BUILD_TESTS=OFF \
    -DSECP256K1_BUILD_EXHAUSTIVE_TESTS=OFF \
    -DSECP256K1_BUILD_BENCHMARK=OFF \
    -DSECP256K1_DISABLE_SHARED=OFF \
    -DBUILD_SHARED_LIBS=OFF \
    -DSECP256K1_ENABLE_MODULE_RECOVERY=ON \
    -DSECP256K1_ENABLE_MODULE_EXTRAKEYS=OFF \
    -DSECP256K1_ENABLE_MODULE_SCHNORRSIG=OFF \
    -DSECP256K1_ENABLE_MODULE_ECDH=OFF

  echo "[+] Building secp256k1"
  "${MAKE[@]}"
  echo "[+] Successfully built secp256k1"

  echo "[+] Installing secp256k1 to $PREFIX"
  make install
  echo "[+] Successfully installed secp256k1"
}

install_openssl () {
  cd ./opt/git/openssl

  echo "[+] Configuring OpenSSL"
  ./config \
    -static \
    --prefix="$PREFIX" \
    enable-quic \
    no-engine \
    no-static-engine \
    no-weak-ssl-ciphers \
    no-autoload-config \
    no-tls1 \
    no-tls1-method \
    no-tls1_1 \
    no-tls1_1-method \
    no-tls1_2 \
    no-tls1_2-method \
    enable-tls1_3 \
    no-shared \
    no-legacy \
    no-tests \
    no-ui-console \
    no-sctp \
    no-ssl3 \
    no-aria \
    no-bf \
    no-blake2 \
    no-camellia \
    no-cast \
    no-cmac \
    no-cmp \
    no-cms \
    no-comp \
    no-ct \
    no-des \
    no-dh \
    no-dsa \
    no-dtls \
    no-dtls1-method \
    no-dtls1_2-method \
    no-ecdsa \
    no-fips \
    no-gost \
    no-idea \
    no-ktls \
    no-md4 \
    no-nextprotoneg \
    no-ocb \
    no-ocsp \
    no-rc2 \
    no-rc4 \
    no-rc5 \
    no-rmd160 \
    no-scrypt \
    no-seed \
    no-siphash \
    no-siv \
    no-sm3 \
    no-sm4 \
    no-srp \
    no-srtp \
    no-sock \
    no-ts \
    no-whirlpool
  echo "[+] Configured OpenSSL"

  echo "[+] Building OpenSSL"
  "${MAKE[@]}" build_libs
  echo "[+] Successfully built OpenSSL"

  echo "[+] Installing OpenSSL to $PREFIX"
  "${MAKE[@]}" install_dev
  echo "[+] Successfully installed OpenSSL"
}

install_rocksdb () {
  cd ./opt/git/rocksdb
  mkdir -p build
  cd build
  cmake .. \
    -G"Unix Makefiles" \
    -DCMAKE_INSTALL_PREFIX:PATH="$PREFIX" \
    -DCMAKE_INSTALL_LIBDIR="lib" \
    -DCMAKE_BUILD_TYPE=Release \
    -DROCKSDB_BUILD_SHARED=ON \
    -DWITH_GFLAGS=OFF \
    -DWITH_LIBURING=OFF \
    -DWITH_BZ2=OFF \
    -DWITH_SNAPPY=ON \
    -DWITH_ZLIB=ON \
    -DWITH_ZSTD=ON \
    -DWITH_ALL_TESTS=OFF \
    -DWITH_BENCHMARK_TOOLS=OFF \
    -DWITH_CORE_TOOLS=OFF \
    -DWITH_RUNTIME_DEBUG=OFF \
    -DWITH_TESTS=OFF \
    -DWITH_TOOLS=OFF \
    -DWITH_TRACE_TOOLS=OFF \
    -DZLIB_ROOT="$PREFIX" \
    -DBZIP2_LIBRARIES="$PREFIX/lib/libbz2.a" \
    -DBZIP2_INCLUDE_DIR="$PREFIX/include" \
    -Dzstd_ROOT_DIR="$PREFIX" \
    -DSnappy_LIBRARIES="$PREFIX/lib" \
    -DSnappy_INCLUDE_DIRS="$PREFIX/include"

  local NJOBS
  NJOBS=$(( $(nproc) / 2 ))
  NJOBS=$((NJOBS>0 ? NJOBS : 1))
  make -j $NJOBS
  make install
}

install_libmicrohttpd () {
  cd ./opt/gnuweb/libmicrohttpd/
  ./configure \
    --prefix="$PREFIX" \
    --disable-https \
    --disable-curl  \
    --disable-dauth
  ${MAKE} install

  echo "[+] Successfully installed libmicrohttpd"
}

install_snappy () {
  cd ./opt/git/snappy

  echo "[+] Configuring snappy"
  mkdir -p build
  cd build
  cmake .. \
    -G"Unix Makefiles" \
    -DCMAKE_INSTALL_PREFIX:PATH="" \
    -DCMAKE_INSTALL_LIBDIR=lib \
    -DCMAKE_BUILD_TYPE=Release \
    -DBUILD_SHARED_LIBS=ON \
    -DSNAPPY_BUILD_TESTS=OFF \
    -DSNAPPY_BUILD_BENCHMARKS=OFF
  echo "[+] Configured snappy"

  echo "[+] Building snappy"
  make -j
  echo "[+] Successfully built snappy"

  echo "[+] Installing snappy to $PREFIX"
  make install DESTDIR="$PREFIX"
  echo "[+] Successfully installed snappy"
}

install () {
  export CC=`which gcc`
  export cc=`which gcc`
<<<<<<< HEAD
  ( install_zlib      )
  ( install_bzip2     )
  ( install_zstd      )
  ( install_secp256k1 )
  ( install_snappy    )
  ( install_rocksdb   )
  ( install_openssl   )
  ( install_libmicrohttpd )

  # Remove cmake and pkgconfig files, so we don't accidentally
  # depend on them.
  rm -rf ./opt/lib/cmake ./opt/lib/pkgconfig ./opt/lib64/pkgconfig

  # Merge lib64 with lib
  if [[ -d ./opt/lib64 ]]; then
    find ./opt/lib64/ -mindepth 1 -exec mv -t ./opt/lib/ {} +
    rm -rf ./opt/lib64
  fi

=======
  #( install_zlib      )
  #( install_bzip2     )
  #( install_zstd      )
  #( install_secp256k1 )
  ( install_openssl   )
  #( install_rocksdb   )

>>>>>>> d0c6d362
  echo "[~] Done!"
}

if [[ $# -eq 0 ]]; then
  echo "[~] This will fetch, build, and install Firedancer's dependencies into $(pwd)/opt"
  echo "[~] For help, run: $0 help"
  echo
  echo "[~] Running $0 install"

  read -r -p "[?] Continue? (y/N) " choice
  case "$choice" in
    y|Y)
      echo
      fetch
      check
      install
      ;;
    *)
      echo "[!] Stopping." >&2
      exit 1
  esac
fi

while [[ $# -gt 0 ]]; do
  case $1 in
    -h|--help|help)
      help
      ;;
    nuke)
      shift
      nuke
      ;;
    fetch)
      shift
      fetch
      ;;
    check)
      shift
      check
      ;;
    install)
      shift
      fetch
      check
      install
      ;;
    *)
      echo "Unknown command: $1" >&2
      exit 1
      ;;
  esac
done<|MERGE_RESOLUTION|>--- conflicted
+++ resolved
@@ -117,17 +117,12 @@
   #checkout_repo bzip2     https://sourceware.org/git/bzip2.git      "bzip2-1.0.8"
   #checkout_repo zstd      https://github.com/facebook/zstd          "v1.5.4"
   checkout_repo openssl   https://github.com/quictls/openssl        "openssl-3.0.9-quic1"
-<<<<<<< HEAD
   checkout_repo rocksdb   https://github.com/facebook/rocksdb       "v7.10.2"
   checkout_repo secp256k1 https://github.com/bitcoin-core/secp256k1 "v0.3.2"
   checkout_repo snappy    https://github.com/google/snappy          "1.1.10"
 
   mkdir -pv ./opt/gnuweb
   checkout_gnuweb libmicrohttpd https://ftp.gnu.org/gnu/libmicrohttpd/ "libmicrohttpd-0.9.77"
-=======
-  #checkout_repo rocksdb   https://github.com/facebook/rocksdb       "v7.10.2"
-  #checkout_repo secp256k1 https://github.com/bitcoin-core/secp256k1 "v0.3.2"
->>>>>>> d0c6d362
 }
 
 check_fedora_pkgs () {
@@ -500,7 +495,6 @@
 install () {
   export CC=`which gcc`
   export cc=`which gcc`
-<<<<<<< HEAD
   ( install_zlib      )
   ( install_bzip2     )
   ( install_zstd      )
@@ -520,15 +514,6 @@
     rm -rf ./opt/lib64
   fi
 
-=======
-  #( install_zlib      )
-  #( install_bzip2     )
-  #( install_zstd      )
-  #( install_secp256k1 )
-  ( install_openssl   )
-  #( install_rocksdb   )
-
->>>>>>> d0c6d362
   echo "[~] Done!"
 }
 
