--- conflicted
+++ resolved
@@ -1,17 +1,7 @@
-<<<<<<< HEAD
-use std::{
-    env,
-    path::{
-        Path,
-        PathBuf,
-    },
-    process::Command,
-=======
 use std::env;
 use std::path::{
     Path,
     PathBuf,
->>>>>>> d420120b
 };
 use std::process::Command;
 
@@ -21,10 +11,6 @@
     let dir_env = env::var("CARGO_MANIFEST_DIR").unwrap();
     let dir = Path::new(&dir_env);
     let firedancer_dir = dir.join("firedancer");
-<<<<<<< HEAD
-    let machine = "linux_clang_x86_64_ffi_rust".to_string();
-    let build_dir = firedancer_dir.join("build/linux/clang/x86_64");
-=======
 
     let (machine, build_dir) = if cfg!(feature = "fuzz-asan") {
         (
@@ -37,7 +23,6 @@
             firedancer_dir.join("build/linux/clang/x86_64_ffi"),
         )
     };
->>>>>>> d420120b
 
     // Build the Firedancer sources
     Command::new("make")
@@ -67,10 +52,7 @@
     println!("cargo:rustc-link-lib=static=fd_tango");
     println!("cargo:rustc-link-lib=static=fd_disco");
     println!("cargo:rustc-link-lib=static=fd_ballet");
-<<<<<<< HEAD
     println!("cargo:rustc-link-lib=static=fd_quic");
-=======
->>>>>>> d420120b
     println!("cargo:rustc-link-lib=stdc++");
 
     // Generate bindings to the header files
