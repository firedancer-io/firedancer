--- conflicted
+++ resolved
@@ -780,17 +780,6 @@
     FD_LOG_CRIT(( "invariant violation: bank is NULL for slot (%lu, %lu) merkle root %s", (ulong)to_eslot.slot, (ulong)to_eslot.prime, FD_BASE58_ENC_32_ALLOCA(to_merkle_hash) ));
   }
 
-<<<<<<< HEAD
-  if( fd_bank_done_executing_get( parent_bank ) ) {
-    /* Create a new bank. */
-    handle_new_block( ctx, stem, slot, parent_slot, merkle_hash, parent_merkle_hash );
-  } else if( ctx->slot_ctx->bank!=parent_bank  ) {
-    /* We have already have a bank for the slot we are executing. And it
-       is different from the current bank. */
-    handle_existing_block( ctx, parent_merkle_hash );
-  } else {
-    /* Don't change the bank that is current executing. */
-=======
   ulong slot = fd_bank_slot_get( ctx->slot_ctx->bank );
 
   fd_funk_txn_map_t * txn_map = fd_funk_txn_map( ctx->funk );
@@ -798,7 +787,6 @@
   ctx->slot_ctx->funk_txn = fd_funk_txn_query( &xid, txn_map );
   if( FD_UNLIKELY( !ctx->slot_ctx->funk_txn ) ) {
     FD_LOG_CRIT(( "invariant violation: funk_txn is NULL for slot %lu", slot ));
->>>>>>> 20920682
   }
 }
 
