--- conflicted
+++ resolved
@@ -2564,81 +2564,6 @@
       replay_plugin_publish( ctx, stem, FD_PLUGIN_MSG_SLOT_ROOTED, (uchar const *)msg, sizeof(msg) );
     }
 
-<<<<<<< HEAD
-    /**********************************************************************/
-    /* Consensus: decide (1) the fork for pack; (2) the fork to vote on   */
-    /**********************************************************************/
-
-    ulong reset_slot = fd_tower_reset_slot( ctx->tower, ctx->epoch, ctx->ghost );
-    fd_fork_t const * reset_fork = fd_forks_query_const( ctx->forks, reset_slot );
-    if( FD_UNLIKELY( !reset_fork ) ) {
-      FD_LOG_ERR( ( "failed to find reset fork %lu", reset_slot ) );
-    }
-    if( reset_fork->lock ) {
-      FD_LOG_WARNING(("RESET FORK FROZEN: %lu", reset_fork->slot ));
-      fd_fork_t * new_reset_fork = fd_forks_prepare( ctx->forks, reset_fork->slot_ctx->slot_bank.prev_slot, ctx->funk,
-                                                     ctx->blockstore, ctx->epoch_ctx, ctx->runtime_spad );
-      new_reset_fork->lock = 0;
-      reset_fork = new_reset_fork;
-    }
-
-    if( FD_UNLIKELY( !ctx->startup_init_done && ctx->replay_plugin_out_mem ) ) {
-      ctx->startup_init_done = 1;
-      uchar msg[ 56 ];
-      fd_memset( msg, 0, sizeof(msg) );
-      msg[ 0 ] = 11; // ValidatorStartProgress::Running
-      replay_plugin_publish( ctx, stem, FD_PLUGIN_MSG_START_PROGRESS, msg, sizeof(msg) );
-    }
-
-    /* Update the gui */
-    if( ctx->replay_plugin_out_mem ) {
-      /* FIXME. We need a more efficient way to compute the ancestor chain. */
-      uchar msg[4098*8] __attribute__( ( aligned( 8U ) ) );
-      fd_memset( msg, 0, sizeof(msg) );
-      ulong s = reset_fork->slot_ctx->slot_bank.slot;
-      *(ulong*)(msg + 16U) = s;
-      ulong i = 0;
-      do {
-        if( !fd_blockstore_block_info_test( ctx->blockstore, s ) ) {
-          break;
-        }
-        s = fd_blockstore_parent_slot_query( ctx->blockstore, s );
-        if( s < ctx->blockstore->shmem->wmk ) {
-          break;
-        }
-
-        // FIXME: Remove magic numbers, this is very sad...
-        *(ulong*)(msg + 24U + i*8U) = s;
-        if( ++i == 4095U ) {
-          break;
-        }
-      } while( 1 );
-      *(ulong*)(msg + 8U) = i;
-      replay_plugin_publish( ctx, stem, FD_PLUGIN_MSG_SLOT_RESET, msg, sizeof(msg) );
-    }
-
-    fd_microblock_trailer_t * microblock_trailer = (fd_microblock_trailer_t *)(txns + txn_cnt);
-
-    fd_block_hash_queue_global_t * bhq = fd_bank_mgr_block_hash_queue_query( &reset_fork->slot_ctx->bank_mgr );
-    fd_hash_t * last_hash = (fd_hash_t *)((ulong)bhq + bhq->last_hash_offset);
-    FD_LOG_WARNING(("LAST HASH %s", FD_BASE58_ENC_32_ALLOCA( last_hash)));
-
-    memcpy( microblock_trailer->hash, last_hash, sizeof(fd_hash_t) );
-    if( ctx->poh_init_done == 1 ) {
-      ulong parent_slot = reset_fork->slot_ctx->slot_bank.prev_slot;
-      ulong curr_slot = reset_fork->slot_ctx->slot_bank.slot;
-      FD_LOG_DEBUG(( "publishing mblk to poh - slot: %lu, parent_slot: %lu, flags: %lx", curr_slot, parent_slot, flags ));
-      ulong tspub = fd_frag_meta_ts_comp( fd_tickcount() );
-      ulong sig = fd_disco_replay_old_sig( curr_slot, flags );
-      fd_mcache_publish( bank_out->mcache, bank_out->depth, bank_out->seq, sig, bank_out->chunk, txn_cnt, 0UL, 0, tspub );
-      bank_out->chunk = fd_dcache_compact_next( bank_out->chunk, (txn_cnt * sizeof(fd_txn_p_t)) + sizeof(fd_microblock_trailer_t), bank_out->chunk0, bank_out->wmark );
-      bank_out->seq = fd_seq_inc( bank_out->seq, 1UL );
-    } else {
-      FD_LOG_DEBUG(( "NOT publishing mblk to poh - slot: %lu, parent_slot: %lu, flags: %lx", curr_slot, ctx->parent_slot, flags ));
-    }
-
-=======
->>>>>>> be71a89f
     fd_forks_print( ctx->forks );
     fd_ghost_print( ctx->ghost, ctx->epoch, fd_ghost_root( ctx->ghost ) );
     fd_tower_print( ctx->tower, ctx->root );
@@ -3290,7 +3215,7 @@
 
   ulong replay_notif_idx = fd_topo_find_tile_out_link( topo, tile, "replay_notif", 0 );
   if( FD_UNLIKELY( replay_notif_idx!=ULONG_MAX ) ) {
-    fd_topo_link_t * notif_out = &topo->links[ replay_notif_idx ];
+    fd_topo_link_t * notif_out = &topo->links[ tile->out_link_id[ replay_notif_idx ] ];
     FD_TEST( notif_out );
     ctx->notif_out_mcache      = notif_out->mcache;
     ctx->notif_out_sync        = fd_mcache_seq_laddr( ctx->notif_out_mcache );
