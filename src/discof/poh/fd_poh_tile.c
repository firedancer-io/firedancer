--- conflicted
+++ resolved
@@ -1,47 +1,7 @@
 #include "fd_poh.h"
 #include "fd_poh_tile.h"
 #include "../../disco/tiles.h"
-<<<<<<< HEAD
-#include "../../disco/bundle/fd_bundle_crank.h"
-#include "../../disco/pack/fd_pack.h"
-#include "../../ballet/sha256/fd_sha256.h"
-#include "../../disco/metrics/fd_metrics.h"
-#include "../../util/pod/fd_pod.h"
-#include "../../disco/shred/fd_shredder.h"
-#include "../../disco/keyguard/fd_keyload.h"
-#include "../../disco/keyguard/fd_keyswitch.h"
-#include "../../disco/metrics/generated/fd_metrics_poh.h"
-#include "../../disco/plugin/fd_plugin.h"
-#include "../../flamenco/leaders/fd_multi_epoch_leaders.h"
-
 #include "generated/fd_poh_tile_seccomp.h"
-
-#include <string.h>
-
-/* The maximum number of microblocks that pack is allowed to pack into a
-   single slot.  This is not consensus critical, and pack could, if we
-   let it, produce as many microblocks as it wants, and the slot would
-   still be valid.
-
-   We have this here instead so that PoH can estimate slot completion,
-   and keep the hashcnt up to date as pack progresses through packing
-   the slot.  If this upper bound was not enforced, PoH could tick to
-   the last hash of the slot and have no hashes left to mixin incoming
-   microblocks from pack, so this upper bound is a coordination
-   mechanism so that PoH can progress hashcnts while the slot is active,
-   and know that pack will not need those hashcnts later to do mixins. */
-#define MAX_MICROBLOCKS_PER_SLOT (32768UL)
-
-/* When we are hashing in the background in case a prior leader skips
-   their slot, we need to store the result of each tick hash so we can
-   publish them when we become leader.  The network requires at least
-   one leader slot to publish in each epoch for the leader schedule to
-   generate, so in the worst case we might need two full epochs of slots
-   to store the hashes.  (Eg, if epoch T only had a published slot in
-   position 0 and epoch T+1 only had a published slot right at the end).
-=======
-#include "generated/fd_poh_tile_seccomp.h"
->>>>>>> 9fdecce4
 
 #define IN_KIND_SNAPRD (0)
 #define IN_KIND_REPLAY (1)
@@ -249,34 +209,6 @@
 
   return (fd_poh_out_ctx_t){ .idx = idx, .mem = mem, .chunk0 = chunk0, .wmark = wmark, .chunk = chunk0 };
 }
-static ulong
-populate_allowed_seccomp( fd_topo_t const *      topo,
-                          fd_topo_tile_t const * tile,
-                          ulong                  out_cnt,
-                          struct sock_filter *   out ) {
-  (void)topo;
-  (void)tile;
-
-  populate_sock_filter_policy_fd_poh_tile( out_cnt, out, (uint)fd_log_private_logfile_fd() );
-  return sock_filter_policy_fd_poh_tile_instr_cnt;
-}
-
-static ulong
-populate_allowed_fds( fd_topo_t const *      topo,
-                      fd_topo_tile_t const * tile,
-                      ulong                  out_fds_cnt,
-                      int *                  out_fds ) {
-  (void)topo;
-  (void)tile;
-
-  if( FD_UNLIKELY( out_fds_cnt<2UL ) ) FD_LOG_ERR(( "out_fds_cnt %lu", out_fds_cnt ));
-
-  ulong out_cnt = 0UL;
-  out_fds[ out_cnt++ ] = 2; /* stderr */
-  if( FD_LIKELY( -1!=fd_log_private_logfile_fd() ) )
-    out_fds[ out_cnt++ ] = fd_log_private_logfile_fd(); /* logfile */
-  return out_cnt;
-}
 
 static void
 unprivileged_init( fd_topo_t *      topo,
