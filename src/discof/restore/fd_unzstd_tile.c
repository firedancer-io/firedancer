#include "../../disco/topo/fd_topo.h"
#include "../../ballet/zstd/fd_zstd.h"
#include "fd_restore_base.h"
#include "stream/fd_stream_ctx.h"
#include "stream/fd_stream_writer.h"
#include <unistd.h> /* pause */

#define NAME "unzstd"
#define ZSTD_WINDOW_SZ (33554432UL)
#define LINK_IN_MAX 1

struct fd_unzstd_tile {
  fd_stream_frag_meta_ctx_t in_state; /* input mcache context */
  fd_zstd_dstream_t *       dstream;  /* zstd decompress reader */
  fd_stream_writer_t *      writer;   /* stream writer object */
};
typedef struct fd_unzstd_tile fd_unzstd_tile_t;

FD_FN_PURE static ulong
scratch_align( void ) {
  return fd_ulong_max( alignof(fd_unzstd_tile_t), fd_zstd_dstream_align() );
}

FD_FN_PURE static ulong
scratch_footprint( fd_topo_tile_t const * tile ) {
  (void)tile;
  ulong l = FD_LAYOUT_INIT;
  l = FD_LAYOUT_APPEND( l, alignof(fd_unzstd_tile_t), sizeof(fd_unzstd_tile_t)         );
  l = FD_LAYOUT_APPEND( l, fd_zstd_dstream_align(),   fd_zstd_dstream_footprint( ZSTD_WINDOW_SZ ) );
  return FD_LAYOUT_FINI( l, scratch_align() );
}

static void
unprivileged_init( fd_topo_t *      topo,
                   fd_topo_tile_t * tile ) {
  FD_SCRATCH_ALLOC_INIT( l, fd_topo_obj_laddr( topo, tile->tile_obj_id ) );

  if( FD_UNLIKELY( tile->in_cnt !=1UL ) ) FD_LOG_ERR(( "tile `" NAME "` has %lu ins, expected 1",  tile->in_cnt  ));
  if( FD_UNLIKELY( tile->out_cnt!=1UL ) ) FD_LOG_ERR(( "tile `" NAME "` has %lu outs, expected 1", tile->out_cnt ));

  fd_unzstd_tile_t * ctx = FD_SCRATCH_ALLOC_APPEND( l, alignof(fd_unzstd_tile_t), sizeof(fd_unzstd_tile_t) );
  void * zstd_mem        = FD_SCRATCH_ALLOC_APPEND( l, fd_zstd_dstream_align(), fd_zstd_dstream_footprint( ZSTD_WINDOW_SZ ) );

  void * out_dcache = fd_dcache_join( fd_topo_obj_laddr( topo, topo->links[ tile->out_link_id[ 0 ] ].dcache_obj_id ) );
  FD_TEST( out_dcache );

  fd_memset( ctx, 0, sizeof(fd_unzstd_tile_t) );

  ctx->in_state.in_buf = (uchar const *)topo->workspaces[ topo->objs[ topo->links[ tile->in_link_id[ 0 ] ].dcache_obj_id ].wksp_id ].wksp;
  ctx->dstream         = fd_zstd_dstream_new( zstd_mem, ZSTD_WINDOW_SZ );

  fd_zstd_dstream_reset( ctx->dstream );
}

static void
fd_unzstd_init_from_stream_ctx( void * _ctx,
                                fd_stream_ctx_t * stream_ctx ) {
  fd_unzstd_tile_t * ctx = fd_type_pun(_ctx);

<<<<<<< HEAD
  /* There's only one writer */
  ctx->writer = stream_ctx->writers[0];
  ctx->shutdown_signal = fd_mcache_seq_laddr_const( stream_ctx->in[0].base.mcache->f ) + 2;
=======
  /* join writer */
  ctx->writer = fd_stream_writer_join( &stream_ctx->writers[0] );
  fd_stream_writer_set_frag_sz_max( ctx->writer, ZSTD_FRAME_SZ );
>>>>>>> 79715211
}

__attribute__((noreturn)) static void
fd_unzstd_shutdown( fd_unzstd_tile_t * ctx ) {
  FD_MGAUGE_SET( TILE, STATUS, 2UL );
  fd_stream_writer_close( ctx->writer );
  FD_COMPILER_MFENCE();

  for(;;) pause();
}

static void
fd_unzstd_poll_shutdown( fd_stream_ctx_t *      stream_ctx,
                         fd_unzstd_tile_t *     ctx ) {
  ulong shutdown_seq = fd_stream_reader_poll_shutdown( stream_ctx->in_ptrs[0] );
  if( FD_UNLIKELY( shutdown_seq ) ) {
    FD_LOG_WARNING(( "zstd shutting down! in_seq_max is %lu in[0].base.seq is %lu",
                     shutdown_seq, stream_ctx->in[0].base.seq));
    fd_unzstd_shutdown( ctx );
  }
}

static void
during_housekeeping( void * _ctx,
                     fd_stream_ctx_t * stream_ctx ) {
  fd_unzstd_tile_t * ctx = fd_type_pun(_ctx);
  fd_unzstd_poll_shutdown( stream_ctx, ctx );
}

static int
on_stream_frag( void *                        _ctx,
                fd_stream_reader_t *          reader FD_PARAM_UNUSED,
                fd_stream_frag_meta_t const * frag,
                ulong *                       sz ) {
  fd_unzstd_tile_t * ctx = fd_type_pun(_ctx);

  /* Input */
  uchar const * in_chunk0      = ctx->in_state.in_buf + frag->loff;
  uchar const * in_chunk_start = in_chunk0 + ctx->in_state.in_skip;
  uchar const * in_chunk_end   = in_chunk0 + frag->sz;
  uchar const * in_cur         = in_chunk_start;
  int           in_consume     = 0;

  /* Output */
  uchar * const out     = fd_stream_writer_prepare( ctx->writer );
  uchar * const out_end = out + fd_stream_writer_publish_sz_max( ctx->writer );
  uchar *       out_cur = out;

  while( out_cur<out_end ) {
    uchar const * in_prev = in_cur;

    if( in_cur==in_chunk_end ) {
      /* Done with frag */
      ctx->in_state.in_skip = 0UL;
      in_consume            = 1;
      break;
    }

    /* fd_zstd_dstream_read updates chunk_start and out */
    int zstd_err = fd_zstd_dstream_read( ctx->dstream, &in_cur, in_chunk_end, &out_cur, out_end, NULL );
    if( FD_UNLIKELY( zstd_err>0 ) ) {
      FD_LOG_ERR(( "fd_zstd_dstream_read failed" ));
      break;
    }

    /* accumulate consumed bytes */
    ulong consumed_sz      = (ulong)in_cur - (ulong)in_prev;
    ctx->in_state.in_skip += consumed_sz;
  }

  fd_stream_writer_publish( ctx->writer, (ulong)out_cur-(ulong)out, 0UL );

  *sz = (ulong)in_cur - (ulong)in_chunk_start;
  return in_consume;
}

static void
fd_unzstd_in_update( fd_stream_reader_t * in ) {
  FD_COMPILER_MFENCE();
  FD_VOLATILE( in->base.fseq[0] ) = in->base.seq;
  FD_VOLATILE( in->base.fseq[1] ) = in->goff;
  FD_COMPILER_MFENCE();

  ulong volatile * metrics = fd_metrics_link_in( fd_metrics_base_tl, in->base.idx );

  uint * accum = in->base.accum;
  ulong a0 = accum[0]; ulong a1 = accum[1]; ulong a2 = accum[2];
  ulong a3 = accum[3]; ulong a4 = accum[4]; ulong a5 = accum[5];
  FD_COMPILER_MFENCE();
  metrics[0] += a0;    metrics[1] += a1;    metrics[2] += a2;
  metrics[3] += a3;    metrics[4] += a4;    metrics[5] += a5;
  FD_COMPILER_MFENCE();
  accum[0] = 0U;       accum[1] = 0U;       accum[2] = 0U;
  accum[3] = 0U;       accum[4] = 0U;       accum[5] = 0U;
}

__attribute__((noinline)) static void
fd_unzstd_run1(
  fd_unzstd_tile_t *         ctx,
  fd_stream_ctx_t *          stream_ctx ) {

  FD_LOG_INFO(( "Running unzstd tile" ));

  fd_stream_ctx_run( stream_ctx,
                     ctx,
                     fd_unzstd_init_from_stream_ctx,
                     fd_unzstd_in_update,
                     during_housekeeping,
                     NULL,
                     NULL,
                     on_stream_frag );
}

static void
fd_unzstd_run( fd_topo_t * topo,
               fd_topo_tile_t * tile ) {
  fd_unzstd_tile_t * ctx = fd_topo_obj_laddr( topo, tile->tile_obj_id );
  void * ctx_mem = fd_alloca_check( FD_STEM_SCRATCH_ALIGN, fd_stream_ctx_footprint( topo, tile ) );
  fd_stream_ctx_t * stream_ctx = fd_stream_ctx_new( ctx_mem, topo, tile );
  FD_TEST( stream_ctx );
  fd_unzstd_run1( ctx, stream_ctx );
}

#ifndef FD_TILE_TEST
fd_topo_run_tile_t fd_tile_snapshot_restore_Unzstd = {
  .name              = "Unzstd",
  .scratch_align     = scratch_align,
  .scratch_footprint = scratch_footprint,
  .unprivileged_init = unprivileged_init,
  .run               = fd_unzstd_run,
};
#endif

#undef NAME<|MERGE_RESOLUTION|>--- conflicted
+++ resolved
@@ -7,6 +7,7 @@
 
 #define NAME "unzstd"
 #define ZSTD_WINDOW_SZ (33554432UL)
+#define ZSTD_FRAME_SZ 16384UL
 #define LINK_IN_MAX 1
 
 struct fd_unzstd_tile {
@@ -57,15 +58,10 @@
                                 fd_stream_ctx_t * stream_ctx ) {
   fd_unzstd_tile_t * ctx = fd_type_pun(_ctx);
 
-<<<<<<< HEAD
   /* There's only one writer */
-  ctx->writer = stream_ctx->writers[0];
-  ctx->shutdown_signal = fd_mcache_seq_laddr_const( stream_ctx->in[0].base.mcache->f ) + 2;
-=======
-  /* join writer */
-  ctx->writer = fd_stream_writer_join( &stream_ctx->writers[0] );
+  ctx->writer = fd_stream_writer_join( stream_ctx->writers[0] );
+  FD_TEST( ctx->writer );
   fd_stream_writer_set_frag_sz_max( ctx->writer, ZSTD_FRAME_SZ );
->>>>>>> 79715211
 }
 
 __attribute__((noreturn)) static void
