--- conflicted
+++ resolved
@@ -1,7 +1,6 @@
 #ifndef HEADER_fd_src_discof_restore_stream_fd_stream_writer_h
 #define HEADER_fd_src_discof_restore_stream_fd_stream_writer_h
 
-<<<<<<< HEAD
 /* fd_stream_writer.h provides an API to publish data to SPMC shared
    memory byte streams. */
 
@@ -36,59 +35,22 @@
   ulong frag_sz_max;      /* max data sz for each frag descriptor */
 
   /* Cold data */
+  ulong   magic;
   ulong   cons_cnt;       /* number of consumers */
   ulong   cons_max;       /* max number of consumers */
   ulong * out_sync;       /* points to mcache 'sync' field (last published seq no) */
 
   /* variable length data follows */
-=======
-#include "../../../util/fd_util_base.h"
-#include "../../../disco/topo/fd_topo.h"
-#include "fd_stream_reader.h"
-
-/* A shared stream has a single producer and multiple consumers.
-   fd_stream_writer implements the producer APIs of the shared stream */
-struct fd_stream_writer {
-  ulong                   magic;         /* magic */
-  fd_stream_frag_meta_t * out_mcache;    /* frag producer mcache */
-
-  uchar *                 dcache;        /* laddr of shared dcache buffer */
-  ulong                   base;          /* offset to the dcache buffer from wksp */
-
-  /* dcache buffer state */
-  ulong                   buf_off;       /* local write offset into dcache buffer */
-  ulong                   buf_sz;        /* dcache buffer size */
-  ulong                   goff;          /* global offset into byte stream */
-  ulong                   frag_sz_max;   /* max frag size (controls the size of a single write into dcache)*/
-  ulong                   stream_off;    /* start of published stream */
-  ulong                   goff_start;    /* start of goff in stream */
-  ulong                   out_seq;       /* current sequence number */
-
-  /* flow control */
-  ulong                   cr_byte_avail; /* bytes available in the slowest consumer */
-  ulong                   cr_frag_avail; /* frags available in the slowest consumer */
-  ulong                   cr_byte_max;   /* max dcache buffer credits (size of dcache buffer)*/
-  ulong                   cr_frag_max;   /* max mcache frag credits */
-  ulong                   burst_byte;    /* dcache backpressure threshold */
-  ulong                   burst_frag;    /* mcache backpressure threshold */
-  ulong                   cons_cnt;      /* number of consumers */
-  ulong *                 cons_seq;      /* consumer fseq values */
-  ulong **                cons_fseq;     /* consumer fseq pointers */
-  ulong *                 out_sync;      /* out fseq */
->>>>>>> 79715211
 };
 
 typedef struct fd_stream_writer fd_stream_writer_t;
 
-<<<<<<< HEAD
+#define FD_STREAM_WRITER_MAGIC (0xFD57337717E736C0UL)
+
 /* Forward declarations */
 
 typedef struct fd_topo fd_topo_t;
 typedef struct fd_topo_tile fd_topo_tile_t;
-=======
-#define FD_STREAM_WRITER_MAGIC (0xFD57337717E736C0UL)
-#define EXPECTED_FSEQ_CNT_PER_CONS 2
->>>>>>> 79715211
 
 FD_PROTOTYPES_BEGIN
 
@@ -111,29 +73,12 @@
   return FD_LAYOUT_FINI( l, fd_stream_writer_align() );
 }
 
-<<<<<<< HEAD
 /* fd_stream_writer_new initializes the memory region at mem as a
    stream_writer object.  mcache_join is a local join to an mcache
    (frag_meta or similar pointer) to which frags will be published.
    dcache_join is a local join to a dcache into which data is written.
    Returns writer object in mem on success, and NULL on failure.  Logs
    reason for failure. */
-=======
-static inline fd_stream_writer_t *
-fd_stream_writer_join( void * _writer ) {
-  fd_stream_writer_t * writer = (fd_stream_writer_t *)_writer;
-  if( FD_UNLIKELY( !writer ) ) return NULL;
-  if( FD_UNLIKELY( !fd_ulong_is_aligned( (ulong)writer, fd_stream_writer_align() ) ) ) return NULL;
-  if( FD_UNLIKELY( writer->magic!=FD_STREAM_WRITER_MAGIC ) )  return NULL;
-
-  return writer;
-}
-
-static inline uchar *
-fd_stream_writer_get_write_ptr( fd_stream_writer_t * writer ) {
-  return writer->dcache + writer->buf_off;
-}
->>>>>>> 79715211
 
 fd_stream_writer_t *
 fd_stream_writer_new( void *                  mem,
@@ -148,7 +93,7 @@
 void *
 fd_stream_writer_delete( fd_stream_writer_t * writer );
 
-/* fd_stream_writer_join_topo constructs a stream writer for a topology
+/* fd_stream_writer_new_topo constructs a stream writer for a topology
    definition.  Calls new() and register_consumer() under the hood.
    tile is the actor that will be writing stream frags in topo.
    out_link_idx is the index of the output link for that tile. */
@@ -162,6 +107,15 @@
     ulong                  out_link_idx
 );
 
+static inline fd_stream_writer_t *
+fd_stream_writer_join( void * _writer ) {
+  fd_stream_writer_t * writer = _writer;
+  if( FD_UNLIKELY( !writer ) ) return NULL;
+  if( FD_UNLIKELY( !fd_ulong_is_aligned( (ulong)writer, fd_stream_writer_align() ) ) ) return NULL;
+  if( FD_UNLIKELY( writer->magic!=FD_STREAM_WRITER_MAGIC ) ) return NULL;
+  return writer;
+}
+
 /* Control API ********************************************************/
 
 /* fd_stream_writer_register_consumer registers a consumer of the
@@ -179,17 +133,11 @@
 /* fd_stream_writer_close marks the stream as closed. */
 
 static inline void
-<<<<<<< HEAD
 fd_stream_writer_close( fd_stream_writer_t * writer ) {
   FD_VOLATILE( writer->out_sync[ 0 ] ) = writer->seq;
   FD_VOLATILE( writer->out_sync[ 1 ] ) = writer->goff;
   FD_COMPILER_MFENCE();
   FD_VOLATILE( writer->out_sync[ 2 ] ) = 1;
-=======
-fd_stream_writer_set_frag_sz_max( fd_stream_writer_t * writer,
-                                  ulong                frag_sz_max ) {
-  writer->frag_sz_max = frag_sz_max;
->>>>>>> 79715211
 }
 
 /* Flow control API ***************************************************/
@@ -268,17 +216,12 @@
 /* fd_stream_writer_publish_sz_max returns the max amount of bytes that
    can be published in the next fragment. */
 
-<<<<<<< HEAD
 static inline ulong
 fd_stream_writer_publish_sz_max( fd_stream_writer_t * writer ) {
   ulong const data_backp = writer->cr_byte_avail;
   ulong const frag_backp = fd_ulong_if( !!writer->cr_frag_avail, writer->frag_sz_max, 0UL );
   ulong const buf_avail  = writer->data_max - writer->data_cur;
   return fd_ulong_min( fd_ulong_min( data_backp, frag_backp ), buf_avail );
-=======
-  ulong const frag_sz_max = fd_ulong_min( writer->cr_byte_avail, writer->frag_sz_max );
-  return fd_ulong_min( frag_sz_max, writer->buf_sz - writer->buf_off );
->>>>>>> 79715211
 }
 
 /* fd_stream_writer_publish completes a publish operation.  Writes a
@@ -286,7 +229,6 @@
 
 static inline void
 fd_stream_writer_publish( fd_stream_writer_t * writer,
-<<<<<<< HEAD
                           ulong                frag_sz,
                           ulong                ctl ) {
   if( FD_UNLIKELY( !frag_sz ) ) return;
@@ -306,18 +248,6 @@
 
   /* Advance fragment descriptor stream */
   writer->seq = fd_seq_inc( writer->seq, 1UL );
-=======
-                          ulong                frag_sz ) {
-  ulong loff = writer->base + writer->stream_off;
-  fd_mcache_publish_stream( writer->out_mcache,
-                            fd_mcache_depth( writer->out_mcache->f ),
-                            writer->out_seq,
-                            writer->goff_start,
-                            loff,
-                            frag_sz,
-                            0 );
-  writer->out_seq = fd_seq_inc( writer->out_seq, 1UL );
->>>>>>> 79715211
   writer->cr_frag_avail -= 1;
 
   /* Advance buffer */
