--- conflicted
+++ resolved
@@ -12,38 +12,19 @@
   ulong const in_cnt  = fd_topo_tile_producer_cnt( topo, tile );
   ulong const out_cnt = tile->out_cnt;
 
-<<<<<<< HEAD
   ulong l = FD_LAYOUT_INIT;
   l = FD_LAYOUT_APPEND( l, alignof(fd_stream_ctx_t),      sizeof(fd_stream_ctx_t) );
   l = FD_LAYOUT_APPEND( l, alignof(fd_stream_reader_t),   in_cnt*sizeof(fd_stream_reader_t) );
   l = FD_LAYOUT_APPEND( l, alignof(fd_stream_reader_t *), in_cnt*sizeof(fd_stream_reader_t *) );
   l = FD_LAYOUT_APPEND( l, alignof(fd_event_map_t),       fd_event_map_footprint( in_cnt, out_cnt ) );
   l = FD_LAYOUT_APPEND( l, alignof(fd_stream_writer_t *), out_cnt*sizeof(fd_stream_writer_t *) );
-  for( ulong i=0UL; i<tile->out_cnt; i++ ) {
+  for( ulong i=0UL; i<out_cnt; i++ ) {
     fd_topo_link_t const * link = &topo->links[ tile->out_link_id[ i ] ];
     ulong writer_fp = fd_stream_writer_footprint( fd_topo_link_reliable_consumer_cnt( topo, link ) );
     FD_TEST( writer_fp );
     l = FD_LAYOUT_APPEND( l, fd_stream_writer_align(), writer_fp );
   }
   return FD_LAYOUT_FINI( l, fd_stream_ctx_align() );
-=======
-  /* init writers */
-  /* FIXME: make burst_byte and burst_frag configurable */
-  for( ulong i=0UL; i<ctx->out_cnt; i++ ) {
-    fd_stream_writer_new( &ctx->writers[i],
-                          topo,
-                          tile,
-                          i,
-                          512UL,
-                          2UL );
-  }
-
-  fd_stream_ticks_init( ctx->ticks, ctx->event_map->event_cnt, 1e3L );
-  fd_stream_metrics_init( ctx->metrics );
-
-  /* FIXME: rng seed should not be 0 */
-  FD_TEST( fd_rng_join( fd_rng_new( ctx->rng, 0, 0UL ) ) );
->>>>>>> 79715211
 }
 
 fd_stream_ctx_t *
@@ -72,7 +53,7 @@
   void * event_map_mem = FD_SCRATCH_ALLOC_APPEND( l, fd_event_map_align(),          fd_event_map_footprint( in_cnt, out_cnt ) );
   self->writers        = FD_SCRATCH_ALLOC_APPEND( l, alignof(fd_stream_writer_t *), out_cnt*sizeof(fd_stream_writer_t *) );
 
-  for( ulong i=0UL; i<tile->out_cnt; i++ ) {
+  for( ulong i=0UL; i<out_cnt; i++ ) {
     fd_topo_link_t const * link     = &topo->links[ tile->out_link_id[ i ] ];
     ulong const            cons_cnt = fd_topo_link_reliable_consumer_cnt( topo, link );
     void *                 writer   = FD_SCRATCH_ALLOC_APPEND( l, fd_stream_writer_align(), fd_stream_writer_footprint( cons_cnt ) );
@@ -110,19 +91,10 @@
     self->in_ptrs[ i ] = &self->in[ i ];
   }
 
-  /* init writers */
-  for( ulong i=0UL; i<self->out_cnt; i++ ) {
-    fd_stream_writer_new_topo(
-        self->writers[i],
-        self->out_cnt,
-        topo,
-        tile,
-        i
-    );
-  }
-
   fd_stream_ticks_init( self->ticks, self->event_map->event_cnt, 1e3L );
   fd_stream_metrics_init( self->metrics );
+
+  /* FIXME: rng seed should not be 0 */
   FD_TEST( fd_rng_join( fd_rng_new( self->rng, 0, 0UL ) ) );
 
   FD_SCRATCH_ALLOC_FINI( l, fd_stream_ctx_align() );
