--- conflicted
+++ resolved
@@ -11,7 +11,6 @@
 struct fd_stream_ctx;
 typedef struct fd_stream_ctx fd_stream_ctx_t;
 
-<<<<<<< HEAD
 typedef void
 (* fd_tile_ctx_init_run_loop_fn_t)( void *            ctx,
                                     fd_stream_ctx_t * stream_ctx );
@@ -28,28 +27,14 @@
 
 typedef void
 (* fd_tile_run_fn_t)( void *            ctx,
-                      fd_stream_ctx_t * stream_ctx );
+                      fd_stream_ctx_t * stream_ctx,
+                      int *             opt_poll_in );
 
 typedef int
 (* fd_tile_on_stream_frag_fn_t)( void *                        ctx,
                                  fd_stream_reader_t *          reader,
                                  fd_stream_frag_meta_t const * frag,
                                  ulong *                       sz );
-=======
-typedef void fd_tile_ctx_init_run_loop_fn_t( void *            ctx,
-                                             fd_stream_ctx_t * stream_ctx );
-typedef void fd_tile_update_in_fn_t( fd_stream_reader_t * reader );
-typedef void fd_tile_housekeeping_fn_t( void *            ctx,
-                                        fd_stream_ctx_t * stream_ctx );
-typedef void fd_tile_metrics_write_fn_t( void * ctx );
-typedef void fd_tile_run_fn_t( void *            ctx,
-                               fd_stream_ctx_t * stream_ctx,
-                               int *             opt_poll_in );
-typedef int fd_tile_on_stream_frag_fn_t( void *                        ctx,
-                                         fd_stream_reader_t *          reader,
-                                         fd_stream_frag_meta_t const * frag,
-                                         ulong *                       sz );
->>>>>>> 79715211
 
 struct fd_stream_ctx {
   fd_stream_reader_t *         in;
