#include "fd_stream_writer.h"
#include "../../../util/log/fd_log.h"
#include "../../../tango/dcache/fd_dcache.h"
#include "../../../disco/topo/fd_topo.h"

fd_stream_writer_t *
fd_stream_writer_new( void *                  mem,
                      ulong                   cons_max,
                      fd_stream_frag_meta_t * mcache,
                      uchar *                 dcache ) {
  if( FD_UNLIKELY( !mem ) ) {
    FD_LOG_WARNING(( "NULL mem" ));
    return NULL;
  }

  if( FD_UNLIKELY( !fd_ulong_is_aligned( (ulong)mem, fd_stream_writer_align() ) ) ) {
    FD_LOG_WARNING(( "misaligned mem" ));
    return NULL;
  }

  FD_SCRATCH_ALLOC_INIT( l, mem );
<<<<<<< HEAD
  fd_stream_writer_t * writer    = FD_SCRATCH_ALLOC_APPEND( l, alignof(fd_stream_writer_t), sizeof(fd_stream_writer_t) );
  ulong *              cons_seq  = FD_SCRATCH_ALLOC_APPEND( l, alignof(ulong),              cons_max*sizeof(ulong)*FD_STREAM_WRITER_CONS_SEQ_STRIDE );
  ulong volatile **    cons_fseq = FD_SCRATCH_ALLOC_APPEND( l, alignof(ulong *),            cons_max*sizeof(ulong *) );
  FD_SCRATCH_ALLOC_FINI( l, fd_stream_writer_align() );

  fd_memset( writer, 0, sizeof(fd_stream_writer_t) );

  writer->mcache   = mcache;
  writer->out_sync = fd_mcache_seq_laddr( mcache->f );
  writer->seq      = fd_mcache_seq_query( writer->out_sync );
  writer->depth    = fd_mcache_depth( mcache->f );

  writer->data     = dcache;
  writer->data_max = fd_dcache_data_sz( dcache );
  writer->data_cur = 0UL;
  writer->base     = (uchar *)fd_wksp_containing( dcache ); /* FIXME impure */
  writer->goff     = 0UL;

  writer->cr_byte_avail = 0UL;
  writer->cr_frag_avail = 0UL;
  writer->cons_seq      = cons_seq;
  writer->cons_fseq     = cons_fseq;

  writer->frag_sz_max = writer->data_max;

  writer->cons_cnt = 0UL;
  writer->cons_max = cons_max;
  /* writer->out_sync already set */

  return writer;
}

void *
fd_stream_writer_delete( fd_stream_writer_t * writer ) {
  fd_memset( writer, 0, sizeof(fd_stream_writer_t) );
  return writer;
}

ulong *
fd_stream_writer_register_consumer(
    fd_stream_writer_t * writer,
    ulong *              fseq_join
) {
  if( FD_UNLIKELY( writer->cons_cnt >= writer->cons_max ) ) {
    FD_LOG_WARNING(( "Can't register consumer, cons_max %lu exceeded", writer->cons_max ));
    return NULL;
  }

  ulong const cons_idx = writer->cons_cnt++;
  ulong * seq = writer->cons_seq + ( cons_idx*FD_STREAM_WRITER_CONS_SEQ_STRIDE+0 );
  writer->cons_fseq[ cons_idx ] = fd_type_pun( fseq_join );
  seq[ 0 ] = FD_VOLATILE_CONST( fseq_join[ 0 ] );
  seq[ 1 ] = FD_VOLATILE_CONST( fseq_join[ 1 ] );
  return seq;
}

fd_stream_writer_t *
fd_stream_writer_new_topo(
    void *                 mem,
    ulong                  cons_max,
    fd_topo_t const *      topo,
    fd_topo_tile_t const * tile,
    ulong                  out_link_idx
) {
  ulong const             out_link_id = tile->out_link_id[ out_link_idx ];
  fd_topo_link_t const *  out_link    = &topo->links[ out_link_id ];
  fd_stream_frag_meta_t * mcache      = fd_type_pun( out_link->mcache );
  void *                  dcache      = fd_dcache_join( fd_topo_obj_laddr( topo, out_link->dcache_obj_id ) );
  ulong                   cons_cnt    = fd_topo_link_reliable_consumer_cnt( topo, out_link );
  if( FD_UNLIKELY( !mcache ) ) {
    FD_LOG_WARNING(( "NULL mcache" ));
    return NULL;
  }
  if( FD_UNLIKELY( !dcache ) ) {
    FD_LOG_WARNING(( "NULL dcache" ));
    return NULL;
  }
  if( FD_UNLIKELY( cons_cnt>cons_max ) ) {
    FD_LOG_WARNING(( "cons_cnt is %lu but cons_max is only %lu", cons_cnt, cons_max ));
  }

  fd_stream_writer_t * writer = fd_stream_writer_new( mem, cons_max, mcache, dcache );
  if( FD_UNLIKELY( !writer ) ) return NULL; /* logs warning */

=======
  fd_stream_writer_t * self = FD_SCRATCH_ALLOC_APPEND( l, alignof(fd_stream_writer_t), sizeof(fd_stream_writer_t) );

  fd_topo_link_t const * link        = &topo->links[ tile->out_link_id[ link_id ] ];
  void * dcache                      = fd_dcache_join( fd_topo_obj_laddr( topo, topo->links[ tile->out_link_id[ link_id ] ].dcache_obj_id ) );
  fd_stream_frag_meta_t * out_mcache = fd_type_pun( topo->links[ tile->out_link_id[ link_id ] ].mcache );
  ulong cons_cnt                     = fd_topo_link_reliable_consumer_cnt( topo, link );

  self->magic       = FD_STREAM_WRITER_MAGIC;
  self->out_mcache  = out_mcache;
  self->dcache      = dcache;
  self->base        = (ulong)dcache - (ulong)fd_wksp_containing( dcache );
  self->buf_off     = 0UL;
  self->buf_sz      = fd_dcache_data_sz( dcache );
  self->goff        = 0UL;
  self->frag_sz_max = 0UL; /* this should be set by the tile via fd_stream_writer_set_frag_sz_max */
  self->stream_off  = 0UL;
  self->goff_start  = 0UL;
  self->out_seq     = 0UL;

  /* Set up flow control state */
  self->cr_byte_avail = 0UL;
  self->cr_frag_avail = 0UL;
  self->cr_byte_max   = fd_dcache_data_sz( dcache );
  self->cr_frag_max   = fd_mcache_depth( self->out_mcache->f );
  self->burst_byte    = burst_byte;
  self->burst_frag    = burst_frag;
  self->cons_cnt      = cons_cnt;
  self->cons_seq      = FD_SCRATCH_ALLOC_APPEND( l, alignof(ulong), EXPECTED_FSEQ_CNT_PER_CONS*cons_cnt*sizeof(ulong) );
  self->cons_fseq     = FD_SCRATCH_ALLOC_APPEND( l, alignof(ulong *), cons_cnt*sizeof(ulong *) );
  self->out_sync      = fd_mcache_seq_laddr( topo->links[ tile->out_link_id[ link_id ] ].mcache );

  /* Set up consumer fseq pointer array.
     We keep track of 2 fseqs per consumer to manage stream flow control.
     The first fseq tracks the consumer's mcache sequence number.
     The second fseq tracks the consumer's global read offset into stream. */
  ulong cons_idx = 0UL;
>>>>>>> 79715211
  for( ulong i=0UL; i<topo->tile_cnt; i++ ) {
    fd_topo_tile_t const * consumer_tile = &topo->tiles[ i ];
    for( ulong j=0UL; j<consumer_tile->in_cnt; j++ ) {
      if( consumer_tile->in_link_id[ j ]!=out_link_id ) continue;
      if( !consumer_tile->in_link_reliable[ j ] ) continue;

      ulong * fseq = consumer_tile->in_link_fseq[ j ];
      if( FD_UNLIKELY( !fseq ) ) {
        FD_LOG_WARNING(( "NULL fseq for consumer tile=%s:%lu in_link_idx=%lu",
                          consumer_tile->name, consumer_tile->kind_id, j ));
      }
      if( FD_UNLIKELY( !fd_stream_writer_register_consumer( writer, fseq ) ) ) {
        return NULL; /* logs warning */
      }
    }
  }

  return writer;
}

void
fd_stream_writer_set_frag_sz_max( fd_stream_writer_t * writer,
                                  ulong                frag_sz_max ) {
  writer->frag_sz_max = fd_ulong_min( writer->data_max, frag_sz_max );
}

void
fd_stream_writer_copy( fd_stream_writer_t * writer,
                       void const *         data,
                       ulong                data_sz,
                       ulong const          ctl_mask ) {
  if( FD_UNLIKELY( ( data_sz > writer->cr_byte_avail ) |
                   ( data_sz > writer->data_max      ) ) ) {
    FD_LOG_ERR(( "invalid data_sz %lu (cr_byte_avail=%lu data_max=%lu)",
                  data_sz, writer->cr_byte_avail, writer->data_max ));
  }

  ulong const frag_sz_max = writer->frag_sz_max;
  int som = 1;
  for(;;) {
    ulong const op_sz   = fd_ulong_min( data_sz, frag_sz_max );
    ulong const next_sz = data_sz-op_sz;
    int   const eom     = next_sz==0UL;
    ulong const ctl     = ctl_mask & fd_frag_meta_ctl( FD_FRAG_META_ORIG_MAX-1, som, eom, 1 );

    fd_memcpy( fd_stream_writer_prepare( writer ), data, op_sz );
    fd_stream_writer_publish( writer, op_sz, ctl );

    som     = 0;
    data_sz = next_sz;
  }
}<|MERGE_RESOLUTION|>--- conflicted
+++ resolved
@@ -19,7 +19,6 @@
   }
 
   FD_SCRATCH_ALLOC_INIT( l, mem );
-<<<<<<< HEAD
   fd_stream_writer_t * writer    = FD_SCRATCH_ALLOC_APPEND( l, alignof(fd_stream_writer_t), sizeof(fd_stream_writer_t) );
   ulong *              cons_seq  = FD_SCRATCH_ALLOC_APPEND( l, alignof(ulong),              cons_max*sizeof(ulong)*FD_STREAM_WRITER_CONS_SEQ_STRIDE );
   ulong volatile **    cons_fseq = FD_SCRATCH_ALLOC_APPEND( l, alignof(ulong *),            cons_max*sizeof(ulong *) );
@@ -49,6 +48,8 @@
   writer->cons_max = cons_max;
   /* writer->out_sync already set */
 
+  FD_COMPILER_MFENCE();
+  writer->magic = FD_STREAM_WRITER_MAGIC;
   return writer;
 }
 
@@ -69,7 +70,7 @@
   }
 
   ulong const cons_idx = writer->cons_cnt++;
-  ulong * seq = writer->cons_seq + ( cons_idx*FD_STREAM_WRITER_CONS_SEQ_STRIDE+0 );
+  ulong * seq = writer->cons_seq + ( cons_idx*FD_STREAM_WRITER_CONS_SEQ_STRIDE );
   writer->cons_fseq[ cons_idx ] = fd_type_pun( fseq_join );
   seq[ 0 ] = FD_VOLATILE_CONST( fseq_join[ 0 ] );
   seq[ 1 ] = FD_VOLATILE_CONST( fseq_join[ 1 ] );
@@ -104,44 +105,6 @@
   fd_stream_writer_t * writer = fd_stream_writer_new( mem, cons_max, mcache, dcache );
   if( FD_UNLIKELY( !writer ) ) return NULL; /* logs warning */
 
-=======
-  fd_stream_writer_t * self = FD_SCRATCH_ALLOC_APPEND( l, alignof(fd_stream_writer_t), sizeof(fd_stream_writer_t) );
-
-  fd_topo_link_t const * link        = &topo->links[ tile->out_link_id[ link_id ] ];
-  void * dcache                      = fd_dcache_join( fd_topo_obj_laddr( topo, topo->links[ tile->out_link_id[ link_id ] ].dcache_obj_id ) );
-  fd_stream_frag_meta_t * out_mcache = fd_type_pun( topo->links[ tile->out_link_id[ link_id ] ].mcache );
-  ulong cons_cnt                     = fd_topo_link_reliable_consumer_cnt( topo, link );
-
-  self->magic       = FD_STREAM_WRITER_MAGIC;
-  self->out_mcache  = out_mcache;
-  self->dcache      = dcache;
-  self->base        = (ulong)dcache - (ulong)fd_wksp_containing( dcache );
-  self->buf_off     = 0UL;
-  self->buf_sz      = fd_dcache_data_sz( dcache );
-  self->goff        = 0UL;
-  self->frag_sz_max = 0UL; /* this should be set by the tile via fd_stream_writer_set_frag_sz_max */
-  self->stream_off  = 0UL;
-  self->goff_start  = 0UL;
-  self->out_seq     = 0UL;
-
-  /* Set up flow control state */
-  self->cr_byte_avail = 0UL;
-  self->cr_frag_avail = 0UL;
-  self->cr_byte_max   = fd_dcache_data_sz( dcache );
-  self->cr_frag_max   = fd_mcache_depth( self->out_mcache->f );
-  self->burst_byte    = burst_byte;
-  self->burst_frag    = burst_frag;
-  self->cons_cnt      = cons_cnt;
-  self->cons_seq      = FD_SCRATCH_ALLOC_APPEND( l, alignof(ulong), EXPECTED_FSEQ_CNT_PER_CONS*cons_cnt*sizeof(ulong) );
-  self->cons_fseq     = FD_SCRATCH_ALLOC_APPEND( l, alignof(ulong *), cons_cnt*sizeof(ulong *) );
-  self->out_sync      = fd_mcache_seq_laddr( topo->links[ tile->out_link_id[ link_id ] ].mcache );
-
-  /* Set up consumer fseq pointer array.
-     We keep track of 2 fseqs per consumer to manage stream flow control.
-     The first fseq tracks the consumer's mcache sequence number.
-     The second fseq tracks the consumer's global read offset into stream. */
-  ulong cons_idx = 0UL;
->>>>>>> 79715211
   for( ulong i=0UL; i<topo->tile_cnt; i++ ) {
     fd_topo_tile_t const * consumer_tile = &topo->tiles[ i ];
     for( ulong j=0UL; j<consumer_tile->in_cnt; j++ ) {
