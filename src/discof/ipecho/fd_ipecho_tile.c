#include "fd_ipecho_client.h"
#include "fd_ipecho_server.h"
#include "genesis_hash.h"
#include "../../disco/topo/fd_topo.h"
#include "../../disco/metrics/fd_metrics.h"

#include <sys/mman.h>
#include <netinet/in.h>
#include <sys/socket.h>
#include <sys/poll.h>

#include "generated/fd_ipecho_tile_seccomp.h"

struct fd_ipecho_tile_ctx {
  int retrieving;

  fd_ipecho_server_t * server;
  fd_ipecho_client_t * client;

  uint   bind_address;
  ushort bind_port;

  ushort bootstrap_shred_version;
  ushort expected_shred_version;
  ushort shred_version;
};

typedef struct fd_ipecho_tile_ctx fd_ipecho_tile_ctx_t;

FD_FN_CONST static inline ulong
scratch_align( void ) {
  return alignof( fd_ipecho_tile_ctx_t );
}

FD_FN_PURE static inline ulong
scratch_footprint( fd_topo_tile_t const * tile ) {
  (void)tile;

  ulong l = FD_LAYOUT_INIT;
  l = FD_LAYOUT_APPEND( l, alignof(fd_ipecho_tile_ctx_t), sizeof(fd_ipecho_tile_ctx_t)           );
  l = FD_LAYOUT_APPEND( l, fd_ipecho_client_align(),        fd_ipecho_client_footprint()         );
  l = FD_LAYOUT_APPEND( l, fd_ipecho_server_align(),        fd_ipecho_server_footprint( 1024UL ) );
  return FD_LAYOUT_FINI( l, scratch_align() );
}

static inline void
metrics_write( fd_ipecho_tile_ctx_t * ctx ) {
  fd_ipecho_server_metrics_t * metrics = fd_ipecho_server_metrics( ctx->server );

  FD_MGAUGE_SET( IPECHO, CONNECTION_COUNT,         metrics->connection_cnt           );
  FD_MCNT_SET(   IPECHO, BYTES_READ,               metrics->bytes_read               );
  FD_MCNT_SET(   IPECHO, BYTES_WRITTEN,            metrics->bytes_written            );
  FD_MCNT_SET(   IPECHO, CONNECTIONS_CLOSED_OK,    metrics->connections_closed_ok    );
  FD_MCNT_SET(   IPECHO, CONNECTIONS_CLOSED_ERROR, metrics->connections_closed_error );
}

static inline void
poll_client( fd_ipecho_tile_ctx_t * ctx,
             fd_stem_context_t *    stem,
             int *                  charge_busy ) {
  if( FD_UNLIKELY( !ctx->client ) ) {
    FD_LOG_NOTICE(( "using expected shred version %hu", ctx->shred_version ));
    FD_MGAUGE_SET( IPECHO, SHRED_VERSION, ctx->shred_version );
    fd_stem_publish( stem, 0UL, ctx->shred_version, 0UL, 0UL, 0UL, 0UL, 0UL );
    ctx->retrieving = 0;
    return;
  }

  int result = fd_ipecho_client_poll( ctx->client, &ctx->shred_version, charge_busy );
  if( FD_UNLIKELY( !result ) ) {
    if( FD_UNLIKELY( ctx->expected_shred_version && ctx->expected_shred_version!=ctx->shred_version ) ) {
      FD_LOG_ERR(( "Expected shred version %hu but entrypoint returned %hu",
                   ctx->expected_shred_version, ctx->shred_version ));
    }

    FD_LOG_INFO(( "retrieved shred version %hu from entrypoint", ctx->shred_version ));
    FD_MGAUGE_SET( IPECHO, SHRED_VERSION, ctx->shred_version );
    fd_stem_publish( stem, 0UL, ctx->shred_version, 0UL, 0UL, 0UL, 0UL, 0UL );
    ctx->retrieving = 0;
    return;
  } else if( FD_UNLIKELY( -1==result ) ) {
    FD_LOG_ERR(( "Could not determine shred version from entrypoints.  Please "
                 "check you can connect to the entrypoints provided." ));
  }
}

static inline void
after_credit( fd_ipecho_tile_ctx_t * ctx,
              fd_stem_context_t *    stem,
              int *                  opt_poll_in,
              int *                  charge_busy ) {
  (void)opt_poll_in;

  int timeout = ctx->retrieving ? 0 : 10;

  if( FD_UNLIKELY( ctx->retrieving ) ) poll_client( ctx, stem, charge_busy );
  else                                 fd_ipecho_server_poll( ctx->server, charge_busy, timeout );
}

static void
privileged_init( fd_topo_t *      topo,
                 fd_topo_tile_t * tile ) {
<<<<<<< HEAD

=======
  void * scratch = fd_topo_obj_laddr( topo, tile->tile_obj_id );

  FD_SCRATCH_ALLOC_INIT( l, scratch );
  fd_ipecho_tile_ctx_t * ctx = FD_SCRATCH_ALLOC_APPEND( l, alignof( fd_ipecho_tile_ctx_t ), sizeof( fd_ipecho_tile_ctx_t ) );

  if( FD_UNLIKELY( !tile->ipecho.entrypoints_cnt ) ) {
    /* We are the bootstrap node, genesis.bin must already exist so
       compute shred version. */
    int result = compute_shred_version( tile->ipecho.genesis_path, &ctx->bootstrap_shred_version, NULL );
    if( FD_UNLIKELY( -1==result ) ) {
      if( FD_LIKELY( errno==ENOENT ) ) {
        FD_LOG_ERR(( "This node is bootstrapping the cluster as it has no gossip entrypoints provided, but "
                     "the genesis.bin file at `%s` does not exist.  Please provide a valid genesis.bin "
                     "file by running genesis, or join an existing cluster.",
                     tile->ipecho.genesis_path ));
      } else {
        FD_LOG_ERR(( "Could not compute shred version from genesis.bin file at `%s` (%i-%s)",
                     tile->ipecho.genesis_path, errno, fd_io_strerror( errno ) ));
      }
    }
    FD_TEST( ctx->bootstrap_shred_version );
  }
}

static void
unprivileged_init( fd_topo_t *      topo,
                   fd_topo_tile_t * tile ) {
>>>>>>> 3761afe9
  void * scratch = fd_topo_obj_laddr( topo, tile->tile_obj_id );

  FD_SCRATCH_ALLOC_INIT( l, scratch );
  fd_ipecho_tile_ctx_t * ctx = FD_SCRATCH_ALLOC_APPEND( l, alignof( fd_ipecho_tile_ctx_t ), sizeof( fd_ipecho_tile_ctx_t )       );
  void * _client             = FD_SCRATCH_ALLOC_APPEND( l, fd_ipecho_client_align(),        fd_ipecho_client_footprint()         );
  void * _server             = FD_SCRATCH_ALLOC_APPEND( l, fd_ipecho_server_align(),        fd_ipecho_server_footprint( 1024UL ) );

  ctx->bind_address = tile->ipecho.bind_address;
  ctx->bind_port    = tile->ipecho.bind_port;
  ctx->retrieving   = 1;

  ctx->expected_shred_version = tile->ipecho.expected_shred_version;
  ctx->shred_version = 0U;

  /* Initialize the client. */
  if( FD_LIKELY( tile->ipecho.entrypoints_cnt ) ) {
    ctx->client = fd_ipecho_client_join( fd_ipecho_client_new( _client ) );
    FD_TEST( ctx->client );
    fd_ipecho_client_init( ctx->client, tile->ipecho.entrypoints, tile->ipecho.entrypoints_cnt );
  } else {
    if( FD_UNLIKELY( tile->ipecho.expected_shred_version && (tile->ipecho.expected_shred_version!=ctx->bootstrap_shred_version ) ) ) {
      FD_LOG_ERR(( "This node is bootstrapping the cluster as it has no gossip entrypoints provided, but "
                   "a [consensus.expected_shred_version] of %hu is provided which does not match the shred "
                   "version of %hu computed from the genesis.bin file at `%s`",
                   tile->ipecho.expected_shred_version, ctx->bootstrap_shred_version, tile->ipecho.genesis_path ));
    }
    ctx->shred_version = ctx->bootstrap_shred_version;
    ctx->client = NULL;
  }

  /* Initialize the server. */
  ctx->server = fd_ipecho_server_join( fd_ipecho_server_new( _server, 1024UL ) );
  FD_TEST( ctx->server );
  fd_ipecho_server_init( ctx->server, ctx->bind_address, ctx->bind_port, ctx->shred_version );

  ulong scratch_top = FD_SCRATCH_ALLOC_FINI( l, 1UL );
  if( FD_UNLIKELY( scratch_top > (ulong)scratch + scratch_footprint( tile ) ) )
    FD_LOG_ERR(( "scratch overflow %lu %lu %lu", scratch_top - (ulong)scratch - scratch_footprint( tile ), scratch_top, (ulong)scratch + scratch_footprint( tile ) ));
}

static ulong
rlimit_file_cnt( fd_topo_t const *      topo FD_PARAM_UNUSED,
                 fd_topo_tile_t const * tile FD_PARAM_UNUSED ) {
  /* stderr, logfile, one for each socket() call for up to 16
     gossip entrypoints (GOSSIP_TILE_ENTRYPOINTS_MAX) for
     fd_ipecho_client and one for fd_ipecho_server.  */
  return 1UL /* stderr */ +
         1UL /* logfile */ +
         tile->ipecho.entrypoints_cnt /* for the client */ +
         1UL /* for the server's socket */ +
         1024UL /* for the server's connections */;
}

static ulong
populate_allowed_seccomp( fd_topo_t const *      topo,
                          fd_topo_tile_t const * tile,
                          ulong                  out_cnt,
                          struct sock_filter *   out ) {
  (void)topo;
  (void)tile;

  populate_sock_filter_policy_fd_ipecho_tile( out_cnt, out, (uint)fd_log_private_logfile_fd() );
  return sock_filter_policy_fd_ipecho_tile_instr_cnt;
}

static ulong
populate_allowed_fds( fd_topo_t const *      topo,
                      fd_topo_tile_t const * tile,
                      ulong                  out_fds_cnt,
                      int *                  out_fds ) {

  void * scratch = fd_topo_obj_laddr( topo, tile->tile_obj_id );
  FD_SCRATCH_ALLOC_INIT( l, scratch );
  fd_ipecho_tile_ctx_t * ctx = FD_SCRATCH_ALLOC_APPEND( l, alignof(fd_ipecho_tile_ctx_t), sizeof(fd_ipecho_tile_ctx_t) );

  if( FD_UNLIKELY( out_fds_cnt<2UL ) ) FD_LOG_ERR(( "out_fds_cnt %lu", out_fds_cnt ));

  ulong out_cnt = 0UL;
  out_fds[ out_cnt++ ] = 2; /* stderr */
  if( FD_LIKELY( -1!=fd_log_private_logfile_fd() ) )
    out_fds[ out_cnt++ ] = fd_log_private_logfile_fd(); /* logfile */

  /* All of the fds managed by the client. */
  for( ulong i=0UL; i<tile->ipecho.entrypoints_cnt; i++ ) {
    out_fds[ out_cnt++ ] = fd_ipecho_client_get_pollfds( ctx->client )[ i ].fd;
  }

  /* The server's socket. */
  out_fds[ out_cnt++ ] = fd_ipecho_server_sockfd( ctx->server );
  return out_cnt;
}

#define STEM_BURST (1UL)
#define STEM_LAZY  (50UL)

#define STEM_CALLBACK_CONTEXT_TYPE  fd_ipecho_tile_ctx_t
#define STEM_CALLBACK_CONTEXT_ALIGN alignof(fd_ipecho_tile_ctx_t)

#define STEM_CALLBACK_METRICS_WRITE metrics_write
#define STEM_CALLBACK_AFTER_CREDIT  after_credit

#include "../../disco/stem/fd_stem.c"

fd_topo_run_tile_t fd_tile_ipecho = {
  .name                     = "ipecho",
  .rlimit_file_cnt_fn       = rlimit_file_cnt,
  .populate_allowed_seccomp = populate_allowed_seccomp,
  .populate_allowed_fds     = populate_allowed_fds,
  .scratch_align            = scratch_align,
  .scratch_footprint        = scratch_footprint,
  .privileged_init          = privileged_init,
<<<<<<< HEAD
=======
  .unprivileged_init        = unprivileged_init,
>>>>>>> 3761afe9
  .run                      = stem_run,
  .allow_connect            = 1,
  .keep_host_networking     = 1
};<|MERGE_RESOLUTION|>--- conflicted
+++ resolved
@@ -100,15 +100,26 @@
 static void
 privileged_init( fd_topo_t *      topo,
                  fd_topo_tile_t * tile ) {
-<<<<<<< HEAD
-
-=======
   void * scratch = fd_topo_obj_laddr( topo, tile->tile_obj_id );
 
   FD_SCRATCH_ALLOC_INIT( l, scratch );
-  fd_ipecho_tile_ctx_t * ctx = FD_SCRATCH_ALLOC_APPEND( l, alignof( fd_ipecho_tile_ctx_t ), sizeof( fd_ipecho_tile_ctx_t ) );
-
-  if( FD_UNLIKELY( !tile->ipecho.entrypoints_cnt ) ) {
+  fd_ipecho_tile_ctx_t * ctx = FD_SCRATCH_ALLOC_APPEND( l, alignof( fd_ipecho_tile_ctx_t ), sizeof( fd_ipecho_tile_ctx_t )       );
+  void * _client             = FD_SCRATCH_ALLOC_APPEND( l, fd_ipecho_client_align(),        fd_ipecho_client_footprint()         );
+  void * _server             = FD_SCRATCH_ALLOC_APPEND( l, fd_ipecho_server_align(),        fd_ipecho_server_footprint( 1024UL ) );
+
+  ctx->bind_address = tile->ipecho.bind_address;
+  ctx->bind_port    = tile->ipecho.bind_port;
+  ctx->retrieving   = 1;
+
+  ctx->expected_shred_version = tile->ipecho.expected_shred_version;
+  ctx->shred_version = 0U;
+
+  /* Initialize the client. */
+  if( FD_LIKELY( tile->ipecho.entrypoints_cnt ) ) {
+    ctx->client = fd_ipecho_client_join( fd_ipecho_client_new( _client ) );
+    FD_TEST( ctx->client );
+    fd_ipecho_client_init( ctx->client, tile->ipecho.entrypoints, tile->ipecho.entrypoints_cnt );
+  } else {
     /* We are the bootstrap node, genesis.bin must already exist so
        compute shred version. */
     int result = compute_shred_version( tile->ipecho.genesis_path, &ctx->bootstrap_shred_version, NULL );
@@ -125,41 +136,6 @@
     }
     FD_TEST( ctx->bootstrap_shred_version );
   }
-}
-
-static void
-unprivileged_init( fd_topo_t *      topo,
-                   fd_topo_tile_t * tile ) {
->>>>>>> 3761afe9
-  void * scratch = fd_topo_obj_laddr( topo, tile->tile_obj_id );
-
-  FD_SCRATCH_ALLOC_INIT( l, scratch );
-  fd_ipecho_tile_ctx_t * ctx = FD_SCRATCH_ALLOC_APPEND( l, alignof( fd_ipecho_tile_ctx_t ), sizeof( fd_ipecho_tile_ctx_t )       );
-  void * _client             = FD_SCRATCH_ALLOC_APPEND( l, fd_ipecho_client_align(),        fd_ipecho_client_footprint()         );
-  void * _server             = FD_SCRATCH_ALLOC_APPEND( l, fd_ipecho_server_align(),        fd_ipecho_server_footprint( 1024UL ) );
-
-  ctx->bind_address = tile->ipecho.bind_address;
-  ctx->bind_port    = tile->ipecho.bind_port;
-  ctx->retrieving   = 1;
-
-  ctx->expected_shred_version = tile->ipecho.expected_shred_version;
-  ctx->shred_version = 0U;
-
-  /* Initialize the client. */
-  if( FD_LIKELY( tile->ipecho.entrypoints_cnt ) ) {
-    ctx->client = fd_ipecho_client_join( fd_ipecho_client_new( _client ) );
-    FD_TEST( ctx->client );
-    fd_ipecho_client_init( ctx->client, tile->ipecho.entrypoints, tile->ipecho.entrypoints_cnt );
-  } else {
-    if( FD_UNLIKELY( tile->ipecho.expected_shred_version && (tile->ipecho.expected_shred_version!=ctx->bootstrap_shred_version ) ) ) {
-      FD_LOG_ERR(( "This node is bootstrapping the cluster as it has no gossip entrypoints provided, but "
-                   "a [consensus.expected_shred_version] of %hu is provided which does not match the shred "
-                   "version of %hu computed from the genesis.bin file at `%s`",
-                   tile->ipecho.expected_shred_version, ctx->bootstrap_shred_version, tile->ipecho.genesis_path ));
-    }
-    ctx->shred_version = ctx->bootstrap_shred_version;
-    ctx->client = NULL;
-  }
 
   /* Initialize the server. */
   ctx->server = fd_ipecho_server_join( fd_ipecho_server_new( _server, 1024UL ) );
@@ -242,10 +218,6 @@
   .scratch_align            = scratch_align,
   .scratch_footprint        = scratch_footprint,
   .privileged_init          = privileged_init,
-<<<<<<< HEAD
-=======
-  .unprivileged_init        = unprivileged_init,
->>>>>>> 3761afe9
   .run                      = stem_run,
   .allow_connect            = 1,
   .keep_host_networking     = 1
