--- conflicted
+++ resolved
@@ -72,16 +72,8 @@
     file = \"$BLOCK_FILE\"
 [funk]
     max_account_records = 10000000
-<<<<<<< HEAD
-    heap_size_gb = 32
-    max_database_transactions = 1024
-    [funk.filemap]
-        enabled = true
-        path = \"$FUNK_FILE\"
-=======
     heap_size_gib = 32
     max_database_transactions = 1024
->>>>>>> 1ebc94da
 " > wen_restart.toml
 
 sudo gdb --args build/native/gcc/bin/firedancer-dev dev --config wen_restart.toml