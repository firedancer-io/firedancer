--- conflicted
+++ resolved
@@ -306,21 +306,16 @@
       FD_LOG_ERR(( "fd_funk_rec_prepare() failed (%i-%s)", funk_err, fd_funk_strerror( funk_err ) ));
     }
 
-<<<<<<< HEAD
-    ulong sz    = sizeof(uint) + fd_slot_bank_size( slot_bank );
-    uchar * buf = fd_funk_val_truncate( new_rec,
-                                        sz,
-                                        fd_funk_alloc( ctx->funk ),
-                                        fd_funk_wksp( ctx->funk ),
-                                        fd_funk_val_min_align(),
-                                        &opt_err );
-    *(uint*)buf = FD_RUNTIME_ENC_BINCODE;
-=======
     ulong   sz  = sizeof(uint) + fd_slot_bank_size( slot_bank );
-    uchar * buf = fd_funk_val_truncate( new_rec, sz, fd_funk_alloc( ctx->funk ), fd_funk_wksp( ctx->funk ), &funk_err );
+    uchar * buf = fd_funk_val_truncate(
+        new_rec,
+        fd_funk_alloc( ctx->funk ),
+        fd_funk_wksp( ctx->funk ),
+        0UL,
+        sz,
+        &funk_err );
     if( FD_UNLIKELY( !buf ) ) FD_LOG_ERR(( "fd_funk_val_truncate(sz=%lu) failed (%i-%s)", sz, funk_err, fd_funk_strerror( funk_err ) ));
     FD_STORE( uint, buf, FD_RUNTIME_ENC_BINCODE );
->>>>>>> 9724bc98
     fd_bincode_encode_ctx_t slot_bank_encode_ctx = {
       .data    = buf + sizeof(uint),
       .dataend = buf + sz,
