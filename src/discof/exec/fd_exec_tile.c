#include "../../disco/tiles.h"
#include "generated/fd_exec_tile_seccomp.h"

#include "../../util/pod/fd_pod_format.h"
#include "../../discof/replay/fd_exec.h"
#include "../../flamenco/runtime/context/fd_capture_ctx.h"
#include "../../flamenco/runtime/fd_bank.h"
#include "../../flamenco/runtime/fd_runtime.h"
#include "../../flamenco/accdb/fd_accdb_impl_v1.h"
#include "../../flamenco/progcache/fd_progcache_user.h"
#include "../../flamenco/log_collector/fd_log_collector.h"
#include "../../disco/metrics/fd_metrics.h"

/* The exec tile is responsible for executing single transactions. The
   tile recieves a parsed transaction (fd_txn_p_t) and an identifier to
   which bank to execute against (index into the bank pool). With this,
   the exec tile is able to identify the correct bank and accounts db
   handle (funk_txn) to execute the transaction against.  The exec tile
   then commits the results of the transaction to the accounts db and
   makes any necessary updates to the bank. */

typedef struct link_ctx {
  ulong       idx;
  fd_wksp_t * mem;
  ulong       chunk;
  ulong       chunk0;
  ulong       wmark;
} link_ctx_t;

typedef struct fd_exec_tile_ctx {
  ulong                 tile_idx;

  /* link-related data structures. */
  link_ctx_t            replay_in[ 1 ];
  link_ctx_t            exec_replay_out[ 1 ]; /* TODO: Remove with solcap v2 */
  link_ctx_t            exec_sig_out[ 1 ];

  fd_sha512_t           sha_mem[ FD_TXN_ACTUAL_SIG_MAX ];
  fd_sha512_t *         sha_lj[ FD_TXN_ACTUAL_SIG_MAX ];

  /* Capture context for debugging runtime execution. */
  fd_capture_ctx_t *    capture_ctx;
  uchar *               solcap_publish_buffer_ptr;
  ulong                 account_updates_flushed;

  /* A transaction can be executed as long as there is a valid handle to
     a funk_txn and a bank. These are queried from fd_banks_t and
     fd_funk_t. */
  fd_banks_t *          banks;
  fd_accdb_user_t       accdb[1];
  fd_progcache_t        progcache[1];

  fd_txncache_t *       txncache;

  /* We need to ensure that all solcap updates have been published
     before this message. */
  int                   pending_txn_finalized_msg;
  ulong                 txn_idx;
  ulong                 slot;
  ulong                 dispatch_time_comp;

  fd_exec_accounts_t    exec_accounts;
  fd_log_collector_t    log_collector;

  fd_bank_t *           bank;

  fd_txn_in_t           txn_in;
  fd_txn_out_t          txn_out;

  /* tracing_mem is staging memory to dump instructions/transactions
     into protobuf files.  tracing_mem is staging memory to output vm
     execution traces.
     TODO: This should not be compiled in prod. */
  uchar                 dumping_mem[ FD_SPAD_FOOTPRINT( 1UL<<28UL ) ] __attribute__((aligned(FD_SPAD_ALIGN)));
  uchar                 tracing_mem[ FD_MAX_INSTRUCTION_STACK_DEPTH ][ FD_RUNTIME_VM_TRACE_STATIC_FOOTPRINT ] __attribute__((aligned(FD_RUNTIME_VM_TRACE_STATIC_ALIGN)));

  fd_runtime_t runtime[1];

} fd_exec_tile_ctx_t;

FD_FN_CONST static inline ulong
scratch_align( void ) {
  return 128UL;
}

FD_FN_PURE static inline ulong
scratch_footprint( fd_topo_tile_t const * tile ) {
  ulong l = FD_LAYOUT_INIT;
  l = FD_LAYOUT_APPEND( l, alignof(fd_exec_tile_ctx_t), sizeof(fd_exec_tile_ctx_t)                         );
  l = FD_LAYOUT_APPEND( l, fd_capture_ctx_align(),      fd_capture_ctx_footprint()                         );
  l = FD_LAYOUT_APPEND( l, fd_txncache_align(),         fd_txncache_footprint( tile->exec.max_live_slots ) );
  l = FD_LAYOUT_APPEND( l, FD_PROGCACHE_SCRATCH_ALIGN,  FD_PROGCACHE_SCRATCH_FOOTPRINT                     );
  return FD_LAYOUT_FINI( l, scratch_align() );
}

static void
metrics_write( fd_exec_tile_ctx_t * ctx ) {
  fd_progcache_t * progcache = ctx->progcache;
  FD_MCNT_SET( EXEC, PROGCACHE_MISSES,        progcache->metrics->miss_cnt       );
  FD_MCNT_SET( EXEC, PROGCACHE_HITS,          progcache->metrics->hit_cnt        );
  FD_MCNT_SET( EXEC, PROGCACHE_FILLS,         progcache->metrics->fill_cnt       );
  FD_MCNT_SET( EXEC, PROGCACHE_FILL_TOT_SZ,   progcache->metrics->fill_tot_sz    );
  FD_MCNT_SET( EXEC, PROGCACHE_INVALIDATIONS, progcache->metrics->invalidate_cnt );
  FD_MCNT_SET( EXEC, PROGCACHE_DUP_INSERTS,   progcache->metrics->dup_insert_cnt );
}

static inline int
returnable_frag( fd_exec_tile_ctx_t * ctx,
                 ulong                in_idx,
                 ulong                seq FD_PARAM_UNUSED,
                 ulong                sig,
                 ulong                chunk,
                 ulong                sz,
                 ulong                ctl FD_PARAM_UNUSED,
                 ulong                tsorig FD_PARAM_UNUSED,
                 ulong                tspub,
                 fd_stem_context_t *  stem ) {

  if( (sig&0xFFFFFFFFUL)!=ctx->tile_idx ) return 0;

  if( FD_LIKELY( in_idx==ctx->replay_in->idx ) ) {
    if( FD_UNLIKELY( chunk < ctx->replay_in->chunk0 || chunk > ctx->replay_in->wmark ) ) {
      FD_LOG_ERR(( "chunk %lu %lu corrupt, not in range [%lu,%lu]", chunk, sz, ctx->replay_in->chunk0, ctx->replay_in->wmark ));
    }
    switch( sig>>32 ) {
      case FD_EXEC_TT_TXN_EXEC: {
        /* Execute. */
        fd_exec_txn_exec_msg_t * msg = fd_chunk_to_laddr( ctx->replay_in->mem, chunk );
        ctx->bank = fd_banks_bank_query( ctx->banks, msg->bank_idx );
        FD_TEST( ctx->bank );
        ctx->txn_in.txn           = &msg->txn;
        ctx->txn_in.exec_accounts = &ctx->exec_accounts;

        fd_runtime_prepare_and_execute_txn( ctx->runtime, ctx->bank, &ctx->txn_in, &ctx->txn_out );

        /* Commit. */
        if( FD_LIKELY( ctx->txn_out.err.is_committable ) ) {
          fd_runtime_commit_txn( ctx->runtime, ctx->bank, &ctx->txn_in, &ctx->txn_out );
        }

        if( FD_LIKELY( ctx->exec_sig_out->idx!=ULONG_MAX ) ) {
          /* Copy the txn signature to the signature out link so the
             dedup/pack tiles can drop already executed transactions. */
          memcpy( fd_chunk_to_laddr( ctx->exec_sig_out->mem, ctx->exec_sig_out->chunk ),
                  (uchar *)ctx->txn_in.txn->payload + TXN( ctx->txn_in.txn )->signature_off,
                  64UL );
          fd_stem_publish( stem, ctx->exec_sig_out->idx, 0UL, ctx->exec_sig_out->chunk, 64UL, 0UL, 0UL, 0UL );
          ctx->exec_sig_out->chunk = fd_dcache_compact_next( ctx->exec_sig_out->chunk, 64UL, ctx->exec_sig_out->chunk0, ctx->exec_sig_out->wmark );
        }

        /* Notify replay. */
        ctx->txn_idx                   = msg->txn_idx;
        ctx->dispatch_time_comp        = tspub;
        ctx->slot                      = fd_bank_slot_get( ctx->bank );
        ctx->pending_txn_finalized_msg = 1;

        break;
      }
      case FD_EXEC_TT_TXN_SIGVERIFY: {
        fd_exec_txn_sigverify_msg_t * msg = fd_chunk_to_laddr( ctx->replay_in->mem, chunk );
        int res = fd_executor_txn_verify( &msg->txn, ctx->sha_lj );
        fd_exec_task_done_msg_t * out_msg = fd_chunk_to_laddr( ctx->exec_replay_out->mem, ctx->exec_replay_out->chunk );
        out_msg->bank_idx               = msg->bank_idx;
        out_msg->txn_sigverify->txn_idx = msg->txn_idx;
        out_msg->txn_sigverify->err     = (res!=FD_RUNTIME_EXECUTE_SUCCESS);
        fd_stem_publish( stem, ctx->exec_replay_out->idx, (FD_EXEC_TT_TXN_SIGVERIFY<<32)|ctx->tile_idx, ctx->exec_replay_out->chunk, sizeof(*out_msg), 0UL, 0UL, 0UL );
        ctx->exec_replay_out->chunk = fd_dcache_compact_next( ctx->exec_replay_out->chunk, sizeof(*out_msg), ctx->exec_replay_out->chunk0, ctx->exec_replay_out->wmark );
        break;
      }
      default: FD_LOG_CRIT(( "unexpected signature %lu", sig ));
    }
  } else FD_LOG_CRIT(( "invalid in_idx %lu", in_idx ));

  return 0;
}

static void
unprivileged_init( fd_topo_t *      topo,
                   fd_topo_tile_t * tile ) {

  /********************************************************************/
  /* validate allocations                                             */
  /********************************************************************/

  void * scratch = fd_topo_obj_laddr( topo, tile->tile_obj_id );

  FD_SCRATCH_ALLOC_INIT( l, scratch );
  fd_exec_tile_ctx_t * ctx = FD_SCRATCH_ALLOC_APPEND( l, alignof(fd_exec_tile_ctx_t), sizeof(fd_exec_tile_ctx_t) );
  void * capture_ctx_mem   = FD_SCRATCH_ALLOC_APPEND( l, fd_capture_ctx_align(),      fd_capture_ctx_footprint() );
  void * _txncache         = FD_SCRATCH_ALLOC_APPEND( l, fd_txncache_align(),         fd_txncache_footprint( tile->exec.max_live_slots ) );
  uchar * pc_scratch       = FD_SCRATCH_ALLOC_APPEND( l, FD_PROGCACHE_SCRATCH_ALIGN,  FD_PROGCACHE_SCRATCH_FOOTPRINT );
  ulong  scratch_alloc_mem = FD_SCRATCH_ALLOC_FINI( l, scratch_align() );

  if( FD_UNLIKELY( scratch_alloc_mem - (ulong)scratch  - scratch_footprint( tile ) ) ) {
    FD_LOG_ERR( ( "Scratch_alloc_mem did not match scratch_footprint diff: %lu alloc: %lu footprint: %lu",
      scratch_alloc_mem - (ulong)scratch - scratch_footprint( tile ),
      scratch_alloc_mem,
      (ulong)scratch + scratch_footprint( tile ) ) );
  }

  for( ulong i=0UL; i<FD_TXN_ACTUAL_SIG_MAX; i++ ) {
    fd_sha512_t * sha = fd_sha512_join( fd_sha512_new( ctx->sha_mem+i ) );
    FD_TEST( sha );
    ctx->sha_lj[i] = sha;
  }

  /********************************************************************/
  /* validate links                                                   */
  /********************************************************************/

  ctx->tile_idx = tile->kind_id;

  /* First find and setup the in-link from replay to exec. */
  ctx->replay_in->idx = fd_topo_find_tile_in_link( topo, tile, "replay_exec", 0UL );
  FD_TEST( ctx->replay_in->idx!=ULONG_MAX );
  fd_topo_link_t * replay_in_link = &topo->links[ tile->in_link_id[ ctx->replay_in->idx ] ];
  FD_TEST( replay_in_link!=NULL );
  ctx->replay_in->mem    = topo->workspaces[ topo->objs[ replay_in_link->dcache_obj_id ].wksp_id ].wksp;
  ctx->replay_in->chunk0 = fd_dcache_compact_chunk0( ctx->replay_in->mem, replay_in_link->dcache );
  ctx->replay_in->wmark  = fd_dcache_compact_wmark( ctx->replay_in->mem, replay_in_link->dcache, replay_in_link->mtu );
  ctx->replay_in->chunk  = ctx->replay_in->chunk0;

  ctx->exec_replay_out->idx = fd_topo_find_tile_out_link( topo, tile, "exec_replay", ctx->tile_idx );
  if( FD_LIKELY( ctx->exec_replay_out->idx!=ULONG_MAX ) ) {
    fd_topo_link_t * exec_replay_link = &topo->links[ tile->out_link_id[ ctx->exec_replay_out->idx ] ];
    ctx->exec_replay_out->mem    = topo->workspaces[ topo->objs[ exec_replay_link->dcache_obj_id ].wksp_id ].wksp;
    ctx->exec_replay_out->chunk0 = fd_dcache_compact_chunk0( ctx->exec_replay_out->mem, exec_replay_link->dcache );
    ctx->exec_replay_out->wmark  = fd_dcache_compact_wmark( ctx->exec_replay_out->mem, exec_replay_link->dcache, exec_replay_link->mtu );
    ctx->exec_replay_out->chunk  = ctx->exec_replay_out->chunk0;
  }

  ctx->exec_sig_out->idx = fd_topo_find_tile_out_link( topo, tile, "exec_sig", ctx->tile_idx );
  if( FD_LIKELY( ctx->exec_sig_out->idx!=ULONG_MAX ) ) {
    fd_topo_link_t * exec_sig_link = &topo->links[ tile->out_link_id[ ctx->exec_sig_out->idx ] ];
    ctx->exec_sig_out->mem    = topo->workspaces[ topo->objs[ exec_sig_link->dcache_obj_id ].wksp_id ].wksp;
    ctx->exec_sig_out->chunk0 = fd_dcache_compact_chunk0( ctx->exec_sig_out->mem, exec_sig_link->dcache );
    ctx->exec_sig_out->wmark  = fd_dcache_compact_wmark( ctx->exec_sig_out->mem, exec_sig_link->dcache, exec_sig_link->mtu );
    ctx->exec_sig_out->chunk  = ctx->exec_sig_out->chunk0;
  }

  /********************************************************************/
  /* banks                                                            */
  /********************************************************************/

  ulong banks_obj_id = fd_pod_queryf_ulong( topo->props, ULONG_MAX, "banks" );
  if( FD_UNLIKELY( banks_obj_id==ULONG_MAX ) ) {
    FD_LOG_ERR(( "Could not find topology object for banks" ));
  }

  ctx->banks = fd_banks_join( fd_topo_obj_laddr( topo, banks_obj_id ) );
  if( FD_UNLIKELY( !ctx->banks ) ) {
    FD_LOG_ERR(( "Failed to join banks" ));
  }

  void * shfunk = fd_topo_obj_laddr( topo, tile->exec.funk_obj_id );
  if( FD_UNLIKELY( !fd_accdb_user_v1_init( ctx->accdb, shfunk ) ) ) {
    FD_LOG_CRIT(( "fd_accdb_user_v1_init() failed" ));
  }

  void * shprogcache = fd_topo_obj_laddr( topo, tile->exec.progcache_obj_id );
  if( FD_UNLIKELY( !fd_progcache_join( ctx->progcache, shprogcache, pc_scratch, FD_PROGCACHE_SCRATCH_FOOTPRINT ) ) ) {
    FD_LOG_CRIT(( "fd_progcache_join() failed" ));
  }

  void * _txncache_shmem = fd_topo_obj_laddr( topo, tile->exec.txncache_obj_id );
  fd_txncache_shmem_t * txncache_shmem = fd_txncache_shmem_join( _txncache_shmem );
  FD_TEST( txncache_shmem );
  ctx->txncache = fd_txncache_join( fd_txncache_new( _txncache, txncache_shmem ) );
  FD_TEST( ctx->txncache );

  ctx->txn_in.bundle.is_bundle = 0;

  /********************************************************************/
  /* Capture context                                                 */
  /********************************************************************/

  ctx->capture_ctx               = NULL;
  ctx->solcap_publish_buffer_ptr = NULL;
  ctx->account_updates_flushed   = 0UL;
  if( FD_UNLIKELY( strlen( tile->exec.solcap_capture ) || strlen( tile->exec.dump_proto_dir ) ) ) {
    ctx->capture_ctx = fd_capture_ctx_join( fd_capture_ctx_new( capture_ctx_mem ) );

    if( strlen( tile->exec.dump_proto_dir ) ) {
      ctx->capture_ctx->dump_proto_output_dir = tile->exec.dump_proto_dir;
      ctx->capture_ctx->dump_proto_start_slot = tile->exec.capture_start_slot;
      ctx->capture_ctx->dump_instr_to_pb      = tile->exec.dump_instr_to_pb;
      ctx->capture_ctx->dump_txn_to_pb        = tile->exec.dump_txn_to_pb;
      ctx->capture_ctx->dump_syscall_to_pb    = tile->exec.dump_syscall_to_pb;
      ctx->capture_ctx->dump_elf_to_pb        = tile->exec.dump_elf_to_pb;
    }

    if( strlen( tile->exec.solcap_capture ) ) {
      ctx->capture_ctx->capture_txns      = 0;
      ctx->capture_ctx->solcap_start_slot = tile->exec.capture_start_slot;
      ctx->account_updates_flushed        = 0;
      ctx->solcap_publish_buffer_ptr      = ctx->capture_ctx->account_updates_buffer;
    }
  }

  ctx->pending_txn_finalized_msg = 0;

  /********************************************************************/
  /* Runtime                                                          */
  /********************************************************************/

  ctx->runtime->accdb                    = ctx->accdb;
  ctx->runtime->funk                     = fd_accdb_user_v1_funk( ctx->accdb );
  ctx->runtime->progcache                = ctx->progcache;
  ctx->runtime->status_cache             = ctx->txncache;
  ctx->runtime->log.log_collector        = &ctx->log_collector;
  ctx->runtime->log.enable_log_collector = 0;
<<<<<<< HEAD
  ctx->runtime->log.dumping_mem = ctx->dumping_mem;
  ctx->runtime->log.tracing_mem = &ctx->tracing_mem[0][0];
  ctx->runtime->log.capture_ctx = ctx->capture_ctx;
  ctx->runtime->log.enable_vm_tracing = 0;
=======
  ctx->runtime->log.dumping_mem          = ctx->dumping_mem;
  ctx->runtime->log.enable_vm_tracing    = 0;
  ctx->runtime->log.tracing_mem          = &ctx->tracing_mem[0][0];
  ctx->runtime->log.capture_ctx          = ctx->capture_ctx;
>>>>>>> baf070bc
}

/* Publish the next account update event buffered in the capture tile to the replay tile

   TODO: remove this when solcap v2 is here. */
static void
publish_next_capture_ctx_account_update( fd_exec_tile_ctx_t * ctx,
                                         fd_stem_context_t *  stem ) {
  if( FD_UNLIKELY( !ctx->capture_ctx ) ) {
    return;
  }

  /* Copy the account update event to the buffer */
  ulong chunk     = ctx->exec_replay_out->chunk;
  uchar * out_ptr = fd_chunk_to_laddr( ctx->exec_replay_out->mem, chunk );
  fd_capture_ctx_account_update_msg_t * msg = (fd_capture_ctx_account_update_msg_t *)ctx->solcap_publish_buffer_ptr;
  memcpy( out_ptr, msg, sizeof(fd_capture_ctx_account_update_msg_t) );
  ctx->solcap_publish_buffer_ptr += sizeof(fd_capture_ctx_account_update_msg_t);
  out_ptr                        += sizeof(fd_capture_ctx_account_update_msg_t);

  /* Copy the data to the buffer */
  ulong data_sz = msg->data_sz;
  memcpy( out_ptr, ctx->solcap_publish_buffer_ptr, data_sz );
  ctx->solcap_publish_buffer_ptr += data_sz;
  out_ptr                        += data_sz;

  /* Stem publish the account update event */
  ulong msg_sz = sizeof(fd_capture_ctx_account_update_msg_t) + msg->data_sz;
  fd_stem_publish( stem, ctx->exec_replay_out->idx, 0UL, chunk, msg_sz, 0UL, 0UL, 0UL );
  ctx->exec_replay_out->chunk = fd_dcache_compact_next(
    chunk,
    msg_sz,
    ctx->exec_replay_out->chunk0,
    ctx->exec_replay_out->wmark );

  /* Advance the number of account updates flushed */
  ctx->account_updates_flushed++;

  /* If we have published all the account updates, reset the buffer pointer and length */
  if( ctx->account_updates_flushed == ctx->capture_ctx->account_updates_len ) {
    ctx->capture_ctx->account_updates_buffer_ptr = ctx->capture_ctx->account_updates_buffer;
    ctx->solcap_publish_buffer_ptr               = ctx->capture_ctx->account_updates_buffer;
    ctx->capture_ctx->account_updates_len        = 0UL;
    ctx->account_updates_flushed                 = 0UL;
  }
}

/* Publish the txn finalized message to the replay tile */
static void
publish_txn_finalized_msg( fd_exec_tile_ctx_t * ctx,
                           fd_stem_context_t *  stem ) {
  fd_exec_task_done_msg_t * msg  = fd_chunk_to_laddr( ctx->exec_replay_out->mem, ctx->exec_replay_out->chunk );
  msg->bank_idx                  = ctx->bank->idx;
  msg->txn_exec->txn_idx         = ctx->txn_idx;
  msg->txn_exec->err             = !ctx->txn_out.err.is_committable;
  msg->txn_exec->slot            = ctx->slot;
  msg->txn_exec->start_shred_idx = ctx->txn_in.txn->start_shred_idx;
  msg->txn_exec->end_shred_idx   = ctx->txn_in.txn->end_shred_idx;
  if( FD_UNLIKELY( msg->txn_exec->err ) ) {
    uchar * signature = (uchar *)ctx->txn_in.txn->payload + TXN( ctx->txn_in.txn )->signature_off;
    FD_LOG_WARNING(( "txn failed to execute, bad block detected err=%d signature=%s", ctx->txn_out.err.txn_err, FD_BASE58_ENC_64_ALLOCA( signature ) ));
  }

  fd_stem_publish( stem, ctx->exec_replay_out->idx, (FD_EXEC_TT_TXN_EXEC<<32)|ctx->tile_idx, ctx->exec_replay_out->chunk, sizeof(*msg), 0UL, ctx->dispatch_time_comp, fd_frag_meta_ts_comp( fd_tickcount() ) );

  ctx->exec_replay_out->chunk = fd_dcache_compact_next( ctx->exec_replay_out->chunk, sizeof(*msg), ctx->exec_replay_out->chunk0, ctx->exec_replay_out->wmark );

  ctx->pending_txn_finalized_msg = 0;
}

static void
after_credit( fd_exec_tile_ctx_t * ctx,
              fd_stem_context_t *  stem,
              int *                opt_poll_in,
              int *                charge_busy FD_PARAM_UNUSED ) {
  /* If we have outstanding account updates to send to solcap, send
     them.  Note that we set opt_poll_in to 0 here because we must not
     consume any more fragments from the exec tiles before publishing
     our messages, so that solcap updates are not interleaved between
     slots. */
  if( FD_UNLIKELY( ctx->capture_ctx && ctx->account_updates_flushed < ctx->capture_ctx->account_updates_len ) ) {
    publish_next_capture_ctx_account_update( ctx, stem );
    *opt_poll_in = 0;
  } else if( ctx->pending_txn_finalized_msg ) {
    publish_txn_finalized_msg( ctx, stem );
    *opt_poll_in = 0;
  }
}

static ulong
populate_allowed_seccomp( fd_topo_t const *      topo FD_PARAM_UNUSED,
                          fd_topo_tile_t const * tile FD_PARAM_UNUSED,
                          ulong                  out_cnt,
                          struct sock_filter *   out ) {
  populate_sock_filter_policy_fd_exec_tile( out_cnt, out, (uint)fd_log_private_logfile_fd() );
  return sock_filter_policy_fd_exec_tile_instr_cnt;
}

static ulong
populate_allowed_fds( fd_topo_t const *      topo FD_PARAM_UNUSED,
                      fd_topo_tile_t const * tile FD_PARAM_UNUSED,
                      ulong                  out_fds_cnt,
                      int *                  out_fds ) {

  if( FD_UNLIKELY( out_fds_cnt<2UL ) ) FD_LOG_ERR(( "out_fds_cnt %lu", out_fds_cnt ));

  ulong out_cnt = 0UL;
  out_fds[ out_cnt++ ] = 2; /* stderr */
  if( FD_LIKELY( -1!=fd_log_private_logfile_fd() ) )
    out_fds[ out_cnt++ ] = fd_log_private_logfile_fd(); /* logfile */
  return out_cnt;
}

#define STEM_BURST (2UL)
/* Right now, depth of the replay_exec link and depth of the exec_replay
   links is 16K.  At 1M TPS, that's ~16ms to fill.  But we also want to
   be conservative here, so we use 1ms. */
#define STEM_LAZY  (1000000UL)

#define STEM_CALLBACK_CONTEXT_TYPE  fd_exec_tile_ctx_t
#define STEM_CALLBACK_CONTEXT_ALIGN alignof(fd_exec_tile_ctx_t)

#define STEM_CALLBACK_AFTER_CREDIT    after_credit
#define STEM_CALLBACK_RETURNABLE_FRAG returnable_frag
#define STEM_CALLBACK_METRICS_WRITE   metrics_write

#include "../../disco/stem/fd_stem.c"

fd_topo_run_tile_t fd_tile_execor = {
  .name                     = "exec",
  .loose_footprint          = 0UL,
  .populate_allowed_seccomp = populate_allowed_seccomp,
  .populate_allowed_fds     = populate_allowed_fds,
  .scratch_align            = scratch_align,
  .scratch_footprint        = scratch_footprint,
  .unprivileged_init        = unprivileged_init,
  .run                      = stem_run,
};<|MERGE_RESOLUTION|>--- conflicted
+++ resolved
@@ -309,17 +309,10 @@
   ctx->runtime->status_cache             = ctx->txncache;
   ctx->runtime->log.log_collector        = &ctx->log_collector;
   ctx->runtime->log.enable_log_collector = 0;
-<<<<<<< HEAD
-  ctx->runtime->log.dumping_mem = ctx->dumping_mem;
-  ctx->runtime->log.tracing_mem = &ctx->tracing_mem[0][0];
-  ctx->runtime->log.capture_ctx = ctx->capture_ctx;
-  ctx->runtime->log.enable_vm_tracing = 0;
-=======
   ctx->runtime->log.dumping_mem          = ctx->dumping_mem;
   ctx->runtime->log.enable_vm_tracing    = 0;
   ctx->runtime->log.tracing_mem          = &ctx->tracing_mem[0][0];
   ctx->runtime->log.capture_ctx          = ctx->capture_ctx;
->>>>>>> baf070bc
 }
 
 /* Publish the next account update event buffered in the capture tile to the replay tile
