--- conflicted
+++ resolved
@@ -313,21 +313,12 @@
   /* Runtime                                                          */
   /********************************************************************/
 
-<<<<<<< HEAD
-  ctx->runtime->accdb        = ctx->accdb;
-  ctx->runtime->funk         = fd_accdb_user_v1_funk( ctx->accdb );
-  ctx->runtime->progcache    = ctx->progcache;
-  ctx->runtime->status_cache = ctx->txncache;
-  ctx->runtime->acc_pool     = ctx->acc_pool;
-
-  ctx->runtime->log.log_collector = &ctx->log_collector;
-=======
   ctx->runtime->accdb                    = ctx->accdb;
   ctx->runtime->funk                     = fd_accdb_user_v1_funk( ctx->accdb );
   ctx->runtime->progcache                = ctx->progcache;
   ctx->runtime->status_cache             = ctx->txncache;
+  ctx->runtime->acc_pool                 = ctx->acc_pool;
   ctx->runtime->log.log_collector        = &ctx->log_collector;
->>>>>>> 5ec3c93e
   ctx->runtime->log.enable_log_collector = 0;
   ctx->runtime->log.dumping_mem          = ctx->dumping_mem;
   ctx->runtime->log.enable_vm_tracing    = 0;
