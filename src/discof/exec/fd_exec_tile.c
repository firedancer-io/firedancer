--- conflicted
+++ resolved
@@ -265,24 +265,10 @@
     FD_LOG_ERR(( "Could not join bank mgr" ));
   }
 
-<<<<<<< HEAD
   ctx->txn_ctx->block_hash_queue_global = fd_bank_mgr_block_hash_queue_query( bank_mgr );
   if( FD_UNLIKELY( !ctx->txn_ctx->block_hash_queue_global ) ) {
     FD_LOG_ERR(( "Could not find valid block hash queue" ));
   }
-=======
-  // FIXME account for this in exec spad footprint
-  int err;
-  fd_block_hash_queue_t * block_hash_queue = fd_bincode_decode_spad(
-      block_hash_queue, ctx->exec_spad,
-      block_hash_queue_enc, slot_msg->block_hash_queue_encoded_sz,
-      &err );
-  if( FD_UNLIKELY( err ) ) {
-    FD_LOG_ERR(( "Could not decode block hash queue footprint" ));
-  }
-
-  ctx->txn_ctx->block_hash_queue = *block_hash_queue;
->>>>>>> a6ea09f2
 }
 
 static void
