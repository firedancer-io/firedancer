--- conflicted
+++ resolved
@@ -670,13 +670,8 @@
   /********************************************************************/
 
   fd_spad_push( ctx->exec_spad );
-<<<<<<< HEAD
-  // FIXME: account for this in exec spad footprint
-  uchar * txn_ctx_mem   = fd_spad_alloc( ctx->exec_spad, FD_EXEC_TXN_CTX_ALIGN, FD_EXEC_TXN_CTX_FOOTPRINT );
-=======
   // FIXME account for this in exec spad footprint
   uchar * txn_ctx_mem   = fd_spad_alloc_check( ctx->exec_spad, FD_EXEC_TXN_CTX_ALIGN, FD_EXEC_TXN_CTX_FOOTPRINT );
->>>>>>> b447cd58
   ctx->txn_ctx          = fd_exec_txn_ctx_join( fd_exec_txn_ctx_new( txn_ctx_mem ), ctx->exec_spad, ctx->exec_spad_wksp );
   *ctx->txn_ctx->funk   = *ctx->funk;
 
