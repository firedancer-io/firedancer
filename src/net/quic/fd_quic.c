--- conflicted
+++ resolved
@@ -771,11 +771,6 @@
                            uchar const *             cur_ptr,
                            ulong                    cur_sz ) {
   uint enc_level = fd_quic_enc_level_initial_id;
-<<<<<<< HEAD
-=======
-
-  DEBUG( printf( "%s START\n", __func__ ); )
->>>>>>> be8a2885
 
   /* according to spec, INITIAL packets less than the specified
      minimum must be discarded, and the connection may be closed
