#include <stdio.h>
#include <unistd.h>
#include <string.h>
#include <signal.h>
#include <arpa/inet.h>
//#include <openssl/opensslv.h>
//#include <openssl/bio.h>
#include <openssl/ssl.h>
#include <openssl/err.h>

#include "../fd_quic.h"
#include "../crypto/fd_quic_crypto_suites.h"

// example from rfc9001:
uchar test_client_initial[1162] = {
    0x06, 0x00, 0x40, 0xf1, 0x01, 0x00, 0x00, 0xed, 0x03, 0x03, 0xeb, 0xf8, 0xfa, 0x56, 0xf1, 0x29,
    0x39, 0xb9, 0x58, 0x4a, 0x38, 0x96, 0x47, 0x2e, 0xc4, 0x0b, 0xb8, 0x63, 0xcf, 0xd3, 0xe8, 0x68,
    0x04, 0xfe, 0x3a, 0x47, 0xf0, 0x6a, 0x2b, 0x69, 0x48, 0x4c, 0x00, 0x00, 0x04, 0x13, 0x01, 0x13,
    0x02, 0x01, 0x00, 0x00, 0xc0, 0x00, 0x00, 0x00, 0x10, 0x00, 0x0e, 0x00, 0x00, 0x0b, 0x65, 0x78,
    0x61, 0x6d, 0x70, 0x6c, 0x65, 0x2e, 0x63, 0x6f, 0x6d, 0xff, 0x01, 0x00, 0x01, 0x00, 0x00, 0x0a,
    0x00, 0x08, 0x00, 0x06, 0x00, 0x1d, 0x00, 0x17, 0x00, 0x18, 0x00, 0x10, 0x00, 0x07, 0x00, 0x05,
    0x04, 0x61, 0x6c, 0x70, 0x6e, 0x00, 0x05, 0x00, 0x05, 0x01, 0x00, 0x00, 0x00, 0x00, 0x00, 0x33,
    0x00, 0x26, 0x00, 0x24, 0x00, 0x1d, 0x00, 0x20, 0x93, 0x70, 0xb2, 0xc9, 0xca, 0xa4, 0x7f, 0xba,
    0xba, 0xf4, 0x55, 0x9f, 0xed, 0xba, 0x75, 0x3d, 0xe1, 0x71, 0xfa, 0x71, 0xf5, 0x0f, 0x1c, 0xe1,
    0x5d, 0x43, 0xe9, 0x94, 0xec, 0x74, 0xd7, 0x48, 0x00, 0x2b, 0x00, 0x03, 0x02, 0x03, 0x04, 0x00,
    0x0d, 0x00, 0x10, 0x00, 0x0e, 0x04, 0x03, 0x05, 0x03, 0x06, 0x03, 0x02, 0x03, 0x08, 0x04, 0x08,
    0x05, 0x08, 0x06, 0x00, 0x2d, 0x00, 0x02, 0x01, 0x01, 0x00, 0x1c, 0x00, 0x02, 0x40, 0x01, 0x00,
    0x39, 0x00, 0x32, 0x04, 0x08, 0xff, 0xff, 0xff, 0xff, 0xff, 0xff, 0xff, 0xff, 0x05, 0x04, 0x80,
    0x00, 0xff, 0xff, 0x07, 0x04, 0x80, 0x00, 0xff, 0xff, 0x08, 0x01, 0x10, 0x01, 0x04, 0x80, 0x00,
    0x75, 0x30, 0x09, 0x01, 0x10, 0x0f, 0x08, 0x83, 0x94, 0xc8, 0xf0, 0x3e, 0x51, 0x57, 0x08, 0x06,
    0x04, 0x80, 0x00, 0xff, 0xff };

// 0x8394c8f03e515708
uchar test_dst_conn_id[8] = "\x83\x94\xc8\xf0\x3e\x51\x57\x08";

// keys from rfc9001:
//  client in:
//  00200f746c73313320636c69656e7420696e00
uchar client_in[] = { 0x00, 0x20, 0x0f, 0x74, 0x6c, 0x73, 0x31, 0x33,
                      0x20, 0x63, 0x6c, 0x69, 0x65, 0x6e, 0x74, 0x20,
                      0x69, 0x6e, 0x00 };
//  server in:
//  00200f746c7331332073657276657220696e00
uchar server_in[] = { 0x00, 0x20, 0x0f, 0x74, 0x6c, 0x73, 0x31, 0x33,
                      0x20, 0x73, 0x65, 0x72, 0x76, 0x65, 0x72, 0x20,
                      0x69, 0x6e, 0x00 };
//  quic key:
//  00100e746c7331332071756963206b657900
uchar quic_key[] =  { 0x00, 0x10, 0x0e, 0x74, 0x6c, 0x73, 0x31, 0x33,
                      0x20, 0x71, 0x75, 0x69, 0x63, 0x20, 0x6b, 0x65,
                      0x79, 0x00 };
//  quic iv:
//  000c0d746c733133207175696320697600
uchar quic_iv[] =   { 0x00, 0x0c, 0x0d, 0x74, 0x6c, 0x73, 0x31, 0x33,
                      0x20, 0x71, 0x75, 0x69, 0x63, 0x20, 0x69, 0x76,
                      0x00 };
//  quic hp:
//  00100d746c733133207175696320687000
uchar quic_hp[] =   { 0x00, 0x10, 0x0d, 0x74, 0x6c, 0x73, 0x31, 0x33,
                      0x20, 0x71, 0x75, 0x69, 0x63, 0x20, 0x68, 0x70,
                      0x00 };

// Initial Packets
//   initial_salt = 0x38762cf7f55934b34d179ae6a4c80cadccbb7f0a
uchar initial_salt[] = { 0x38, 0x76, 0x2c, 0xf7, 0xf5, 0x59, 0x34, 0xb3,
                         0x4d, 0x17, 0x9a, 0xe6, 0xa4, 0xc8, 0x0c, 0xad,
                         0xcc, 0xbb, 0x7f, 0x0a };
ulong initial_salt_sz = sizeof( initial_salt );

// expected value from rfc9001:
// 7db5df06e7a69e432496adedb0085192 3595221596ae2ae9fb8115c1e9ed0a44
uchar expected_initial_secret[32] = {
  0x7d, 0xb5, 0xdf, 0x06, 0xe7, 0xa6, 0x9e, 0x43,
  0x24, 0x96, 0xad, 0xed, 0xb0, 0x08, 0x51, 0x92,
  0x35, 0x95, 0x22, 0x15, 0x96, 0xae, 0x2a, 0xe9,
  0xfb, 0x81, 0x15, 0xc1, 0xe9, 0xed, 0x0a, 0x44 };

// client_initial_secret
//      = HKDF-Expand-Label(initial_secret, "client in", "", 32)
//      = c00cf151ca5be075ed0ebfb5c80323c4 2d6b7db67881289af4008f1f6c357aea
uchar const expected_client_initial_secret[] = {
  0xc0, 0x0c, 0xf1, 0x51, 0xca, 0x5b, 0xe0, 0x75, 0xed, 0x0e, 0xbf, 0xb5, 0xc8, 0x03, 0x23, 0xc4,
  0x2d, 0x6b, 0x7d, 0xb6, 0x78, 0x81, 0x28, 0x9a, 0xf4, 0x00, 0x8f, 0x1f, 0x6c, 0x35, 0x7a, 0xea };
ulong expected_client_initial_secret_sz = sizeof( expected_client_initial_secret );

// server_initial_secret
//    = HKDF-Expand-Label(initial_secret, "server in", "", 32)
//    = 3c199828fd139efd216c155ad844cc81 fb82fa8d7446fa7d78be803acdda951b
uchar const expected_server_initial_secret[] = {
  0x3c, 0x19, 0x98, 0x28, 0xfd, 0x13, 0x9e, 0xfd, 0x21, 0x6c, 0x15, 0x5a, 0xd8, 0x44, 0xcc, 0x81,
  0xfb, 0x82, 0xfa, 0x8d, 0x74, 0x46, 0xfa, 0x7d, 0x78, 0xbe, 0x80, 0x3a, 0xcd, 0xda, 0x95, 0x1b };
ulong expected_server_initial_secret_sz = sizeof( expected_server_initial_secret );

// expected from rfc9001 section A1
uchar const expected_client_quic_iv[] = { 0xfa, 0x04, 0x4b, 0x2f, 0x42, 0xa3, 0xfd, 0x3b, 0x46, 0xfb, 0x25, 0x5c };

// key = HKDF-Expand-Label(client_initial_secret, "quic key", "", 16)
//       = 1f369613dd76d5467730efcbe3b1a22d
uchar const expected_client_key[] = { 0x1f, 0x36, 0x96, 0x13, 0xdd, 0x76, 0xd5, 0x46,
                                      0x77, 0x30, 0xef, 0xcb, 0xe3, 0xb1, 0xa2, 0x2d };

// hp  = HKDF-Expand-Label(client_initial_secret, "quic hp", "", 16)
//       = 9f50449e04a0e810283a1e9933adedd2
uchar const expected_client_quic_hp_key[] = { 0x9f, 0x50, 0x44, 0x9e, 0x04, 0xa0, 0xe8, 0x10,
                                              0x28, 0x3a, 0x1e, 0x99, 0x33, 0xad, 0xed, 0xd2 };

// The unprotected header indicates a length of 1182 bytes: the 4-byte packet number, 1162 bytes of frames,
// and the 16-byte authentication tag. The header includes the connection ID and a packet number of 2:
//     c300000001088394c8f03e5157080000449e00000002
uchar packet_header[] = { 0xc3, 0x00, 0x00, 0x00, 0x01, 0x08, 0x83, 0x94,
                          0xc8, 0xf0, 0x3e, 0x51, 0x57, 0x08, 0x00, 0x00,
                          0x44, 0x9e, 0x00, 0x00, 0x00, 0x02 };

// packet number is 2
uchar packet_number[12] = { 0, 0, 0, 0, 0, 0, 0, 0, 0, 0, 0, 2 };

#if 0
void
fd_quic_hkdf_extract( uchar *        output,  ulong output_sz,
                      EVP_MD const * md,
                      uchar const *  salt,    ulong salt_sz,
                      uchar const *  conn_id, ulong conn_id_sz ) {
  ulong hash_sz = EVP_MD_size( md );

  if( output_sz < hash_sz ) {
    fprintf( stderr, "fd_quic_hkdf_extract: output size to small for result\n" );
    exit(1);
  }

  HMAC_CTX * hash_ctx = HMAC_CTX_new();
  if( !hash_ctx ) {
    fprintf( stderr, "HMAC_CTX_new returned NULL\n" );
    exit(1);
  }

  if( HMAC_Init_ex( hash_ctx, salt, salt_sz, md, NULL ) != 1 ) {
    fprintf( stderr, "HMAC_Init_ex returned error\n" );
    exit(1);
  }

  // this may be necessary for some hash functions
  if( !HMAC_Init_ex( hash_ctx, NULL, 0, NULL, NULL ) ) {
    fprintf( stderr, "HMAC_Init_ex( hash_ctx, NULL, 0, NULL, NULL ) failed\n" );
    exit(1);
  }

  if( !HMAC_Update( hash_ctx, conn_id, conn_id_sz ) ) {
    fprintf( stderr, "HMAC_Update failed\n" );
    exit(1);
  }

  uint final_output_sz = output_sz;
  if( !HMAC_Final( hash_ctx, output, &final_output_sz ) ) {
    fprintf( stderr, "HMAC_Final failed\n" );
    exit(1);
  }

  HMAC_CTX_free( hash_ctx );
}

void
fd_quic_hkdf_expand_label( uchar *        output,  ulong output_sz,
                           EVP_MD const * md,
                           uchar const *  secret,  ulong secret_sz,
                           uchar const *  label,   ulong label_sz,
                           uchar const *  context, ulong context_sz ) {
  HMAC_CTX * hash_ctx = HMAC_CTX_new();
  if( !hash_ctx ) {
    fprintf( stderr, "HMAC_CTX_new returned NULL\n" );
    exit(1);
  }

  if( HMAC_Init_ex( hash_ctx, secret, secret_sz, md, NULL ) != 1 ) {
    fprintf( stderr, "HMAC_Init_ex returned error\n" );
    exit(1);
  }

  // expand
  uchar   HKDF_PREFIX[6] = "tls13 ";
  ulong  HKDF_PREFIX_SZ = sizeof( HKDF_PREFIX );

  // format label
  uchar label_data[64]; // MAX 64 - according to msquic
  label_data[0] = output_sz >> 8u;
  label_data[1] = output_sz & 0xffu;
  label_data[2] = HKDF_PREFIX_SZ + label_sz;
  fd_memcpy( label_data + 3, HKDF_PREFIX, HKDF_PREFIX_SZ );
  fd_memcpy( label_data + 3 + HKDF_PREFIX_SZ, label, label_sz );
  label_data[3 + HKDF_PREFIX_SZ + label_sz] = 0;

  ulong label_data_sz = 3 + HKDF_PREFIX_SZ + label_sz + 1;

  // This is the first stage of HKDF-expand from https://www.rfc-editor.org/rfc/rfc5869
  // only one stage is required to achive the desired length
  // so we just do it here
  label_data[label_data_sz] = 0x01u;
  label_data_sz++;

  // hash compute

  // is this necessary??
  //   - possibly it is for some hash functions
  if( !HMAC_Init_ex( hash_ctx, NULL, 0, NULL, NULL ) ) {
    fprintf( stderr, "HMAC_Init_ex( hash_ctx, NULL, 0, NULL, NULL ) failed\n" );
    exit(1);
  }

  if( !HMAC_Update( hash_ctx, label_data, label_data_sz ) ) {
    fprintf( stderr, "HMAC_Update failed\n" );
    exit(1);
  }

  uchar temp[64] = {}; // TODO ensure this is big enough
  uint hmac_output_sz = 0;
  if( !HMAC_Final( hash_ctx, temp, &hmac_output_sz ) ) {
    fprintf( stderr, "HMAC_Final failed\n" );
    exit(1);
  }

  fd_memcpy( output, temp, output_sz );

  HMAC_CTX_free( hash_ctx );
}
#endif

void
test_secret_gen( uchar const * expected_output, uchar const * secret, ulong secret_sz, char const * label, ulong output_sz ) {
  uchar new_secret[64] = {0};
  ulong label_sz = strlen( label );

  EVP_MD const *md = EVP_sha256(); // or 384 or 512

  fd_quic_hkdf_expand_label( new_secret, output_sz,
                             md,
                             secret, secret_sz,
                             (uchar*)label, label_sz );

  printf( "secret for %s: ", label );
  for( ulong j = 0; j < output_sz; ++j ) {
    printf( "%2.2x ", new_secret[j] );
  }

  FD_TEST( 0==memcmp( new_secret, expected_output, output_sz ) );
}


int
main( int     argc,
      char ** argv ) {
  fd_boot( &argc, &argv );

  //   initial_secret = HKDF-Extract(initial_salt,
  //                                 client_dst_connection_id)
  //
  //   client_initial_secret = HKDF-Expand-Label(initial_secret,
  //                                             "client in", "",
  //                                             Hash.length)
  //   server_initial_secret = HKDF-Expand-Label(initial_secret,
  //                                             "server in", "",
  //                                             Hash.length)

  // from https://www.rfc-editor.org/rfc/rfc9001.html#initial-secrets

  // Initial packets apply the packet protection process, but use a secret derived
  // from the Destination Connection ID field from the client's first Initial packet.
  //
  // This secret is determined by using HKDF-Extract (see Section 2.2 of [HKDF]) with
  // a salt of 0x38762cf7f55934b34d179ae6a4c80cadccbb7f0a and the input keying
  // material (IKM) of the Destination Connection ID field. This produces an
  // intermediate pseudorandom key (PRK) that is used to derive two separate secrets
  // for sending and receiving.
  //
  // The secret used by clients to construct Initial packets uses the PRK and the
  // label "client in" as input to the HKDF-Expand-Label function from TLS [TLS13] to
  // produce a 32-byte secret. Packets constructed by the server use the same process
  // with the label "server in". The hash function for HKDF when deriving initial
  // secrets and keys is SHA-256 [SHA].

  // Initial packets use AEAD_AES_128_GCM with keys derived from the Destination
  // Connection ID field of the first Initial packet sent by the client;

  fd_quic_crypto_ctx_t crypto_ctx = {0};

  // initialize crypto context
  fd_quic_crypto_ctx_init( &crypto_ctx );

  // initial secrets and keys based off suite TLS_AES_128_GCM_SHA256
  // possibly initial suite based on version...
  //   TODO determine whether true
  fd_quic_crypto_suite_t * suite = &crypto_ctx.suites[TLS_AES_128_GCM_SHA256_ID];

  // Derive key TEST from rfc9001

  // hash create
  // create secrets

  // create secrets via fd_quic/crypto
  fd_quic_crypto_secrets_t secrets;

  // initial salt is based on quic version
  // initial secrets are derived from the initial client destination connection id
  //   both client and server initial secrets are derived here
  // initial secrets always use sha256
  //   other encryption levels (in later packets) will use hash function from cipher suite
  //   selected thru TLS
  if( fd_quic_gen_secrets( &secrets,
                           initial_salt,     initial_salt_sz,
                           test_dst_conn_id, sizeof( test_dst_conn_id ),
                           crypto_ctx.HASH_SHA256 ) != FD_QUIC_SUCCESS ) {
    fprintf( stderr, "fd_quic_gen_secrets failed\n" );
    exit(1);
  }

  /* compare output of fd_quic_gen_secrets to expected */
  FD_TEST( 0==memcmp( secrets.initial_secret, expected_initial_secret, sizeof( expected_initial_secret ) ) );
  FD_LOG_NOTICE(( "fd_quic_gen_secrets: initial_secret PASSED" ));

  FD_TEST( 0==memcmp( secrets.secret[0][0], expected_client_initial_secret, sizeof( expected_client_initial_secret ) ) );
  FD_LOG_NOTICE(( "fd_quic_gen_secrets: client_initial_secret PASSED" ));

  FD_TEST( 0==memcmp( secrets.secret[0][1], expected_server_initial_secret, sizeof( expected_server_initial_secret ) ) );
  FD_LOG_NOTICE(( "fd_quic_gen_secrets: server_initial_secret PASSED" ));

#if 0
  fd_quic_hkdf_extract( initial_secret, initial_secret_sz,
                        md,
                        initial_salt, initial_salt_sz,
                        test_dst_conn_id, sizeof( test_dst_conn_id ) );

  printf( "initial secret: " );
  for( ulong j = 0; j < initial_secret_sz; ++j ) {
    printf( "%2.2x ", initial_secret[j] );
  }

  printf( "\n" );

  if( memcmp( initial_secret, expected_initial_secret, initial_secret_sz ) != 0 ) {
    fprintf( stderr, "initial_secret does not match expectation!\n" );
    exit(1);
  } else {
    printf( "initial_secret PASSED\n" );
  }

  test_secret_gen( expected_client_initial_secret, initial_secret, initial_secret_sz, "client in", 32 );
#endif

#if 0
  test_secret_gen( expected_client_quic_iv, expected_client_initial_secret, expected_client_initial_secret_sz, "quic iv", 12 );

  test_secret_gen( expected_client_key, expected_client_initial_secret, expected_client_initial_secret_sz, "quic key", 16 );

  test_secret_gen( expected_client_quic_hp_key, expected_client_initial_secret, expected_client_initial_secret_sz, "quic hp", 16 );
#endif

  fd_quic_crypto_keys_t client_keys = {0};
  if( fd_quic_gen_keys(
        &client_keys,
        suite->key_sz,
        suite->iv_sz,
        suite->hash,
        expected_client_initial_secret,
        expected_client_initial_secret_sz )
          != FD_QUIC_SUCCESS ) {
    FD_LOG_ERR(( "fd_quic_gen_keys failed" ));
  }

  FD_TEST( 0==memcmp( client_keys.pkt_key, expected_client_key,         sizeof( expected_client_key )         ) );
  FD_TEST( 0==memcmp( client_keys.iv,      expected_client_quic_iv,     sizeof( expected_client_quic_iv )     ) );
  FD_TEST( 0==memcmp( client_keys.hp_key,  expected_client_quic_hp_key, sizeof( expected_client_quic_hp_key ) ) );

  // TODO compare server keys to expectation

  uchar new_buffer[4096] = {0};
  ulong new_buffer_sz = sizeof( new_buffer );

  uchar const * pkt    = test_client_initial;
<<<<<<< HEAD
  ulong         pkt_sz = sizeof( test_client_initial );

  uchar const * hdr    = packet_header;
  ulong         hdr_sz = sizeof( packet_header );
=======
  ulong        pkt_sz = sizeof( test_client_initial );

  uchar const * hdr    = packet_header;
  ulong        hdr_sz = sizeof( packet_header );
>>>>>>> be8a2885

  FD_TEST( fd_quic_crypto_encrypt( new_buffer, &new_buffer_sz, hdr, hdr_sz, pkt, pkt_sz, suite, &client_keys )==FD_QUIC_SUCCESS );

  FD_LOG_NOTICE(( "fd_quic_crypto_encrypt output %lu bytes", new_buffer_sz ));

  // encryption/header protection

  EVP_CIPHER_CTX* cipher_ctx = EVP_CIPHER_CTX_new();
  FD_TEST( cipher_ctx );

  // nonce is quic-iv-key XORed with packet-number
  uchar nonce[12] = {0};
  for( ulong j=0; j<12; ++j ) {
    nonce[j] = expected_client_quic_iv[j] ^ packet_number[j] ;
  }

  printf( "nonce 2: " );
  for( ulong k = 0; k < 12; ++k ) {
    printf( "%2.2x ", nonce[k] );
  }
  printf( "\n" );

  // Initial packets cipher uses AEAD_AES_128_GCM with keys derived from the Destination Connection ID field of the
  // first Initial packet sent by the client; see Section 5.2.

  FD_TEST( 1==EVP_CipherInit_ex( cipher_ctx, suite->pkt_cipher, NULL, NULL, NULL, 1 /* encryption */ ) );

  FD_TEST( 1==EVP_CIPHER_CTX_ctrl( cipher_ctx, EVP_CTRL_AEAD_SET_IVLEN, 12, NULL ) );

  FD_TEST( 1==EVP_EncryptInit_ex( cipher_ctx, suite->pkt_cipher, NULL, expected_client_key, nonce ) );

  // auth data added with NULL output - still require out length
  int outl = 0;
  FD_TEST( 1==EVP_EncryptUpdate( cipher_ctx, NULL, &outl, packet_header, sizeof( packet_header ) ) );

  /* EVP_EncryptUpdate requires "cipher_text" to point to a buffer large enough to contain
     the cipher text.
     The man page for EVP_EncryptUpdate says this about the size required:
         EVP_EncryptUpdate() encrypts inl bytes from the buffer in and
         writes the encrypted version to out. This function can be
         called multiple times to encrypt successive blocks of data.
         The amount of data written depends on the block alignment of
         the encrypted data.  For most ciphers and modes, the amount
         of data written can be anything from zero bytes to
         (inl + cipher_block_size - 1) bytes.  For wrap cipher modes,
         the amount of data written can be anything from zero bytes to
         (inl + cipher_block_size) bytes.  For stream ciphers, the
         amount of data written can be anything from zero bytes to inl
         bytes.  Thus, out should contain sufficient room for the
         operation being performed.  The actual number of bytes
         written is placed in outl. It also checks if in and out are
         partially overlapping, and if they are 0 is returned to
         indicate failure.

     I read this to mean the following should be enough for every cipher type:
         plain_text_sz + EVP_CIPHER_get_block_size( cipher_ctx )

     */
  uchar cipher_text[4096];
  ulong offset = 0;
  int cipher_text_sz = 0;
  int plain_text_sz = sizeof( test_client_initial );
  FD_TEST( 1==EVP_EncryptUpdate( cipher_ctx, cipher_text, &cipher_text_sz, test_client_initial, plain_text_sz ) );

<<<<<<< HEAD
  FD_LOG_NOTICE(( "Encrypted %d bytes", cipher_text_sz ));
=======
  printf( "Encrypted %ld bytes\n", (ulong)cipher_text_sz );
>>>>>>> be8a2885

  offset = cipher_text_sz;
  FD_TEST( 1==EVP_EncryptFinal( cipher_ctx, cipher_text + offset, &cipher_text_sz ) );

  offset += cipher_text_sz;

  // TODO put TAG on end
  //   see if (EVP_CIPHER_CTX_ctrl(CipherCtx, EVP_CTRL_AEAD_GET_TAG, 16, tag) != 1)

  // TODO determine whether TAG is always 16 bytes
  FD_TEST( 1==EVP_CIPHER_CTX_ctrl( cipher_ctx, EVP_CTRL_AEAD_GET_TAG, 16, cipher_text + offset  ) );

  offset += 16;

<<<<<<< HEAD
  FD_LOG_NOTICE(( "Encrypted %d bytes", cipher_text_sz ));

  printf( "plain_text: " );
  for( ulong j=0; j < sizeof( test_client_initial ); ++j ) {
=======
  printf( "Encrypted %ld bytes\n", (ulong)cipher_text_sz );

  printf( "plain_text: " );
  for( ulong j = 0; j < sizeof( test_client_initial ); ++j ) {
>>>>>>> be8a2885
    printf( "%2.2x ", test_client_initial[j] );
  }
  printf( "\n" );
  printf( "\n" );

  printf( "cipher_text: " );
<<<<<<< HEAD
  for( ulong j = 0; j < offset + (ulong)cipher_text_sz; ++j ) {
=======
  for( ulong j = 0; j < offset + cipher_text_sz; ++j ) {
>>>>>>> be8a2885
    printf( "%2.2x ", cipher_text[j] );
  }
  printf( "\n" );


  // Header protection

  EVP_CIPHER_CTX* hp_cipher_ctx = EVP_CIPHER_CTX_new();
  FD_TEST( hp_cipher_ctx );

  FD_TEST( 1==EVP_CipherInit_ex( hp_cipher_ctx, crypto_ctx.CIPHER_AES_128_ECB, NULL, NULL, NULL, 1 /* encryption */ ) );

  FD_TEST( 1==EVP_EncryptInit_ex( hp_cipher_ctx, NULL, NULL, expected_client_quic_hp_key, NULL ) );

  uchar const * sample = cipher_text; // not necessarily true - the sample begins 4 bytes after the start of the packet number
  uchar hp_cipher[64];
  int hp_cipher_sz = 0;
  FD_TEST( 1==EVP_EncryptUpdate( hp_cipher_ctx, hp_cipher, &hp_cipher_sz, sample, 16 ) );

  printf( "hp: " );
  for( ulong j = 0; j < 16; ++j ) {
    printf( "%2.2x ", hp_cipher[j] );
  }
  printf( "\n" );


  // hp_cipher is mask
  uchar const * mask = hp_cipher;
  uchar enc_header[64];

  fd_memcpy( enc_header, packet_header, sizeof( packet_header ) );

  // long header
  ulong pn_length = ( packet_header[0] & 0x03u ) + 1;
<<<<<<< HEAD
  enc_header[0] = (int)(enc_header[0] ^ (mask[0] & 0x0fu)); // short would be "& 0x1fu"
=======
  enc_header[0] ^= mask[0] & 0x0fu; // short would be "& 0x1fu"
>>>>>>> be8a2885

  ulong pn_offset = 18;

  for( ulong j = 0; j < pn_length; ++j ) {
    enc_header[pn_offset + j] ^= mask[1+j];
  }

  printf( "header:  " );
  for( ulong j = 0; j < sizeof( packet_header ); ++j ) {
    printf( "%2.2x ", packet_header[j] );
  }
  printf( "\n" );
  printf( "encoded: " );
  for( ulong j = 0; j < sizeof( packet_header ); ++j ) {
    printf( "%2.2x ", enc_header[j] );
  }
  printf( "\n" );

  printf( "\n" );
  printf( "new encoded: " );
  for( ulong j = 0; j < new_buffer_sz; ++j ) {
    printf( "%2.2x ", new_buffer[j] );
  }
  printf( "\n" );


  uchar revert[4096];
  ulong revert_sz = sizeof( revert );

  printf( "pn_offset: %d\n", (int) pn_offset );
  printf( "pkt_number encoded: " );
  for( ulong j = 0; j < 4; ++j ) {
    printf( "%2.2x ", new_buffer[pn_offset+j] );
  }
  printf( "\n" );

  printf( "revert new_buffer_sz: %ld\n", (long)new_buffer_sz );

  // // corrupt tag
  // new_buffer[new_buffer_sz-1] ^= 0x55;

  FD_TEST( FD_QUIC_SUCCESS==fd_quic_crypto_decrypt(
    revert,     &revert_sz,
    new_buffer, new_buffer_sz,
    pn_offset,
    suite,
    &client_keys ) );

  printf( "reverted: " );
  for( ulong j = 0; j < revert_sz; ++j ) {
    printf( "%2.2x ", revert[j] );
  }
  printf( "\n" );

  FD_LOG_NOTICE(( "pass" ));
  fd_halt();
  return 0;
}<|MERGE_RESOLUTION|>--- conflicted
+++ resolved
@@ -374,17 +374,10 @@
   ulong new_buffer_sz = sizeof( new_buffer );
 
   uchar const * pkt    = test_client_initial;
-<<<<<<< HEAD
   ulong         pkt_sz = sizeof( test_client_initial );
 
   uchar const * hdr    = packet_header;
   ulong         hdr_sz = sizeof( packet_header );
-=======
-  ulong        pkt_sz = sizeof( test_client_initial );
-
-  uchar const * hdr    = packet_header;
-  ulong        hdr_sz = sizeof( packet_header );
->>>>>>> be8a2885
 
   FD_TEST( fd_quic_crypto_encrypt( new_buffer, &new_buffer_sz, hdr, hdr_sz, pkt, pkt_sz, suite, &client_keys )==FD_QUIC_SUCCESS );
 
@@ -449,11 +442,7 @@
   int plain_text_sz = sizeof( test_client_initial );
   FD_TEST( 1==EVP_EncryptUpdate( cipher_ctx, cipher_text, &cipher_text_sz, test_client_initial, plain_text_sz ) );
 
-<<<<<<< HEAD
   FD_LOG_NOTICE(( "Encrypted %d bytes", cipher_text_sz ));
-=======
-  printf( "Encrypted %ld bytes\n", (ulong)cipher_text_sz );
->>>>>>> be8a2885
 
   offset = cipher_text_sz;
   FD_TEST( 1==EVP_EncryptFinal( cipher_ctx, cipher_text + offset, &cipher_text_sz ) );
@@ -468,28 +457,17 @@
 
   offset += 16;
 
-<<<<<<< HEAD
   FD_LOG_NOTICE(( "Encrypted %d bytes", cipher_text_sz ));
 
   printf( "plain_text: " );
   for( ulong j=0; j < sizeof( test_client_initial ); ++j ) {
-=======
-  printf( "Encrypted %ld bytes\n", (ulong)cipher_text_sz );
-
-  printf( "plain_text: " );
-  for( ulong j = 0; j < sizeof( test_client_initial ); ++j ) {
->>>>>>> be8a2885
     printf( "%2.2x ", test_client_initial[j] );
   }
   printf( "\n" );
   printf( "\n" );
 
   printf( "cipher_text: " );
-<<<<<<< HEAD
   for( ulong j = 0; j < offset + (ulong)cipher_text_sz; ++j ) {
-=======
-  for( ulong j = 0; j < offset + cipher_text_sz; ++j ) {
->>>>>>> be8a2885
     printf( "%2.2x ", cipher_text[j] );
   }
   printf( "\n" );
@@ -524,11 +502,7 @@
 
   // long header
   ulong pn_length = ( packet_header[0] & 0x03u ) + 1;
-<<<<<<< HEAD
-  enc_header[0] = (int)(enc_header[0] ^ (mask[0] & 0x0fu)); // short would be "& 0x1fu"
-=======
-  enc_header[0] ^= mask[0] & 0x0fu; // short would be "& 0x1fu"
->>>>>>> be8a2885
+  enc_header[0] = (uchar)(enc_header[0] ^ (mask[0] & 0x0fu)); // short would be "& 0x1fu"
 
   ulong pn_offset = 18;
 
