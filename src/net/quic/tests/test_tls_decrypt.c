#include <stdio.h>
#include <unistd.h>
#include <string.h>
#include <signal.h>
#include <arpa/inet.h>
//#include <openssl/opensslv.h>
//#include <openssl/bio.h>
#include <openssl/ssl.h>
#include <openssl/err.h>

#include "../../../util/fd_util.h"

// example from rfc9001:
uchar test_client_initial[1162] = {
    0x06, 0x00, 0x40, 0xf1, 0x01, 0x00, 0x00, 0xed, 0x03, 0x03, 0xeb, 0xf8, 0xfa, 0x56, 0xf1, 0x29,
    0x39, 0xb9, 0x58, 0x4a, 0x38, 0x96, 0x47, 0x2e, 0xc4, 0x0b, 0xb8, 0x63, 0xcf, 0xd3, 0xe8, 0x68,
    0x04, 0xfe, 0x3a, 0x47, 0xf0, 0x6a, 0x2b, 0x69, 0x48, 0x4c, 0x00, 0x00, 0x04, 0x13, 0x01, 0x13,
    0x02, 0x01, 0x00, 0x00, 0xc0, 0x00, 0x00, 0x00, 0x10, 0x00, 0x0e, 0x00, 0x00, 0x0b, 0x65, 0x78,
    0x61, 0x6d, 0x70, 0x6c, 0x65, 0x2e, 0x63, 0x6f, 0x6d, 0xff, 0x01, 0x00, 0x01, 0x00, 0x00, 0x0a,
    0x00, 0x08, 0x00, 0x06, 0x00, 0x1d, 0x00, 0x17, 0x00, 0x18, 0x00, 0x10, 0x00, 0x07, 0x00, 0x05,
    0x04, 0x61, 0x6c, 0x70, 0x6e, 0x00, 0x05, 0x00, 0x05, 0x01, 0x00, 0x00, 0x00, 0x00, 0x00, 0x33,
    0x00, 0x26, 0x00, 0x24, 0x00, 0x1d, 0x00, 0x20, 0x93, 0x70, 0xb2, 0xc9, 0xca, 0xa4, 0x7f, 0xba,
    0xba, 0xf4, 0x55, 0x9f, 0xed, 0xba, 0x75, 0x3d, 0xe1, 0x71, 0xfa, 0x71, 0xf5, 0x0f, 0x1c, 0xe1,
    0x5d, 0x43, 0xe9, 0x94, 0xec, 0x74, 0xd7, 0x48, 0x00, 0x2b, 0x00, 0x03, 0x02, 0x03, 0x04, 0x00,
    0x0d, 0x00, 0x10, 0x00, 0x0e, 0x04, 0x03, 0x05, 0x03, 0x06, 0x03, 0x02, 0x03, 0x08, 0x04, 0x08,
    0x05, 0x08, 0x06, 0x00, 0x2d, 0x00, 0x02, 0x01, 0x01, 0x00, 0x1c, 0x00, 0x02, 0x40, 0x01, 0x00,
    0x39, 0x00, 0x32, 0x04, 0x08, 0xff, 0xff, 0xff, 0xff, 0xff, 0xff, 0xff, 0xff, 0x05, 0x04, 0x80,
    0x00, 0xff, 0xff, 0x07, 0x04, 0x80, 0x00, 0xff, 0xff, 0x08, 0x01, 0x10, 0x01, 0x04, 0x80, 0x00,
    0x75, 0x30, 0x09, 0x01, 0x10, 0x0f, 0x08, 0x83, 0x94, 0xc8, 0xf0, 0x3e, 0x51, 0x57, 0x08, 0x06,
    0x04, 0x80, 0x00, 0xff, 0xff };

// 0x8394c8f03e515708
uchar test_dst_conn_id[8] = "\x83\x94\xc8\xf0\x3e\x51\x57\x08";

// keys from rfc9001:
//  client in:
//  00200f746c73313320636c69656e7420696e00
uchar client_in[] = { 0x00, 0x20, 0x0f, 0x74, 0x6c, 0x73, 0x31, 0x33,
                      0x20, 0x63, 0x6c, 0x69, 0x65, 0x6e, 0x74, 0x20,
                      0x69, 0x6e, 0x00 };
//  server in:
//  00200f746c7331332073657276657220696e00
uchar server_in[] = { 0x00, 0x20, 0x0f, 0x74, 0x6c, 0x73, 0x31, 0x33,
                      0x20, 0x73, 0x65, 0x72, 0x76, 0x65, 0x72, 0x20,
                      0x69, 0x6e, 0x00 };
//  quic key:
//  00100e746c7331332071756963206b657900
uchar quic_key[] =  { 0x00, 0x10, 0x0e, 0x74, 0x6c, 0x73, 0x31, 0x33,
                      0x20, 0x71, 0x75, 0x69, 0x63, 0x20, 0x6b, 0x65,
                      0x79, 0x00 };
//  quic iv:
//  000c0d746c733133207175696320697600
uchar quic_iv[] =   { 0x00, 0x0c, 0x0d, 0x74, 0x6c, 0x73, 0x31, 0x33,
                      0x20, 0x71, 0x75, 0x69, 0x63, 0x20, 0x69, 0x76,
                      0x00 };
//  quic hp:
//  00100d746c733133207175696320687000
uchar quic_hp[] =   { 0x00, 0x10, 0x0d, 0x74, 0x6c, 0x73, 0x31, 0x33,
                      0x20, 0x71, 0x75, 0x69, 0x63, 0x20, 0x68, 0x70,
                      0x00 };

// Initial Packets
//   initial_salt = 0x38762cf7f55934b34d179ae6a4c80cadccbb7f0a
uchar initial_salt[] = { 0x38, 0x76, 0x2c, 0xf7, 0xf5, 0x59, 0x34, 0xb3,
                         0x4d, 0x17, 0x9a, 0xe6, 0xa4, 0xc8, 0x0c, 0xad,
                         0xcc, 0xbb, 0x7f, 0x0a };
ulong initial_salt_sz = sizeof( initial_salt );

void
fd_quic_hkdf_extract( uchar *        output,  ulong output_sz,
                      EVP_MD const * md,
                      uchar const *  salt,    ulong salt_sz,
                      uchar const *  conn_id, ulong conn_id_sz ) {
  int hash_sz_s = EVP_MD_size( md );
  FD_TEST( hash_sz_s>=0 );
  ulong hash_sz = (ulong)hash_sz_s;

  FD_TEST( hash_sz<=output_sz );

  HMAC_CTX * hash_ctx = HMAC_CTX_new();
  FD_TEST( hash_ctx );

  FD_TEST( 1==HMAC_Init_ex( hash_ctx, salt, (int)salt_sz, md, NULL ) );

  // this may be necessary for some hash functions
  FD_TEST( 1==HMAC_Init_ex( hash_ctx, NULL, 0, NULL, NULL ) );

  FD_TEST( 1==HMAC_Update( hash_ctx, conn_id, conn_id_sz ) );

  uint final_output_sz = (uint)output_sz;
  FD_TEST( 1==HMAC_Final( hash_ctx, output, &final_output_sz ) );

  HMAC_CTX_free( hash_ctx );
}

void
fd_quic_hkdf_expand_label( uchar *        output,  ulong output_sz,
                           EVP_MD const * md,
                           uchar const *  secret,  ulong secret_sz,
                           uchar const *  label,   ulong label_sz ) {
  HMAC_CTX * hash_ctx = HMAC_CTX_new();
  FD_TEST( hash_ctx );

  FD_TEST( 1==HMAC_Init_ex( hash_ctx, secret, (int)secret_sz, md, NULL ) );

  // expand
  uchar   HKDF_PREFIX[6] = "tls13 ";
  ulong  HKDF_PREFIX_SZ = sizeof( HKDF_PREFIX );

  // format label
  uchar label_data[64]; // MAX 64 - according to msquic
  label_data[0] = (uchar)( output_sz >> 8u           );
  label_data[1] = (uchar)( output_sz & 0xffu         );
  label_data[2] = (uchar)( HKDF_PREFIX_SZ + label_sz );
  fd_memcpy( label_data + 3, HKDF_PREFIX, HKDF_PREFIX_SZ );
  fd_memcpy( label_data + 3 + HKDF_PREFIX_SZ, label, label_sz );
  label_data[3 + HKDF_PREFIX_SZ + label_sz] = 0;

  ulong label_data_sz = 3 + HKDF_PREFIX_SZ + label_sz + 1;

  // This is the first stage of HKDF-expand from https://www.rfc-editor.org/rfc/rfc5869
  // only one stage is required to achive the desired length
  // so we just do it here
  label_data[label_data_sz] = 0x01u;
  label_data_sz++;

  // hash compute

  // is this necessary??
  //   - possibly it is for some hash functions
  FD_TEST( 1==HMAC_Init_ex( hash_ctx, NULL, 0, NULL, NULL ) );

  FD_TEST( 1==HMAC_Update( hash_ctx, label_data, label_data_sz ) );

  uchar temp[64] = {0}; // TODO ensure this is big enough
  uint hmac_output_sz = 0;
  FD_TEST( 1==HMAC_Final( hash_ctx, temp, &hmac_output_sz ) );

  fd_memcpy( output, temp, output_sz );

  HMAC_CTX_free( hash_ctx );
}

void
test_secret_gen( uchar const * expected_output, uchar const * secret, ulong secret_sz, char const * label, ulong output_sz ) {
  uchar new_secret[64] = {0};
  ulong label_sz = strlen( label );

  EVP_MD const *md = EVP_sha256(); // or 384 or 512

  fd_quic_hkdf_expand_label( new_secret, output_sz,
                             md,
                             secret, secret_sz,
                             (uchar*)label, label_sz );

  printf( "secret for %s: ", label );
  for( ulong j = 0; j < output_sz; ++j ) {
    printf( "%2.2x ", new_secret[j] );
  }

  FD_TEST( 0==memcmp( new_secret, expected_output, output_sz ) );
}


int
main( int     argc,
      char ** argv ) {
  fd_boot( &argc, &argv );

  //   initial_secret = HKDF-Extract(initial_salt,
  //                                 client_dst_connection_id)
  //
  //   client_initial_secret = HKDF-Expand-Label(initial_secret,
  //                                             "client in", "",
  //                                             Hash.length)
  //   server_initial_secret = HKDF-Expand-Label(initial_secret,
  //                                             "server in", "",
  //                                             Hash.length)

  // from https://www.rfc-editor.org/rfc/rfc9001.html#initial-secrets

  // Initial packets apply the packet protection process, but use a secret derived
  // from the Destination Connection ID field from the client's first Initial packet.
  //
  // This secret is determined by using HKDF-Extract (see Section 2.2 of [HKDF]) with
  // a salt of 0x38762cf7f55934b34d179ae6a4c80cadccbb7f0a and the input keying
  // material (IKM) of the Destination Connection ID field. This produces an
  // intermediate pseudorandom key (PRK) that is used to derive two separate secrets
  // for sending and receiving.
  //
  // The secret used by clients to construct Initial packets uses the PRK and the
  // label "client in" as input to the HKDF-Expand-Label function from TLS [TLS13] to
  // produce a 32-byte secret. Packets constructed by the server use the same process
  // with the label "server in". The hash function for HKDF when deriving initial
  // secrets and keys is SHA-256 [SHA].

  // Initial packets use AEAD_AES_128_GCM with keys derived from the Destination
  // Connection ID field of the first Initial packet sent by the client;

  // sha256 size in octets is 32
  uchar  initial_secret[32] = {0};
  ulong initial_secret_sz  = sizeof( initial_secret );

  // expected value from rfc9001:
  // 7db5df06e7a69e432496adedb0085192 3595221596ae2ae9fb8115c1e9ed0a44
  uchar initial_secret_expect[32] = {
    0x7d, 0xb5, 0xdf, 0x06, 0xe7, 0xa6, 0x9e, 0x43,
    0x24, 0x96, 0xad, 0xed, 0xb0, 0x08, 0x51, 0x92,
    0x35, 0x95, 0x22, 0x15, 0x96, 0xae, 0x2a, 0xe9,
    0xfb, 0x81, 0x15, 0xc1, 0xe9, 0xed, 0x0a, 0x44 };

  // From msquic:

  const EVP_MD *md = EVP_sha256(); // or 384 or 512

  fd_quic_hkdf_extract( initial_secret, initial_secret_sz,
                        md,
                        initial_salt, initial_salt_sz,
                        test_dst_conn_id, sizeof( test_dst_conn_id ) );

  printf( "initial secret: " );
  for( ulong j = 0; j < initial_secret_sz; ++j ) {
    printf( "%2.2x ", initial_secret[j] );
  }

  printf( "\n" );

  FD_TEST( 0==memcmp( initial_secret, initial_secret_expect, initial_secret_sz ) );
  FD_LOG_NOTICE(( "initial_secret PASSED" ));

  // Derive key TEST from rfc9001

  // hash create
  // create secrets

  // client_initial_secret
  //      = HKDF-Expand-Label(initial_secret, "client in", "", 32)
  //      = c00cf151ca5be075ed0ebfb5c80323c4 2d6b7db67881289af4008f1f6c357aea
  uchar const expected_client_initial_secret[] = {
    0xc0, 0x0c, 0xf1, 0x51, 0xca, 0x5b, 0xe0, 0x75, 0xed, 0x0e, 0xbf, 0xb5, 0xc8, 0x03, 0x23, 0xc4,
    0x2d, 0x6b, 0x7d, 0xb6, 0x78, 0x81, 0x28, 0x9a, 0xf4, 0x00, 0x8f, 0x1f, 0x6c, 0x35, 0x7a, 0xea };
  ulong expected_client_initial_secret_sz = sizeof( expected_client_initial_secret );
  test_secret_gen( expected_client_initial_secret, initial_secret, initial_secret_sz, "client in", 32 );

  // expected from rfc9001 section A1
  uchar const expected_quic_iv_secret[] = { 0xfa, 0x04, 0x4b, 0x2f, 0x42, 0xa3, 0xfd, 0x3b, 0x46, 0xfb, 0x25, 0x5c };
  test_secret_gen( expected_quic_iv_secret, expected_client_initial_secret, expected_client_initial_secret_sz, "quic iv", 12 );

  // key = HKDF-Expand-Label(client_initial_secret, "quic key", "", 16)
  //       = 1f369613dd76d5467730efcbe3b1a22d

  uchar const expected_client_key[] = { 0x1f, 0x36, 0x96, 0x13, 0xdd, 0x76, 0xd5, 0x46,
                                        0x77, 0x30, 0xef, 0xcb, 0xe3, 0xb1, 0xa2, 0x2d };
  test_secret_gen( expected_client_key, expected_client_initial_secret, expected_client_initial_secret_sz, "quic key", 16 );

  // hp  = HKDF-Expand-Label(client_initial_secret, "quic hp", "", 16)
  //       = 9f50449e04a0e810283a1e9933adedd2
  uchar const expected_client_hp_key[] = { 0x9f, 0x50, 0x44, 0x9e, 0x04, 0xa0, 0xe8, 0x10,
                                           0x28, 0x3a, 0x1e, 0x99, 0x33, 0xad, 0xed, 0xd2 };
  test_secret_gen( expected_client_hp_key, expected_client_initial_secret, expected_client_initial_secret_sz, "quic hp", 16 );

  // encryption/header protection

  // The unprotected header indicates a length of 1182 bytes: the 4-byte packet number, 1162 bytes of frames,
  // and the 16-byte authentication tag. The header includes the connection ID and a packet number of 2:
  //     c300000001088394c8f03e5157080000449e00000002
  uchar packet_header[] = { 0xc3, 0x00, 0x00, 0x00, 0x01, 0x08, 0x83, 0x94,
                            0xc8, 0xf0, 0x3e, 0x51, 0x57, 0x08, 0x00, 0x00,
                            0x44, 0x9e, 0x00, 0x00, 0x00, 0x02 };

  // load cipher suite
  EVP_CIPHER *FD_AES_128_GCM_ALG_HANDLE;
  // EVP_CIPHER *FD_AES_256_GCM_ALG_HANDLE;
  // EVP_CIPHER *FD_AES_256_CBC_ALG_HANDLE;
  EVP_CIPHER *FD_AES_128_ECB_ALG_HANDLE;
  // EVP_CIPHER *FD_AES_256_ECB_ALG_HANDLE;

  FD_AES_128_GCM_ALG_HANDLE = (EVP_CIPHER *)EVP_aes_128_gcm();
  FD_AES_128_ECB_ALG_HANDLE = (EVP_CIPHER *)EVP_aes_128_ecb();

  EVP_CIPHER_CTX* cipher_ctx = EVP_CIPHER_CTX_new();
  FD_TEST( cipher_ctx );

  // packet number is 2
  uchar packet_number[12] = { 0, 0, 0, 0, 0, 0, 0, 0, 0, 0, 0, 2 };

  uchar nonce[12] = {0};
  for( ulong j=0; j<12; ++j ) {
    nonce[j] = expected_quic_iv_secret[j] ^ packet_number[j] ;
  }

  const EVP_CIPHER *aead;

  // Initial packets use AEAD_AES_128_GCM with keys derived from the Destination Connection ID field of the
  // first Initial packet sent by the client; see Section 5.2.
  aead = FD_AES_128_GCM_ALG_HANDLE;

  FD_TEST( 1==EVP_CipherInit_ex( cipher_ctx, aead, NULL, NULL, NULL, 1 /* encryption */ ) );

  FD_TEST( 1==EVP_CIPHER_CTX_ctrl( cipher_ctx, EVP_CTRL_AEAD_SET_IVLEN, 12, NULL ) );

  FD_TEST( 1==EVP_EncryptInit_ex( cipher_ctx, aead, NULL, expected_client_key, nonce ) );

  // auth data???

  // uchar auth_data[64] = {};

  int outl = 0;
  FD_TEST( 1==EVP_EncryptUpdate( cipher_ctx, NULL, &outl, packet_header, sizeof( packet_header ) ) );

  uchar cipher_text[4096];
  ulong offset = 0;
  int cipher_text_sz = 2048;
  int plain_text_sz = sizeof( test_client_initial );
  FD_TEST( 1==EVP_EncryptUpdate( cipher_ctx, cipher_text, &cipher_text_sz, test_client_initial, plain_text_sz ) );
  FD_TEST( cipher_text_sz>=0 );
  offset = (ulong)cipher_text_sz;

<<<<<<< HEAD
  FD_LOG_NOTICE(( "Encrypted %d bytes", cipher_text_sz ));
=======
  printf( "Encrypted %ld bytes\n", (ulong)cipher_text_sz );
>>>>>>> be8a2885

  FD_TEST( 1==EVP_EncryptFinal( cipher_ctx, cipher_text + offset, &cipher_text_sz ) );
  FD_TEST( cipher_text_sz>=0 );
  offset += (ulong)cipher_text_sz;

  // TODO put TAG on end
  //   see if (EVP_CIPHER_CTX_ctrl(CipherCtx, EVP_CTRL_AEAD_GET_TAG, 16, tag) != 1) {

  FD_TEST( 1==EVP_CIPHER_CTX_ctrl( cipher_ctx, EVP_CTRL_AEAD_GET_TAG, 16, cipher_text + offset ) );

  offset += 16;

<<<<<<< HEAD
  FD_LOG_NOTICE(( "Encrypted %d bytes", cipher_text_sz ));
=======
  FD_LOG_NOTICE(( "Encrypted %ld bytes", (ulong)cipher_text_sz ));
>>>>>>> be8a2885

  printf( "plain_text: " );
  for( ulong j=0; j<offset; ++j ) {
    printf( "%2.2x ", test_client_initial[j] );
  }
  printf( "\n" );
  printf( "\n" );

  printf( "cipher_text: " );
  for( ulong j=0; j < offset + (ulong)cipher_text_sz; ++j ) {
    printf( "%2.2x ", cipher_text[j] );
  }
  printf( "\n" );


  // Header protection

  EVP_CIPHER_CTX* hp_cipher_ctx = EVP_CIPHER_CTX_new();
  FD_TEST( hp_cipher_ctx );

  FD_TEST( 1==EVP_CipherInit_ex( hp_cipher_ctx, FD_AES_128_ECB_ALG_HANDLE, NULL, NULL, NULL, 1 /* encryption */ ) );

  FD_TEST( 1==EVP_EncryptInit_ex( hp_cipher_ctx, NULL, NULL, expected_client_hp_key, NULL ) );

  uchar const * sample = cipher_text; // not necessarily true - the sample begins 4 bytes after the start of the packet number
  uchar hp_cipher[64];
  int hp_cipher_sz = 0;
  FD_TEST( 1==EVP_EncryptUpdate( hp_cipher_ctx, hp_cipher, &hp_cipher_sz, sample, 16 ) );

  printf( "hp: " );
  for( ulong j = 0; j < 16; ++j ) {
    printf( "%2.2x ", hp_cipher[j] );
  }
  printf( "\n" );

  // FD_TEST( 1==EVP_DecryptInit_ex( cipher_ctx, NULL, NULL, NULL, Iv ) );

  FD_LOG_NOTICE(( "pass" ));
  fd_halt();
  return 0;
}<|MERGE_RESOLUTION|>--- conflicted
+++ resolved
@@ -316,11 +316,7 @@
   FD_TEST( cipher_text_sz>=0 );
   offset = (ulong)cipher_text_sz;
 
-<<<<<<< HEAD
   FD_LOG_NOTICE(( "Encrypted %d bytes", cipher_text_sz ));
-=======
-  printf( "Encrypted %ld bytes\n", (ulong)cipher_text_sz );
->>>>>>> be8a2885
 
   FD_TEST( 1==EVP_EncryptFinal( cipher_ctx, cipher_text + offset, &cipher_text_sz ) );
   FD_TEST( cipher_text_sz>=0 );
@@ -333,11 +329,7 @@
 
   offset += 16;
 
-<<<<<<< HEAD
-  FD_LOG_NOTICE(( "Encrypted %d bytes", cipher_text_sz ));
-=======
   FD_LOG_NOTICE(( "Encrypted %ld bytes", (ulong)cipher_text_sz ));
->>>>>>> be8a2885
 
   printf( "plain_text: " );
   for( ulong j=0; j<offset; ++j ) {
