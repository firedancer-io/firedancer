--- conflicted
+++ resolved
@@ -22,17 +22,6 @@
                "\xff\xff\xff\xff";
 
 void
-<<<<<<< HEAD
-=======
-dump( uchar const * ptr ) {
-  for( ulong j = 0; j < 20; ++j ) {
-    printf( "%2.2x ", (unsigned)ptr[j] );
-  }
-  printf( "\n" );
-}
-
-int
->>>>>>> be8a2885
 test( uchar const * pkt ) {
   uchar tmp[20];
   fd_memcpy( tmp, pkt, 20 );
@@ -53,14 +42,7 @@
 main( int     argc,
       char ** argv ) {
   fd_boot( &argc, &argv );
-<<<<<<< HEAD
 
-  test( pkt0 );
-  test( pkt1 );
-  test( pkt2 );
-  test( pkt3 );
-  test( pkt4 );
-=======
   int pass_all = 1;
 
   pass_all &= test( pkt0 );
@@ -70,7 +52,6 @@
   pass_all &= test( pkt4 );
 
   if( FD_UNLIKELY( !pass_all ) ) FD_LOG_ERR(( "fail" ));
->>>>>>> be8a2885
 
   FD_LOG_NOTICE(( "pass" ));
   fd_halt();
