// #define _GNU_SOURCE /* See feature_test_macros(7) */

// #include <arpa/inet.h>
// #include <errno.h>
// #include <netdb.h>
// #include <netinet/in.h>
// #include <pthread.h>
// #include <signal.h>
// #include <stdlib.h>
// #include <sys/random.h>
// #include <sys/socket.h>
// #include <time.h>
// #include <unistd.h>

// #include "../keyguard/fd_keyload.h"
// #include "../keyguard/fd_keyguard.h"
// #include "../keyguard/fd_keyguard_client.h"
// #include "../metrics/fd_metrics.h"
// #include "../shred/fd_shred_cap.h"
// #include "../store/fd_store.h"

// #include "../../util/net/fd_eth.h"
// #include "../../util/net/fd_udp.h"
// #include "../../waltz/aio/fd_aio.h"
// #include "../../waltz/udpsock/fd_udpsock.h"

// #include "../../choreo/fd_choreo.h"
// #include "../../flamenco/fd_flamenco.h"
// #include "../../flamenco/repair/fd_repair.h"
// #include "../../flamenco/runtime/fd_hashes.h"
// #include "../../flamenco/runtime/fd_system_ids.h"
// #include "../../flamenco/runtime/program/fd_bpf_program_util.h"
// #include "../../flamenco/runtime/program/fd_vote_program.h"
// #include "../../flamenco/runtime/sysvar/fd_sysvar_epoch_schedule.h"
// #include "../../flamenco/types/fd_types.h"
// #include "../../util/fd_util.h"
// #include "../../util/net/fd_eth.h"

// #define MAX_ADDR_STRLEN        128
// #define TEST_GOSSIP_VOTE_MAGIC ( 0x7e57UL ) /* test */

// uchar metrics_scratch[ FD_METRICS_FOOTPRINT( 0, 0 ) ] __attribute__((aligned(FD_METRICS_ALIGN)));

// static void
// sign_fun( void * arg, uchar * sig, uchar const * buffer, ulong len, int sign_type ) {
//   fd_gossip_config_t * config = (fd_gossip_config_t *)arg;
//   fd_sha512_t          sha[1];

//   switch( sign_type ) {

//   case FD_KEYGUARD_SIGN_TYPE_SHA256_ED25519: {
//     uchar hash[32];
//     fd_sha256_hash( buffer, len, hash );
//     fd_ed25519_sign( /* sig */ sig,
//                      /* msg */ hash,
//                      /* sz  */ 32,
//                      /* public_key  */ config->public_key->uc,
//                      /* private_key */ config->private_key,
//                      sha );
//     break;
//   }

//   case FD_KEYGUARD_SIGN_TYPE_ED25519:
//     fd_ed25519_sign( /* sig */ sig,
//                      /* msg */ buffer,
//                      /* sz  */ len,
//                      /* public_key  */ config->public_key->uc,
//                      /* private_key */ config->private_key,
//                      sha );
//     break;

//   default:
//     FD_LOG_CRIT(( "Invalid sign type %d", sign_type ));
//   }
// }

// static int
// to_sockaddr( uchar * dst, fd_gossip_peer_addr_t const * src ) {
//   fd_memset( dst, 0, sizeof( struct sockaddr_in ) );
//   struct sockaddr_in * t = (struct sockaddr_in *)dst;
//   t->sin_family          = AF_INET;
//   t->sin_addr.s_addr     = src->addr;
//   t->sin_port            = src->port;
//   return sizeof( struct sockaddr_in );
// }

// /* Convert my style of address from UNIX style */
// static int
// from_sockaddr( fd_gossip_peer_addr_t * dst, uchar const * src ) {
//   FD_STATIC_ASSERT( sizeof( fd_gossip_peer_addr_t ) == sizeof( ulong ), "messed up size" );
//   dst->l                        = 0;
//   const struct sockaddr_in * sa = (const struct sockaddr_in *)src;
//   dst->addr                     = sa->sin_addr.s_addr;
//   dst->port                     = sa->sin_port;
//   return 0;
// }

// static int
// create_socket( fd_gossip_peer_addr_t * addr ) {
//   int fd;
//   if( ( fd = socket( AF_INET, SOCK_DGRAM, 0 ) ) < 0 ) {
//     FD_LOG_ERR(( "socket failed: %s", strerror( errno ) ));
//     return -1;
//   }
//   int optval = 1 << 20;
//   if( setsockopt( fd, SOL_SOCKET, SO_RCVBUF, (char *)&optval, sizeof( int ) ) < 0 ) {
//     FD_LOG_ERR(( "setsocketopt failed: %s", strerror( errno ) ));
//     return -1;
//   }

//   if( setsockopt( fd, SOL_SOCKET, SO_SNDBUF, (char *)&optval, sizeof( int ) ) < 0 ) {
//     FD_LOG_ERR(( "setsocketopt failed: %s", strerror( errno ) ));
//     return -1;
//   }

//   uchar saddr[sizeof( struct sockaddr_in6 )];
//   int   addrlen = to_sockaddr( saddr, addr );
//   if( addrlen < 0 || bind( fd, (struct sockaddr *)saddr, (uint)addrlen ) < 0 ) {
//     char tmp[MAX_ADDR_STRLEN];
//     FD_LOG_ERR(( "bind failed: %s for %s",
//                  strerror( errno ),
//                  fd_gossip_addr_str( tmp, sizeof( tmp ), addr ) ));
//     return -1;
//   }
//   if( getsockname( fd, (struct sockaddr *)saddr, (uint *)&addrlen ) < 0 ) {
//     FD_LOG_ERR(( "getsockname failed: %s", strerror( errno ) ));
//     return -1;
//   }
//   from_sockaddr( addr, saddr );

//   return fd;
// }

// static void
// gossip_send_fun( uchar const *                 data,
//                  size_t                        sz,
//                  fd_gossip_peer_addr_t const * gossip_peer_addr,
//                  void *                        arg ) {
//   uchar saddr[sizeof( struct sockaddr_in )];
//   int   saddrlen           = to_sockaddr( saddr, gossip_peer_addr );
//   char  s[MAX_ADDR_STRLEN] = { 0 };
//   fd_gossip_addr_str( s, sizeof( s ), gossip_peer_addr );
//   if( sendto( *(int *)arg,
//               data,
//               sz,
//               MSG_DONTWAIT,
//               (const struct sockaddr *)saddr,
//               (socklen_t)saddrlen ) < 0 ) {
//     FD_LOG_WARNING(( "sendto failed: %s", strerror( errno ) ));
//   }
// }

// void send_udp_pkt( void * pkt, ulong pkt_sz, fd_wksp_t * wksp, uint dst_ip, ushort dst_port ) {
//   ulong        mtu          = 2048UL;
//   ulong        rx_depth     = 1024UL;
//   ulong        tx_depth     = 1024UL;

//   int sock_fd = socket( AF_INET, SOCK_DGRAM, IPPROTO_UDP );
//   if( FD_UNLIKELY( sock_fd<0 ) ) {
//     FD_LOG_ERR(( "socket(AF_INET,SOCK_DGRAM,IPPROTO_UDP) failed" ));
//   }

//   void * sock_mem = fd_wksp_alloc_laddr( wksp, fd_udpsock_align(),
//                                          fd_udpsock_footprint( mtu, rx_depth, tx_depth ),
//                                          1UL );
//   if( FD_UNLIKELY( !sock_mem ) ) {
//     FD_LOG_WARNING(( "fd_wksp_alloc_laddr() failed" ));
//     close( sock_fd );
//     return;
//   }

//   fd_udpsock_t * sock = fd_udpsock_join( fd_udpsock_new( sock_mem, mtu, rx_depth, tx_depth ), sock_fd );
//   if( FD_UNLIKELY( !sock ) ) {
//     FD_LOG_WARNING(( "fd_udpsock_join() failed" ));
//     close( sock_fd );
//     fd_wksp_free_laddr( sock_mem );
//     return;
//   }

//   fd_aio_pkt_info_t pkt_info[1];
//   uchar buf[2048];
//   uchar * write_ptr = buf;

//   fd_eth_hdr_t eth_hdr = {.net_type = htons( 0x0800 )};
//   fd_ip4_hdr_t ip_hdr;
//   fd_memset( &ip_hdr, 0, sizeof(fd_ip4_hdr_t) );
//   ip_hdr.verihl = sizeof(fd_ip4_hdr_t) / 4;
//   fd_memcpy( ip_hdr.daddr_c, &dst_ip, 4) ;
//   fd_ip4_hdr_bswap( &ip_hdr );
//   fd_udp_hdr_t udp_hdr;
//   fd_memset( &udp_hdr, 0, sizeof(fd_udp_hdr_t) );
//   udp_hdr.net_dport = dst_port;
//   fd_udp_hdr_bswap( &udp_hdr );

//   fd_memcpy( write_ptr, &eth_hdr, sizeof(fd_eth_hdr_t) );
//   write_ptr += sizeof( fd_eth_hdr_t );
//   fd_memcpy( write_ptr, &ip_hdr, FD_IP4_GET_LEN(ip_hdr) );
//   write_ptr += sizeof( fd_ip4_hdr_t );
//   fd_memcpy( write_ptr, &udp_hdr, sizeof( fd_udp_hdr_t) );
//   write_ptr += sizeof( fd_udp_hdr_t );
//   fd_memcpy( write_ptr, pkt, pkt_sz );
//   pkt_info->buf = buf;

//   ulong buf_sz = pkt_sz + (ulong)(write_ptr - buf);
//   if ( buf_sz <= USHORT_MAX ) {
//     pkt_info->buf_sz = (ushort) buf_sz;
//   } else {
//     FD_LOG_ERR(( "Packet size overflows ushort" ));
//   }

//   fd_aio_t const * tx = fd_udpsock_get_tx( sock );
//   int rc = tx->send_func(tx->ctx, pkt_info, 1, NULL, 1);
//   if ( rc != FD_AIO_SUCCESS ) {
//     FD_LOG_ERR(( "UDP send failed with %d", rc ));
//   } else {
//     uchar * data = (uchar *)pkt;
//     FD_LOG_NOTICE(( "UDP send suceeds\n %lu bytes in total. first 8 bytes: %x %x %x %x %x %x %x %x | last  8 bytes: %x %x %x %x %x %x %x %x\n ", pkt_sz, data[0], data[1], data[2], data[3],
//                     data[4], data[5], data[6], data[7], data[pkt_sz - 8], data[pkt_sz - 7], data[pkt_sz - 6], data[pkt_sz -5],
//                     data[pkt_sz - 4], data[pkt_sz - 3], data[pkt_sz - 2], data[pkt_sz - 1] ));
//   }
// }

// struct gossip_deliver_arg {
//   fd_wksp_t *          wksp;
//   fd_valloc_t          valloc;
//   fd_gossip_t        * gossip;
//   fd_gossip_config_t * gossip_config;

//   fd_pubkey_t const  * vote_acct_addr;
//   const uchar        * vote_authority_keypair;
//   const uchar        * validator_identity_keypair;
// };
// typedef struct gossip_deliver_arg gossip_deliver_arg_t;

// struct vote_txn_sign_args {
//   const uchar * vote_authority_keypair;
//   const uchar * validator_identity_keypair;
// };
// typedef struct vote_txn_sign_args vote_txn_sign_args_t;

// void
// vote_txn_validator_identity_signer( void *        _keys,
//                                     uchar         signature[ static 64 ],
//                                     uchar const * buffer,
//                                     ulong         len ) {
//     fd_sha512_t sha;
//     vote_txn_sign_args_t * keys = (vote_txn_sign_args_t *) fd_type_pun( _keys );
//     fd_ed25519_sign( /* sig */ signature,
//                      /* msg */ buffer,
//                      /* sz  */ len,
//                      /* public_key  */ keys->validator_identity_keypair + 32UL,
//                      /* private_key */ keys->validator_identity_keypair,
//                      &sha );
// }

// void
// vote_txn_vote_authority_signer( void *        _keys,
//                                 uchar         signature[ static 64 ],
//                                 uchar const * buffer,
//                                 ulong         len ) {
//     fd_sha512_t sha;
//     vote_txn_sign_args_t * keys = (vote_txn_sign_args_t *) fd_type_pun( _keys );
//     fd_ed25519_sign( /* sig */ signature,
//                      /* msg */ buffer,
//                      /* sz  */ len,
//                      /* public_key  */ keys->vote_authority_keypair + 32UL,
//                      /* private_key */ keys->vote_authority_keypair,
//                      &sha );
// }

// static void
// gossip_deliver_fun( fd_crds_data_t * data, void * arg ) {
//   gossip_deliver_arg_t * arg_ = (gossip_deliver_arg_t *)arg;
//   if( data->discriminant == fd_crds_data_enum_vote ) {
//     fd_gossip_vote_t * vote = &data->inner.vote;
//     fd_txn_t * parsed_txn = (fd_txn_t *)fd_type_pun( vote->txn.txn );

//     FD_TEST( parsed_txn );
//     FD_TEST( parsed_txn->instr_cnt == 1);

//     uchar program_id = parsed_txn->instr[0].program_id;
//     uchar* account_addr = (vote->txn.raw + parsed_txn->acct_addr_off
//                            + FD_TXN_ACCT_ADDR_SZ * program_id );

//     if ( !memcmp( account_addr, fd_solana_vote_program_id.key, sizeof( fd_pubkey_t ) ) ) {
//       fd_vote_instruction_t vote_instr = { 0 };
//       ushort instr_data_sz             = parsed_txn->instr[0].data_sz;
//       uchar * instr_data               = vote->txn.raw + parsed_txn->instr[0].data_off;
//       fd_bincode_decode_ctx_t decode   = {
//         .data    = instr_data,
//         .dataend = instr_data + instr_data_sz,
//         .valloc  = arg_->valloc
//       };
//       int decode_result = fd_vote_instruction_decode( &vote_instr, &decode );
//       if( decode_result == FD_BINCODE_SUCCESS) {
//         if( vote_instr.discriminant == fd_vote_instruction_enum_compact_update_vote_state ) {
//           /* Replace the timestamp in compact_update_vote_state */
//           /* FIXME What is this random timestamp? */
//           long new_timestamp = 19950128L;
//           vote_instr.inner.compact_update_vote_state.has_timestamp = 1;
//           vote_instr.inner.compact_update_vote_state.timestamp = new_timestamp;

//           /* Generate the vote transaction */
//           FD_PARAM_UNUSED vote_txn_sign_args_t sign_args = {
//             .vote_authority_keypair     = arg_->vote_authority_keypair,
//             .validator_identity_keypair = arg_->validator_identity_keypair
//           };
//           fd_pubkey_t const * vote_authority_pubkey     = (fd_pubkey_t const *)fd_type_pun_const( arg_->vote_authority_keypair + 32UL );
//           fd_pubkey_t const * validator_identity_pubkey = (fd_pubkey_t const *)fd_type_pun_const( arg_->validator_identity_keypair + 32UL );
//           fd_voter_t voter = {
//             .addr                 = *arg_->vote_acct_addr,
//             .vote_authority       = *vote_authority_pubkey,
//             .validator_identity   = *validator_identity_pubkey
//           };
//           fd_crds_data_t echo_data;
//           echo_data.discriminant          = fd_crds_data_enum_vote;
//           echo_data.inner.vote.txn.raw_sz = fd_voter_txn_generate( &voter,
//                                                                   &vote_instr.inner.compact_update_vote_state,
//                                                                   (fd_hash_t *)fd_type_pun(vote->txn.raw + parsed_txn->recent_blockhash_off),
//                                                                   echo_data.inner.vote.txn.txn_buf,
//                                                                   echo_data.inner.vote.txn.raw );
//           /* echo through gossip  */
//           fd_gossip_push_value( arg_->gossip, &echo_data, NULL );
//           static ulong echo_cnt = 0;
//           FD_LOG_NOTICE(( "Echo gossip vote#%lu: root=%lu, from=%s, gossip_pubkey=%s, txn_acct_cnt=%u(readonly_s=%u, readonly_us=%u), sign_cnt=%u, sign_off=%u | instruction#0: program=%s",
//                           echo_cnt++,
//                           vote_instr.inner.compact_update_vote_state.root,
//                           FD_BASE58_ENC_32_ALLOCA( &vote->from ),
//                           FD_BASE58_ENC_32_ALLOCA( arg_->gossip_config->public_key ),
//                           parsed_txn->acct_addr_cnt,
//                           parsed_txn->readonly_signed_cnt,
//                           parsed_txn->readonly_unsigned_cnt,
//                           parsed_txn->signature_cnt,
//                           parsed_txn->signature_off,
//                           FD_BASE58_ENC_32_ALLOCA( account_addr ) ));

//           /* echo through udp  */
//           fd_aio_pkt_info_t udp_pkt;
//           udp_pkt.buf     = echo_data.inner.vote.txn.raw;
//           udp_pkt.buf_sz  = (ushort)echo_data.inner.vote.txn.raw_sz;
//           uint   dst_ip   = 0x0100007f; /* localhost */
//           ushort dst_port = 1029;       /* vote udp port */
//           send_udp_pkt( udp_pkt.buf, udp_pkt.buf_sz, arg_->wksp, dst_ip, dst_port );
//           FD_LOG_NOTICE(( "Sent vote txn to 127.0.0.1:1029 w/ UDP\ntimestamp: %ld\nOld sig1: %s\nOld sig2: %s\nNew sig1: %s\nNew sig2: %s",
//                          new_timestamp,
//                          FD_BASE58_ENC_64_ALLOCA( vote->txn.raw + parsed_txn->signature_off ),
//                          FD_BASE58_ENC_64_ALLOCA( vote->txn.raw + parsed_txn->signature_off + FD_TXN_SIGNATURE_SZ ),
//                          FD_BASE58_ENC_64_ALLOCA( echo_data.inner.vote.txn.raw + parsed_txn->signature_off ),
//                          FD_BASE58_ENC_64_ALLOCA( echo_data.inner.vote.txn.raw + parsed_txn->signature_off + FD_TXN_SIGNATURE_SZ ) ));
//           FD_LOG_ERR(( "Finish." ));

//        } else {
//           FD_LOG_WARNING(( "Gossip receives vote instruction with other discriminant" ));
//         }
//       } else {
//         FD_LOG_ERR(( "Unable to decode the vote instruction in gossip, error=%d", decode_result ));
//       }
//     } else {
//       FD_LOG_ERR(( "Received gossip vote txn targets program %s instead of %s",
//                    FD_BASE58_ENC_32_ALLOCA( account_addr ),
//                    FD_BASE58_ENC_32_ALLOCA( fd_solana_vote_program_id.key ) ));
//     }
//   }
// }

// /* Convert a host:port string to a repair network address. If host is
//  * missing, it assumes the local hostname. */
// static fd_repair_peer_addr_t *
// resolve_hostport( const char * str /* host:port */, fd_repair_peer_addr_t * res ) {
//   fd_memset( res, 0, sizeof( fd_repair_peer_addr_t ) );

//   /* Find the : and copy out the host */
//   char buf[MAX_ADDR_STRLEN];
//   uint i;
//   for( i = 0;; ++i ) {
//     if( str[i] == '\0' || i > sizeof( buf ) - 1U ) {
//       FD_LOG_ERR(( "missing colon" ));
//       return NULL;
//     }
//     if( str[i] == ':' ) {
//       buf[i] = '\0';
//       break;
//     }
//     buf[i] = str[i];
//   }
//   if( i == 0 || strcmp( buf, "localhost" ) == 0 ||
//       strcmp( buf, "127.0.0.1" ) == 0 ) /* :port means $HOST:port */
//     gethostname( buf, sizeof( buf ) );

//   struct hostent * host = gethostbyname( buf );
//   if( host == NULL ) {
//     FD_LOG_WARNING(( "unable to resolve host %s", buf ));
//     return NULL;
//   }
//   /* Convert result to repair address */
//   res->l    = 0;
//   res->addr = ( (struct in_addr *)host->h_addr_list[0] )->s_addr;
//   int port  = atoi( str + i + 1 );
//   if( ( port > 0 && port < 1024 ) || port > (int)USHORT_MAX ) {
//     FD_LOG_ERR(( "invalid port number" ));
//     return NULL;
//   }
//   res->port = htons( (ushort)port );

//   return res;
// }

// struct gossip_targ {
//   int           gossip_fd;
//   fd_valloc_t   valloc;
//   fd_gossip_t * gossip;
// };
// typedef struct gossip_targ gossip_targ_t;

#define VLEN 32U
#define CLEAR_MSGS                                                                                 \
  fd_memset( msgs, 0, sizeof( msgs ) );                                                            \
  for( uint i = 0; i < VLEN; i++ ) {                                                               \
    iovecs[i].iov_base          = bufs[i];                                                         \
    iovecs[i].iov_len           = FD_ETH_PAYLOAD_MAX;                                              \
    msgs[i].msg_hdr.msg_iov     = &iovecs[i];                                                      \
    msgs[i].msg_hdr.msg_iovlen  = 1;                                                               \
    msgs[i].msg_hdr.msg_name    = sockaddrs[i];                                                    \
    msgs[i].msg_hdr.msg_namelen = sizeof( struct sockaddr_in6 );                                   \
  }

<<<<<<< HEAD
void*
gossip_thread( void* arg ) {
  gossip_targ_t * _arg      = (gossip_targ_t *)arg;
  int             gossip_fd = _arg->gossip_fd;
  fd_gossip_t *   gossip    = _arg->gossip;

  ulong  smax   = 1UL << 21UL;
  ulong  sdepth = 1UL << 5UL;
  void * smem =
    fd_valloc_malloc( _arg->valloc, fd_scratch_smem_align(), fd_scratch_smem_footprint( smax ) );
  void * fmem =
    fd_valloc_malloc( _arg->valloc, fd_scratch_fmem_align(), fd_scratch_fmem_footprint( sdepth ) );
  FD_TEST( ( !!smem ) & ( !!fmem ) );
  fd_scratch_attach( smem, fmem, smax, sdepth );

  struct mmsghdr msgs[VLEN];
  struct iovec   iovecs[VLEN];
  uchar          bufs[VLEN][FD_ETH_PAYLOAD_MAX];
  uchar sockaddrs[VLEN][sizeof( struct sockaddr_in6 )]; /* sockaddr is smaller than sockaddr_in6 */
  while( FD_LIKELY( 1 /* !fd_tile_shutdown_flag */ ) ) {
    long now = fd_log_wallclock();
    fd_gossip_settime( gossip, now );

    /* Loop gossip */
    fd_gossip_continue( gossip );

    /* Read more packets */
    CLEAR_MSGS;
    long gossip_rc = recvmmsg( gossip_fd, msgs, VLEN, MSG_DONTWAIT, NULL );
    if( gossip_rc < 0 ) {
      if( errno == EINTR || errno == EWOULDBLOCK ) continue;
      break;
    }

    for( uint i = 0; i < (uint)gossip_rc; ++i ) {
      fd_gossip_peer_addr_t from;
      from_sockaddr( &from, msgs[i].msg_hdr.msg_name );
      fd_gossip_recv_packet( gossip, bufs[i], (ulong)msgs[i].msg_len, &from );
    }
  }
  return 0;
}

int
main( int argc, char ** argv ) {
  fd_boot( &argc, &argv );
  fd_flamenco_boot( &argc, &argv );
  fd_metrics_register( (ulong *)fd_metrics_new( metrics_scratch, 0UL, 0UL ) );

  const char * gossip_peer_addr =
      fd_env_strip_cmdline_cstr( &argc, &argv, "--gossip-peer-addr", NULL, NULL );
  ushort gossip_port = fd_env_strip_cmdline_ushort( &argc, &argv, "--gossip-port", NULL, 9001 );
  const char * vote_acct_addr_file =
      fd_env_strip_cmdline_cstr( &argc, &argv, "--vote-acct-addr-file", NULL, NULL );
  const char * vote_authority_keypair_file =
      fd_env_strip_cmdline_cstr( &argc, &argv, "--vote-auth-keypair-file", NULL, NULL );
  const char * validator_identity_keypair_file =
      fd_env_strip_cmdline_cstr( &argc, &argv, "--validator-id-keypair-file", NULL, NULL );
  ushort shred_version = fd_env_strip_cmdline_ushort( &argc, &argv, "--shred-version", NULL, 0 );

  FD_TEST( gossip_peer_addr );
  FD_TEST( vote_authority_keypair_file );
  FD_TEST( validator_identity_keypair_file );

  /**********************************************************************/
  /* wksp                                                               */
  /**********************************************************************/

  char * _page_sz = "gigantic";
  ulong  numa_idx = fd_shmem_numa_idx( 0 );
  FD_LOG_NOTICE(( "Creating workspace (--page-cnt %lu, --page-sz %s, --numa-idx %lu)",
                   1,
                   _page_sz,
                   numa_idx ));
  fd_wksp_t * wksp = fd_wksp_new_anonymous(
      fd_cstr_to_shmem_page_sz( _page_sz ), 1, fd_shmem_cpu_idx( numa_idx ), "wksp", 0UL );
  FD_TEST( wksp );
  FD_LOG_DEBUG(( "Finish setup wksp" ));

  /**********************************************************************/
  /* alloc                                                              */
  /**********************************************************************/

  void * alloc_shmem =
      fd_wksp_alloc_laddr( wksp, fd_alloc_align(), fd_alloc_footprint(), TEST_GOSSIP_VOTE_MAGIC );
  void *       alloc_shalloc = fd_alloc_new( alloc_shmem, TEST_GOSSIP_VOTE_MAGIC );
  fd_alloc_t * alloc         = fd_alloc_join( alloc_shalloc, 0UL );
  fd_valloc_t  valloc        = fd_alloc_virtual( alloc );

  /**********************************************************************/
  /* scratch                                                            */
  /**********************************************************************/

  ulong  smax   = 1UL << 21UL;
  ulong  sdepth = 1UL << 5UL;
  void * smem =
      fd_valloc_malloc( valloc, fd_scratch_smem_align(), fd_scratch_smem_footprint( smax ) );
  void * fmem =
      fd_valloc_malloc( valloc, fd_scratch_fmem_align(), fd_scratch_fmem_footprint( sdepth ) );
  FD_TEST( ( !!smem ) & ( !!fmem ) );
  fd_scratch_attach( smem, fmem, smax, sdepth );

  /**********************************************************************/
  /* keys                                                               */
  /**********************************************************************/

  uchar private_key[32];
  FD_TEST( 32UL == getrandom( private_key, 32UL, 0 ) );
  fd_sha512_t sha[1];
  fd_pubkey_t public_key;
  FD_TEST( fd_ed25519_public_from_private( public_key.uc, private_key, sha ) );

  /**********************************************************************/
  /* gossip                                                             */
  /**********************************************************************/

  void * gossip_shmem =
      fd_wksp_alloc_laddr( wksp, fd_gossip_align(), fd_gossip_footprint(), TEST_GOSSIP_VOTE_MAGIC );
  fd_gossip_t * gossip =
      fd_gossip_join( fd_gossip_new( gossip_shmem, TEST_GOSSIP_VOTE_MAGIC ) );

  fd_gossip_config_t gossip_config;
  char gossip_addr[7] = { 0 };
  snprintf( gossip_addr, sizeof( gossip_addr ), ":%u", gossip_port );
  FD_TEST( resolve_hostport( gossip_addr, &gossip_config.my_addr ) );
  gossip_config.shred_version             = shred_version;
  gossip_deliver_arg_t gossip_deliver_arg = {
    .valloc                     = valloc,
    .gossip_config              = &gossip_config,
    .gossip                     = gossip,
    .wksp                       = wksp,
    .vote_acct_addr             = (fd_pubkey_t const *)fd_type_pun_const( fd_keyload_load( vote_acct_addr_file, 1 ) ),
    .vote_authority_keypair     = fd_keyload_load( vote_authority_keypair_file, 0 ),
    .validator_identity_keypair = fd_keyload_load( validator_identity_keypair_file, 0 )
  };
  gossip_config.deliver_arg               = &gossip_deliver_arg;
  gossip_config.deliver_fun               = gossip_deliver_fun;
  gossip_config.send_fun                  = gossip_send_fun;
  int gossip_sockfd                       = create_socket( &gossip_config.my_addr );
  gossip_config.send_arg                  = &gossip_sockfd;
  gossip_config.public_key                = &public_key;
  gossip_config.private_key               = private_key;
  gossip_config.sign_fun                  = sign_fun;
  gossip_config.sign_arg                  = &gossip_config;
  gossip_config.my_version                = (fd_gossip_version_v2_t){
    .from = public_key,
    .major = 1337U,
    .minor = 1337U,
    .patch = 1337U,
    .commit = 0U,
    .has_commit = 0U,
    .feature_set = 0U,
  };
  FD_TEST( !fd_gossip_set_config( gossip, &gossip_config ) );

  uint entrypoints[16];
  fd_gossip_peer_addr_t _gossip_peer_addr;
  resolve_hostport( gossip_peer_addr, &_gossip_peer_addr );
  entrypoints[0] = _gossip_peer_addr.addr;
  ushort port = fd_ushort_bswap(_gossip_peer_addr.port);
  fd_gossip_set_entrypoints( gossip, entrypoints, 1, &port);

  fd_gossip_update_addr( gossip, &gossip_config.my_addr );
  fd_gossip_settime( gossip, fd_log_wallclock() );
  fd_gossip_start( gossip );

  /**********************************************************************/
  /* gossip thread                                                      */
  /**********************************************************************/

  gossip_targ_t gossip_targ = { .gossip_fd = gossip_sockfd, .valloc = valloc, .gossip = gossip };
  pthread_t t;
  pthread_create(&t, NULL, gossip_thread, &gossip_targ);
  while( FD_LIKELY( 1 /* !fd_tile_shutdown_flag */ ) ) {
    /* Allow other threads to add pendings */
    struct timespec ts = { .tv_sec = 0, .tv_nsec = (long)1e6 };
    nanosleep( &ts, NULL );
  }

  fd_halt();
=======
// void*
// gossip_thread( void* arg ) {
//   gossip_targ_t * _arg      = (gossip_targ_t *)arg;
//   int             gossip_fd = _arg->gossip_fd;
//   fd_gossip_t *   gossip    = _arg->gossip;

//   ulong  smax   = 1UL << 21UL;
//   ulong  sdepth = 1UL << 5UL;
//   void * smem =
//     fd_valloc_malloc( _arg->valloc, fd_scratch_smem_align(), fd_scratch_smem_footprint( smax ) );
//   void * fmem =
//     fd_valloc_malloc( _arg->valloc, fd_scratch_fmem_align(), fd_scratch_fmem_footprint( sdepth ) );
//   FD_TEST( ( !!smem ) & ( !!fmem ) );
//   fd_scratch_attach( smem, fmem, smax, sdepth );

//   struct mmsghdr msgs[VLEN];
//   struct iovec   iovecs[VLEN];
//   uchar          bufs[VLEN][FD_ETH_PAYLOAD_MAX];
//   uchar sockaddrs[VLEN][sizeof( struct sockaddr_in6 )]; /* sockaddr is smaller than sockaddr_in6 */
//   while( FD_LIKELY( 1 /* !fd_tile_shutdown_flag */ ) ) {
//     long now = fd_log_wallclock();
//     fd_gossip_settime( gossip, now );

//     /* Loop gossip */
//     fd_gossip_continue( gossip );

//     /* Read more packets */
//     CLEAR_MSGS;
//     int gossip_rc = recvmmsg( gossip_fd, msgs, VLEN, MSG_DONTWAIT, NULL );
//     if( gossip_rc < 0 ) {
//       if( errno == EINTR || errno == EWOULDBLOCK ) continue;
//       break;
//     }

//     for( uint i = 0; i < (uint)gossip_rc; ++i ) {
//       fd_gossip_peer_addr_t from;
//       from_sockaddr( &from, msgs[i].msg_hdr.msg_name );
//       fd_gossip_recv_packet( gossip, bufs[i], msgs[i].msg_len, &from );
//     }
//   }
//   return 0;
// }

// int
// main( int argc, char ** argv ) {
//   fd_boot( &argc, &argv );
//   fd_flamenco_boot( &argc, &argv );
//   fd_metrics_register( (ulong *)fd_metrics_new( metrics_scratch, 0UL, 0UL ) );

//   const char * gossip_peer_addr =
//       fd_env_strip_cmdline_cstr( &argc, &argv, "--gossip-peer-addr", NULL, NULL );
//   ushort gossip_port = fd_env_strip_cmdline_ushort( &argc, &argv, "--gossip-port", NULL, 9001 );
//   const char * vote_acct_addr_file =
//       fd_env_strip_cmdline_cstr( &argc, &argv, "--vote-acct-addr-file", NULL, NULL );
//   const char * vote_authority_keypair_file =
//       fd_env_strip_cmdline_cstr( &argc, &argv, "--vote-auth-keypair-file", NULL, NULL );
//   const char * validator_identity_keypair_file =
//       fd_env_strip_cmdline_cstr( &argc, &argv, "--validator-id-keypair-file", NULL, NULL );
//   ushort shred_version = fd_env_strip_cmdline_ushort( &argc, &argv, "--shred-version", NULL, 0 );

//   FD_TEST( gossip_peer_addr );
//   FD_TEST( vote_authority_keypair_file );
//   FD_TEST( validator_identity_keypair_file );

//   /**********************************************************************/
//   /* wksp                                                               */
//   /**********************************************************************/

//   char * _page_sz = "gigantic";
//   ulong  numa_idx = fd_shmem_numa_idx( 0 );
//   FD_LOG_NOTICE(( "Creating workspace (--page-cnt %lu, --page-sz %s, --numa-idx %lu)",
//                    1UL,
//                    _page_sz,
//                    numa_idx ));
//   fd_wksp_t * wksp = fd_wksp_new_anonymous(
//       fd_cstr_to_shmem_page_sz( _page_sz ), 1, fd_shmem_cpu_idx( numa_idx ), "wksp", 0UL );
//   FD_TEST( wksp );
//   FD_LOG_DEBUG(( "Finish setup wksp" ));

//   /**********************************************************************/
//   /* alloc                                                              */
//   /**********************************************************************/

//   void * alloc_shmem =
//       fd_wksp_alloc_laddr( wksp, fd_alloc_align(), fd_alloc_footprint(), TEST_GOSSIP_VOTE_MAGIC );
//   void *       alloc_shalloc = fd_alloc_new( alloc_shmem, TEST_GOSSIP_VOTE_MAGIC );
//   fd_alloc_t * alloc         = fd_alloc_join( alloc_shalloc, 0UL );
//   fd_valloc_t  valloc        = fd_alloc_virtual( alloc );

//   /**********************************************************************/
//   /* scratch                                                            */
//   /**********************************************************************/

//   ulong  smax   = 1UL << 21UL;
//   ulong  sdepth = 1UL << 5UL;
//   void * smem =
//       fd_valloc_malloc( valloc, fd_scratch_smem_align(), fd_scratch_smem_footprint( smax ) );
//   void * fmem =
//       fd_valloc_malloc( valloc, fd_scratch_fmem_align(), fd_scratch_fmem_footprint( sdepth ) );
//   FD_TEST( ( !!smem ) & ( !!fmem ) );
//   fd_scratch_attach( smem, fmem, smax, sdepth );

//   /**********************************************************************/
//   /* keys                                                               */
//   /**********************************************************************/

//   uchar private_key[32];
//   FD_TEST( 32UL == getrandom( private_key, 32UL, 0 ) );
//   fd_sha512_t sha[1];
//   fd_pubkey_t public_key;
//   FD_TEST( fd_ed25519_public_from_private( public_key.uc, private_key, sha ) );

//   /**********************************************************************/
//   /* gossip                                                             */
//   /**********************************************************************/

//   void * gossip_shmem =
//       fd_wksp_alloc_laddr( wksp, fd_gossip_align(), fd_gossip_footprint(), TEST_GOSSIP_VOTE_MAGIC );
//   fd_gossip_t * gossip =
//       fd_gossip_join( fd_gossip_new( gossip_shmem, TEST_GOSSIP_VOTE_MAGIC ) );

//   fd_gossip_config_t gossip_config;
//   char gossip_addr[7] = { 0 };
//   snprintf( gossip_addr, sizeof( gossip_addr ), ":%u", gossip_port );
//   FD_TEST( resolve_hostport( gossip_addr, &gossip_config.my_addr ) );
//   gossip_config.shred_version             = shred_version;
//   gossip_deliver_arg_t gossip_deliver_arg = {
//     .valloc                     = valloc,
//     .gossip_config              = &gossip_config,
//     .gossip                     = gossip,
//     .wksp                       = wksp,
//     .vote_acct_addr             = (fd_pubkey_t const *)fd_type_pun_const( fd_keyload_load( vote_acct_addr_file, 1 ) ),
//     .vote_authority_keypair     = fd_keyload_load( vote_authority_keypair_file, 0 ),
//     .validator_identity_keypair = fd_keyload_load( validator_identity_keypair_file, 0 )
//   };
//   gossip_config.deliver_arg               = &gossip_deliver_arg;
//   gossip_config.deliver_fun               = gossip_deliver_fun;
//   gossip_config.send_fun                  = gossip_send_fun;
//   int gossip_sockfd                       = create_socket( &gossip_config.my_addr );
//   gossip_config.send_arg                  = &gossip_sockfd;
//   gossip_config.public_key                = &public_key;
//   gossip_config.private_key               = private_key;
//   gossip_config.sign_fun                  = sign_fun;
//   gossip_config.sign_arg                  = &gossip_config;
//   gossip_config.my_version                = (fd_gossip_version_v2_t){
//     .from = public_key,
//     .major = 1337U,
//     .minor = 1337U,
//     .patch = 1337U,
//     .commit = 0U,
//     .has_commit = 0U,
//     .feature_set = 0U,
//   };
//   FD_TEST( !fd_gossip_set_config( gossip, &gossip_config ) );

//   uint entrypoints[16];
//   fd_gossip_peer_addr_t _gossip_peer_addr;
//   resolve_hostport( gossip_peer_addr, &_gossip_peer_addr );
//   entrypoints[0] = _gossip_peer_addr.addr;
//   ushort port = fd_ushort_bswap(_gossip_peer_addr.port);
//   fd_gossip_set_entrypoints( gossip, entrypoints, 1, &port);

//   fd_gossip_update_addr( gossip, &gossip_config.my_addr );
//   fd_gossip_settime( gossip, fd_log_wallclock() );
//   fd_gossip_start( gossip );

//   /**********************************************************************/
//   /* gossip thread                                                      */
//   /**********************************************************************/

//   gossip_targ_t gossip_targ = { .gossip_fd = gossip_sockfd, .valloc = valloc, .gossip = gossip };
//   pthread_t t;
//   pthread_create(&t, NULL, gossip_thread, &gossip_targ);
//   while( FD_LIKELY( 1 /* !fd_tile_shutdown_flag */ ) ) {
//     /* Allow other threads to add pendings */
//     struct timespec ts = { .tv_sec = 0, .tv_nsec = (long)1e6 };
//     nanosleep( &ts, NULL );
//   }

//   fd_halt();

int main( void ) {
>>>>>>> 59f1861e
  return 0;
}<|MERGE_RESOLUTION|>--- conflicted
+++ resolved
@@ -424,188 +424,6 @@
     msgs[i].msg_hdr.msg_namelen = sizeof( struct sockaddr_in6 );                                   \
   }
 
-<<<<<<< HEAD
-void*
-gossip_thread( void* arg ) {
-  gossip_targ_t * _arg      = (gossip_targ_t *)arg;
-  int             gossip_fd = _arg->gossip_fd;
-  fd_gossip_t *   gossip    = _arg->gossip;
-
-  ulong  smax   = 1UL << 21UL;
-  ulong  sdepth = 1UL << 5UL;
-  void * smem =
-    fd_valloc_malloc( _arg->valloc, fd_scratch_smem_align(), fd_scratch_smem_footprint( smax ) );
-  void * fmem =
-    fd_valloc_malloc( _arg->valloc, fd_scratch_fmem_align(), fd_scratch_fmem_footprint( sdepth ) );
-  FD_TEST( ( !!smem ) & ( !!fmem ) );
-  fd_scratch_attach( smem, fmem, smax, sdepth );
-
-  struct mmsghdr msgs[VLEN];
-  struct iovec   iovecs[VLEN];
-  uchar          bufs[VLEN][FD_ETH_PAYLOAD_MAX];
-  uchar sockaddrs[VLEN][sizeof( struct sockaddr_in6 )]; /* sockaddr is smaller than sockaddr_in6 */
-  while( FD_LIKELY( 1 /* !fd_tile_shutdown_flag */ ) ) {
-    long now = fd_log_wallclock();
-    fd_gossip_settime( gossip, now );
-
-    /* Loop gossip */
-    fd_gossip_continue( gossip );
-
-    /* Read more packets */
-    CLEAR_MSGS;
-    long gossip_rc = recvmmsg( gossip_fd, msgs, VLEN, MSG_DONTWAIT, NULL );
-    if( gossip_rc < 0 ) {
-      if( errno == EINTR || errno == EWOULDBLOCK ) continue;
-      break;
-    }
-
-    for( uint i = 0; i < (uint)gossip_rc; ++i ) {
-      fd_gossip_peer_addr_t from;
-      from_sockaddr( &from, msgs[i].msg_hdr.msg_name );
-      fd_gossip_recv_packet( gossip, bufs[i], (ulong)msgs[i].msg_len, &from );
-    }
-  }
-  return 0;
-}
-
-int
-main( int argc, char ** argv ) {
-  fd_boot( &argc, &argv );
-  fd_flamenco_boot( &argc, &argv );
-  fd_metrics_register( (ulong *)fd_metrics_new( metrics_scratch, 0UL, 0UL ) );
-
-  const char * gossip_peer_addr =
-      fd_env_strip_cmdline_cstr( &argc, &argv, "--gossip-peer-addr", NULL, NULL );
-  ushort gossip_port = fd_env_strip_cmdline_ushort( &argc, &argv, "--gossip-port", NULL, 9001 );
-  const char * vote_acct_addr_file =
-      fd_env_strip_cmdline_cstr( &argc, &argv, "--vote-acct-addr-file", NULL, NULL );
-  const char * vote_authority_keypair_file =
-      fd_env_strip_cmdline_cstr( &argc, &argv, "--vote-auth-keypair-file", NULL, NULL );
-  const char * validator_identity_keypair_file =
-      fd_env_strip_cmdline_cstr( &argc, &argv, "--validator-id-keypair-file", NULL, NULL );
-  ushort shred_version = fd_env_strip_cmdline_ushort( &argc, &argv, "--shred-version", NULL, 0 );
-
-  FD_TEST( gossip_peer_addr );
-  FD_TEST( vote_authority_keypair_file );
-  FD_TEST( validator_identity_keypair_file );
-
-  /**********************************************************************/
-  /* wksp                                                               */
-  /**********************************************************************/
-
-  char * _page_sz = "gigantic";
-  ulong  numa_idx = fd_shmem_numa_idx( 0 );
-  FD_LOG_NOTICE(( "Creating workspace (--page-cnt %lu, --page-sz %s, --numa-idx %lu)",
-                   1,
-                   _page_sz,
-                   numa_idx ));
-  fd_wksp_t * wksp = fd_wksp_new_anonymous(
-      fd_cstr_to_shmem_page_sz( _page_sz ), 1, fd_shmem_cpu_idx( numa_idx ), "wksp", 0UL );
-  FD_TEST( wksp );
-  FD_LOG_DEBUG(( "Finish setup wksp" ));
-
-  /**********************************************************************/
-  /* alloc                                                              */
-  /**********************************************************************/
-
-  void * alloc_shmem =
-      fd_wksp_alloc_laddr( wksp, fd_alloc_align(), fd_alloc_footprint(), TEST_GOSSIP_VOTE_MAGIC );
-  void *       alloc_shalloc = fd_alloc_new( alloc_shmem, TEST_GOSSIP_VOTE_MAGIC );
-  fd_alloc_t * alloc         = fd_alloc_join( alloc_shalloc, 0UL );
-  fd_valloc_t  valloc        = fd_alloc_virtual( alloc );
-
-  /**********************************************************************/
-  /* scratch                                                            */
-  /**********************************************************************/
-
-  ulong  smax   = 1UL << 21UL;
-  ulong  sdepth = 1UL << 5UL;
-  void * smem =
-      fd_valloc_malloc( valloc, fd_scratch_smem_align(), fd_scratch_smem_footprint( smax ) );
-  void * fmem =
-      fd_valloc_malloc( valloc, fd_scratch_fmem_align(), fd_scratch_fmem_footprint( sdepth ) );
-  FD_TEST( ( !!smem ) & ( !!fmem ) );
-  fd_scratch_attach( smem, fmem, smax, sdepth );
-
-  /**********************************************************************/
-  /* keys                                                               */
-  /**********************************************************************/
-
-  uchar private_key[32];
-  FD_TEST( 32UL == getrandom( private_key, 32UL, 0 ) );
-  fd_sha512_t sha[1];
-  fd_pubkey_t public_key;
-  FD_TEST( fd_ed25519_public_from_private( public_key.uc, private_key, sha ) );
-
-  /**********************************************************************/
-  /* gossip                                                             */
-  /**********************************************************************/
-
-  void * gossip_shmem =
-      fd_wksp_alloc_laddr( wksp, fd_gossip_align(), fd_gossip_footprint(), TEST_GOSSIP_VOTE_MAGIC );
-  fd_gossip_t * gossip =
-      fd_gossip_join( fd_gossip_new( gossip_shmem, TEST_GOSSIP_VOTE_MAGIC ) );
-
-  fd_gossip_config_t gossip_config;
-  char gossip_addr[7] = { 0 };
-  snprintf( gossip_addr, sizeof( gossip_addr ), ":%u", gossip_port );
-  FD_TEST( resolve_hostport( gossip_addr, &gossip_config.my_addr ) );
-  gossip_config.shred_version             = shred_version;
-  gossip_deliver_arg_t gossip_deliver_arg = {
-    .valloc                     = valloc,
-    .gossip_config              = &gossip_config,
-    .gossip                     = gossip,
-    .wksp                       = wksp,
-    .vote_acct_addr             = (fd_pubkey_t const *)fd_type_pun_const( fd_keyload_load( vote_acct_addr_file, 1 ) ),
-    .vote_authority_keypair     = fd_keyload_load( vote_authority_keypair_file, 0 ),
-    .validator_identity_keypair = fd_keyload_load( validator_identity_keypair_file, 0 )
-  };
-  gossip_config.deliver_arg               = &gossip_deliver_arg;
-  gossip_config.deliver_fun               = gossip_deliver_fun;
-  gossip_config.send_fun                  = gossip_send_fun;
-  int gossip_sockfd                       = create_socket( &gossip_config.my_addr );
-  gossip_config.send_arg                  = &gossip_sockfd;
-  gossip_config.public_key                = &public_key;
-  gossip_config.private_key               = private_key;
-  gossip_config.sign_fun                  = sign_fun;
-  gossip_config.sign_arg                  = &gossip_config;
-  gossip_config.my_version                = (fd_gossip_version_v2_t){
-    .from = public_key,
-    .major = 1337U,
-    .minor = 1337U,
-    .patch = 1337U,
-    .commit = 0U,
-    .has_commit = 0U,
-    .feature_set = 0U,
-  };
-  FD_TEST( !fd_gossip_set_config( gossip, &gossip_config ) );
-
-  uint entrypoints[16];
-  fd_gossip_peer_addr_t _gossip_peer_addr;
-  resolve_hostport( gossip_peer_addr, &_gossip_peer_addr );
-  entrypoints[0] = _gossip_peer_addr.addr;
-  ushort port = fd_ushort_bswap(_gossip_peer_addr.port);
-  fd_gossip_set_entrypoints( gossip, entrypoints, 1, &port);
-
-  fd_gossip_update_addr( gossip, &gossip_config.my_addr );
-  fd_gossip_settime( gossip, fd_log_wallclock() );
-  fd_gossip_start( gossip );
-
-  /**********************************************************************/
-  /* gossip thread                                                      */
-  /**********************************************************************/
-
-  gossip_targ_t gossip_targ = { .gossip_fd = gossip_sockfd, .valloc = valloc, .gossip = gossip };
-  pthread_t t;
-  pthread_create(&t, NULL, gossip_thread, &gossip_targ);
-  while( FD_LIKELY( 1 /* !fd_tile_shutdown_flag */ ) ) {
-    /* Allow other threads to add pendings */
-    struct timespec ts = { .tv_sec = 0, .tv_nsec = (long)1e6 };
-    nanosleep( &ts, NULL );
-  }
-
-  fd_halt();
-=======
 // void*
 // gossip_thread( void* arg ) {
 //   gossip_targ_t * _arg      = (gossip_targ_t *)arg;
@@ -788,6 +606,5 @@
 //   fd_halt();
 
 int main( void ) {
->>>>>>> 59f1861e
   return 0;
 }