#ifndef FD_LOG_STYLE
#ifdef FD_HAS_HOSTED
#define FD_LOG_STYLE 0
#else
#error "Define FD_LOG_STYLE for this platform"
#endif
#endif

#if FD_LOG_STYLE==0 /* POSIX style */

/* FIXME: SANITIZE VARIOUS USER SET STRINGS */

#define _GNU_SOURCE

#include "fd_log.h"

#include <stdio.h>
#include <stdlib.h>
#include <stdarg.h>
#include <ctype.h>
#include <errno.h>
#include <fcntl.h>
#include <unistd.h>
#include <signal.h>
#include <sched.h>
#include <time.h>
#include <syscall.h>
#include <execinfo.h>

/* TEXT_* are quick-and-dirty color terminal hacks.  Probably should
   do something more robust longer term. */

#define TEXT_NORMAL    "\033[0m"
#define TEXT_BOLD      "\033[1m"
#define TEXT_UNDERLINE "\033[4m"
#define TEXT_BLINK     "\033[5m"

#define TEXT_BLUE      "\033[34m"
#define TEXT_GREEN     "\033[32m"
#define TEXT_YELLOW    "\033[93m"
#define TEXT_RED       "\033[31m"

/* If FD_LOG_FLUSH_{STDOUT,STDERR,LOG_FILE} are non-zero, fd_log_boot
   will not change the buffering modes for stdout (typically line
   buffered), stderr (typically unbuffered) and log_file (typically
   fully buffered but potentially line buffered if the application
   requested to stdout for the permanent log).  While faster in normal
   operation, at abnormal program termination, the most critical
   messages (e.g. diagnostic I/O immediately preceeding a crash) to the
   operator at a terminal / permanent archive / etc might be lost due to
   buffering.

   Ideally this would be handled by flushing and closing the streams as
   appropriate in a signal handler run at abnormal program termination.
   But functions like fflush and fclose are technically AS-unsafe.

   By defining any of these to zero, fd_log will configure the
   corresponding stream to be unbuffered.  While slower in normal
   operation (and maybe slightly more surprising but more predictable
   from a user POV), this should eliminate the need to flush and close
   streams at abnormal program termination.  This in turn then improves
   signal handler async safety.  (See lengthy note in the
   fd_log_private_sig_abort below for more details and hat tip to Robert
   Chen for pointing out the setbuf API.) */

#ifndef FD_LOG_FFLUSH_STDOUT
#define FD_LOG_FFLUSH_STDOUT 0
#endif

#ifndef FD_LOG_FFLUSH_STDERR
#define FD_LOG_FFLUSH_STDERR 0
#endif

#ifndef FD_LOG_FFLUSH_LOG_FILE
#define FD_LOG_FFLUSH_LOG_FILE 0
#endif

<<<<<<< HEAD
=======
/* FIXME: SANITIZE VARIOUS USER SET STRINGS */

#if defined(__linux__)
#define _GNU_SOURCE
#elif defined(__APPLE__)
#define _DARWIN_C_SOURCE
#endif

#include "fd_log.h"

#include <stdio.h>
#include <stdlib.h>
#include <stdarg.h>
#include <ctype.h>
#include <errno.h>
#include <fcntl.h>
#include <unistd.h>
#include <signal.h>
#include <sched.h>
#include <time.h>
#include <execinfo.h>

#if defined(__linux__)
#include <syscall.h>
#elif defined(__APPLE__)
#include <sys/signal.h>
#include <sys/syscall.h>
#include <pthread.h>
#include "../tile/fd_tile_thread_utils_mac.h"
#endif

>>>>>>> b1451655
/* APPLICATION LOGICAL ID APIS ****************************************/

/* App id */

static ulong fd_log_private_app_id; /* 0 outside boot/halt, init on boot */

void fd_log_private_app_id_set( ulong app_id ) { fd_log_private_app_id = app_id; }

ulong fd_log_app_id( void ) { return fd_log_private_app_id; }

/* App */

static char fd_log_private_app[ FD_LOG_NAME_MAX ]; /* "" outside boot/halt, init on boot */

void
fd_log_private_app_set( char const * app ) {
  if( FD_UNLIKELY( !app ) ) app = "[app]";
  if( FD_LIKELY( app!=fd_log_private_app ) )
    fd_cstr_fini( fd_cstr_append_cstr_safe( fd_cstr_init( fd_log_private_app ), app, FD_LOG_NAME_MAX-1UL ) );
}

char const * fd_log_app( void ) { return fd_log_private_app; }

/* Thread ID */

#if FD_HAS_THREADS
static ulong fd_log_private_thread_id_ctr; /* 0 outside boot/halt, init on boot */

static ulong
fd_log_private_thread_id_next( void ) {
  return FD_ATOMIC_FETCH_AND_ADD( &fd_log_private_thread_id_ctr, 1UL );
}
#endif

static FD_TLS ulong fd_log_private_thread_id;      /* 0 at thread start */
static FD_TLS int   fd_log_private_thread_id_init; /* 0 at thread start */

void
fd_log_private_thread_id_set( ulong thread_id ) {
  fd_log_private_thread_id      = thread_id;
  fd_log_private_thread_id_init = 1;
}

ulong
fd_log_thread_id( void ) {
# if FD_HAS_THREADS
  if( FD_UNLIKELY( !fd_log_private_thread_id_init ) ) fd_log_private_thread_id_set( fd_log_private_thread_id_next() );
# else
  FD_COMPILER_MFENCE(); /* Work around FD_FN_CONST */
# endif
  return fd_log_private_thread_id;
}

/* Thread */

/* Initialize name to a reasonable default thread description (FIXME:
   WEEN THIS OFF STDLIB) */

static void
fd_log_private_thread_default( char * name ) { /* FD_LOG_NAME_MAX bytes */
  sprintf( name, "%lu", fd_log_thread_id() );
}

static FD_TLS char fd_log_private_thread[ FD_LOG_NAME_MAX ]; /* "" at thread start */
static FD_TLS int  fd_log_private_thread_init;               /* 0 at thread start */

void
fd_log_thread_set( char const * thread ) {
  if( FD_UNLIKELY( !thread ) || FD_UNLIKELY( thread[0]=='\0') ) {
    fd_log_private_thread_default( fd_log_private_thread );
    fd_log_private_thread_init = 1;
  } else if( FD_LIKELY( thread!=fd_log_private_thread ) ) {
    fd_cstr_fini( fd_cstr_append_cstr_safe( fd_cstr_init( fd_log_private_thread ), thread, FD_LOG_NAME_MAX-1UL ) );
    fd_log_private_thread_init = 1;
  }
}

char const *
fd_log_thread( void ) {
  if( FD_UNLIKELY( !fd_log_private_thread_init ) ) fd_log_thread_set( NULL );
  return fd_log_private_thread;
}

/* APPLICATION PHYSICAL ID APIS ***************************************/

/* Host ID */

static ulong fd_log_private_host_id; /* 0 outside boot/halt, initialized on boot */

void fd_log_private_host_id_set( ulong host_id ) { fd_log_private_host_id = host_id; }

ulong fd_log_host_id( void ) { return fd_log_private_host_id; }

/* Host */

static char  fd_log_private_host[ FD_LOG_NAME_MAX ]; /* "" outside boot/halt, initialized on boot */

char const * fd_log_host( void ) { return fd_log_private_host; }

void
fd_log_private_host_set( char const * host ) {
  if( FD_UNLIKELY( !host ) || FD_UNLIKELY( host[0]=='\0') ) host = "[host]";
  if( FD_LIKELY( host!=fd_log_private_host ) )
    fd_cstr_fini( fd_cstr_append_cstr_safe( fd_cstr_init( fd_log_private_host ), host, FD_LOG_NAME_MAX-1UL ) );
}

/* CPU ID */

/* First CPU scheduled to run on or ULONG_MAX on failure */

static ulong
fd_log_private_cpu_id_default( void ) {
  cpu_set_t cpu_set[1];
  if( FD_UNLIKELY( sched_getaffinity( (pid_t)0, sizeof( cpu_set_t ), cpu_set ) ) ) return ULONG_MAX;
  for( ulong idx=0UL; idx<CPU_SETSIZE; idx++ ) if( CPU_ISSET( idx, cpu_set ) ) return idx;
  return ULONG_MAX;
}

static FD_TLS ulong fd_log_private_cpu_id;      /* 0 at thread start */
static FD_TLS int   fd_log_private_cpu_id_init; /* 0 at thread start */

void
fd_log_private_cpu_id_set( ulong cpu_id ) {
  fd_log_private_cpu_id      = cpu_id;
  fd_log_private_cpu_id_init = 1;
}

ulong
fd_log_cpu_id( void ) {
  if( FD_UNLIKELY( !fd_log_private_cpu_id_init ) ) fd_log_private_cpu_id_set( fd_log_private_cpu_id_default() );
  return fd_log_private_cpu_id;
}

/* CPU */

/* Initialize name to a reasonable default CPU description (FIXME: WEEN
   THIS OFF STDLIB) */

static void
fd_log_private_cpu_default( char * name ) { /* FD_LOG_NAME_MAX bytes */
  cpu_set_t set[1];

  int err = sched_getaffinity( (pid_t)0, sizeof(cpu_set_t), set );
  if( FD_UNLIKELY( err ) ) { sprintf( name, "e%i", err ); return; }

  ulong cnt = (ulong)CPU_COUNT( set );
  if( FD_UNLIKELY( !((0UL<cnt) & (cnt<=CPU_SETSIZE)) ) ) { sprintf( name, "ec" ); return; }

  ulong idx; for( idx=0UL; idx<CPU_SETSIZE; idx++ ) if( CPU_ISSET( idx, set ) ) break;
  sprintf( name, (cnt>1) ? "f%lu" : "%lu", idx );
}

static FD_TLS char fd_log_private_cpu[ FD_LOG_NAME_MAX ]; /* "" at thread start */
static FD_TLS int  fd_log_private_cpu_init;               /* 0  at thread start */

void
fd_log_cpu_set( char const * cpu ) {
  if( FD_UNLIKELY( !cpu ) || FD_UNLIKELY( cpu[0]=='\0') ) {
    fd_log_private_cpu_default( fd_log_private_cpu );
    fd_log_private_cpu_init = 1;
  } else if( FD_LIKELY( cpu!=fd_log_private_cpu ) ) {
    fd_cstr_fini( fd_cstr_append_cstr_safe( fd_cstr_init( fd_log_private_cpu ), cpu, FD_LOG_NAME_MAX-1UL ) );
    fd_log_private_cpu_init = 1;
  }
}

char const *
fd_log_cpu( void ) {
  if( FD_UNLIKELY( !fd_log_private_cpu_init ) ) fd_log_cpu_set( NULL );
  return fd_log_private_cpu;
}

/* THREAD GROUP ID APIS ***********************************************/

/* Group id */

static ulong fd_log_private_group_id; /* 0 outside boot/halt, init on boot */

void fd_log_private_group_id_set( ulong group_id ) { fd_log_private_group_id = group_id; }

ulong fd_log_group_id( void ) { return fd_log_private_group_id; }

/* Group */

static char fd_log_private_group[ FD_LOG_NAME_MAX ]; /* "" outside boot/halt, init on boot */

char const * fd_log_group( void ) { return fd_log_private_group; }

void
fd_log_private_group_set( char const * group ) {
  if( FD_UNLIKELY( !group ) || FD_UNLIKELY( group[0]=='\0') ) group = "[group]";
  if( FD_LIKELY( group!=fd_log_private_group ) )
    fd_cstr_fini( fd_cstr_append_cstr_safe( fd_cstr_init( fd_log_private_group ), group, FD_LOG_NAME_MAX-1UL ) );
}

/* System TID or ULONG_MAX on failure */

#ifdef __APPLE__
static ulong
fd_log_private_tid_default( void )
{
  uint64_t tid64;
  pthread_threadid_np( NULL, &tid64 );
  return (ulong)tid64;
}
#else
static ulong
fd_log_private_tid_default( void ) {
  long tid = syscall( SYS_gettid );
  return fd_ulong_if( tid>0L, (ulong)tid, ULONG_MAX );
}
#endif

static FD_TLS ulong fd_log_private_tid;      /* 0 at thread start */
static FD_TLS int   fd_log_private_tid_init; /* 0 at thread start */

void
fd_log_private_tid_set( ulong tid ) {
  fd_log_private_tid      = tid;
  fd_log_private_tid_init = 1;
}

ulong
fd_log_tid( void ) {
  if( FD_UNLIKELY( !fd_log_private_tid_init ) ) fd_log_private_tid_set( fd_log_private_tid_default() );
  return fd_log_private_tid;
}

/* User */

static char  fd_log_private_user[ FD_LOG_NAME_MAX ]; /* "" outside boot/halt, init on boot */

char const * fd_log_user( void ) { return fd_log_private_user; }

void
fd_log_private_user_set( char const * user ) {
  if( FD_UNLIKELY( !user ) || FD_UNLIKELY( user[0]=='\0') ) user = "[user]";
  if( FD_LIKELY( user!=fd_log_private_user ) )
    fd_cstr_fini( fd_cstr_append_cstr_safe( fd_cstr_init( fd_log_private_user ), user, FD_LOG_NAME_MAX-1UL ) );
}

int
fd_log_group_id_query( ulong group_id ) {
  if( group_id==fd_log_group_id() ) return FD_LOG_GROUP_ID_QUERY_LIVE; /* Avoid O/S call for self queries */
  pid_t pid = (pid_t)group_id;
  if( FD_UNLIKELY( ((group_id!=(ulong)pid) | (pid<=(pid_t)0)) ) ) return FD_LOG_GROUP_ID_QUERY_INVAL;
  if( !kill( (pid_t)group_id, 0 ) ) return FD_LOG_GROUP_ID_QUERY_LIVE;
  if( FD_LIKELY( errno==ESRCH ) ) return FD_LOG_GROUP_ID_QUERY_DEAD;
  if( FD_LIKELY( errno==EPERM ) ) return FD_LOG_GROUP_ID_QUERY_PERM;
  return FD_LOG_GROUP_ID_QUERY_FAIL;
}

/* WALLCLOCK APIS *****************************************************/

long
fd_log_wallclock( void ) {
  struct timespec ts[1];
  clock_gettime( CLOCK_REALTIME, ts );
  return ((long)1e9)*((long)ts->tv_sec) + (long)ts->tv_nsec;
}

char *
fd_log_wallclock_cstr( long   now,
                       char * buf ) {
  uint  YYYY;
  uint  MM;
  uint  DD;
  uint  hh;
  uint  mm;
  ulong ns;
  int   tz;

  static long const ns_per_m = 60000000000L;
  static long const ns_per_s =  1000000000L;

  static FD_TLS long now_ref  = 1262325600000000000L; /* 2010-01-01 00:00:00.000000000 GMT-06 */
  static FD_TLS uint YYYY_ref = 2010U;                /* Initialized to what now0 corresponds to */
  static FD_TLS uint MM_ref   = 1U;                   /* " */
  static FD_TLS uint DD_ref   = 1U;                   /* " */
  static FD_TLS uint hh_ref   = 0U;                   /* " */
  static FD_TLS uint mm_ref   = 0U;                   /* " */
  static FD_TLS int  tz_ref   = -6;                   /* " */

  if( FD_LIKELY( (now_ref<=now) & (now<(now_ref+ns_per_m)) ) ) {

    /* now is near the reference timestamp so we reuse the reference
       calculation timestamp. */

    YYYY = YYYY_ref;
    MM   = MM_ref;
    DD   = DD_ref;
    hh   = hh_ref;
    mm   = mm_ref;
    ns   = (ulong)(now - now_ref);
    tz   = tz_ref;

  } else {

    long _t  = now / ns_per_s;
    long _ns = now - ns_per_s*_t;
    if( _ns<0L ) _ns += ns_per_s, _t--;
    time_t t = (time_t)_t;

    struct tm tm[1];
    static FD_TLS int localtime_broken = 0;
    if( FD_UNLIKELY( !localtime_broken && !localtime_r( &t, tm ) ) ) localtime_broken = 1;
    if( FD_UNLIKELY( localtime_broken ) ) { /* If localtime_r doesn't work, pretty print as a raw UNIX time */
      /* Note: These can all run in parallel */
      fd_cstr_append_fxp10_as_text( buf,    ' ', fd_char_if( now<0L, '-', '\0' ), 9UL, fd_long_abs( now ), 29UL );
      fd_cstr_append_text         ( buf+29, " s UNIX",                                                      7UL );
      fd_cstr_append_char         ( buf+36, '\0'                                                                );
      return buf;
    }

    YYYY = (uint)(1900+tm->tm_year);
    MM   = (uint)(   1+tm->tm_mon );
    DD   = (uint)tm->tm_mday;
    hh   = (uint)tm->tm_hour;
    mm   = (uint)tm->tm_min;
    ns   = ((ulong)((uint)tm->tm_sec))*((ulong)ns_per_s) + ((ulong)_ns);
    tz   = (int)(-timezone/3600L+(long)tm->tm_isdst);

    now_ref  = now - (long)ns;
    YYYY_ref = YYYY;
    MM_ref   = MM;
    DD_ref   = DD;
    hh_ref   = hh;
    mm_ref   = mm;
    tz_ref   = tz;

  }

  /* Note: These can all run in parallel! */
  fd_cstr_append_uint_as_text ( buf,    '0', '\0',    YYYY,            4UL );
  fd_cstr_append_char         ( buf+ 4, '-'                                );
  fd_cstr_append_uint_as_text ( buf+ 5, '0', '\0',      MM,            2UL );
  fd_cstr_append_char         ( buf+ 7, '-'                                );
  fd_cstr_append_uint_as_text ( buf+ 8, '0', '\0',      DD,            2UL );
  fd_cstr_append_char         ( buf+10, ' '                                );
  fd_cstr_append_uint_as_text ( buf+11, '0', '\0',      hh,            2UL );
  fd_cstr_append_char         ( buf+13, ':'                                );
  fd_cstr_append_uint_as_text ( buf+14, '0', '\0',      mm,            2UL );
  fd_cstr_append_char         ( buf+16, ':'                                );
  fd_cstr_append_fxp10_as_text( buf+17, '0', '\0', 9UL, ns,           12UL );
  fd_cstr_append_text         ( buf+29, " GMT",                        4UL );
  fd_cstr_append_char         ( buf+33, fd_char_if( tz<0, '-', '+' )       );
  fd_cstr_append_uint_as_text ( buf+34, '0', '\0', fd_int_abs( tz ),   2UL );
  fd_cstr_append_char         ( buf+36, '\0'                               );
  return buf;
}

long
fd_log_sleep( long dt ) {
  if( FD_UNLIKELY( dt < 1L ) ) {
    sched_yield();
    return 0L;
  }

  /* dt is in [1,LONG_MAX] at this point */
  long ns_dt = fd_long_min( dt, (((long)1e9)<<31)-1L ); /* in [1,2^31*1e9) and <= dt at this point */
  dt -= ns_dt;

  struct timespec req[1];
  struct timespec rem[1];
  req->tv_sec  = (time_t)( ((ulong)ns_dt) / ((ulong)1e9) ); /* in [0,2^31-1] */
  req->tv_nsec = (long)  ( ((ulong)ns_dt) % ((ulong)1e9) ); /* in [0,1e9) */
  if( FD_UNLIKELY( nanosleep( req, rem ) ) && FD_LIKELY( errno==EINTR ) ) dt += ((long)1e9)*((long)rem->tv_sec) + rem->tv_nsec;
  return dt;
}

long
fd_log_wait_until( long then ) {
  long now;
  for(;;) {
    now = fd_log_wallclock();
    long rem = then - now;
    if( FD_LIKELY( rem<=0L ) ) break; /* we've waited long enough */
    if( FD_UNLIKELY( rem>(long)1e9 ) ) { /* long wait (over ~1 s) ... sleep until medium long */
      fd_log_sleep( rem-(long)0.1e9 );
      continue;
    }
    if( FD_UNLIKELY( rem>(long)0.1e9 ) ) { /* medium long wait (over ~0.1 s) ... yield */
      FD_YIELD();
      continue;
    }
    if( FD_UNLIKELY( rem>(long)1e3 ) ) { /* medium short wait (over ~1 us) ... hyperthreading friendly spin */
      FD_SPIN_PAUSE();
      continue;
    }
    /* short wait ... spin on fd_log_wallclock */
  }
  return now;
}

/* LOG APIS ***********************************************************/

static char   fd_log_private_path[ 1024 ]; /* empty string on start */
static FILE * fd_log_private_file;         /* NULL on start */
static int    fd_log_private_dedup;        /* 0 on start */

void
fd_log_flush( void ) {
  FILE * log_file = FD_VOLATILE_CONST( fd_log_private_file );
  if( log_file ) {
#   if FD_LOG_FFLUSH_LOG_FILE
    fflush( log_file );
#   endif
    fsync( fileno( log_file ) );
  }
# if FD_LOG_FFLUSH_STDERR
  fflush( stderr );
# endif
}

static int fd_log_private_colorize;      /* 0 outside boot/halt, init at boot */
static int fd_log_private_level_logfile; /* 0 outside boot/halt, init at boot */
static int fd_log_private_level_stderr;  /* 0 outside boot/halt, init at boot */
static int fd_log_private_level_flush;   /* 0 outside boot/halt, init at boot */
static int fd_log_private_level_core;    /* 0 outside boot/halt, init at boot */

int fd_log_colorize     ( void ) { return FD_VOLATILE_CONST( fd_log_private_colorize      ); }
int fd_log_level_logfile( void ) { return FD_VOLATILE_CONST( fd_log_private_level_logfile ); }
int fd_log_level_stderr ( void ) { return FD_VOLATILE_CONST( fd_log_private_level_stderr  ); }
int fd_log_level_flush  ( void ) { return FD_VOLATILE_CONST( fd_log_private_level_flush   ); }
int fd_log_level_core   ( void ) { return FD_VOLATILE_CONST( fd_log_private_level_core    ); }

void fd_log_colorize_set     ( int mode  ) { FD_VOLATILE( fd_log_private_colorize      ) = mode;  }
void fd_log_level_logfile_set( int level ) { FD_VOLATILE( fd_log_private_level_logfile ) = level; }
void fd_log_level_stderr_set ( int level ) { FD_VOLATILE( fd_log_private_level_stderr  ) = level; }
void fd_log_level_flush_set  ( int level ) { FD_VOLATILE( fd_log_private_level_flush   ) = level; }
void fd_log_level_core_set   ( int level ) { FD_VOLATILE( fd_log_private_level_core    ) = level; }

/* Total size of the log buffer (fd_log_private_log_msg) */

#define FD_LOG_BUF_SZ (4UL*4096UL)

/* Log buffer, used by fd_log_private_0 and fd_log_private_hexdump_msg */

static FD_TLS char fd_log_private_log_msg[ FD_LOG_BUF_SZ ];

char const *
fd_log_private_0( char const * fmt, ... ) {
  va_list ap;
  va_start( ap, fmt );
  int len = vsnprintf( fd_log_private_log_msg, FD_LOG_BUF_SZ, fmt, ap );
  if( len<0    ) len = 0;    /* cmov */
  if( len>(int)FD_LOG_BUF_SZ-1 ) len = FD_LOG_BUF_SZ-1; /* cmov */
  fd_log_private_log_msg[ len ] = '\0';
  va_end( ap );
  return fd_log_private_log_msg;
}

char const *
fd_log_private_hexdump_msg ( char const * descr,
                             void const * mem,
                             ulong        sz ) {

# define FD_LOG_HEXDUMP_BYTES_PER_LINE             (16UL)
# define FD_LOG_HEXDUMP_BLOB_DESCRIPTION_MAX_LEN   (32UL)
# define FD_LOG_HEXDUMP_MAX_INPUT_BLOB_SZ          (1664UL) /* multiple of 128 >= 1542 */

# define FD_LOG_HEXDUMP_ADD_TO_LOG_BUF(...)  do {                              \
    num_bytes_written = sprintf ( log_buf_ptr, __VA_ARGS__ );                  \
    if( FD_LIKELY( num_bytes_written>=0 )) log_buf_ptr += num_bytes_written;   \
    } while(0)

  char * log_buf_ptr = fd_log_private_log_msg;   /* used by FD_LOG_HEXDUMP_ADD_TO_LOG_BUF macro */
  int num_bytes_written = 0;                     /* used by the FD_LOG_HEXDUMP_ADD_TO_LOG_BUF macro. signed because *printf() return 'int'. */

  /* Print the hexdump header */
  /* FIXME: consider additional sanitization of descr or using compiler
     tricks to prevent user from passing a non-const-char string (i.e.
     data they got from somewhere else that might not be sanitized). */

  if( FD_UNLIKELY( !descr ) ) {

    FD_LOG_HEXDUMP_ADD_TO_LOG_BUF( "HEXDUMP - (%lu bytes at 0x%lx)", sz, (ulong)mem );

  } else if( FD_UNLIKELY( strlen( descr )>FD_LOG_HEXDUMP_BLOB_DESCRIPTION_MAX_LEN ) ) {

    char tmp[ FD_LOG_HEXDUMP_BLOB_DESCRIPTION_MAX_LEN + 1UL ];
    fd_cstr_fini( fd_cstr_append_text( fd_cstr_init( tmp ), descr, FD_LOG_HEXDUMP_BLOB_DESCRIPTION_MAX_LEN ) );
    FD_LOG_HEXDUMP_ADD_TO_LOG_BUF( "HEXDUMP \"%s\"... (%lu bytes at 0x%lx)", tmp, sz, (ulong)mem );

  } else {

    FD_LOG_HEXDUMP_ADD_TO_LOG_BUF( "HEXDUMP \"%s\" (%lu bytes at 0x%lx)", descr, sz, (ulong)mem );

  }

  if( FD_UNLIKELY( !sz ) ) return fd_log_private_log_msg;

  FD_LOG_HEXDUMP_ADD_TO_LOG_BUF( "\n" );

  if( FD_UNLIKELY( !mem ) ) {
    FD_LOG_HEXDUMP_ADD_TO_LOG_BUF( "\t... snip (unreadable memory) ..." );
    return fd_log_private_log_msg;
  }

  char         line_buf[ FD_LOG_HEXDUMP_BYTES_PER_LINE+1 ];
  char const * blob     = (char const *)mem;
  ulong        blob_off = 0UL;
  ulong        blob_sz  = fd_ulong_min( sz, FD_LOG_HEXDUMP_MAX_INPUT_BLOB_SZ );

  for( ; blob_off<blob_sz; blob_off++ ) {
    ulong col_idx = blob_off % FD_LOG_HEXDUMP_BYTES_PER_LINE;

    /* New line. Print previous line's ASCII representation and then print the offset. */
    if( FD_UNLIKELY( !col_idx ) ) {
      if( FD_LIKELY( blob_off ) ) FD_LOG_HEXDUMP_ADD_TO_LOG_BUF( "  %s\n", line_buf );
      FD_LOG_HEXDUMP_ADD_TO_LOG_BUF( "\t%04lx: ", blob_off );
    }
    /* FIXME: consider extra space between col 7 and 8 to make easier
       for visual inspection */

    char c = blob[blob_off];
    FD_LOG_HEXDUMP_ADD_TO_LOG_BUF( " %02x", (uint)(uchar)c );

    /* If not a printable ASCII character, output a dot. */
    line_buf[ col_idx     ] = fd_char_if( isalnum( (int)c ) | ispunct( (int)c ) | (c==' '), c, '.' );
    line_buf[ col_idx+1UL ] = '\0';
  }

  /* Print the 2nd column of last blob line */
  while( blob_off % FD_LOG_HEXDUMP_BYTES_PER_LINE ) {
    FD_LOG_HEXDUMP_ADD_TO_LOG_BUF( "   " );
    blob_off++;
  }
  FD_LOG_HEXDUMP_ADD_TO_LOG_BUF( "  %s", line_buf );

  if( FD_UNLIKELY( blob_sz < sz ) )
    FD_LOG_HEXDUMP_ADD_TO_LOG_BUF( "\n\t... snip (printed %lu bytes, omitted %lu bytes) ...", blob_sz, sz-blob_sz );

  return fd_log_private_log_msg;

# undef FD_LOG_HEXDUMP_BYTES_PER_LINE
# undef FD_LOG_HEXDUMP_BLOB_DESCRIPTION_MAX_LEN
# undef FD_LOG_HEXDUMP_MAX_INPUT_BLOB_SZ
# undef FD_LOG_HEXDUMP_ADD_TO_LOG_BUF
}

void
fd_log_private_1( int          level,
                  long         now,
                  char const * file,
                  int          line,
                  char const * func,
                  char const * msg ) {

  if( level<fd_log_level_logfile() ) return;

  /* These are thread init so we call them regardless of permanent log
     enabled to their initialization time is guaranteed independent of
     whether the permanent log is enabled. */

  char const * thread = fd_log_thread();
  char const * cpu    = fd_log_cpu();
  ulong        tid    = fd_log_tid();

  FILE * log_file   = FD_VOLATILE_CONST( fd_log_private_file );
  int    to_logfile = (!!log_file);
  int    to_stderr  = (level>=fd_log_level_stderr());
  if( !(to_logfile | to_stderr) ) return;

  /* Deduplicate the log if requested */

  if( fd_log_private_dedup ) {

    /* Compute if this message appears to be a recent duplicate of
       a previous log message */

    ulong hash = fd_cstr_hash_append( fd_cstr_hash_append( fd_cstr_hash_append( fd_ulong_hash(
                                      (ulong)(uint)(8*line+level) ), file ), func ), msg );

    static long const dedup_interval = 20000000L; /* 1/50 s */

    static FD_TLS int   init;      /* 0   on thread start */
    static FD_TLS ulong last_hash; /* 0UL on thread start */
    static FD_TLS long  then;      /* 0L  on thread start */

    int is_dup = init & (hash==last_hash) & ((now-then)<dedup_interval);
    init = 1;

    /* Update how many messages from this thread in row have been
       duplicates */

    static FD_TLS ulong dedup_cnt;   /* 0UL on thread start */
    static FD_TLS int   in_dedup;    /* 0   on thread start */

    if( is_dup ) dedup_cnt++;
    else {
      if( in_dedup ) {

        /* This message appears to end a long string of duplicates.
           Log the end of the deduplication. */

        char then_cstr[ FD_LOG_WALLCLOCK_CSTR_BUF_SZ ];
        fd_log_wallclock_cstr( then, then_cstr );

        if( to_logfile ) fprintf( log_file, "SNIP    %s %6lu:%-6lu %s:%s:%-4s %s:%s:%-4s "
                                  "stopped repeating (%lu identical messages)\n",
                                  then_cstr, fd_log_group_id(),tid, fd_log_user(),fd_log_host(),cpu,
                                  fd_log_app(),fd_log_group(),thread, dedup_cnt+1UL );

        if( to_stderr ) {
          char * then_short_cstr = then_cstr+5; then_short_cstr[21] = '\0'; /* Lop off the year, ns resolution and timezone */
          fprintf( stderr, "SNIP    %s %-6lu %-4s %-4s stopped repeating (%lu identical messages)\n",
                           then_short_cstr, tid,cpu,thread, dedup_cnt+1UL );
        }

        in_dedup = 0;
      }

      dedup_cnt = 0UL;
    }

    /* dedup_cnt previous messages from this thread appear to be
       duplicates.  Decide whether to let the raw message print or
       deduplicate to the log.  FIXME: CONSIDER RANDOMIZING THE
       THROTTLE. */

    static ulong const dedup_thresh   = 3UL;         /* let initial dedup_thresh duplicates go out the door */
    static long  const dedup_throttle = 1000000000L; /* ~1s, how often to update status on current duplication */

    static FD_TLS long dedup_last; /* 0L on thread start */

    if( dedup_cnt < dedup_thresh ) dedup_last = now;
    else {
      if( (now-dedup_last) >= dedup_throttle ) {
        char now_cstr[ FD_LOG_WALLCLOCK_CSTR_BUF_SZ ];
        fd_log_wallclock_cstr( now, now_cstr );
        if( to_logfile ) fprintf( log_file, "SNIP    %s %6lu:%-6lu %s:%s:%-4s %s:%s:%-4s repeating (%lu identical messages)\n",
                                  now_cstr, fd_log_group_id(),tid, fd_log_user(),fd_log_host(),cpu,
                                  fd_log_app(),fd_log_group(),thread, dedup_cnt+1UL );
        if( to_stderr ) {
          char * now_short_cstr = now_cstr+5; now_short_cstr[21] = '\0'; /* Lop off the year, ns resolution and timezone */
          fprintf( stderr, "SNIP    %s %-6lu %-4s %-4s repeating (%lu identical messages)\n",
                   now_short_cstr, tid,cpu,thread, dedup_cnt+1UL );
        }
        dedup_last = now;
      }
      in_dedup = 1;
    }

    last_hash = hash;
    then      = now;

    if( in_dedup ) return;
  }

  char now_cstr[ FD_LOG_WALLCLOCK_CSTR_BUF_SZ ];
  fd_log_wallclock_cstr( now, now_cstr );

  static char const * level_cstr[] = {
    /* 0 */ "DEBUG  ",
    /* 1 */ "INFO   ",
    /* 2 */ "NOTICE ",
    /* 3 */ "WARNING",
    /* 4 */ "ERR    ",
    /* 5 */ "CRIT   ",
    /* 6 */ "ALERT  ",
    /* 7 */ "EMERG  "
  };

  if( to_logfile ) fprintf( log_file, "%s %s %6lu:%-6lu %s:%s:%-4s %s:%s:%-4s %s(%i)[%s]: %s\n",
                            level_cstr[level], now_cstr, fd_log_group_id(),tid, fd_log_user(),fd_log_host(),cpu,
                            fd_log_app(),fd_log_group(),thread, file,line,func, msg );

  if( to_stderr ) {
    static char const * color_level_cstr[] = {
      /* 0 */ TEXT_NORMAL                                  "DEBUG  ",
      /* 1 */ TEXT_BLUE                                    "INFO   " TEXT_NORMAL,
      /* 2 */ TEXT_GREEN                                   "NOTICE " TEXT_NORMAL,
      /* 3 */ TEXT_YELLOW                                  "WARNING" TEXT_NORMAL,
      /* 4 */ TEXT_RED                                     "ERR    " TEXT_NORMAL,
      /* 5 */ TEXT_RED TEXT_BOLD                           "CRIT   " TEXT_NORMAL,
      /* 6 */ TEXT_RED TEXT_BOLD TEXT_UNDERLINE            "ALERT  " TEXT_NORMAL,
      /* 7 */ TEXT_RED TEXT_BOLD TEXT_UNDERLINE TEXT_BLINK "EMERG  " TEXT_NORMAL
    };
    char * now_short_cstr = now_cstr+5; now_short_cstr[21] = '\0'; /* Lop off the year, ns resolution and timezone */
    fprintf( stderr, "%s %s %-6lu %-4s %-4s %s(%i): %s\n", fd_log_private_colorize ? color_level_cstr[level] : level_cstr[level],
             now_short_cstr, tid,cpu,thread, file, line, msg );
  }

  if( level<fd_log_level_flush() ) return;

  fd_log_flush();
}

void
fd_log_private_2( int          level,
                  long         now,
                  char const * file,
                  int          line,
                  char const * func,
                  char const * msg ) {
  fd_log_private_1( level, now, file, line, func, msg );

  if( level<fd_log_level_core() ) exit(1); /* atexit will call fd_log_private_cleanup implicitly */

  abort();
}

/* BOOT/HALT APIS *****************************************************/

static void
fd_log_private_cleanup( void ) {

  /* The atexit below means that all calls to "exit();" implicitly
     become "fd_log_private_cleanup(); exit();".  It also implies that
     programs that terminate via a top level return from main implicitly
     call fd_log_private_cleanup().

     As such it is possible that a thread other than the booter will
     trigger cleanup either by triggering this directly (e.g. calling
     exit) or indirectly (e.g. by logging a message with an exit
     triggering priority) and that the booter itself might call this
     more than once sequentially (e.g. fd_halt() calling cleanup
     explicitly followed by return from main triggering it again.

     Accordingly we protect this with a ONCE block so it only will
     execute once per program.  Further, if cleanup gets triggered by
     multiple threads concurrently, the ONCE block will prevent them
     from progressing until the first thread that hits the once block
     has completed cleanup. */

  FD_ONCE_BEGIN {
    FILE * log_file = FD_VOLATILE_CONST( fd_log_private_file );
    if(      !log_file                           ) fprintf( stderr, "No log\n" );
    else if( !strcmp( fd_log_private_path, "-" ) ) fprintf( stderr, "Log to stdout\n" );
    else {
#     if FD_HAS_THREADS
      if( fd_log_private_thread_id_ctr>1UL ) { /* There are potentially other log users running */
        /* Just closing the permanent log file is not multithreading
           safe in the case where other threads are still running
           normally and thus potentially logging to the permanent log.
           Such should not happen in a correctly written and functioning
           application but logging exists in large part to help
           understand when applications misbehave.  So we try to be as
           robust and informative as we can here.  FIXME: THE SECOND
           USLEEP IS AN UGLY HACK TO REDUCE (BUT NOT FULLY ELIMINATE)
           THE RISK OF USE AFTER CLOSE BY THOSE OTHER THREADS.  IT IS
           POSSIBLE WITH A MORE INVASIVE CHANGES TO FULLY ELIMINATE THIS
           RISK. */
        usleep( (useconds_t)40000 ); /* Give potentially concurrent users a chance to get their dying messages out */
        FD_COMPILER_MFENCE();
        FD_VOLATILE( fd_log_private_file ) = NULL; /* Turn off the permanent log for concurrent users */
        FD_COMPILER_MFENCE();
        usleep( (useconds_t)40000 ); /* Give any concurrent log operations progress at turn off a chance to wrap */
      }
#     else
      FD_VOLATILE( fd_log_private_file ) = NULL;
#     endif

      /* IMPORTANT!  fclose is AS-unsafe (and so is fflush for that
         matter).  For example, fclose implementations will frequently
         have a per-file handle lock to support thread safe usage.  For
         such an implementation, if a signal handler is invoked on a
         thread that is in the middle of a log_file operation, the
         fclose here will deadlock.  (If another thread is the middle of
         a file operation, this is fine as the fclose here will proceed
         once the other thread releases the lock and, if multiple
         threads hit this signal handler concurrently, the ONCE block
         above will prevent this code path from being executed more than
         once as described above.)

         At the same time, normal kill and Ctrl-C are common operational
         patterns that invoke signal handling and signal handling is
         also often invoked on abnormal program termination (e.g. seg
         fault).  In these circumstances, it is critical for both
         debugging and archival reasons to make a best effort to get any
         final log messages committed to permanent storage.  Another
         common operational process termination pattern is to attempt a
         normal kill of the process and, if the process has gone off the
         rails and does not shutdown in a timely fashion, do a more
         brutal "kill -9".

         Lacking non-blocking variants of fclose / fflush (maybe a UNIX
         guru can show the one true way here), we are presented with a
         dilemma.  We can cleanup the open log_file here or we can
         terminate without closing it.

         Closing the log_file here means that we usually have better
         debugging diagnostics at program termination and keep people
         like regulators happy because there is less risk of loss in the
         archival record of what happened at the time they are most
         likely to be interested (e.g. when things are behaving
         abnormally).  But this creates potential deadlock risk (which
         typically will be cleaned up via the operational patterns
         described above).  This deadlock risk can make automated tools
         like thread sanitizers unhappy.

         Not closing has the converse tradoff: sanitizers will be happy
         but debugging will be harder and regulators might be irritated.

         Big picture, when this code path is encountered by a signal
         handler, this is in the "the plane is going down and we are
         trying our best to get all diagnostics into the black box
         flight data recorder for crash investigators to prevent this in
         the future" code path.  Thus, we know already not executing
         normally and all bets are off regardless.  Likewise, the fact
         that there doesn't seem to be a robust way to clean up open
         file handles in a signal handler is more sign that standards
         around UNIX signal handling and stdio file I/O are critically
         botched in real world situations.

         TL;DR The current choice is to make debugging easier and
         regulators happy.  Free feel to comment out the fclose here to
         make sanitizers happy though.

         (Hat tip to runtimeverification for useful discussions here.)

         As an alternative, if FD_LOG_FFLUSH_{STDOUT,STDERR,LOG_FILE}
         are set to zero, the log will turn off I/O buffering for
         {stdout,stderr,log_file}.  This implies that there is no need
         to use fflush on the stream and that we shouldn't lose anything
         if the file stream isn't closed on abnormal program termination
         (we still do a fsync on the underlying file handle to be on the
         safe side).

         FIXME: consider instead avoiding stdio file handles entirely
         and using POSIX file I/O directly along with dprintf and hand
         rolled buffering as an alternative implementation. */

#     if FD_LOG_FFLUSH_LOG_FILE
      fflush( log_file );
#     endif
      fsync( fileno( log_file ) );
#     if FD_LOG_FFLUSH_LOG_FILE
      fclose( log_file );
#     endif
      sync();
      fprintf( stderr, "Log at \"%s\"\n", fd_log_private_path );
    }
#   if FD_LOG_FFLUSH_STDERR
    fflush( stderr );
#   endif
  } FD_ONCE_END;
}

static void
fd_log_private_sig_abort( int         sig,
                          siginfo_t * info,
                          void *      context ) {
  (void)info; (void)context;

# if FD_LOG_FFLUSH_STDOUT
  fflush( stdout );
# endif

  /* Hopefully all out streams are idle now and we have flushed out
     all non-logging activity ... log a backtrace */

  void * btrace[128];
  int btrace_cnt = backtrace( btrace, 128 );

  FILE * log_file = FD_VOLATILE_CONST( fd_log_private_file );
  if( log_file ) {
    fprintf( log_file, "Caught signal %i, backtrace:\n", sig );
#   if FD_LOG_FFLUSH_LOG_FILE
    fflush( log_file );
#   endif
    int fd = fileno( log_file );
    backtrace_symbols_fd( btrace, btrace_cnt, fd );
    fsync( fd );
  }

  fprintf( stderr, "\nCaught signal %i, backtrace:\n", sig );
# if FD_LOG_FFLUSH_STDERR
  fflush( stderr );
# endif
  int fd = fileno( stderr );
  backtrace_symbols_fd( btrace, btrace_cnt, fd );
  fsync( fd );

  /* Do final log cleanup */

  fd_log_private_cleanup();

  usleep( (useconds_t)1000000 ); /* Give some time to let streams drain */

  raise( sig ); /* Continue with the original handler (probably the default and that will produce the core) */
}

static void
fd_log_private_sig_trap( int sig ) {
  struct sigaction act[1];
  /* FIXME: CONSIDER NOT OVERRIDING IF THE SIGNAL HANDLER HAS ALREADY
     BEEN SET BY THE USER. */
  act->sa_sigaction = fd_log_private_sig_abort;
  if( sigemptyset( &act->sa_mask ) ) FD_LOG_ERR(( "sigempty set failed" ));
  act->sa_flags = (int)(SA_SIGINFO | SA_RESETHAND);
  if( sigaction( sig, act, NULL ) ) FD_LOG_ERR(( "unable to override signal %i", sig ));
}

void
fd_log_private_boot( int  *   pargc,
                     char *** pargv ) {
//FD_LOG_INFO(( "fd_log: booting" )); /* Log not online yet */

  char buf[ FD_LOG_NAME_MAX ];

  /* Init our our application logical ids */
  /* FIXME: CONSIDER EXPLICIT SPECIFICATION OF RANGE OF THREADS
     INSTEAD OF ATOMIC COUNTER FROM BASE */

  fd_log_private_app_id_set( fd_env_strip_cmdline_ulong( pargc, pargv, "--log-app-id", "FD_LOG_APP_ID", 0UL ) );

  fd_log_private_app_set( fd_env_strip_cmdline_cstr( pargc, pargv, "--log-app", "FD_LOG_APP", NULL ) );

# if FD_HAS_THREADS
  fd_log_private_thread_id_ctr = fd_env_strip_cmdline_ulong( pargc, pargv, "--log-thread-id", "FD_LOG_THREAD_ID", 0UL );
  ulong thread_id = fd_log_private_thread_id_next();
# else
  ulong thread_id = fd_env_strip_cmdline_ulong( pargc, pargv, "--log-thread-id", "FD_LOG_THREAD_ID", 0UL );
# endif
  fd_log_private_thread_id_set( thread_id );

  fd_log_thread_set( fd_env_strip_cmdline_cstr( pargc, pargv, "--log-thread", "FD_LOG_THREAD", NULL ) );

  /* Init our our application physical ids */
  /* We ignore any user specified cpu-id in favor of the actual core
     assigned by the host OS.  We strip it from the command line so
     downstream command line handling is identical from user's point of
     view. */

  fd_log_private_host_id_set( fd_env_strip_cmdline_ulong( pargc, pargv, "--log-host-id", "FD_LOG_HOST_ID", 0UL ) );

  char const * host = fd_env_strip_cmdline_cstr( pargc, pargv, "--log-host", "FD_LOG_HOST", NULL );
  if( !host ) { if( !gethostname( buf, FD_LOG_NAME_MAX ) ) buf[ FD_LOG_NAME_MAX-1UL ] = '\0', host = buf; }
  fd_log_private_host_set( host );

  fd_env_strip_cmdline_ulong( pargc, pargv, "--log-cpu-id", "FD_LOG_CPU_ID", 0UL ); /* FIXME: LOG IGNORING? */
  fd_log_private_cpu_id_set( fd_log_private_cpu_id_default() );

  fd_log_cpu_set( fd_env_strip_cmdline_cstr( pargc, pargv, "--log-cpu", "FD_LOG_CPU", NULL ) );

  /* Init our thread group ids */
  /* We ignore any user specified group id and tid in favor of the actual
     group id and tid assigned by the host OS.  We strip it from the
     command line so downstream command line handling is identical from
     user's point of view. */

  fd_env_strip_cmdline_ulong( pargc, pargv, "--log-group-id", "FD_LOG_GROUP_ID", 0UL ); /* FIXME: LOG IGNORING? */
  pid_t pid = getpid();
  fd_log_private_group_id_set( fd_ulong_if( pid>(pid_t)0, (ulong)pid, ULONG_MAX ) );

  char const * group = fd_env_strip_cmdline_cstr( pargc, pargv, "--log-group", "FD_LOG_GROUP", NULL );
#ifndef __APPLE__
  if( !group ) group = program_invocation_short_name;
#endif
  if( !group ) group = (pargc && pargv && (*pargc)>0) ? (*pargv)[0] : NULL;
  fd_log_private_group_set( group );

  fd_env_strip_cmdline_ulong( pargc, pargv, "--log-tid", "FD_LOG_TID", 0UL ); /* FIXME: LOG IGNORING? */
  fd_log_private_tid_set( fd_log_private_tid_default() );

  char const * user = fd_env_strip_cmdline_cstr( pargc, pargv, "--log-user", "FD_LOG_USER", NULL );
  if( !user )  user = getenv( "LOGNAME" );
  if( !user )  user = getlogin();
  fd_log_private_user_set( user );

  /* Configure the log */

  fd_log_private_dedup = fd_env_strip_cmdline_int( pargc, pargv, "--log-dedup", "FD_LOG_DEDUP", 1 );

  int colorize = 0;
  do {
    char const * cstr = fd_env_strip_cmdline_cstr( pargc, pargv, "--log-colorize", "FD_LOG_COLORIZE", NULL );
    if( cstr ) { colorize = fd_cstr_to_int( cstr ); break; }

    cstr = fd_env_strip_cmdline_cstr( NULL, NULL, NULL, "COLORTERM", NULL );
    if( cstr && !strcmp( cstr, "truecolor" ) ) { colorize = 1; break; }

    cstr = fd_env_strip_cmdline_cstr( NULL, NULL, NULL, "TERM", NULL );
    if( cstr && !strcmp( cstr, "xterm-256color" ) ) { colorize = 1; break; }

  } while(0);
  fd_log_colorize_set( colorize );

  fd_log_level_logfile_set( fd_env_strip_cmdline_int( pargc, pargv, "--log-level-logfile", "FD_LOG_LEVEL_LOGFILE", 1 ) );
  fd_log_level_stderr_set ( fd_env_strip_cmdline_int( pargc, pargv, "--log-level-stderr",  "FD_LOG_LEVEL_STDERR",  2 ) );
  fd_log_level_flush_set  ( fd_env_strip_cmdline_int( pargc, pargv, "--log-level-flush",   "FD_LOG_LEVEL_FLUSH",   3 ) );
  fd_log_level_core_set   ( fd_env_strip_cmdline_int( pargc, pargv, "--log-level-core",    "FD_LOG_LEVEL_CORE",    5 ) );

  /* Hook up signal handlers */

  int log_backtrace = fd_env_strip_cmdline_int( pargc, pargv, "--log-backtrace", "FD_LOG_BACKTRACE", 1 );
  if( log_backtrace ) {

    /* If libgcc isn't already linked into the program when a trapped
       signal is received by an application, calls to backtrace and
       backtrace_symbols_fd within the signal handler can silently
       invoke the dynamic linker, which in turn can do silent async
       signal unsafe behavior behind our back.  We do dummy calls to
       backtrace and backtrace_symbols_fd here to avoid dynamic linking
       surprises in the signal handler.  (Hat tip to runtimeverification
       for finding this.) */

    void * btrace[128];
    int btrace_cnt = backtrace( btrace, 128 );
    int fd = open( "/dev/null", O_WRONLY | O_APPEND );
    if( FD_UNLIKELY( fd==-1 ) ) fprintf( stderr, "open( \"/dev/null\", O_WRONLY | O_APPEND ) failed; attempting to continue\n" );
    else {
      backtrace_symbols_fd( btrace, btrace_cnt, fd );
      if( FD_UNLIKELY( close( fd ) ) )
        fprintf( stderr, "close( \"/dev/null\" ) failed (%i-%s); attempting to continue\n", errno, strerror( errno ) );
    }

    /* This is all overridable POSIX sigs whose default behavior is to
       abort the program.  It will backtrace and then fallback to the
       default behavior. */
    fd_log_private_sig_trap( SIGABRT   );
    fd_log_private_sig_trap( SIGALRM   );
    fd_log_private_sig_trap( SIGFPE    );
    fd_log_private_sig_trap( SIGHUP    );
    fd_log_private_sig_trap( SIGILL    );
    fd_log_private_sig_trap( SIGINT    );
    fd_log_private_sig_trap( SIGQUIT   );
    fd_log_private_sig_trap( SIGPIPE   );
    fd_log_private_sig_trap( SIGSEGV   );
    fd_log_private_sig_trap( SIGTERM   );
    fd_log_private_sig_trap( SIGUSR1   );
    fd_log_private_sig_trap( SIGUSR2   );
    fd_log_private_sig_trap( SIGBUS    );
    fd_log_private_sig_trap( SIGPROF   );
    fd_log_private_sig_trap( SIGSYS    );
    fd_log_private_sig_trap( SIGTRAP   );
    fd_log_private_sig_trap( SIGVTALRM );
    fd_log_private_sig_trap( SIGXCPU   );
    fd_log_private_sig_trap( SIGXFSZ   );
#   if defined(__linux__)
    fd_log_private_sig_trap( SIGPOLL   );
#   elif defined(__APPLE__)
    fd_log_private_sig_trap( SIGIOT    );
#   endif
  }

  /* Hook up the permanent log */

  char const * log_path    = fd_env_strip_cmdline_cstr( pargc, pargv, "--log-path", "FD_LOG_PATH", NULL );
  ulong        log_path_sz = log_path ? (strlen( log_path )+1UL) : 0UL;

  if( !log_path_sz ) { /* Use default log path */
    char tag[ FD_LOG_WALLCLOCK_CSTR_BUF_SZ ];
    fd_log_wallclock_cstr( fd_log_wallclock(), tag );
    for( ulong b=0UL; tag[b]; b++ ) if( tag[b]==' ' || tag[b]=='-' || tag[b]=='.' || tag[b]==':' ) tag[b] = '_';
    ulong len; fd_cstr_printf( fd_log_private_path, 1024UL, &len, "/tmp/fd-%i.%i.%i_%lu_%s_%s_%s",
                               FD_VERSION_MAJOR, FD_VERSION_MINOR, FD_VERSION_PATCH,
                               fd_log_group_id(), fd_log_user(), fd_log_host(), tag );
    if( len==1023UL ) { fprintf( stderr, "default log path too long; unable to boot\n" ); exit(1); }
  }
  else if( log_path_sz==1UL    ) fd_log_private_path[0] = '\0'; /* User disabled */
  else if( log_path_sz<=1024UL ) fd_memcpy( fd_log_private_path, log_path, log_path_sz ); /* User specified */
  else                           { fprintf( stderr, "--log-path too long; unable to boot\n" ); exit(1); } /* Invalid */

  FILE * log_file;
  if( fd_log_private_path[0]=='\0' ) {
    fprintf( stderr, "--log-path \"\"\nNo log\n" );
    log_file = NULL;
  } else if( !strcmp( fd_log_private_path, "-" ) ) {
    fprintf( stderr, "--log-path \"-\"\nLog to stdout\n" );
    log_file = stdout;
  } else {
    if( !log_path_sz ) fprintf( stderr, "--log-path not specified; using autogenerated path\n" );
    log_file = fopen( fd_log_private_path, "a" );
    if( !log_file ) {
      fprintf( stderr, "fopen failed (--log-path \"%s\"); unable to boot\n", fd_log_private_path );
      exit(1);
    }
    fprintf( stderr, "Log at \"%s\"\n", fd_log_private_path );
  }
  FD_VOLATILE( fd_log_private_file ) = log_file;

  /* Adjust buffering status of stdout, stderr and/or log file as appropriate */

# if !FD_LOG_FFLUSH_STDOUT
  if( setvbuf( stdout, NULL, _IONBF, 0UL ) ) {
    fprintf( stderr, "setvbuf( stdout, NULL, _IONBF, 0UL ) failed; unable to boot\n" );
    exit(1);
  }
# endif
# if !FD_LOG_FFLUSH_STDERR
  if( setvbuf( stderr, NULL, _IONBF, 0UL ) ) {
    fprintf( stderr, "setvbuf( stderr, NULL, _IONBF, 0UL ) failed; unable to boot\n" );
    exit(1);
  }
# endif
# if !FD_LOG_FFLUSH_LOG_FILE
  if( log_file && log_file!=stdout && setvbuf( log_file, NULL, _IONBF, 0UL ) ) {
    fprintf( stderr, "setvbuf( log_file, NULL, _IONBF, 0UL ) failed; unable to boot\n" );
    exit(1);
  }
# endif

  if( atexit( fd_log_private_cleanup ) ) { fprintf( stderr, "atexit failed; unable to boot\n" ); exit(1); }

  /* At this point, logging online */

  FD_LOG_INFO(( "fd_log: --log-path          %s",  fd_log_private_path    ));
  FD_LOG_INFO(( "fd_log: --log-dedup         %i",  fd_log_private_dedup   ));
  FD_LOG_INFO(( "fd_log: --log-colorize      %i",  fd_log_colorize()      ));
  FD_LOG_INFO(( "fd_log: --log-level-logfile %i",  fd_log_level_logfile() ));
  FD_LOG_INFO(( "fd_log: --log-level-logfile %i",  fd_log_level_logfile() ));
  FD_LOG_INFO(( "fd_log: --log-level-stderr  %i",  fd_log_level_stderr()  ));
  FD_LOG_INFO(( "fd_log: --log-level-flush   %i",  fd_log_level_flush()   ));
  FD_LOG_INFO(( "fd_log: --log-level-core    %i",  fd_log_level_core()    ));
  FD_LOG_INFO(( "fd_log: --log-app-id        %lu", fd_log_app_id()        ));
  FD_LOG_INFO(( "fd_log: --log-app           %s",  fd_log_app()           ));
  FD_LOG_INFO(( "fd_log: --log-thread-id     %lu", fd_log_thread_id()     ));
  FD_LOG_INFO(( "fd_log: --log-thread        %s",  fd_log_thread()        ));
  FD_LOG_INFO(( "fd_log: --log-host-id       %lu", fd_log_host_id()       ));
  FD_LOG_INFO(( "fd_log: --log-host          %s",  fd_log_host()          ));
  FD_LOG_INFO(( "fd_log: --log-cpu-id        %lu", fd_log_cpu_id()        ));
  FD_LOG_INFO(( "fd_log: --log-cpu           %s",  fd_log_cpu()           ));
  FD_LOG_INFO(( "fd_log: --log-group-id      %lu", fd_log_group_id()      ));
  FD_LOG_INFO(( "fd_log: --log-group         %s",  fd_log_group()         ));
  FD_LOG_INFO(( "fd_log: --log-tid           %lu", fd_log_tid()           ));
  FD_LOG_INFO(( "fd_log: --log-user          %s",  fd_log_user()          ));

  FD_LOG_INFO(( "fd_log: boot success" ));
}

void
fd_log_private_halt( void ) {
  FD_LOG_INFO(( "fd_log: halting" ));

# if !FD_LOG_FFLUSH_LOG_FILE
  FILE * log_file = FD_VOLATILE_CONST( fd_log_private_file );
# endif

  fd_log_private_cleanup();

# if !FD_LOG_FFLUSH_LOG_FILE
  if( log_file && log_file!=stdout ) fclose( log_file );
# endif

  /* At this point, log is offline */

  fd_log_private_path[0]        = '\0';
/*fd_log_private_file           = NULL;*/ /* Already handled by cleanup */
  fd_log_private_dedup          = 0;

  fd_log_private_level_core     = 0;
  fd_log_private_level_flush    = 0;
  fd_log_private_level_stderr   = 0;
  fd_log_private_level_logfile  = 0;
  fd_log_private_colorize       = 0;

  fd_log_private_user[0]        = '\0';
  fd_log_private_tid_init       = 0;
  fd_log_private_tid            = 0UL;
  fd_log_private_group[0]       = '\0';
  fd_log_private_group_id       = 0UL;

  fd_log_private_cpu_init       = 0;
  fd_log_private_cpu[0]         = '\0';
  fd_log_private_cpu_id_init    = 0;
  fd_log_private_cpu_id         = 0UL;
  fd_log_private_host[0]        = '\0';
  fd_log_private_host_id        = 0UL;

  fd_log_private_thread_init    = 0;
  fd_log_private_thread[0]      = '\0';
  fd_log_private_thread_id_init = 0;
  fd_log_private_thread_id      = 0UL;
# if FD_HAS_THREADS
  fd_log_private_thread_id_ctr  = 0UL;
# endif
  fd_log_private_app[0]         = '\0';
  fd_log_private_app_id         = 0UL;

//FD_LOG_INFO(( "fd_log: halt success" )); /* Log not online anymore */
}

#else
#error "Unknown FD_LOG_STYLE"
#endif<|MERGE_RESOLUTION|>--- conflicted
+++ resolved
@@ -8,75 +8,6 @@
 
 #if FD_LOG_STYLE==0 /* POSIX style */
 
-/* FIXME: SANITIZE VARIOUS USER SET STRINGS */
-
-#define _GNU_SOURCE
-
-#include "fd_log.h"
-
-#include <stdio.h>
-#include <stdlib.h>
-#include <stdarg.h>
-#include <ctype.h>
-#include <errno.h>
-#include <fcntl.h>
-#include <unistd.h>
-#include <signal.h>
-#include <sched.h>
-#include <time.h>
-#include <syscall.h>
-#include <execinfo.h>
-
-/* TEXT_* are quick-and-dirty color terminal hacks.  Probably should
-   do something more robust longer term. */
-
-#define TEXT_NORMAL    "\033[0m"
-#define TEXT_BOLD      "\033[1m"
-#define TEXT_UNDERLINE "\033[4m"
-#define TEXT_BLINK     "\033[5m"
-
-#define TEXT_BLUE      "\033[34m"
-#define TEXT_GREEN     "\033[32m"
-#define TEXT_YELLOW    "\033[93m"
-#define TEXT_RED       "\033[31m"
-
-/* If FD_LOG_FLUSH_{STDOUT,STDERR,LOG_FILE} are non-zero, fd_log_boot
-   will not change the buffering modes for stdout (typically line
-   buffered), stderr (typically unbuffered) and log_file (typically
-   fully buffered but potentially line buffered if the application
-   requested to stdout for the permanent log).  While faster in normal
-   operation, at abnormal program termination, the most critical
-   messages (e.g. diagnostic I/O immediately preceeding a crash) to the
-   operator at a terminal / permanent archive / etc might be lost due to
-   buffering.
-
-   Ideally this would be handled by flushing and closing the streams as
-   appropriate in a signal handler run at abnormal program termination.
-   But functions like fflush and fclose are technically AS-unsafe.
-
-   By defining any of these to zero, fd_log will configure the
-   corresponding stream to be unbuffered.  While slower in normal
-   operation (and maybe slightly more surprising but more predictable
-   from a user POV), this should eliminate the need to flush and close
-   streams at abnormal program termination.  This in turn then improves
-   signal handler async safety.  (See lengthy note in the
-   fd_log_private_sig_abort below for more details and hat tip to Robert
-   Chen for pointing out the setbuf API.) */
-
-#ifndef FD_LOG_FFLUSH_STDOUT
-#define FD_LOG_FFLUSH_STDOUT 0
-#endif
-
-#ifndef FD_LOG_FFLUSH_STDERR
-#define FD_LOG_FFLUSH_STDERR 0
-#endif
-
-#ifndef FD_LOG_FFLUSH_LOG_FILE
-#define FD_LOG_FFLUSH_LOG_FILE 0
-#endif
-
-<<<<<<< HEAD
-=======
 /* FIXME: SANITIZE VARIOUS USER SET STRINGS */
 
 #if defined(__linux__)
@@ -108,7 +39,54 @@
 #include "../tile/fd_tile_thread_utils_mac.h"
 #endif
 
->>>>>>> b1451655
+/* TEXT_* are quick-and-dirty color terminal hacks.  Probably should
+   do something more robust longer term. */
+
+#define TEXT_NORMAL    "\033[0m"
+#define TEXT_BOLD      "\033[1m"
+#define TEXT_UNDERLINE "\033[4m"
+#define TEXT_BLINK     "\033[5m"
+
+#define TEXT_BLUE      "\033[34m"
+#define TEXT_GREEN     "\033[32m"
+#define TEXT_YELLOW    "\033[93m"
+#define TEXT_RED       "\033[31m"
+
+/* If FD_LOG_FLUSH_{STDOUT,STDERR,LOG_FILE} are non-zero, fd_log_boot
+   will not change the buffering modes for stdout (typically line
+   buffered), stderr (typically unbuffered) and log_file (typically
+   fully buffered but potentially line buffered if the application
+   requested to stdout for the permanent log).  While faster in normal
+   operation, at abnormal program termination, the most critical
+   messages (e.g. diagnostic I/O immediately preceeding a crash) to the
+   operator at a terminal / permanent archive / etc might be lost due to
+   buffering.
+
+   Ideally this would be handled by flushing and closing the streams as
+   appropriate in a signal handler run at abnormal program termination.
+   But functions like fflush and fclose are technically AS-unsafe.
+
+   By defining any of these to zero, fd_log will configure the
+   corresponding stream to be unbuffered.  While slower in normal
+   operation (and maybe slightly more surprising but more predictable
+   from a user POV), this should eliminate the need to flush and close
+   streams at abnormal program termination.  This in turn then improves
+   signal handler async safety.  (See lengthy note in the
+   fd_log_private_sig_abort below for more details and hat tip to Robert
+   Chen for pointing out the setbuf API.) */
+
+#ifndef FD_LOG_FFLUSH_STDOUT
+#define FD_LOG_FFLUSH_STDOUT 0
+#endif
+
+#ifndef FD_LOG_FFLUSH_STDERR
+#define FD_LOG_FFLUSH_STDERR 0
+#endif
+
+#ifndef FD_LOG_FFLUSH_LOG_FILE
+#define FD_LOG_FFLUSH_LOG_FILE 0
+#endif
+
 /* APPLICATION LOGICAL ID APIS ****************************************/
 
 /* App id */
