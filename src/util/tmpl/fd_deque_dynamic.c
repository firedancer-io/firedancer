--- conflicted
+++ resolved
@@ -105,11 +105,7 @@
   return fd_ulong_align_up( fd_ulong_align_up( 32UL, alignof(DEQUE_T) ) + sizeof(DEQUE_T)*max, alignof(DEQUE_(private_t)) );
 }
 
-<<<<<<< HEAD
-FD_FN_UNUSED static void *
-=======
 static inline void *
->>>>>>> dd9e8d97
 DEQUE_(new)( void * shmem,
              ulong  max ) {
   DEQUE_(private_t) * hdr = (DEQUE_(private_t) *)shmem;
