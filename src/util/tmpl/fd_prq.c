/* Declare ultra high performance priority queues of bounded run-time
   size.  Typical usage:

     struct event {
       ... app stuff
       long timeout; // Technically "PRQ_TIMEOUT_T PRQ_TIMEOUT;"
       ... app stuff
     };

     typedef struct event event_t;

     #define PRQ_NAME eventq
     #define PRQ_T    event_t
     #include "util/tmpl/fd_prq.c"

  will declare the following static inline APIs as a header only style
  library in the compilation unit: 

    // align/footprint - Return the alignment/footprint required for a
    // memory region to be used as eventq that can hold up to max
    // events.
    //
    // new - Format a memory region pointed to by shmem into a eventq.
    // Assumes shmem points to a region with the required alignment and
    // footprint not in use by anything else.  Caller is not joined on
    // return.  Returns shmem.
    //
    // join - Join an eventq.  Assumes sheventq points at a region
    // formatted as an eventq.  Returns a pointer to the eventq's heap.
    // The events on the heap are indexed [0,cnt).  heap[0] is the
    // current min event on the heap (that is, heap[0] is not strictly
    // after any other event on the heap).  The remaining events on the
    // heap can be in any order.  Operations on the heap can reorganize
    // the indexing in arbitrary ways (heap[0] will always be the min
    // event when there is 1 or more events on the heap though).  THIS
    // IS NOT JUST A SIMPLE CAST OF SHEVENTQ.
    //
    // leave - Leave an eventq.  Asumes heap points to the eventq's
    // heap.  Returns a pointer to the shared memory region the join.
    // THIS IS NOT JUST A SIMPLE CAST OF HEAP
    //
    // delete - Unformat a memory region used as an eventq.  Assumes
    // sheventq points to a formatted region with no current joins.
    // Returns a pointer to the unformated memory region.

    ulong     eventq_align    ( void                        );
    ulong     eventq_footprint( ulong      max              );
    void *    eventq_new      ( void *     shmem, ulong max );
    event_t * eventq_join     ( void *     sheventq         ); // not just a cast of sheventq
    void *    eventq_leave    ( event_t *  heap             ); // not just a cast of eventq
    void *    eventq_delete   ( void *     sheventq         );

    // cnt returns the current number events in the heap
    // max returns the maximum number events in the heap

    ulong     eventq_cnt      ( event_t const * heap ); // In [0,max]
    ulong     eventq_max      ( event_t const * heap );

    // insert inserts the event_t pointed to by event into the event
    // queue.  Caller promises there is room in the eventq for event.
    // The eventq has no interest in event on return (its contents are
    // copied into the event queue).  Fast O(lg cnt).  Returns heap.
    //
    // remove_min is optimized version of remove( heap, 0UL ).  Caller
    // promises there at least one event on the heap.  Fast O(lg cnt).
    // Returns heap.
    //
    // remove removes the event_t currently at heap[idx] from the heap.
    // idx should be in [0,cnt) where cnt is the number of events on the
    // heap at call start (as such, the caller also promises there are
    // at least idx+1 events on the help).  Fast O(lg cnt).  Returns
    // heap.
    //
    // remove_all removes all events from heap.  Fast O(1).  Returns
    // heap.

    event_t * eventq_insert    ( event_t * heap, event_t const * event );
    event_t * eventq_remove_min( event_t * heap );
    event_t * eventq_remove    ( event_t * heap, ulong idx );
    event_t * eventq_remove_all( event_t * heap );

    // Note none of this APIs do any input argument checking as they are
    // meant to be used in ultra high performance contexts.  Thus they
    // require the user to be careful.  There is enough functionality
    // here though to trivially wrap this in variants that test user
    // arguments for sanity.

    // Really large event_t are not recommended due to excess implied
    // data motion under the hood.  Cases with
    // sizeof(event_t)==alignof(event_t)==32 are particular good
    // performance practically.

    You can do this as often as you like in a compilation unit to get
    different types of priority queues.  Since it is all static inline,
    it is fine to do this in a header too.  Additional options to fine
    tune this are detailed below. */

#include "../bits/fd_bits.h"

#ifndef PRQ_NAME
#error "Define PRQ_NAME"
#endif

/* A PRQ_T should be something something reasonable to shallow copy with
   the fields described above.  PRQ_T that are 32-bytes in size with
   32-byte alignment have particularly good cache Feng Shui. */

#ifndef PRQ_T
#error "Define PRQ_T"
#endif

/* Setting PRQ_EXPLITICT_TIMEOUT to 0 allows the user to use a comparison
   function to compare elements in the PRQ without having a single explicit
   timeout field. */
#ifndef PRQ_EXPLICIT_TIMEOUT
#define PRQ_EXPLICIT_TIMEOUT 1
#endif

#if PRQ_EXPLICIT_TIMEOUT
/* PRQ_TIMEOUT allows the user to specify the name of the timeout
   field used for the PRQ.  Defaults to timeout. */

#ifndef PRQ_TIMEOUT
#define PRQ_TIMEOUT timeout
#endif

/* PRQ_TIMEOUT_T allows the user to specify the type of the timeout
   field.  Defaults to long. */

#ifndef PRQ_TIMEOUT_T
#define PRQ_TIMEOUT_T long
#endif

/* PRQ_TIMEOUT_AFTER returns 1 if the timeout x is strictly after the
   timeout y.  Can be changed to create max-queues instead of min queues
   for example (or use orderable but non-integral types for timeouts). */

#ifndef PRQ_TIMEOUT_AFTER
#define PRQ_TIMEOUT_AFTER(x,y) ((x)>(y))
#endif

#else /* PRQ_EXPLICIT_TIMEOUT */

#ifndef PRQ_AFTER
#define PRQ_AFTER(x,y) ((x)>(y))
#endif

#endif

/* The PRQ_TMP_* are meant to allow users of PRQ to do extreme low level
   optimizations for a particular implementation (e.g. loading an PRQ_T
   directly into vector registers and operating on the PRQ_T in the
   registers directly).  It is okay for these macros to do multiple
   evaluations of their arguments and be more than one single linguistic
   expression. */

/* PRQ_TMP_LD declare some ideally register temporaries (t_0,t_1,...)
   and loads the PRQ_T at p into them. */

#ifndef PRQ_TMP_LD
#define PRQ_TMP_LD(t,p) PRQ_T t = (p)[0]
#endif

/* PRQ_TMP_ST stores an PRQ_T in temporaries t (see PRQ_TMP_LD) to the
   PRQ_T pointed to by p. */

#ifndef PRQ_TMP_ST
#define PRQ_TMP_ST(p,t) (p)[0] = (t)
#endif

/* PRQ_TMP_TIMEOUT returns the timeout associated with the PRQ_T in
   temporaries t. */

#ifndef PRQ_TMP_TIMEOUT
#  if PRQ_EXPLICIT_TIMEOUT
#    define PRQ_TMP_TIMEOUT(t) ((t).PRQ_TIMEOUT)
#  endif
#endif

/* PRQ_TMP_AFTER returns 1UL if timeout associated with the PRQ_T in
   temporaries x is strictly after the PRQ_T in temporaries in y and 0UL
   otherwise. */

#ifndef PRQ_TMP_AFTER
#  if PRQ_EXPLICIT_TIMEOUT
#    define PRQ_TMP_AFTER(x,y) ((ulong)PRQ_TIMEOUT_AFTER( PRQ_TMP_TIMEOUT(x), PRQ_TMP_TIMEOUT(y) ))
#  else
#    define PRQ_TMP_AFTER(x,y) ((ulong)PRQ_AFTER( x, y ))
#  endif
#endif

/* PRQ_TMP_CMOV does "if(c) x = y" where x and y are PRQ_T located in
   temporaries. */

#ifndef PRQ_TMP_CMOV
#define PRQ_TMP_CMOV(c,x,y) if( (c) ) (x) = (y)
#endif

/* Implementation *****************************************************/

#define PRQ_(n) FD_EXPAND_THEN_CONCAT3(PRQ_NAME,_,n)

struct PRQ_(private) {
  ulong max;
  ulong cnt;
  PRQ_T heap[1]; /* note that is half cache line aligned if PRQ_T is 32 byte and aligned 32 byte */
  /* max+1 PRQ_T follow here */
};

typedef struct PRQ_(private) PRQ_(private_t);

FD_PROTOTYPES_BEGIN

/* Private APIs *******************************************************/

/* private_from_heap return a pointer to the prq_private given a pointer
   to the prq's heap.  private_from_heap_const also provided for
   const-correctness purposes. */

FD_FN_CONST static inline PRQ_(private_t) *
PRQ_(private_from_heap)( PRQ_T * heap ) {
  return (PRQ_(private_t) *)( (ulong)heap - (ulong)(((PRQ_(private_t) *)NULL)->heap) );
}

FD_FN_CONST static inline PRQ_(private_t) const *
PRQ_(private_from_heap_const)( PRQ_T const * heap ) {
  return (PRQ_(private_t) const *)( (ulong)heap - (ulong)(((PRQ_(private_t) *)NULL)->heap) );
}

/* fill_hole_up fills the hole in heap with event and then bubbles it
   up toward the root until the heap property is satisfied.  This
   requires event's timeout to be less than or equal to the timeouts of
   the children in the sub-heap rooted at hole.  This is trivially true
   if hole is a leaf (i.e. no children) and also true if the new_event's
   timeout is less than or equal to the hole's parent timeout (i.e. the
   parent has a timeout less than or equal to its children so the
   new_event does too). */

FD_FN_UNUSED static void /* Work around -Winline */
PRQ_(private_fill_hole_up)( PRQ_T *       heap,     /* Heap, indexed 0:hole+1 */
                            ulong         hole,     /* Location of the hole to fill */
                            PRQ_T const * event ) { /* Event to fill the hole with */

  PRQ_TMP_LD( tmp_event, event );                                 /* Load the event to fill the hole with */
#if PRQ_EXPLICIT_TIMEOUT
  PRQ_TIMEOUT_T event_timeout = PRQ_TMP_TIMEOUT( tmp_event );
#endif
  while( hole ) {                                                 /* If the hole to fill has a parent */
    ulong parent = (hole-1UL) >> 1;                               /*   Load the parent */
    PRQ_TMP_LD( tmp_parent, heap + parent );
#if PRQ_EXPLICIT_TIMEOUT
    PRQ_TIMEOUT_T parent_timeout = PRQ_TMP_TIMEOUT( tmp_parent );
    if( FD_LIKELY( !PRQ_TIMEOUT_AFTER( parent_timeout, event_timeout ) ) )
#else
    if( FD_LIKELY( !PRQ_TMP_AFTER( tmp_parent, tmp_event ) ) )
#endif
      break;                                                      /*   If the parent at least as old as the event, ... */
    PRQ_TMP_ST( heap + hole, tmp_parent );                        /*   Otherwise, fill the hole with the hole's parent */
    hole = parent;                                                /*   and recurse on the created hole at parent */
  }

  PRQ_TMP_ST( heap + hole, tmp_event );                           /* ... fill the hole with the event to schedule */
}

/* fill_hole_dn fills the hole in heap with the last event on the heap
   and bubbles it down toward the leaves until the heap property is
   restored.  This requires that the hole to fill is the root of the
   heap (i.e. a remove-min) or the hole's parent timeout is less than or
   equal to the timeout of the heap's last event (i.e. as might happen
   in a cancel). */

FD_FN_UNUSED static void /* Work around -Winline */
PRQ_(private_fill_hole_dn)( PRQ_T * heap,   /* Heap, half cache line aligned for best perf (assuming 32-byte PRQ_T),
                                               heap[max] and heap[max+1] are dummy slots */
                            ulong   hole,   /* Location of the hole to fill, in [0,cnt] */
                            ulong   cnt ) { /* Location of the last heap event == heap event count not including the hole,
                                               cnt is in [0,max) (if there is is a hole, cnt can't be max) */

  /* Note that this branch isn't strictly necessary.  If hole==cnt,
     heap[hole] will be detected as childless and will be filled by
     itself in a nop. */

  if( FD_UNLIKELY( hole>=cnt ) ) return; /* No hole to fill (empty heap or hole at the end such that heap is still contiguous) */

  /* At this point, there is a hole to fill (hole<cnt, hole in [0,cnt)
     and cnt in [1,max).  Fill the hole by removing the last event and
     reinserting it.  This will keep events contiguously packed while
     satisfying the heap property. */

  PRQ_TMP_LD( tmp_reinsert, heap+cnt );

  ulong speculate_max = cnt | 1UL; /* First odd number >= cnt, in [cnt,cnt+1] */

  for(;;) {

    /* Determine where the first child of the hole is located.  We clamp
       this to the first odd number >= cnt such speculative loads done
       on a hole that has no children don't go far past the end of the
       heap and only hit one cache line.  As such, child is an odd
       number in [1,cnt+1] and, as cnt<=max-1, child must be in [1,max].
       This in turn implies child1 is even and in [2,max+1]. */

    ulong child  = fd_ulong_min( 2UL*hole+1UL, speculate_max );
    ulong child1 = child+1UL;

    /* Speculatively load the two children of this hole.  These loads
       will always hit the same cache line (the heap is half cache line
       aligned and child is odd) and these loads are safe even if this
       hole has fewer children due to the above clamp and dummy slots. */

    PRQ_TMP_LD( tmp_child,  heap+child  );
    PRQ_TMP_LD( tmp_child1, heap+child1 );

    /* If there is a second child and the second child is before the
       first child, the hole should be filled with either the second
       child or the event to reinsert.  Otherwise, the hole should be
       filled with the first child (if any) or the event to reinsert.

       Sigh - compiler won't do a SSE register cmov branchlessly and
       also often undoes the corresponding child index update cmov.
       This leaves one or more algorithmically unpredictable branches in
       a critical place ... so we DIY. */

    ulong use_child1 = ((ulong)(child1<cnt)) & PRQ_TMP_AFTER( tmp_child, tmp_child1 );
    PRQ_TMP_CMOV( use_child1, tmp_child, tmp_child1 );
    child += use_child1;

    /* If there was a child selected above and the event to reinsert is
       strictly after the child, fill the hole with the child (making a
       new hole).  Otherwise, fill the hole with the event to reinsert
       and we are done.
       
       Sigh - see above DIY sigh. */

    ulong use_reinsert = ((ulong)(child>=cnt)) | PRQ_TMP_AFTER( tmp_child, tmp_reinsert );
    PRQ_TMP_CMOV( use_reinsert, tmp_child, tmp_reinsert );
    PRQ_TMP_ST( heap+hole, tmp_child );
    if( use_reinsert ) break; /* Unclear branch prob */
    hole = child;
  }
}

/* fill_hole has the exact same semantics as fill_hold_dn but only
   requires the ancestors and descendents of the hole obey the heap
   property (it will bubble the heap in the appropriate direction). */

static inline void
PRQ_(private_fill_hole)( PRQ_T * heap,
                         ulong   hole,
                         ulong   cnt ) {

  /* If the heap is still compact given the location of the hole,
     nothing to do.  Otherwise, we are going to fill the hole with the
     last event on the heap.  Note that this is not strictly necessary. */

  if( FD_UNLIKELY( hole>=cnt ) ) return;

  /* If the hole has a parent that is after the last event on the heap,
     we need bubble the hole up to find where to reinsert the last
     event.  Otherwise, we need to bubble down.  Branch prob here is not
     obvious and probably application dependent. */
<<<<<<< HEAD

  PRQ_TMP_LD( tmp_parent, heap+(((hole?hole:1UL)-1UL)>>1) );
  PRQ_TMP_LD( tmp_last,   heap+cnt                        );
  if( hole && PRQ_TMP_AFTER( tmp_parent, tmp_last ) )
=======
#if PRQ_EXPLICIT_TIMEOUT
  if( hole && PRQ_TIMEOUT_AFTER( heap[ (hole-1UL)>>1 ].PRQ_TIMEOUT, heap[ cnt ].PRQ_TIMEOUT ) )
#else
  if( hole && PRQ_AFTER        ( heap[ (hole-1UL)>>1 ]            , heap[ cnt ]             ) )
#endif
>>>>>>> dd9e8d97
    PRQ_(private_fill_hole_up)( heap, hole, &heap[cnt] );
  else
    PRQ_(private_fill_hole_dn)( heap, hole, cnt );
}

/* Public APIS ********************************************************/

static inline ulong PRQ_(align)( void ) { return alignof(PRQ_(private_t)); }

static inline ulong
PRQ_(footprint)( ulong max ) {
  /* 2UL is for the dummy slots */
  return fd_ulong_align_up( fd_ulong_align_up( 16UL, alignof(PRQ_T) ) + sizeof(PRQ_T)*(max+2UL), alignof(PRQ_(private_t)) );
}

static inline void *
PRQ_(new)( void * mem,
           ulong  max ) {
  /* FIXME: VALIDATE MEM AND MAX? */
  PRQ_(private_t) * prq = (PRQ_(private_t) *)mem;
  prq->cnt = 0UL;
  prq->max = max;
  return (void *)prq;
}

static inline PRQ_T * PRQ_(join  )( void *  prq  ) { return ((PRQ_(private_t) *)prq)->heap;          }
static inline void *  PRQ_(leave )( PRQ_T * heap ) { return (void *)PRQ_(private_from_heap)( heap ); }
static inline void *  PRQ_(delete)( void *  prq  ) { return prq;                                     }

static inline ulong PRQ_(cnt)( PRQ_T const * heap ) { return PRQ_(private_from_heap_const)( heap )->cnt;  }
static inline ulong PRQ_(max)( PRQ_T const * heap ) { return PRQ_(private_from_heap_const)( heap )->max;  }

static inline PRQ_T *
PRQ_(insert)( PRQ_T *       heap,
              PRQ_T const * event ) {
  PRQ_(private_t) * prq = PRQ_(private_from_heap)( heap );
  /* FIXME: HANDHOLDING OPTIONS TO TEST FOR OVERFLOW */
  ulong hole = prq->cnt++;
  PRQ_(private_fill_hole_up)( heap, hole, event );
  return heap;
}

static inline PRQ_T *
PRQ_(remove_min)( PRQ_T * heap ) {
  PRQ_(private_t) * prq = PRQ_(private_from_heap)( heap );
  /* FIXME: HANDHOLDING OPTIONS TO TEST FOR UNDERFLOW */
  ulong cnt = --prq->cnt;
  PRQ_(private_fill_hole_dn)( heap, 0UL, cnt );
  return heap;
}

static inline PRQ_T *
PRQ_(remove)( PRQ_T * heap,
              ulong   idx ) {
  PRQ_(private_t) * prq = PRQ_(private_from_heap)( heap );
  /* FIXME: HANDHOLDING OPTIONS TO TEST FOR UNDERFLOW */
  ulong cnt = --prq->cnt;
  PRQ_(private_fill_hole)( heap, idx, cnt );
  return heap;
}

static inline PRQ_T *
PRQ_(remove_all)( PRQ_T * heap ) {
  PRQ_(private_t) * prq = PRQ_(private_from_heap)( heap );
  prq->cnt = 0UL;
  return heap;
}

FD_PROTOTYPES_END

#undef PRQ_

/* End implementation *************************************************/

#undef PRQ_TMP_CMOV
#undef PRQ_TMP_AFTER
#undef PRQ_TMP_TIMEOUT
#undef PRQ_TMP_ST
#undef PRQ_TMP_LD

#undef PRQ_AFTER
#undef PRQ_TIMEOUT_AFTER
#undef PRQ_TIMEOUT_T
#undef PRQ_TIMEOUT
#undef PRQ_EXPLICIT_TIMEOUT
#undef PRQ_T
#undef PRQ_NAME
<|MERGE_RESOLUTION|>--- conflicted
+++ resolved
@@ -359,18 +359,10 @@
      we need bubble the hole up to find where to reinsert the last
      event.  Otherwise, we need to bubble down.  Branch prob here is not
      obvious and probably application dependent. */
-<<<<<<< HEAD
 
   PRQ_TMP_LD( tmp_parent, heap+(((hole?hole:1UL)-1UL)>>1) );
   PRQ_TMP_LD( tmp_last,   heap+cnt                        );
   if( hole && PRQ_TMP_AFTER( tmp_parent, tmp_last ) )
-=======
-#if PRQ_EXPLICIT_TIMEOUT
-  if( hole && PRQ_TIMEOUT_AFTER( heap[ (hole-1UL)>>1 ].PRQ_TIMEOUT, heap[ cnt ].PRQ_TIMEOUT ) )
-#else
-  if( hole && PRQ_AFTER        ( heap[ (hole-1UL)>>1 ]            , heap[ cnt ]             ) )
-#endif
->>>>>>> dd9e8d97
     PRQ_(private_fill_hole_up)( heap, hole, &heap[cnt] );
   else
     PRQ_(private_fill_hole_dn)( heap, hole, cnt );
