#if FD_HAS_THREADS /* THREADS implies HOSTED */
#define _GNU_SOURCE
#endif

#include "fd_shmem_private.h"

#if FD_HAS_HOSTED

#include <ctype.h>
#include <errno.h>
#include <unistd.h>
#include <fcntl.h>
#include <linux/mempolicy.h>
#include <sys/mman.h>
#include <sys/stat.h>
#include <linux/mman.h>

#if FD_HAS_THREADS
pthread_mutex_t fd_shmem_private_lock[1] = { PTHREAD_RECURSIVE_MUTEX_INITIALIZER_NP };
#endif

char  fd_shmem_private_base[ FD_SHMEM_PRIVATE_BASE_MAX ]; /* ""  at thread group start, initialized at boot */
ulong fd_shmem_private_base_len;                          /* 0UL at ",                  initialized at boot */

/* NUMA TOPOLOGY APIS *************************************************/

static ulong  fd_shmem_private_numa_cnt;                      /* 0UL at thread group start, initialized at boot */
static ulong  fd_shmem_private_cpu_cnt;                       /* " */
static ushort fd_shmem_private_numa_idx[ FD_SHMEM_CPU_MAX  ]; /* " */
static ushort fd_shmem_private_cpu_idx [ FD_SHMEM_NUMA_MAX ]; /* " */

ulong fd_shmem_numa_cnt( void ) { return fd_shmem_private_numa_cnt; }
ulong fd_shmem_cpu_cnt ( void ) { return fd_shmem_private_cpu_cnt;  }

ulong
fd_shmem_numa_idx( ulong cpu_idx ) {
  if( FD_UNLIKELY( cpu_idx>=fd_shmem_private_cpu_cnt ) ) return ULONG_MAX;
  return (ulong)fd_shmem_private_numa_idx[ cpu_idx ];
}

ulong
fd_shmem_cpu_idx( ulong numa_idx ) {
  if( FD_UNLIKELY( numa_idx>=fd_shmem_private_numa_cnt ) ) return ULONG_MAX;
  return (ulong)fd_shmem_private_cpu_idx[ numa_idx ];
}

int
fd_shmem_numa_validate( void const * mem,
                        ulong        page_sz,
                        ulong        page_cnt,
                        ulong        cpu_idx ) {
  if( FD_UNLIKELY( !mem ) ) {
    FD_LOG_WARNING(( "NULL mem" ));
    return EINVAL;
  }

  if( FD_UNLIKELY( !fd_shmem_is_page_sz( page_sz ) ) ) {
    FD_LOG_WARNING(( "bad page_sz (%lu)", page_sz ));
    return EINVAL;
  }

  if( FD_UNLIKELY( !fd_ulong_is_aligned( (ulong)mem, page_sz ) ) ) {
    FD_LOG_WARNING(( "misaligned mem" ));
    return EINVAL;
  }

  if( FD_UNLIKELY( !((1UL<=page_cnt) & (page_cnt<=(((ulong)LONG_MAX)/page_sz))) ) ) {
    FD_LOG_WARNING(( "bad page_cnt (%lu)", page_cnt ));
    return EINVAL;
  }

  if( FD_UNLIKELY( !(cpu_idx<fd_shmem_cpu_cnt()) ) ) {
    FD_LOG_WARNING(( "bad cpu_idx (%lu)", cpu_idx ));
    return EINVAL;
  }

  ulong numa_idx = fd_shmem_numa_idx( cpu_idx );

  ulong   page = (ulong)mem;
  int     batch_status[ 512 ];
  void *  batch_page  [ 512 ];
  ulong   batch_cnt = 0UL;
  while( page_cnt ) {
    batch_page[ batch_cnt++ ] = (void *)page;
    page += page_sz;
    page_cnt--;
    if( FD_UNLIKELY( ((batch_cnt==512UL) | (!page_cnt) ) ) ) {
      if( FD_UNLIKELY( fd_numa_move_pages( 0, batch_cnt, batch_page, NULL, batch_status, 0 ) ) ) {
        FD_LOG_WARNING(( "fd_numa_move_pages query failed (%i-%s)", errno, strerror( errno ) ));
        return errno;
      }
      for( ulong batch_idx=0UL; batch_idx<batch_cnt; batch_idx++ ) {
        if( FD_UNLIKELY( batch_status[batch_idx]<0 ) ) {
          int err = -batch_status[batch_idx];
          FD_LOG_WARNING(( "page status failed (%i-%s)", err, strerror( err ) ));
          return err;
        }
        if( FD_UNLIKELY( batch_status[batch_idx]!=(int)numa_idx ) ) {
          FD_LOG_WARNING(( "page allocated to numa %i instead of numa %lu", batch_status[batch_idx], numa_idx ));
          return EFAULT;
        }
      }
      batch_cnt = 0UL;
    }
  }

  return 0;
}

/* SHMEM REGION CREATION AND DESTRUCTION ******************************/

int
fd_shmem_create_multi( char const *  name,
                       ulong         page_sz,
                       ulong         sub_cnt,
                       ulong const * _sub_page_cnt,
                       ulong const * _sub_cpu_idx,
                       ulong         mode ) {

  /* Check input args */

  if( FD_UNLIKELY( !fd_shmem_name_len( name ) ) ) { FD_LOG_WARNING(( "bad name (%s)", name ? name : "NULL" )); return EINVAL; }

  if( FD_UNLIKELY( !fd_shmem_is_page_sz( page_sz ) ) ) { FD_LOG_WARNING(( "bad page_sz (%lu)", page_sz )); return EINVAL; }

  if( FD_UNLIKELY( !sub_cnt       ) ) { FD_LOG_WARNING(( "zero sub_cnt"      )); return EINVAL; }
  if( FD_UNLIKELY( !_sub_page_cnt ) ) { FD_LOG_WARNING(( "NULL sub_page_cnt" )); return EINVAL; }
  if( FD_UNLIKELY( !_sub_cpu_idx  ) ) { FD_LOG_WARNING(( "NULL sub_cpu_idx"  )); return EINVAL; }

  ulong cpu_cnt = fd_shmem_cpu_cnt();

  ulong page_cnt = 0UL;
  for( ulong sub_idx=0UL; sub_idx<sub_cnt; sub_idx++ ) {
    ulong sub_page_cnt = _sub_page_cnt[ sub_idx ];
    if( FD_UNLIKELY( !sub_page_cnt ) ) continue; /* Skip over empty subregions */

    page_cnt += sub_page_cnt;
    if( FD_UNLIKELY( page_cnt<sub_page_cnt ) ) {
      FD_LOG_WARNING(( "sub[%lu] sub page_cnt overflow (page_cnt %lu, sub_page_cnt %lu)",
                       sub_idx, page_cnt-sub_page_cnt, sub_page_cnt ));
      return EINVAL;
    }

    ulong sub_cpu_idx = _sub_cpu_idx[ sub_idx ];
    if( FD_UNLIKELY( sub_cpu_idx>=cpu_cnt ) ) {
      FD_LOG_WARNING(( "sub[%lu] bad cpu_idx (%lu)", sub_idx, sub_cpu_idx ));
      return EINVAL;
    }
  }

  if( FD_UNLIKELY( !((1UL<=page_cnt) & (page_cnt<=(((ulong)LONG_MAX)/page_sz))) ) ) { /* LONG_MAX from off_t */
    FD_LOG_WARNING(( "bad total page_cnt (%lu)", page_cnt ));
    return EINVAL;
  }

  if( FD_UNLIKELY( mode!=(ulong)(mode_t)mode ) ) { FD_LOG_WARNING(( "bad mode (0%03lo)", mode )); return EINVAL; }

  /* We use the FD_SHMEM_LOCK in create just to be safe given some
     thread safety ambiguities in the documentation for some of the
     below APIs. */

  FD_SHMEM_LOCK;

  int err;

# define ERROR( cleanup ) do { err = errno; goto cleanup; } while(0)

  int    orig_mempolicy;
  ulong  orig_nodemask[ (FD_SHMEM_NUMA_MAX+63UL)/64UL ];
  char   path[ FD_SHMEM_PRIVATE_PATH_BUF_MAX ];
  int    fd;
  void * shmem;

  ulong  sz = page_cnt*page_sz;

  /* Save this thread's numa node mempolicy */

  if( FD_UNLIKELY( fd_numa_get_mempolicy( &orig_mempolicy, orig_nodemask, FD_SHMEM_NUMA_MAX, NULL, 0UL ) ) ) {
    FD_LOG_WARNING(( "fd_numa_get_mempolicy failed (%i-%s)", errno, strerror( errno ) ));
    ERROR( done );
  }

  /* Create the region */

  fd = open( fd_shmem_private_path( name, page_sz, path ), O_RDWR | O_CREAT | O_EXCL, (mode_t)mode );
  if( FD_UNLIKELY( fd==-1 ) ) {
    FD_LOG_WARNING(( "open(\"%s\",O_RDWR|O_CREAT|O_EXCL,0%03lo) failed (%i-%s)", path, mode, errno, strerror( errno ) ));
    ERROR( restore );
  }

  /* Size the region */

  if( FD_UNLIKELY( ftruncate( fd, (off_t)sz ) ) ) {
    FD_LOG_WARNING(( "ftruncate(\"%s\",%lu KiB) failed (%i-%s)", path, sz>>10, errno, strerror( errno ) ));
    ERROR( close );
  }

  /* Map the region into our address space. */

  shmem = mmap( NULL, sz, PROT_READ | PROT_WRITE, MAP_SHARED, fd, (off_t)0);
  if( FD_UNLIKELY( shmem==MAP_FAILED ) ) {
    FD_LOG_WARNING(( "mmap(NULL,%lu KiB,PROT_READ|PROT_WRITE,MAP_SHARED,\"%s\",0) failed (%i-%s)",
                     sz>>10, path, errno, strerror( errno ) ));
    ERROR( close );
  }

  /* Validate the mapping */

  if( FD_UNLIKELY( !fd_ulong_is_aligned( (ulong)shmem, page_sz ) ) ) {
    FD_LOG_WARNING(( "misaligned memory mapping for \"%s\"\n\t"
                     "This thread group's hugetlbfs mount path (--shmem-path / FD_SHMEM_PATH):\n\t"
                     "\t%s\n\t"
                     "has probably been corrupted and needs to be redone.\n\t"
                     "See 'bin/fd_shmem_cfg help' for more information.",
                     path, fd_shmem_private_base ));
    errno = EFAULT; /* ENOMEM is arguable */
    ERROR( unmap );
  }

  /* For each subregion */

  uchar * sub_shmem = (uchar *)shmem;
  for( ulong sub_idx=0UL; sub_idx<sub_cnt; sub_idx++ ) {
    ulong sub_page_cnt = _sub_page_cnt[ sub_idx ];
    if( FD_UNLIKELY( !sub_page_cnt ) ) continue; /* Skip over empty sub-regions */

    ulong sub_sz       = sub_page_cnt*page_sz;
    ulong sub_cpu_idx  = _sub_cpu_idx[ sub_idx ];
    ulong sub_numa_idx = fd_shmem_numa_idx( sub_cpu_idx );

    ulong nodemask[ (FD_SHMEM_NUMA_MAX+63UL)/64UL ];

    /* Set the mempolicy to bind newly allocated memory to the numa idx
       corresponding to logical cpu cpu_idx.  This should force page
       allocation to be on the desired numa node, keeping our fingers
       crossed that even the ftruncate / mmap above did not trigger
       this; it doesn't seem too, even when the user's thread group has
       configued things like mlockall(MCL_CURRENT | MCL_FUTURE ).
       Theoretically, the fd_numa_mbind below should do it without this
       but the Linux kernel tends to view requests to move pages between
       numa nodes after allocation as for entertainment purposes only. */

    fd_memset( nodemask, 0, 8UL*((FD_SHMEM_NUMA_MAX+63UL)/64UL) );
    nodemask[ sub_numa_idx >> 6 ] = 1UL << (sub_numa_idx & 63UL);

    if( FD_UNLIKELY( fd_numa_set_mempolicy( MPOL_BIND | MPOL_F_STATIC_NODES, nodemask, FD_SHMEM_NUMA_MAX ) ) ) {
      FD_LOG_WARNING(( "fd_numa_set_mempolicy failed (%i-%s)", errno, strerror( errno ) ));
      ERROR( unmap );
    }

    /* If a mempolicy has been set and the numa_idx node does not have
       sufficient pages to back the mapping, touching the memory will
       trigger a SIGBUS when it touches the first part of the mapping
       for which there are no pages.  Unfortunately, mmap will only
       error if there are insufficient pages across all NUMA nodes (even
       if using mlockall( MCL_FUTURE ) or passing MAP_POPULATE), so we
       need to check that the mapping can be backed without handling
       signals.

       So we mlock the subregion to force the region to be backed by
       pages now.  The subregion should be backed by page_sz pages
       (thanks to the hugetlbfs configuration) and should be on the
       correct NUMA node (thanks to the mempolicy above).  Specifically,
       mlock will error with ENOMEM if there were insufficient pages
       available.  mlock guarantees that if it succeeds, the mapping has
       been fully backed by pages and these pages will remain resident
       in DRAM at least until the mapping is closed.  We can then
       proceed as usual without the risk of meeting SIGBUS or its
       friends. */

    if( FD_UNLIKELY( fd_numa_mlock( sub_shmem, sub_sz ) ) ) {
      FD_LOG_WARNING(( "sub[%lu]: fd_numa_mlock(\"%s\",%lu KiB) failed (%i-%s)",
                       sub_idx, path, sub_sz>>10, errno, strerror( errno ) ));
      ERROR( unmap );
    }

    /* At this point all pages in this subregion should be allocated on
       the right NUMA node and resident in DRAM.  But in the spirit of
       not trusting Linux to get this right robustly, we continue with
       touching pages from cpu_idx. */

    /* FIXME: NUMA TOUCH HERE (ALSO WOULD A LOCAL TOUCH WORK GIVEN THE
       MEMPOLICY DONE ABOVE?) */

    /* fd_numa_mbind the memory subregion to this numa node to nominally
       stay put after we unmap it.  We recompute the nodemask to be on
       the safe side in case set mempolicy above clobbered it. */

    fd_memset( nodemask, 0, 8UL*((FD_SHMEM_NUMA_MAX+63UL)/64UL) );
    nodemask[ sub_numa_idx >> 6 ] = 1UL << (sub_numa_idx & 63UL);

    if( FD_UNLIKELY( fd_numa_mbind( sub_shmem, sub_sz, MPOL_BIND, nodemask, FD_SHMEM_NUMA_MAX, MPOL_MF_MOVE|MPOL_MF_STRICT ) ) ) {
      FD_LOG_WARNING(( "sub[%lu]: fd_numa_mbind(\"%s\",%lu KiB,MPOL_BIND,1UL<<%lu,MPOL_MF_MOVE|MPOL_MF_STRICT) failed (%i-%s)",
                       sub_idx, path, sub_sz>>10, sub_numa_idx, errno, strerror( errno ) ));
      ERROR( unmap );
    }

    /* And since the fd_numa_mbind still often will ignore requests, we
       double check that the pages are in the right place. */

    int warn = fd_shmem_numa_validate( sub_shmem, page_sz, sub_page_cnt, sub_numa_idx ); /* logs details */
    if( FD_UNLIKELY( warn ) )
      FD_LOG_WARNING(( "sub[%lu]: mmap(NULL,%lu KiB,PROT_READ|PROT_WRITE,MAP_SHARED,\"%s\",0) numa binding failed (%i-%s)",
                       sub_idx, sub_sz>>10, path, warn, strerror( warn ) ));

    sub_shmem += sub_sz;
  }

  err = 0;

# undef ERROR

unmap:
  if( FD_UNLIKELY( munmap( shmem, sz ) ) )
    FD_LOG_WARNING(( "munmap(\"%s\",%lu KiB) failed (%i-%s); attempting to continue", path, sz>>10, errno, strerror( errno ) ));

close:
  if( FD_UNLIKELY( err ) && FD_UNLIKELY( unlink( path ) ) )
    FD_LOG_WARNING(( "unlink(\"%s\") failed (%i-%s)", path, errno, strerror( errno ) )); /* Don't log "attempting ..." */
  if( FD_UNLIKELY( close( fd ) ) )
    FD_LOG_WARNING(( "close(\"%s\") failed (%i-%s); attempting to continue", path, errno, strerror( errno ) ));

restore:
  if( FD_UNLIKELY( fd_numa_set_mempolicy( orig_mempolicy, orig_nodemask, FD_SHMEM_NUMA_MAX ) ) )
    FD_LOG_WARNING(( "fd_numa_set_mempolicy failed (%i-%s); attempting to continue", errno, strerror( errno ) ));

done:
  FD_SHMEM_UNLOCK;
  return err;
}

int
fd_shmem_unlink( char const * name,
                 ulong        page_sz ) {
  char path[ FD_SHMEM_PRIVATE_PATH_BUF_MAX ];

  /* Check input args */

  if( FD_UNLIKELY( !fd_shmem_name_len( name ) ) ) { FD_LOG_WARNING(( "bad name (%s)", name ? name : "NULL" )); return EINVAL; }

  if( FD_UNLIKELY( !fd_shmem_is_page_sz( page_sz ) ) ) { FD_LOG_WARNING(( "bad page_sz (%lu)", page_sz )); return EINVAL; }

  /* Unlink the name */

  if( FD_UNLIKELY( unlink( fd_shmem_private_path( name, page_sz, path ) ) ) ) {
    FD_LOG_WARNING(( "unlink(\"%s\") failed (%i-%s)", path, errno, strerror( errno ) ));
    return errno;
  }

  return 0;
}

int
fd_shmem_info( char const *      name,
               ulong             page_sz,
               fd_shmem_info_t * opt_info ) {

  if( FD_UNLIKELY( !fd_shmem_name_len( name ) ) ) { FD_LOG_WARNING(( "bad name (%s)", name ? name : "NULL" )); return EINVAL; }

  if( !page_sz ) {
    if( !fd_shmem_info( name, FD_SHMEM_GIGANTIC_PAGE_SZ, opt_info ) ) return 0;
    if( !fd_shmem_info( name, FD_SHMEM_HUGE_PAGE_SZ,     opt_info ) ) return 0;
    if( !fd_shmem_info( name, FD_SHMEM_NORMAL_PAGE_SZ,   opt_info ) ) return 0;
    return ENOENT;
  }

  if( FD_UNLIKELY( !fd_shmem_is_page_sz( page_sz ) ) ) { FD_LOG_WARNING(( "bad page_sz (%lu)", page_sz )); return EINVAL; }

  char path[ FD_SHMEM_PRIVATE_PATH_BUF_MAX ];
  int  fd = open( fd_shmem_private_path( name, page_sz, path ), O_RDONLY, (mode_t)0 );
  if( FD_UNLIKELY( fd==-1 ) ) return errno; /* no logging here as this might be an existence check */

  struct stat stat[1];
  if( FD_UNLIKELY( fstat( fd, stat ) ) ) {
    FD_LOG_WARNING(( "fstat failed (%i-%s)", errno, strerror( errno ) ));
    int err = errno;
    if( FD_UNLIKELY( close( fd ) ) )
      FD_LOG_WARNING(( "close(\"%s\") failed (%i-%s); attempting to continue", path, errno, strerror( errno ) ));
    return err;
  }

  ulong sz = (ulong)stat->st_size;
  if( FD_UNLIKELY( !fd_ulong_is_aligned( sz, page_sz ) ) ) {
    FD_LOG_WARNING(( "\"%s\" size (%lu) not a page size (%lu) multiple\n\t"
                     "This thread group's hugetlbfs mount path (--shmem-path / FD_SHMEM_PATH):\n\t"
                     "\t%s\n\t"
                     "has probably been corrupted and needs to be redone.\n\t"
                     "See 'bin/fd_shmem_cfg help' for more information.",
                     path, sz, page_sz, fd_shmem_private_base ));
    if( FD_UNLIKELY( close( fd ) ) )
      FD_LOG_WARNING(( "close(\"%s\") failed (%i-%s); attempting to continue", path, errno, strerror( errno ) ));
    return EFAULT;
  }
  ulong page_cnt = sz / page_sz;

  if( FD_UNLIKELY( close( fd ) ) )
    FD_LOG_WARNING(( "close(\"%s\") failed (%i-%s); attempting to continue", path, errno, strerror( errno ) ));

  if( opt_info ) {
    opt_info->page_sz  = page_sz;
    opt_info->page_cnt = page_cnt;
  }
  return 0;
}

/* RAW PAGE ALLOCATION APIS *******************************************/

void *
fd_shmem_acquire_multi( ulong         page_sz,
                        ulong         sub_cnt,
                        ulong const * _sub_page_cnt,
                        ulong const * _sub_cpu_idx ) {

  /* Check input args */

  if( FD_UNLIKELY( !fd_shmem_is_page_sz( page_sz ) ) ) { FD_LOG_WARNING(( "bad page_sz (%lu)", page_sz )); return NULL; }

  if( FD_UNLIKELY( !sub_cnt       ) ) { FD_LOG_WARNING(( "zero sub_cnt"      )); return NULL; }
  if( FD_UNLIKELY( !_sub_page_cnt ) ) { FD_LOG_WARNING(( "NULL sub_page_cnt" )); return NULL; }
  if( FD_UNLIKELY( !_sub_cpu_idx  ) ) { FD_LOG_WARNING(( "NULL sub_cpu_idx"  )); return NULL; }

  ulong cpu_cnt = fd_shmem_cpu_cnt();

  ulong page_cnt = 0UL;
  for( ulong sub_idx=0UL; sub_idx<sub_cnt; sub_idx++ ) {
    ulong sub_page_cnt = _sub_page_cnt[ sub_idx ];
    if( FD_UNLIKELY( !sub_page_cnt ) ) continue; /* Skip over empty subregions */

    page_cnt += sub_page_cnt;
    if( FD_UNLIKELY( page_cnt<sub_page_cnt ) ) {
      FD_LOG_WARNING(( "sub[%lu] sub page_cnt overflow (page_cnt %lu, sub_page_cnt %lu)",
                       sub_idx, page_cnt-sub_page_cnt, sub_page_cnt ));
      return NULL;
    }

    ulong sub_cpu_idx = _sub_cpu_idx[ sub_idx ];
    if( FD_UNLIKELY( sub_cpu_idx>=cpu_cnt ) ) {
      FD_LOG_WARNING(( "sub[%lu] bad cpu_idx (%lu)", sub_idx, sub_cpu_idx ));
      return NULL;
    }
  }

  if( FD_UNLIKELY( !((1UL<=page_cnt) & (page_cnt<=(((ulong)LONG_MAX)/page_sz))) ) ) { /* LONG_MAX from off_t */
    FD_LOG_WARNING(( "bad total page_cnt (%lu)", page_cnt ));
    return NULL;
  }

  int flags = MAP_PRIVATE | MAP_ANONYMOUS;
  if( page_sz==FD_SHMEM_HUGE_PAGE_SZ     ) flags |= (int)MAP_HUGETLB | (int)MAP_HUGE_2MB;
  if( page_sz==FD_SHMEM_GIGANTIC_PAGE_SZ ) flags |= (int)MAP_HUGETLB | (int)MAP_HUGE_1GB;

  /* See fd_shmem_create_multi for details on the locking, mempolicy
     and what not tricks */

  FD_SHMEM_LOCK;

  int err;

# define ERROR( cleanup ) do { err = errno; goto cleanup; } while(0)

  int    orig_mempolicy;
  ulong  orig_nodemask[ (FD_SHMEM_NUMA_MAX+63UL)/64UL ];
  void * mem = NULL;

  ulong  sz = page_cnt*page_sz;

  if( FD_UNLIKELY( fd_numa_get_mempolicy( &orig_mempolicy, orig_nodemask, FD_SHMEM_NUMA_MAX, NULL, 0UL ) ) ) {
    FD_LOG_WARNING(( "fd_numa_get_mempolicy failed (%i-%s)", errno, strerror( errno ) ));
    ERROR( done );
  }

  mem = mmap( NULL, sz, PROT_READ | PROT_WRITE, flags, -1, (off_t)0);
  if( FD_UNLIKELY( mem==MAP_FAILED ) ) {
    FD_LOG_WARNING(( "mmap(NULL,%lu KiB,PROT_READ|PROT_WRITE,%x,-1,0) failed (%i-%s)", sz>>10, flags, errno, strerror( errno ) ));
    ERROR( restore );
  }

  if( FD_UNLIKELY( !fd_ulong_is_aligned( (ulong)mem, page_sz ) ) ) {
    FD_LOG_WARNING(( "mmap(NULL,%lu KiB,PROT_READ|PROT_WRITE,%x,-1,0) misaligned", sz>>10, flags ));
    errno = EFAULT; /* ENOMEM is arguable */
    ERROR( unmap );
  }

  uchar * sub_mem = (uchar *)mem;
  for( ulong sub_idx=0UL; sub_idx<sub_cnt; sub_idx++ ) {
    ulong sub_page_cnt = _sub_page_cnt[ sub_idx ];
    if( FD_UNLIKELY( !sub_page_cnt ) ) continue;

    ulong sub_sz       = sub_page_cnt*page_sz;
    ulong sub_cpu_idx  = _sub_cpu_idx[ sub_idx ];
    ulong sub_numa_idx = fd_shmem_numa_idx( sub_cpu_idx );

    ulong nodemask[ (FD_SHMEM_NUMA_MAX+63UL)/64UL ];

    fd_memset( nodemask, 0, 8UL*((FD_SHMEM_NUMA_MAX+63UL)/64UL) );
    nodemask[ sub_numa_idx >> 6 ] = 1UL << (sub_numa_idx & 63UL);

    if( FD_UNLIKELY( fd_numa_set_mempolicy( MPOL_BIND | MPOL_F_STATIC_NODES, nodemask, FD_SHMEM_NUMA_MAX ) ) ) {
      FD_LOG_WARNING(( "fd_numa_set_mempolicy failed (%i-%s)", errno, strerror( errno ) ));
      ERROR( unmap );
    }

    if( FD_UNLIKELY( fd_numa_mlock( sub_mem, sub_sz ) ) ) {
      FD_LOG_WARNING(( "sub[%lu]: fd_numa_mlock(anon,%lu KiB) failed (%i-%s)", sub_idx, sub_sz>>10, errno, strerror( errno ) ));
      ERROR( unmap );
    }

    /* FIXME: NUMA TOUCH HERE (ALSO WOULD A LOCAL TOUCH WORK GIVEN THE
       MEMPOLICY DONE ABOVE?) */

    fd_memset( nodemask, 0, 8UL*((FD_SHMEM_NUMA_MAX+63UL)/64UL) );
    nodemask[ sub_numa_idx >> 6 ] = 1UL << (sub_numa_idx & 63UL);

    if( FD_UNLIKELY( fd_numa_mbind( sub_mem, sub_sz, MPOL_BIND, nodemask, FD_SHMEM_NUMA_MAX, MPOL_MF_MOVE|MPOL_MF_STRICT ) ) ) {
      FD_LOG_WARNING(( "sub[%lu]: fd_numa_mbind(anon,%lu KiB,MPOL_BIND,1UL<<%lu,MPOL_MF_MOVE|MPOL_MF_STRICT) failed (%i-%s)",
                       sub_idx, sub_sz>>10, sub_numa_idx, errno, strerror( errno ) ));
      ERROR( unmap );
    }

    int warn = fd_shmem_numa_validate( sub_mem, page_sz, sub_page_cnt, sub_numa_idx ); /* logs details */
    if( FD_UNLIKELY( warn ) )
      FD_LOG_WARNING(( "sub[%lu]: mmap(NULL,%lu KiB,PROT_READ|PROT_WRITE,%x,-1,0) numa binding failed (%i-%s)",
                       sub_idx, sub_sz>>10, flags, warn, strerror( warn ) ));

    sub_mem += sub_sz;
  }

<<<<<<< HEAD
  err = fd_shmem_numa_validate( mem, page_sz, page_cnt, cpu_idx ); /* logs details */
  if( FD_UNLIKELY( err ) )
    FD_LOG_WARNING(( "mmap(NULL,%lu KiB,PROT_READ|PROT_WRITE,%x,-1,0) numa binding failed (%i-%s)",
                     sz>>10, flags, err, strerror( err ) ));
=======
  err = 0;
>>>>>>> 910d5b8b

# undef ERROR

unmap:
  if( FD_UNLIKELY( err ) && FD_UNLIKELY( munmap( mem, sz ) ) )
    FD_LOG_WARNING(( "munmap(anon,%lu KiB) failed (%i-%s); attempting to continue", sz>>10, errno, strerror( errno ) ));

restore:
  if( FD_UNLIKELY( fd_numa_set_mempolicy( orig_mempolicy, orig_nodemask, FD_SHMEM_NUMA_MAX ) ) )
    FD_LOG_WARNING(( "fd_numa_set_mempolicy failed (%i-%s); attempting to continue", errno, strerror( errno ) ));

done:
  FD_SHMEM_UNLOCK;
  return err ? NULL : mem;
}

void
fd_shmem_release( void * mem,
                  ulong  page_sz,
                  ulong  page_cnt ) {
  if( FD_UNLIKELY( !mem ) ) {
    FD_LOG_WARNING(( "NULL mem" ));
    return;
  }

  if( FD_UNLIKELY( !fd_shmem_is_page_sz( page_sz ) ) ) {
    FD_LOG_WARNING(( "bad page_sz (%lu)", page_sz ));
    return;
  }

  if( FD_UNLIKELY( !fd_ulong_is_aligned( (ulong)mem, page_sz ) ) ) {
    FD_LOG_WARNING(( "misaligned mem" ));
    return;
  }

  if( FD_UNLIKELY( !((1UL<=page_cnt) & (page_cnt<=(((ulong)LONG_MAX)/page_sz))) ) ) {
    FD_LOG_WARNING(( "bad page_cnt (%lu)", page_cnt ));
    return;
  }

  ulong sz = page_sz*page_cnt;

  if( FD_UNLIKELY( munmap( mem, sz ) ) )
    FD_LOG_WARNING(( "munmap(anon,%lu KiB) failed (%i-%s); attempting to continue", sz>>10, errno, strerror( errno ) ));
}

/* SHMEM PARSING APIS *************************************************/

ulong
fd_shmem_name_len( char const * name ) {
  if( FD_UNLIKELY( !name ) ) return 0UL; /* NULL name */

  ulong len = 0UL;
  while( FD_LIKELY( len<FD_SHMEM_NAME_MAX ) ) {
    char c = name[len];
    if( FD_UNLIKELY( !c ) ) break;
    if( FD_UNLIKELY( !( (!!isalnum( c )) | ((len>0UL) & ((c=='_') | (c=='-') | (c=='.'))) ) ) ) return 0UL; /* Bad character */
    len++;
  }

  if( FD_UNLIKELY( !len                   ) ) return 0UL; /* Name too short (empty string) */
  if( FD_UNLIKELY( len>=FD_SHMEM_NAME_MAX ) ) return 0UL; /* Name too long */
  return len;
}

int
fd_cstr_to_shmem_lg_page_sz( char const * cstr ) {
  if( !cstr ) return FD_SHMEM_UNKNOWN_LG_PAGE_SZ;

  if( !fd_cstr_casecmp( cstr, "normal"   ) ) return FD_SHMEM_NORMAL_LG_PAGE_SZ;
  if( !fd_cstr_casecmp( cstr, "huge"     ) ) return FD_SHMEM_HUGE_LG_PAGE_SZ;
  if( !fd_cstr_casecmp( cstr, "gigantic" ) ) return FD_SHMEM_GIGANTIC_LG_PAGE_SZ;

  int i = fd_cstr_to_int( cstr );
  if( i==FD_SHMEM_NORMAL_LG_PAGE_SZ   ) return FD_SHMEM_NORMAL_LG_PAGE_SZ;
  if( i==FD_SHMEM_HUGE_LG_PAGE_SZ     ) return FD_SHMEM_HUGE_LG_PAGE_SZ;
  if( i==FD_SHMEM_GIGANTIC_LG_PAGE_SZ ) return FD_SHMEM_GIGANTIC_LG_PAGE_SZ;

  return FD_SHMEM_UNKNOWN_LG_PAGE_SZ;
}

char const *
fd_shmem_lg_page_sz_to_cstr( int lg_page_sz ) {
  switch( lg_page_sz ) {
  case FD_SHMEM_NORMAL_LG_PAGE_SZ:   return "normal";
  case FD_SHMEM_HUGE_LG_PAGE_SZ:     return "huge";
  case FD_SHMEM_GIGANTIC_LG_PAGE_SZ: return "gigantic";
  default:                           break;
  }
  return "unknown";
}

ulong
fd_cstr_to_shmem_page_sz( char const * cstr ) {
  if( !cstr ) return FD_SHMEM_UNKNOWN_PAGE_SZ;

  if( !fd_cstr_casecmp( cstr, "normal"   ) ) return FD_SHMEM_NORMAL_PAGE_SZ;
  if( !fd_cstr_casecmp( cstr, "huge"     ) ) return FD_SHMEM_HUGE_PAGE_SZ;
  if( !fd_cstr_casecmp( cstr, "gigantic" ) ) return FD_SHMEM_GIGANTIC_PAGE_SZ;

  ulong u = fd_cstr_to_ulong( cstr );
  if( u==FD_SHMEM_NORMAL_PAGE_SZ   ) return FD_SHMEM_NORMAL_PAGE_SZ;
  if( u==FD_SHMEM_HUGE_PAGE_SZ     ) return FD_SHMEM_HUGE_PAGE_SZ;
  if( u==FD_SHMEM_GIGANTIC_PAGE_SZ ) return FD_SHMEM_GIGANTIC_PAGE_SZ;

  return FD_SHMEM_UNKNOWN_PAGE_SZ;
}

char const *
fd_shmem_page_sz_to_cstr( ulong page_sz ) {
  switch( page_sz ) {
  case FD_SHMEM_NORMAL_PAGE_SZ:   return "normal";
  case FD_SHMEM_HUGE_PAGE_SZ:     return "huge";
  case FD_SHMEM_GIGANTIC_PAGE_SZ: return "gigantic";
  default:                        break;
  }
  return "unknown";
}

/* BOOT/HALT APIs *****************************************************/

void
fd_shmem_private_boot( int *    pargc,
                       char *** pargv ) {
  FD_LOG_INFO(( "fd_shmem: booting" ));

  /* Cache the numa topology for this thread group's host for
     subsequent fast use by the application. */

  ulong numa_cnt = fd_numa_node_cnt();
  if( FD_UNLIKELY( !((1UL<=numa_cnt) & (numa_cnt<=FD_SHMEM_NUMA_MAX)) ) )
    FD_LOG_ERR(( "fd_shmem: unexpected numa_cnt %lu (expected in [1,%lu])", numa_cnt, FD_SHMEM_NUMA_MAX ));
  fd_shmem_private_numa_cnt = numa_cnt;

  ulong cpu_cnt = fd_numa_cpu_cnt();
  if( FD_UNLIKELY( !((1UL<=cpu_cnt) & (cpu_cnt<=FD_SHMEM_CPU_MAX)) ) )
    FD_LOG_ERR(( "fd_shmem: unexpected cpu_cnt %lu (expected in [1,%lu])", cpu_cnt, FD_SHMEM_CPU_MAX ));
  fd_shmem_private_cpu_cnt = cpu_cnt;

  for( ulong cpu_rem=cpu_cnt; cpu_rem; cpu_rem-- ) {
    ulong cpu_idx  = cpu_rem-1UL;
    ulong numa_idx = fd_numa_node_idx( cpu_idx );
    if( FD_UNLIKELY( numa_idx>=FD_SHMEM_NUMA_MAX) )
      FD_LOG_ERR(( "fd_shmem: unexpected numa idx (%lu) for cpu idx %lu", numa_idx, cpu_idx ));
    fd_shmem_private_numa_idx[ cpu_idx  ] = (ushort)numa_idx;
    fd_shmem_private_cpu_idx [ numa_idx ] = (ushort)cpu_idx;
  }

  /* Determine the shared memory domain for this thread group */

  char const * shmem_base = fd_env_strip_cmdline_cstr( pargc, pargv, "--shmem-path", "FD_SHMEM_PATH", "/mnt/.fd" );

  ulong len = strlen( shmem_base );
  while( (len>1UL) && (shmem_base[len-1UL]=='/') ) len--; /* lop off any trailing slashes */
  if( FD_UNLIKELY( !len ) ) FD_LOG_ERR(( "Too short --shmem-base" ));
  if( FD_UNLIKELY( len>=FD_SHMEM_PRIVATE_BASE_MAX ) ) FD_LOG_ERR(( "Too long --shmem-base" ));
  fd_memcpy( fd_shmem_private_base, shmem_base, len );
  fd_shmem_private_base[len] = '\0';
  fd_shmem_private_base_len = (ulong)len;

  /* At this point, shared memory is online */

  FD_LOG_INFO(( "fd_shmem: --shmem-path %s", fd_shmem_private_base ));
  FD_LOG_INFO(( "fd_shmem: boot success" ));
}

void
fd_shmem_private_halt( void ) {
  FD_LOG_INFO(( "fd_shmem: halting" ));

  /* At this point, shared memory is offline */

  fd_shmem_private_numa_cnt = 0;
  fd_shmem_private_cpu_cnt  = 0;
  fd_memset( fd_shmem_private_numa_idx, 0, FD_SHMEM_CPU_MAX );

  fd_shmem_private_base[0] = '\0';
  fd_shmem_private_base_len = 0UL;

  FD_LOG_INFO(( "fd_shmem: halt success" ));
}

#else /* unhosted */

void
fd_shmem_private_boot( int *    pargc,
                       char *** pargv ) {
  FD_LOG_INFO(( "fd_shmem: booting" ));

  /* Strip the command line even though ignored to make environemnt
     parsing identical to downstream regardless of platform. */

  (void)fd_env_strip_cmdline_cstr( pargc, pargv, "--shmem-path", "FD_SHMEM_PATH", "/mnt/.fd" );

  FD_LOG_INFO(( "fd_shmem: --shmem-path (ignored)" ));
  FD_LOG_INFO(( "fd_shmem: boot success" ));
}

void
fd_shmem_private_halt( void ) {
  FD_LOG_INFO(( "fd_shmem: halting" ));
  FD_LOG_INFO(( "fd_shmem: halt success" ));
}

#endif
<|MERGE_RESOLUTION|>--- conflicted
+++ resolved
@@ -525,14 +525,14 @@
     sub_mem += sub_sz;
   }
 
-<<<<<<< HEAD
+#if 0
   err = fd_shmem_numa_validate( mem, page_sz, page_cnt, cpu_idx ); /* logs details */
   if( FD_UNLIKELY( err ) )
     FD_LOG_WARNING(( "mmap(NULL,%lu KiB,PROT_READ|PROT_WRITE,%x,-1,0) numa binding failed (%i-%s)",
                      sz>>10, flags, err, strerror( err ) ));
-=======
+#else
   err = 0;
->>>>>>> 910d5b8b
+#endif
 
 # undef ERROR
 
