#!/bin/bash

# Use FD_SHMEM_PATH from the environment if provided for hugetlbfs mount
# path and fallback on "/mnt/.fd" if not

SHMEM_PATH="${FD_SHMEM_PATH:-/mnt/.fd}"

ALL_TYPES="gigantic huge normal"

<<<<<<< HEAD
BIN=$(dirname -- "$BASH_SOURCE")
NUMA_CNT=`$BIN/fd_shmem_ctl numa-cnt --log-path "" 2> /dev/null`
=======
NUMA_CNT=`hwloc-calc -N numa machine:0 2> /dev/null`
if [ "$NUMA_CNT" = "" ]; then # Handle boxes with no NUMA
  NUMA_CNT=1
fi
>>>>>>> 82d5c56a

get_page_size() {
  if [ "$1" = "normal" ]; then
    echo 4096
  elif [ "$1" = "huge" ]; then
    echo 2097152
  elif [ "$1" = "gigantic" ]; then
    echo 1073741824
  else
    echo "get_page_size: fail, unsupported page type $1"
    exit 1
  fi
}

get_page_path() {
  if [ "$1" = "huge" ]; then
    echo "/sys/devices/system/node/node$2/hugepages/hugepages-2048kB"
  elif [ "$1" = "gigantic" ]; then
    echo "/sys/devices/system/node/node$2/hugepages/hugepages-1048576kB"
  else
    echo "get_page_path: fail, unsupported page type $1"
    exit 1
  fi
}

get_page_total() {
  cat `get_page_path $1 $2`/nr_hugepages
  if [ "$?" != "0" ]; then
    echo "get_page_total: fail, probably an unsupported OS or not running with appropriate permissions"
    exit 1
  fi
}

get_page_free() {
  cat `get_page_path $1 $2`/free_hugepages
  if [ "$?" != "0" ]; then
    echo "get_page_free: fail, probably an unsupported OS or not running with appropriate permissions"
    exit 1
  fi
}

try_defrag_memory() {
  echo 1 > /proc/sys/vm/compact_memory # This is a best effort, we don't care if it fails
  if [ "$?" = "0" ]; then
    # Wait a tiny bit on success to let the O/S try to do some of
    # this in the background
    sleep 0.25
  fi
}

init() {
  SHMEM_PERM=$1
  SHMEM_USER=$2
  SHMEM_GROUP=$3

  if [ -d $SHMEM_PATH ]; then
    echo "init $1 $2 $3: fail, path $SHMEM_PATH exists"
    echo "Do $0 help for help"
    exit 1
  fi
  mkdir -pv $SHMEM_PATH
  if [ "$?" != "0" ]; then
    echo "init $1 $2 $3: fail, unable to create path $SHMEM_PATH, probably not running with appropriate permissions"
    echo "Do $0 help for help"
    exit 1
  fi

  for t in $ALL_TYPES; do
    MNT_PATH=$SHMEM_PATH/.$t
    if [ -d $MNT_PATH ]; then
      echo "init $1 $2 $3: fail, internal error, path $MNT_PATH exists"
      echo "Do $0 help for help"
      exit 1
    fi
    mkdir -pv $MNT_PATH
    if [ "$?" != "0" ]; then
      echo "init $1 $2 $3: fail, internal error, unable to create path $MNT_PATH"
      echo "Do $0 help for help"
      exit 1
    fi

    if [ "$IS_LINUX_X64" == "1" ]; then
      if grep -q $MNT_PATH /proc/mounts; then
        echo "init $1 $2 $3: fail, internal error, mount $MNT_PATH already exists"
        exit 1
      fi
    elif [ "$IS_MAC_M1_M2" == "1" ] || [ "$IS_MAC_X64" == "1" ]; then
      mount > ./mount_points
      if grep -q $MNT_PATH ./mount_points; then
        echo "init $1 $2 $3: fail, internal error, mount $MNT_PATH already exists"
        rm -rf mount_points
        exit 1
      fi
      rm -rf mount_points
    fi

    # mount point is large enough to cover the number of whole pages of
    # system DRAM (in the proc/meminfo total memory sense) for maximum
    # flexibility.  Since the pages themselves are large, the number of
    # inodes required in the mount is still quite small practically.
    # For normal pages, we need to use a tmpfs.
    try_defrag_memory 2> /dev/null > /dev/null
    if [ "$t" = "normal" ]; then
      if [ "$IS_LINUX_X64" == "1" ]; then
        mount -v -t tmpfs tmpfs $MNT_PATH
      elif [ "$IS_MAC_X64" == "1" ] || [ "$IS_MAC_M1_M2" == "1" ]; then
        mount_tmpfs $MNT_PATH
      fi
      if [ "$?" != "0" ]; then
        echo "init $1 $2 $3: fail, mount failed"
        echo "Do $0 help for help"
        exit 1
      fi
    else
      if [ "$IS_LINUX_X64" == "1" ]; then
        msz=`free -b | grep Mem | awk '{ print $2 }'` # FIXME: Ugly
      elif [ "$IS_MAC_X64" == "1" ] || [ "$IS_MAC_M1_M2" == "1" ]; then
        msz=`sysctl hw.memsize | awk '{ print $2 }'`
      fi
      psz=`get_page_size $t`
      msz=$((psz*(msz/psz))) # Round down to whole pages to be on safe side
      if [ "$IS_LINUX_X64" == "1" ]; then
        mount -v -t hugetlbfs -o pagesize=$psz,size=$msz none $MNT_PATH
      elif [ "$IS_MAC_X64" == "1" ]; then
        mount_tmpfs $MNT_PATH
      fi

      if [ "$?" != "0" ]; then
        echo "init $1 $2 $3: fail, mount failed"
        echo "Do $0 help for help"
        exit 1
      fi
    fi
    if [ "$IS_LINUX_X64" == "1" ]; then
      try_defrag_memory 2> /dev/null > /dev/null
    fi
  done

  chown -v -R $SHMEM_USER:$SHMEM_GROUP $SHMEM_PATH
  if [ "$?" != "0" ]; then
    echo "init $1 $2 $3: fail, chown failed"
    echo "Do $0 help for help"
    exit 1
  fi

  chmod -v -R $SHMEM_PERM $SHMEM_PATH
  if [ "$?" != "0" ]; then
    echo "init $1 $2 $3: fail, chmod failed"
    echo "Do $0 help for help"
    exit 1
  fi

  echo init $1 $2 $3: success
}

fini() {
  if [ -d $SHMEM_PATH ]; then
    try_defrag_memory 2> /dev/null > /dev/null
    for t in $ALL_TYPES; do
      umount -v $SHMEM_PATH/.$t
      if [ "$?" != "0" ]; then
        echo "fini: fail, umount failed; attempting to continue"
        echo "Do $0 help for help"
      fi
    done
    rm -rfv $SHMEM_PATH
    if [ "$?" != "0" ]; then
      echo "fini: fail, rm failed"
      echo "Do $0 help for help"
      exit 1
    fi
    try_defrag_memory 2> /dev/null > /dev/null
    echo fini: success
  else
    echo "fini: fail, path $SHMEM_PATH not accessible; probably uninitialized or not running with appropriate permissions"
    echo "Do $0 help for help"
    exit 1
  fi
}

query() {
  echo ""
  for t in $ALL_TYPES; do
    if [ "$t" != "normal" ]; then
      echo "$t pages:"
      for((n=0;n<NUMA_CNT;n++)); do
        echo -e "\tnuma $n: `get_page_total $t $n` total, `get_page_free $t $n` free"
      done
      echo ""
    fi
  done
  if [ -d $SHMEM_PATH ]; then
    echo "FD_SHMEM_PATH=$SHMEM_PATH"
    echo ""
    for t in $ALL_TYPES; do
      echo "$t page backed shared memory regions ($SHMEM_PATH/.$t):"
      for r in `ls $SHMEM_PATH/.$t`; do
        printf "\t%-20s\t%-20s\t%s\n" $r "`ls -l $SHMEM_PATH/.$t/$r`"
      done
      echo ""
    done
    echo query: success
  else
    echo "query: fail, path $SHMEM_PATH not accessible; probably uninitialized or not running with appropriate permissions"
    echo "Do $0 help for help"
    exit 1
  fi
}

alloc() {
  CNT=$1
  TYPE=$2
  NUMA=$3

  # Check for cases that do not require any explicit allocation; 'normal' on all platforms,
  # and 'huge' (superpages) on macOS.
  if [ "$TYPE" = "normal" ]; then
    echo "alloc $1 $2 $3: fail, normal pages do not require explicit allocation"
    echo "Do $0 help for help"
    exit 1
  elif [ "$IS_MAC_X64" == "1" ] && [ "$TYPE" == "huge" ]; then
    echo "alloc $1 $2 $3: fail, superpages do not require explicit allocation on macOS"
    echo "Do $0 help for help"
    exit 1
  fi

  # Check for options that are unsupported on the target platform.
  if [ "$IS_MAC_M1_M2" == "1" ] && ([ "$TYPE" == "huge" ] || [ "$TYPE" == "gigantic" ]); then
    echo "alloc $1 $2 $3: fail, macOS on ARM64 (M1/M2) does not support neither superpages (hugepages) nor gigantic pages"
    echo "Do $0 help for help"
    exit 1
  elif [ "$IS_MAC_X64" == "1" ] && [ "$TYPE" == "gigantic" ]; then
    echo "alloc $1 $2 $3: fail, macOS on x64 does not support gigantic pages"
    echo "Do $0 help for help"
    exit 1
  fi

  T=`get_page_total $TYPE $NUMA`
  F=`get_page_free  $TYPE $NUMA`
  if [ "$T" != "$F" ]; then
    echo "alloc $1 $2 $3: fail, some pages are in use ($F of $T are currently free)"
    echo "Do $0 help for help"
    exit 1
  fi

  try_defrag_memory 2> /dev/null > /dev/null
  echo $CNT > `get_page_path $TYPE $NUMA`/nr_hugepages
  if [ "$?" != "0" ]; then
    echo "alloc $1 $2 $3: fail, probably not running as superuser"
    echo "Do $0 help for help"
    exit 1
  fi
  try_defrag_memory 2> /dev/null > /dev/null

  T=`get_page_total $TYPE $NUMA`
  F=`get_page_free  $TYPE $NUMA`
  if [ "$T" != "$CNT" ]; then
    echo "alloc $1 $2 $3: fail, did not get expected number of pages ($F of $T pages are currently free)"
    echo "Do $0 help for help"
    exit 1
  fi
  if [ "$T" != "$F" ]; then
    echo "alloc $1 $2 $3: fail, some pages are already in use ($F of $T pages are currently free)"
    echo "Do $0 help for help"
    exit 1
  fi

  echo alloc $1 $2 $3: success
}

reset() {
  if [ -d $SHMEM_PATH ]; then
    try_defrag_memory 2> /dev/null > /dev/null
    for t in $ALL_TYPES; do
      rm -vf $SHMEM_PATH/.$t/*
      if [ "$?" != "0" ]; then
        echo "reset: fail, rm failed, probably permissions"
        echo "Do $0 help for help"
        exit 1
      fi
    done
    try_defrag_memory 2> /dev/null > /dev/null
    echo "reset: success"
  else
    echo "query: fail, path $SHMEM_PATH not accessible; probably uninitialized or not running with appropriate permissions"
    echo "Do $0 help for help"
    exit 1
  fi
}

if [ $# -lt 1 ]; then
  echo "Commands not specified"
  echo "Do $0 help for help"
  exit 1
fi

OS_STR=`uname -s`
ARCH_STR=`uname -m`
if [[ "$OS_STR" == "Linux" ]] && [[ "$ARCH_STR" == "x86_64" ]]; then
  export IS_LINUX_X64=1
elif [[ "$OS_STR" == "Darwin" ]] && [[ "$ARCH_STR" == "x86_64" ]]; then
  VERSION_LEVEL_STR=`uname -v`
  if [[ "$VERSION_LEVEL_STR" == *"ARM64"* ]]; then
    export IS_MAC_M1_M2=1
  else
    export IS_MAC_X64=1
  fi
elif [[ "$OS_STR" == "Darwin" ]] && [[ "$ARCH_STR" == "arm64" ]]; then
  echo "Run firedancer under Rosetta on macOS M1 and M2 systems"
  exit 1
else
  echo "Firedancer is not supported on this platform"
  exit 1
fi

while [ $# -gt 0 ]; do 

  OP=$1
  shift 1

  if [ "$OP" = "help" ]; then

    echo ""
    echo "Usage: $0 [cmd] [cmd args] [cmd] [cmd args] ..."
    echo ""
    echo "Commands are:"
    echo ""
    echo "  help"
    echo "  - Print this help message"
    echo ""
    echo "  init [PERM] [USER] [GROUP]"
    echo "  - Create the OS structures needed for a shared memory IPC domain.  Named"
    echo "    shared memory region permission defaults will be in the the 'chmod"
    echo "    [PERM]' / 'chown [USER]:[GROUP]' sense.  Empty strings for [USER] and"
    echo "    [GROUP] are fine with the same interpretation as chown.  A typical use"
    echo "    case is 'init 700 [USER] \"\"'.  Multiple domains can coexist"
    echo "    concurrently at different hugetlbfs mount paths (see below for more"
    echo "    details)."
    echo "  - This likely needs to run as a superuser or with sudo"
    echo ""
    echo "  fini"
    echo "  - Destroy the OS structures used for a shared memory IPC domain.  The"
    echo "    domain to destroy is specified by the hugetlbfs mount path (see"
    echo "    below for more details)."
    echo "  - This likely needs to run as a superuser or with sudo."
    echo ""
    echo "  alloc [PAGE_CNT] [PAGE_TYPE] [NUMA_NODE]"
    echo "  - Reserve [PAGE_CNT] [PAGE_TYPE] DRAM-backed pages on numa [NUMA_NODE]"
    echo "    systemwide.  Does not apply to normal pages."
    echo "  - This likely needs to run as a superuser or with sudo."
    echo ""
    echo "  free [PAGE_TYPE] [NUMA_NODE]"
    echo "  - Equivalent to alloc 0 [PAGE_TYPE] [NUMA_NODE]."
    echo "  - Does not apply to normal pages."
    echo "  - This likely needs to run as a superuser or with sudo."
    echo ""
    echo "  query"
    echo "  - Print the current shared memory utilization for the system and details"
    echo "    of the named shared memory regions a shared memory IPC.  The domain to"
    echo "    query is specified by the hugetlbfs mount path (see below for more"
    echo "    details)."
    echo "  - This likely needs to run as an authorized user, as a superuser or with"
    echo "    sudo."
    echo ""
    echo "  reset"
    echo "  - Remove all named shared memory regions for this group.  Like the usual"
    echo "    UNIX file semantics, the actual underlying pages used by these regions"
    echo "    will not be freed until there are no more processes that are using"
    echo "    these regions."
    echo "  - This likely needs to run as an authorized user, as a superuser or with"
    echo "    sudo."
    echo ""
    echo "Supported page types: $ALL_TYPES"
    if [ "$NUMA_CNT" = "1" ]; then
      echo "Supported numa nodes: 0"
    else
      echo "Supported numa nodes: 0-$((NUMA_CNT-1))"
    fi
    echo ""
    echo "Hugetlbfs mount path: $SHMEM_PATH"
    echo "Use the FD_SHMEM_PATH environment variable to manually specify this"
    echo ""

  elif [ "$OP" = "init" ]; then

    if [ $# -lt 3 ]; then
      echo "Unexpected number of arguments to init"
      echo "Do $0 help for help"
      exit 1
    fi
    init $1 $2 $3
    shift 3

  elif [ "$OP" = "fini" ]; then

    fini

  elif [ "$OP" = "query" ]; then

    query

  elif [ "$OP" = "alloc" ]; then

    if [ $# -lt 3 ]; then
      echo "Unexpected number of arguments to alloc"
      echo "Do $0 help for help"
      exit 1
    fi
    alloc $1 $2 $3
    shift 3

  elif [ "$OP" = "free" ]; then

    if [ $# -lt 2 ]; then
      echo "Unexpected number of arguments to free"
      echo "Do $0 help for help"
      exit 1
    fi
    alloc 0 $1 $2
    shift 2

  elif [ "$OP" = "reset" ]; then

    reset

  else

    echo "Unknown operation ($OP) specified"
    echo "Do $0 help for help"
    exit 1

  fi

done
exit 0
<|MERGE_RESOLUTION|>--- conflicted
+++ resolved
@@ -1,4 +1,4 @@
-#!/bin/bash
+#!/usr/bin/env bash
 
 # Use FD_SHMEM_PATH from the environment if provided for hugetlbfs mount
 # path and fallback on "/mnt/.fd" if not
@@ -7,15 +7,8 @@
 
 ALL_TYPES="gigantic huge normal"
 
-<<<<<<< HEAD
 BIN=$(dirname -- "$BASH_SOURCE")
 NUMA_CNT=`$BIN/fd_shmem_ctl numa-cnt --log-path "" 2> /dev/null`
-=======
-NUMA_CNT=`hwloc-calc -N numa machine:0 2> /dev/null`
-if [ "$NUMA_CNT" = "" ]; then # Handle boxes with no NUMA
-  NUMA_CNT=1
-fi
->>>>>>> 82d5c56a
 
 get_page_size() {
   if [ "$1" = "normal" ]; then
