--- conflicted
+++ resolved
@@ -165,20 +165,7 @@
    region1_join("region1") which calls fd_shmem_join("region2") which
    calls join_func region2_join("region2") which calls
    shmem_join("region1")).  Such cycles will be detected, logged and
-<<<<<<< HEAD
-   failed.
-
-   If lock_pages is 1, the mapped region will be locked to physical DRAM
-   when it is mapped in, ensuring that the memory pages will not be
-   swapped out.  Most callers of this function should lock their pages,
-   unless the region is larger than the physical memory available.
-   (FIXME: THIS PROBABLY SHOULD BE ADDED AS A FLAG TO MODE)
-
-   IMPORTANT: not locking pages can lead to unexpected behaviour and
-   performance degradation, so is is highly recommended to lock pages. */
-=======
    failed. */
->>>>>>> 6f18b1e6
 
 void *
 fd_shmem_join( char const *               name,
