load("//bazel:fd_build_system.bzl", "fd_cc_library", "fd_cc_test")

package(default_visibility = ["//src/util:__subpackages__"])

fd_cc_library(
    name = "base_lib",
    srcs = [
        "fd_hash.c",
    ],
    hdrs = [
        "fd_util_base.h",
    ],
    linkstatic = True,
)

fd_cc_library(
    name = "util",
    srcs = [
        "fd_util.c",
    ],
    hdrs = [
        "fd_util.h",
    ],
    linkstatic = True,
    visibility = ["//visibility:public"],
    deps = [
<<<<<<< HEAD
        ":base_lib",
=======
        "base_lib",
        "//src/util/alloc",
>>>>>>> 28ee551e
        "//src/util/archive",
        "//src/util/bits",
        "//src/util/cstr",
        "//src/util/env",
        "//src/util/log",
        "//src/util/math",
        "//src/util/net",
        "//src/util/pod",
        "//src/util/rng",
        "//src/util/sanitize",
        "//src/util/scratch",
        "//src/util/shmem",
        "//src/util/tile",
        "//src/util/wksp",
        "@numa",
    ],
)

fd_cc_test(
    size = "medium",
    srcs = ["test_util_base.c"],
    deps = ["//src/util"],
)

fd_cc_test(
    size = "small",
    srcs = ["test_util.c"],
    deps = ["//src/util"],
)<|MERGE_RESOLUTION|>--- conflicted
+++ resolved
@@ -24,12 +24,8 @@
     linkstatic = True,
     visibility = ["//visibility:public"],
     deps = [
-<<<<<<< HEAD
-        ":base_lib",
-=======
         "base_lib",
         "//src/util/alloc",
->>>>>>> 28ee551e
         "//src/util/archive",
         "//src/util/bits",
         "//src/util/cstr",
