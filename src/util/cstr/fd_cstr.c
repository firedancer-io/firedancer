--- conflicted
+++ resolved
@@ -24,8 +24,6 @@
 
 ulong fd_cstr_to_ulong_octal( char const * cstr ) { return (ulong)strtoul( cstr, NULL, 8 ); }
 
-<<<<<<< HEAD
-=======
 ulong
 fd_cstr_to_ulong_seq( char const * cstr,
                       ulong *      seq,
@@ -94,7 +92,6 @@
   return seq_cnt;
 }
 
->>>>>>> d420120b
 int
 fd_cstr_casecmp( char const * a,
                  char const * b ) {
