#ifndef HEADER_fd_src_util_fd_util_base_h
#define HEADER_fd_src_util_fd_util_base_h

/* Base development environment */

/* Compiler checks ****************************************************/

#ifdef __cplusplus

#if __cplusplus<201703L
#error "Firedancer requires C++17 or later"
#endif

#else

#if __STDC_VERSION__<201710L
#error "Firedancer requires C Standard version C17 or later"
#endif

#endif //__cplusplus

/* Versioning macros **************************************************/

/* FD_VERSION_{MAJOR,MINOR,PATCH} programmatically specify the
   firedancer version. */

#define FD_VERSION_MAJOR (0)
#define FD_VERSION_MINOR (0)
#define FD_VERSION_PATCH (0)

/* Build target capabilities ******************************************/

/* Different build targets often have different levels of support for
   various language and hardware features.  The presence of various
   features can be tested at preprocessor, compile, or run time via the
   below capability macros.

   Code that does not exploit any of these capabilities written within
   the base development environment should be broadly portable across a
   range of build targets ranging from on-chain virtual machines to
   commodity hosts to custom hardware.

   As such, highly portable yet high performance code is possible by
   writing generic implementations that do not exploit any of the below
   capabilities as a portable fallback along with build target specific
   optimized implementations that are invoked when the build target
   supports the appropriate capabilities.

   The base development itself provide lots of functionality to help
   with implementing portable fallbacks while making very minimal
   assumptions about the build targets and zero use of 3rd party
   libraries (these might make unknown additional assumptions about the
   build target, including availability of a quality implementation of
   the library on the build target). */

/* FD_HAS_HOSTED:  If the build target is hosted (e.g. resides on a host
   with a POSIX-ish environment ... practically speaking, stdio.h,
   stdlib.h, unistd.h, et al more or less behave normally ...
   pedantically XOPEN_SOURCE=700), FD_HAS_HOSTED will be 1.  It will be
   zero otherwise. */

#ifndef FD_HAS_HOSTED
#define FD_HAS_HOSTED 0
#endif

/* FD_HAS_ATOMIC:  If the build target supports atomic operations
   between threads accessing a common memory region (include threads
   that reside in different processes on a host communicating via a
   shared memory region with potentially different local virtual
   mappings).  Practically speaking, does atomic compare-and-swap et al
   work? */

#ifndef FD_HAS_ATOMIC
#define FD_HAS_ATOMIC 0
#endif

/* FD_HAS_THREADS:  If the build target supports a POSIX-ish notion of
   threads (e.g. practically speaking, global variables declared within
   a compile unit are visible to more than one thread of execution,
   pthreads.h / threading parts of C standard, the atomics parts of the
   C standard, ... more or less work normally), FD_HAS_THREADS will be
   1.  It will be zero otherwise.  FD_HAS_THREADS implies FD_HAS_HOSTED
   and FD_HAS_ATOMIC. */

#ifndef FD_HAS_THREADS
#define FD_HAS_THREADS 0
#endif

/* FD_HAS_INT128:  If the build target supports reasonably efficient
   128-bit wide integer operations, define FD_HAS_INT128 to 1 to enable
   use of them in implementations. */

#ifndef FD_HAS_INT128
#define FD_HAS_INT128 0
#endif

/* FD_HAS_DOUBLE:  If the build target supports reasonably efficient
   IEEE 754 64-bit wide double precision floating point options, define
   FD_HAS_DOUBLE to 1 to enable use of them in implementations.  Note
   that even if the build target does not, va_args handling in the C /
   C++ language requires promotion of a float in an va_arg list to a
   double.  Thus, C / C++ language that support IEEE 754 float also
   implies a minimum level of support for double (though not necessarily
   efficient or IEEE 754).  That is, even if a target does not have
   FD_HAS_DOUBLE, there might still be limited use of double in va_arg
   list handling. */

#ifndef FD_HAS_DOUBLE
#define FD_HAS_DOUBLE 0
#endif

/* FD_HAS_ALLOCA:  If the build target supports fast alloca-style
   dynamic stack memory allocation (e.g. alloca.h / __builtin_alloca
   more or less work normally), define FD_HAS_ALLOCA to 1 to enable use
   of it in implementations. */

#ifndef FD_HAS_ALLOCA
#define FD_HAS_ALLOCA 0
#endif

/* FD_HAS_X86:  If the build target supports x86 specific features and
   can benefit from x86 specific optimizations, define FD_HAS_X86.  Code
   needing more specific target features (Intel / AMD / SSE / AVX2 /
   AVX512 / etc) can specialize further as necessary with even more
   precise capabilities (that in turn imply FD_HAS_X86). */

#ifndef FD_HAS_X86
#define FD_HAS_X86 0
#endif

/* These allow even more precise targeting for X86. */

/* FD_HAS_SSE indicates the target supports Intel SSE4 style SIMD
   (basically do the 128-bit wide parts of "x86intrin.h" work).
   Recommend using the simd/fd_sse.h APIs instead of raw Intel
   intrinsics for readability and to facilitate portability to non-x86
   platforms.  Implies FD_HAS_X86. */

#ifndef FD_HAS_SSE
#define FD_HAS_SSE 0
#endif

/* FD_HAS_AVX indicates the target supports Intel AVX2 style SIMD
   (basically do the 256-bit wide parts of "x86intrin.h" work).
   Recommend using the simd/fd_avx.h APIs instead of raw Intel
   intrinsics for readability and to facilitate portability to non-x86
   platforms.  Implies FD_HAS_SSE. */

#ifndef FD_HAS_AVX
#define FD_HAS_AVX 0
#endif

/* FD_HAS_AVX512 indicates the target supports Intel AVX-512 style SIMD
   (basically do the 512-bit wide parts of "x86intrin.h" work).
   Recommend using the simd/fd_avx512.h APIs instead of raw Intel
   intrinsics for readability and to facilitate portability to non-x86
   platforms.  Implies FD_HAS_AVX. */

#ifndef FD_HAS_AVX512
#define FD_HAS_AVX512 0
#endif

/* FD_HAS_SHANI indicates that the target supports Intel SHA extensions
   which accelerate SHA-1 and SHA-256 computation.  This extension is
   also called SHA-NI or SHA_NI (Secure Hash Algorithm New
   Instructions).  Although proposed in 2013, they're only supported on
   Intel Ice Lake and AMD Zen CPUs and newer.  Implies FD_HAS_AVX. */

#ifndef FD_HAS_SHANI
#define FD_HAS_SHANI 0
#endif

/* FD_HAS_GFNI indicates that the target supports Intel Galois Field
   extensions, which accelerate operations over binary extension fields,
   especially GF(2^8).  These instructions are supported on Intel Ice
   Lake and newer and AMD Zen4 and newer CPUs.  Implies FD_HAS_AVX. */

#ifndef FD_HAS_GFNI
#define FD_HAS_GFNI 0
#endif

<<<<<<< HEAD
/* FD_HAS_AESNI indicates that the target supports AES-NI extensions,
   which accelerate AES encryption and decryption.  While AVX predates
   the original AES-NI extension, the combination of AES-NI+AVX adds
   additional opcodes (such as vaesenc, a more flexible variant of
   aesenc).  Thus, implies FD_HAS_AVX.  A conservative estimate for
   minimum platform support is Intel Haswell or AMD Zen. */

#ifndef FD_HAS_AESNI
#define FD_HAS_AESNI 0
=======
/* FD_HAS_COVERAGE indicates that the build target is built with coverage instrumentation. */

#ifndef FD_HAS_COVERAGE
#define FD_HAS_COVERAGE 0
#endif

/* FD_HAS_FUZZ indicates that the build target is a fuzz target. */

#ifndef FD_HAS_FUZZ
#define FD_HAS_FUZZ 0
>>>>>>> 129665c8
#endif

/* FD_HAS_ASAN indicates that the build target is using ASAN. */

#ifndef FD_HAS_ASAN
#define FD_HAS_ASAN 0
#endif

/* FD_HAS_UBSAN indicates that the build target is using UBSAN. */

#ifndef FD_HAS_UBSAN
#define FD_HAS_UBSAN 0
#endif

/* Base development environment ***************************************/

/* The functionality provided by these vanilla headers are always
   available within the base development environment.  Notably, stdio.h
   / stdlib.h / et al at are not included here as these make lots of
   assumptions about the build target that may not be true (especially
   for on-chain and custom hardware use).  Code should prefer the fd
   util equivalents for such functionality when possible. */

#include <stdalign.h>
#include <string.h>
#include <limits.h>
#include <float.h>

/* Work around some library naming irregularities */
/* FIXME: Consider this for FLOAT/FLT, DOUBLE/DBL too? */

#define  SHORT_MIN  SHRT_MIN
#define  SHORT_MAX  SHRT_MAX
#define USHORT_MAX USHRT_MAX

/* Primitive types ****************************************************/

/* These typedefs provide single token regularized names for all the
   primitive types in the base development environment:

     char !
     schar !   short   int   long   int128 !!
     uchar    ushort  uint  ulong  uint128 !!
     float
     double !!!

   ! Does not assume the sign of char.  A naked char should be treated
     as cstr character and mathematical operations should be avoided on
     them.  This is less than ideal as the patterns for integer types in
     the C/C++ language spec itself are far more consistent with a naked
     char naturally being treated as signed (see above).  But there are
     lots of conflicts between architectures, languages and standard
     libraries about this so any use of a naked char shouldn't assume
     the sign ... sigh.

   !! Only available if FD_HAS_INT128 is defined

   !!! Should only used if FD_HAS_DOUBLE is defined but see note in
       FD_HAS_DOUBLE about C/C++ silent promotions of float to double in
       va_arg lists.

   Note also that these token names more naturally interoperate with
   integer constant declarations, type generic code generation
   techniques, with printf-style format strings than the stdint.h /
   inttypes.h handling.

   To minimize portability issues, unexpected silent type conversion
   issues, align with typical developer implicit usage, align with
   typical build target usage, ..., assumes char / short / int / long
   are 8 / 16 / 32 / 64 twos complement integers and float is IEEE-754
   single precision.  Further assumes little endian, truncating signed
   integer division, sign extending (arithmetic) signed right shift and
   signed left shift behaves the same as an unsigned left shift from bit
   operations point of view (technically the standard says signed left
   shift is undefined if the result would overflow).  Also, except for
   int128/uint128, assumes that aligned access to these will be
   naturally atomic.  Lastly assumes that unaligned access to these is
   functionally valid but does not assume that unaligned access to these
   is efficient or atomic.

   For values meant to be held in registers, code should prefer long /
   ulong types (improves asm generation given the prevalence of 64-bit
   targets and also to avoid lots of tricky bugs with silent promotions
   in the language ... e.g. ushort should ideally only be used for
   in-memory representations).

   These are currently not prefixed given how often they are used.  If
   this becomes problematic prefixes can be added as necessary.
   Specifically, C++ allows typedefs to be defined multiple times so
   long as they are equivalent.  Inequivalent collisions are not
   supported but should be rare (e.g. if a 3rd party header thinks
   "ulong" should be something other an "unsigned long", the 3rd party
   header probably should be nuked from orbit).  C11 and forward also
   allow multiple equivalent typedefs.  C99 and earlier don't but this
   is typically only a warning and then only if pedantic warnings are
   enabled.  Thus, if we want to support users using C99 and earlier who
   want to do a strict compile and have a superfluous collision with
   these types in other libraries, uncomment the below (or do something
   equivalent for the compiler). */

//#pragma GCC diagnostic push
//#pragma GCC diagnostic ignored "-Wpedantic"

typedef signed char schar; /* See above note of sadness */

typedef unsigned char  uchar;
typedef unsigned short ushort;
typedef unsigned int   uint;
typedef unsigned long  ulong;

#if FD_HAS_INT128

__extension__ typedef          __int128  int128;
__extension__ typedef unsigned __int128 uint128;

#define UINT128_MAX (~(uint128)0)
#define  INT128_MAX ((int128)(UINT128_MAX>>1))
#define  INT128_MIN (-INT128_MAX-(int128)1)

#endif

//#pragma GCC diagnostic pop

/* Compiler tricks ****************************************************/

/* FD_STRINGIFY,FD_CONCAT{2,3,4}:  Various macros for token
   stringification and pasting.  FD_STRINGIFY returns the argument as a
   cstr (e.g. FD_STRINGIFY(foo) -> "foo").  FD_CONCAT* pastes the tokens
   together into a single token (e.g.  FD_CONCAT3(a,b,c) -> abc).  The
   EXPAND variants first expand their arguments and then do the token
   operation (e.g.  FD_EXPAND_THEN_STRINGIFY(__LINE__) -> "104" if done
   on line 104 of the source code file). */

#define FD_STRINGIFY(x)#x
#define FD_CONCAT2(a,b)a##b
#define FD_CONCAT3(a,b,c)a##b##c
#define FD_CONCAT4(a,b,c,d)a##b##c##d

#define FD_EXPAND_THEN_STRINGIFY(x)FD_STRINGIFY(x)
#define FD_EXPAND_THEN_CONCAT2(a,b)FD_CONCAT2(a,b)
#define FD_EXPAND_THEN_CONCAT3(a,b,c)FD_CONCAT3(a,b,c)
#define FD_EXPAND_THEN_CONCAT4(a,b,c,d)FD_CONCAT4(a,b,c,d)

/* FD_SRC_LOCATION returns a const cstr holding the line of code where
   FD_SRC_LOCATION was used. */

#define FD_SRC_LOCATION __FILE__ "(" FD_EXPAND_THEN_STRINGIFY(__LINE__) ")"

/* FD_STATIC_ASSERT tests at compile time if c is non-zero.  If not,
   it aborts the compile with an error.  err itself should be a token
   (e.g. not a string, no whitespace, etc). */

#ifdef __cplusplus
#define FD_STATIC_ASSERT(c,err) static_assert(c, #err)
#else
#define FD_STATIC_ASSERT(c,err) _Static_assert(c, #err)
#endif

/* FD_ADDRESS_OF_PACKED_MEMBER(x):  Linguistically does &(x) but without
   recent compiler complaints that &x might be unaligned if x is a
   member of a packed datastructure.  (Often needed for interfacing with
   hardware / packets / etc.) */

#define FD_ADDRESS_OF_PACKED_MEMBER( x ) (__extension__({                                      \
    char * _fd_aopm = (char *)&(x);                                                            \
    __asm__( "# FD_ADDRESS_OF_PACKED_MEMBER(" #x ") @" FD_SRC_LOCATION : "+r" (_fd_aopm) :: ); \
    (__typeof__(&(x)))_fd_aopm;                                                                \
  }))

/* FD_PROTOTYPES_{BEGIN,END}:  Headers that might be included in C++
   source should encapsulate the prototypes of code and globals
   contained in compilation units compiled as C with a
   FD_PROTOTYPE_{BEGIN,END} pair. */

#ifdef __cplusplus
#define FD_PROTOTYPES_BEGIN extern "C" {
#else
#define FD_PROTOTYPES_BEGIN
#endif

#ifdef __cplusplus
#define FD_PROTOTYPES_END }
#else
#define FD_PROTOTYPES_END
#endif

/* FD_IMPORT declares a variable name and initializes with the contents
   of the file at path (with potentially some assembly directives for
   additional footer info).  It is equivalent to:

     type const name[] __attribute__((aligned(align))) = {

       ... code that would initialize the contents of name to the
       ... raw binary data found in the file at path at compile time
       ... (with any appended information as specified by footer)

     };

     ulong const name_sz = ... number of bytes pointed to by name;

   More precisely, this creates a symbol "name" in the object file that
   points to a read-only copy of the raw data in the file at "path" as
   it was at compile time.  "align" is an unsuffixed power-of-two that
   specifies the minimum alignment required for the copy's first byte.
   footer are assembly commands to permit additional data to be appended
   to the copy (use "" for footer if no footer is necessary).

   Then it exposes a pointer to this copy in the current compilation
   unit as name and the byte size as name_sz.  name_sz covers the first
   byte of the included data to the last byte of the footer inclusive.

   The dummy linker symbol _fd_import_name_sz will also be created in
   the object file as some under the hood magic to make this work.  This
   should not be used in any compile unit as some compilers (I'm looking
   at you clang-15, but apparently not clang-10) will sometimes mangle
   its value from what it was set to in the object file even marked as
   absolute in the object file.

   This should only be used at global scope and should be done at most
   once over all object files / libraries used to make a program.  If
   other compilation units want to make use of an import in a different
   compilation unit, they should declare:

     extern type const name[] __attribute__((aligned(align)));

   and/or:

     extern ulong const name_sz;

   as necessary (that is, do the usual to use name and name_sz as shown
   for the pseudo code above).

   Important safety tip!  gcc -M will generally not detect the
   dependency this creates between the importing file and the imported
   file.  This can cause incremental builds to miss changes to the
   imported file.  Ideally, we would have FD_IMPORT automatically do
   something like:

     _Pragma( "GCC dependency \"" path "\" )

   This doesn't work as is because _Pragma needs some macro expansion
   hacks to accept this (this is doable).  After that workaround, this
   still doesn't work because, due to tooling limitations, the pragma
   path is relative to the source file directory and the FD_IMPORT path
   is relative to the the make directory (working around this would
   require a __FILE__-like directive for the source code directory base
   path).  Even if that did exist, it might still not work because
   out-of-tree builds often require some substitutions to the gcc -M
   generated dependencies that this might not pick up (at least not
   without some build system surgery).  And then it still wouldn't work
   because gcc -M seems to ignore all of this anyways (which is the
   actual show stopper as this pragma does something subtly different
   than what the name suggests and there isn't any obvious support for a
   "pseudo-include".)  Another reminder that make clean and fast builds
   are our friend. */

#define FD_IMPORT( name, path, type, align, footer )         \
  __asm__( ".section .rodata,\"a\",@progbits\n"              \
           ".type " #name ",@object\n"                       \
           ".globl " #name "\n"                              \
           ".align " #align "\n"                             \
           #name ":\n"                                       \
           ".incbin \"" path "\"\n"                          \
           footer "\n"                                       \
           ".size " #name ",. - " #name "\n"                 \
           "_fd_import_" #name "_sz = . - " #name "\n"       \
           ".type " #name "_sz,@object\n"                    \
           ".globl " #name "_sz\n"                           \
           ".align 8\n"                                      \
           #name "_sz:\n"                                    \
           ".quad _fd_import_" #name "_sz\n"                 \
           ".size " #name "_sz,8\n"                          \
           ".previous\n" );                                  \
  extern type  const name[] __attribute__((aligned(align))); \
  extern ulong const name##_sz

/* FD_IMPORT_{BINARY,CSTR} are common cases for FD_IMPORT.

   In BINARY, the file is imported into the object file and exposed to
   the caller as a uchar binary data.  name_sz will be the number of
   bytes in the file at time of import.  name will have 128 byte
   alignment.

   In CSTR, the file is imported into the object caller with a '\0'
   termination appended and exposed to the caller as a cstr.  Assuming
   the file is text (i.e. has no internal '\0's), strlen(name) will the
   number of bytes in the file and name_sz will be strlen(name)+1.  name
   can have arbitrary alignment. */

#define FD_IMPORT_BINARY(name, path) FD_IMPORT( name, path, uchar, 128, ""        )
#define FD_IMPORT_CSTR(  name, path) FD_IMPORT( name, path,  char,   1, ".byte 0" )

/* Optimizer tricks ***************************************************/

/* FD_RESTRICT is a pointer modifier for to designate a pointer as
   restricted.  Hoops jumped because C++-17 still doesn't understand
   restrict ... sigh */

#ifndef FD_RESTRICT
#ifdef __cplusplus
#define FD_RESTRICT __restrict
#else
#define FD_RESTRICT restrict
#endif
#endif

/* fd_type_pun(p), fd_type_pun_const(p):  These allow use of type
   punning while keeping strict aliasing optimizations enabled (e.g.
   some UNIX APIs, like sockaddr related APIs are dependent on type
   punning).  These allow these API's to be used cleanly while keeping
   strict aliasing optimizations enabled and strict alias checking done. */

static inline void *
fd_type_pun( void * p ) {
  __asm__( "# fd_type_pun @" FD_SRC_LOCATION : "+r" (p) :: "memory" );
  return p;
}

static inline void const *
fd_type_pun_const( void const * p ) {
  __asm__( "# fd_type_pun_const @" FD_SRC_LOCATION : "+r" (p) :: "memory" );
  return p;
}

/* FD_{LIKELY,UNLIKELY}(c):  Evaluates c and returns whether it is
   logical true/false as long (1L/0L).  It also hints to the optimizer
   whether it should optimize for the case of c evaluating as
   true/false. */

#define FD_LIKELY(c)   __builtin_expect( !!(c), 1L )
#define FD_UNLIKELY(c) __builtin_expect( !!(c), 0L )

/* FD_FN_PURE hints to the optimizer that the function, roughly
   speaking, does not have side effects.  As such, the compiler can
   replace a call to the function with the result of an earlier call to
   that function provide the inputs and memory used hasn't changed.

   IMPORTANT SAFETY TIP!  Recent compilers seem to take an undocumented
   and debatable stance that pure functions do no writes to memory.
   This is a sufficient condition for the above but not a necessary one.

   Consider, for example, the real world case of an otherwise pure
   function that uses pass-by-reference to return more than one value
   (an unpleasant practice that is sadly often necessary because C/C++,
   compilers and underlying platform ABIs are very bad at helping
   developers simply and clearly express their intent to return multiple
   values and then generate good assembly for such).

   If called multiple times sequentially, all but the first call to such
   a "pure" function could be optimized away because the non-volatile
   memory writes done in the all but the 1st call for the
   pass-by-reference-returns write the same value to normal memory that
   was written on the 1st call.  That is, these calls return the same
   value for their direct return and do writes that do not have any
   visible effect.

   Thus, while it is safe for the compiler to eliminate all but the
   first call via techniques like common subexpression elimination, it
   is not safe for the compiler to infer that the first call did no
   writes.

   But recent compilers seem to do exactly that.

   Sigh ... we can't use FD_FN_PURE on such functions because of all the
   above linguistic, compiler, documentation and ABI infinite sadness.

   TL;DR To be safe against the above vagaries, recommend using
   FD_FN_PURE to annotate functions that do no memory writes (including
   trivial memory writes) and try to design HPC APIs to avoid returning
   multiple values as much as possible. */

#define FD_FN_PURE __attribute__((pure))

/* FD_FN_CONST is like pure but also, even stronger, indicates that the
   function does not depend on the state of memory. */

#define FD_FN_CONST __attribute__((const))

/* FD_FN_UNUSED indicates that it is okay if the function with static
   linkage is not used.  Allows working around -Winline in header only
   APIs where the compiler decides not to actually inline the function.
   (This belief, frequently promulgated by anti-macro cults, that "An
   Inline Function is As Fast As a Macro" ... an entire section in gcc's
   documentation devoted to it in fact ... remains among the biggest
   lies in computer science.  Yes, an inline function is as fast as a
   macro ... when the compiler actually decides to treat the inline
   keyword more than just for entertainment purposes only.  Which, as
   -Winline proves, it frequently doesn't.  Sigh ... force_inline like
   compiler extensions might be an alternative here but they have their
   own portability issues.) */

#define FD_FN_UNUSED __attribute__((unused))

/* FD_FN_UNSANITIZED tells the compiler to disable AddressSanitizer and
   UndefinedBehaviorSanitizer instrumentation.  For some functions, this
   can improve instrumented compile time by ~30x. */

#define FD_FN_UNSANITIZED __attribute__((no_sanitize("address", "undefined")))

/* FD_WARN_UNUSED tells the compiler the result (from a function) should
   be checked. This is useful to force callers to either check the result
   or deliberately and explicitly ignore it. Good for result codes and
   errors */

#define FD_WARN_UNUSED __attribute__ ((warn_unused_result))

/* FD_FALLTHRU tells the compiler that a case in a switch falls through
   to the next case. This avoids the compiler complaining, in cases where
   it is an intentional fall through.
   The "while(0)" avoids a compiler complaint in the event the case
   has no statement, example:
     switch( return_code ) {
       case RETURN_CASE_1: FD_FALLTHRU;
       case RETURN_CASE_2: FD_FALLTHRU;
       case RETURN_CASE_3:
         case_123();
       default:
         case_other();
     }

   See C++17 [[fallthrough]] and gcc __attribute__((fallthrough)) */

#define FD_FALLTHRU while(0) __attribute__((fallthrough))

/* FD_COMPILER_FORGET(var):  Tells the compiler that it shouldn't use
   any knowledge it has about the provided register-compatible variable
   var for optimizations going forward (i.e. the variable has changed in
   a deterministic but unknown-to-the-compiler way where the actual
   change is the identity operation).  Useful for inhibiting various
   branch nest misoptimizations (compilers unfortunately tend to
   radically underestimate the impact in raw average performance and
   jitter and the probability of branch mispredicts or the cost to the
   CPU of having lots of branches).  This is not asm volatile (use
   UNPREDICTABLE below for that) and has no clobbers.  So if var is not
   used after the forget, the compiler can optimize the FORGET away
   (along with operations preceding it used to produce var). */

#define FD_COMPILER_FORGET(var) __asm__( "# FD_COMPILER_FORGET(" #var ")@" FD_SRC_LOCATION : "+r" (var) )

/* FD_COMPILER_UNPREDICTABLE(var):  Same as FD_COMPILER_FORGET(var) but
   the provided variable has changed in a non-deterministic way from the
   compiler's POV (e.g. the value in the variable on output should not
   be treated as a compile time constant even if it is one
   linguistically).  Useful for suppressing unwanted
   compile-time-const-based optimizations like hoisting operations with
   useful CPU side effects out of a critical loop. */

#define FD_COMPILER_UNPREDICTABLE(var) __asm__ __volatile__( "# FD_COMPILER_UNPREDICTABLE(" #var ")@" FD_SRC_LOCATION : "+r" (var) )

/* Atomic tricks ******************************************************/

/* FD_COMPILER_MFENCE():  Tells the compiler that that it can't move any
   memory operations (load or store) from before the MFENCE to after the
   MFENCE (and vice versa).  The processor itself might still reorder
   around the fence though (that requires platform specific fences). */

#define FD_COMPILER_MFENCE() __asm__ __volatile__( "# FD_COMPILER_MFENCE()@" FD_SRC_LOCATION ::: "memory" )

/* FD_SPIN_PAUSE():  Yields the logical core of the calling thread to
   the other logical cores sharing the same underlying physical core for
   a few clocks without yielding it to the operating system scheduler.
   Typically useful for shared memory spin polling loops, especially if
   hyperthreading is in use. */

#if FD_HAS_X86
#define FD_SPIN_PAUSE() __builtin_ia32_pause()
#else
#define FD_SPIN_PAUSE() ((void)0)
#endif

/* FD_YIELD():  Yields the logical core of the calling thread to the
   operating system scheduler if a hosted target and does a spin pause
   otherwise. */

#if FD_HAS_HOSTED
#define FD_YIELD() fd_yield()
#else
#define FD_YIELD() FD_SPIN_PAUSE()
#endif

/* FD_VOLATILE_CONST(x):  Tells the compiler is not able to predict the
   value obtained by dereferencing x and that dereferencing x might have
   other side effects (e.g. maybe another thread could change the value
   and the compiler has no way of knowing this).  Generally speaking,
   the volatile keyword is broken linguistically.  Volatility is not a
   property of the variable but of the dereferencing of a variable (e.g.
   what is volatile from the POV of a reader of a shared variable is not
   necessarily volatile from the POV a writer of that shared variable in
   a different thread). */

#define FD_VOLATILE_CONST(x) (*((volatile const __typeof__((x)) *)&(x)))

/* FD_VOLATILE(x): tells the compiler is not able to predict the effect
   of modifying x and that dereferencing x might have other side effects
   (e.g. maybe another thread is spinning on x waiting for its value to
   change and the compiler has no way of knowing this). */

#define FD_VOLATILE(x) (*((volatile __typeof__((x)) *)&(x)))

#if FD_HAS_ATOMIC

/* FD_ATOMIC_FETCH_AND_{ADD,SUB,OR,AND,XOR}(p,v):

   FD_ATOMIC_FETCH_AND_ADD(p,v) does
     f = *p;
     *p = f + v
     return f;
   as a single atomic operation.  Similarly for the other variants. */

#define FD_ATOMIC_FETCH_AND_ADD(p,v) __sync_fetch_and_add( (p), (v) )
#define FD_ATOMIC_FETCH_AND_SUB(p,v) __sync_fetch_and_sub( (p), (v) )
#define FD_ATOMIC_FETCH_AND_OR( p,v) __sync_fetch_and_or(  (p), (v) )
#define FD_ATOMIC_FETCH_AND_AND(p,v) __sync_fetch_and_and( (p), (v) )
#define FD_ATOMIC_FETCH_AND_XOR(p,v) __sync_fetch_and_xor( (p), (v) )

/* FD_ATOMIC_{ADD,SUB,OR,AND,XOR}_AND_FETCH(p,v):

   FD_ATOMIC_{ADD,SUB,OR,AND,XOR}_AND_FETCH(p,v) does
     r = *p + v;
     *p = r;
     return r;
   as a single atomic operation.  Similarly for the other variants. */

#define FD_ATOMIC_ADD_AND_FETCH(p,v) __sync_add_and_fetch( (p), (v) )
#define FD_ATOMIC_SUB_AND_FETCH(p,v) __sync_sub_and_fetch( (p), (v) )
#define FD_ATOMIC_OR_AND_FETCH( p,v) __sync_or_and_fetch(  (p), (v) )
#define FD_ATOMIC_AND_AND_FETCH(p,v) __sync_and_and_fetch( (p), (v) )
#define FD_ATOMIC_XOR_AND_FETCH(p,v) __sync_xor_and_fetch( (p), (v) )

/* FD_ATOMIC_CAS(p,c,s):

   o = FD_ATOMIC_CAS(p,c,s) conceptually does:
     o = *p;
     if( o==c ) *p = s;
     return o
   as a single atomic operation. */

#define FD_ATOMIC_CAS(p,c,s) __sync_val_compare_and_swap( (p), (c), (s) )

/* FD_ATOMIC_XCHG(p,v):

   o = FD_ATOMIC_XCHG( p, v ) conceptually does:
     o = *p
     *p = v
     return o
   as a single atomic operation.

   Intel's __sync compiler extensions from the days of yore mysteriously
   implemented atomic exchange via the very misleadingly named
   __sync_lock_test_and_set.  And some implementations (and C++)
   debatably then implemented this API according to what the misleading
   name implied as opposed to what it actually did.  But those
   implementations didn't bother to provide an replacement for atomic
   exchange functionality (forcing us to emulate atomic exchange more
   slowly via CAS there).  Sigh ... we do what we can to fix this up. */

#ifndef FD_ATOMIC_XCHG_STYLE
#if FD_HAS_X86 && !__cplusplus
#define FD_ATOMIC_XCHG_STYLE 1
#else
#define FD_ATOMIC_XCHG_STYLE 0
#endif
#endif

#if FD_ATOMIC_XCHG_STYLE==0
#define FD_ATOMIC_XCHG(p,v) (__extension__({                                                                            \
    __typeof__(*(p)) * _fd_atomic_xchg_p = (p);                                                                         \
    __typeof__(*(p))   _fd_atomic_xchg_v = (v);                                                                         \
    __typeof__(*(p))   _fd_atomic_xchg_t;                                                                               \
    for(;;) {                                                                                                           \
      _fd_atomic_xchg_t = FD_VOLATILE_CONST( *_fd_atomic_xchg_p );                                                      \
      if( FD_LIKELY( __sync_bool_compare_and_swap( _fd_atomic_xchg_p, _fd_atomic_xchg_t, _fd_atomic_xchg_v ) ) ) break; \
      FD_SPIN_PAUSE();                                                                                                  \
    }                                                                                                                   \
    _fd_atomic_xchg_t;                                                                                                  \
  }))
#elif FD_ATOMIC_XCHG_STYLE==1
#define FD_ATOMIC_XCHG(p,v) __sync_lock_test_and_set( (p), (v) )
#else
#error "Unknown FD_ATOMIC_XCHG_STYLE"
#endif

#endif /* FD_HAS_ATOMIC */

/* FD_TL:  This indicates that the variable should be thread local.

   FD_ONCE_{BEGIN,END}:  The block:

     FD_ONCE_BEGIN {
       ... code ...
     } FD_ONCE_END

   linguistically behaves like:

     do {
       ... code ...
     } while(0)

   But provides a low overhead guarantee that:
     - The block will be executed by at most once over all threads
       in a process (i.e. the set of threads which share global
       variables).
     - No thread in a process that encounters the block will continue
       past it until it has executed once.

   This implies that caller promises a ONCE block will execute in a
   finite time.  (Meant for doing simple lightweight initializations.)

   It is okay to nest ONCE blocks.  The thread that executes the
   outermost will execute all the nested once as part of executing the
   outermost.

   A ONCE implicitly provides a compiler memory fence to reduce the risk
   that the compiler will assume that operations done in the once block
   on another thread have not been done (e.g. propagating pre-once block
   variable values into post-once block code).  It is up to the user to
   provide any necessary hardware fencing (usually not necessary).

   FD_THREAD_ONCE_{BEGIN,END}:  The block:

     FD_THREAD_ONCE_BEGIN {
       ... code ...
     } FD_THREAD_ONCE_END;

   is similar except the guarantee is that the block only covers the
   invoking thread and it does not provide any fencing.  If a thread
   once begin is nested inside a once begin, that thread once begin will
   only be executed on the thread that executes the thread once begin.
   It is similarly okay to nest ONCE block inside a THREAD_ONCE block. */

#if FD_HAS_THREADS /* Potentially more than one thread in the process */

#ifndef FD_TL
#define FD_TL __thread
#endif

#define FD_ONCE_BEGIN do {                                                \
    FD_COMPILER_MFENCE();                                                 \
    static volatile int _fd_once_block_state = 0;                         \
    for(;;) {                                                             \
      int _fd_once_block_tmp = _fd_once_block_state;                      \
      if( FD_LIKELY( _fd_once_block_tmp>0 ) ) break;                      \
      if( FD_LIKELY( !_fd_once_block_tmp ) &&                             \
          FD_LIKELY( !FD_ATOMIC_CAS( &_fd_once_block_state, 0, -1 ) ) ) { \
        do

#define FD_ONCE_END               \
        while(0);                 \
        FD_COMPILER_MFENCE();     \
        _fd_once_block_state = 1; \
        break;                    \
      }                           \
      FD_YIELD();                 \
    }                             \
  } while(0)

#define FD_THREAD_ONCE_BEGIN do {                       \
    static FD_TL int _fd_thread_once_block_state = 0;   \
    if( FD_UNLIKELY( !_fd_thread_once_block_state ) ) { \
      do

#define FD_THREAD_ONCE_END             \
      while(0);                        \
      _fd_thread_once_block_state = 1; \
    }                                  \
  } while(0)

#else /* Only one thread in the process */

#ifndef FD_TL
#define FD_TL /**/
#endif

#define FD_ONCE_BEGIN do {                       \
    static int _fd_once_block_state = 0;         \
    if( FD_UNLIKELY( !_fd_once_block_state ) ) { \
      do

#define FD_ONCE_END             \
      while(0);                 \
      _fd_once_block_state = 1; \
    }                           \
  } while(0)

#define FD_THREAD_ONCE_BEGIN FD_ONCE_BEGIN
#define FD_THREAD_ONCE_END   FD_ONCE_END

#endif

FD_PROTOTYPES_BEGIN

/* fd_memcpy(d,s,sz):  On modern x86 in some circumstances, rep mov will
   be faster than memcpy under the hood (basically due to RFO /
   read-for-ownership optimizations in the cache protocol under the hood
   that aren't easily done from the ISA ... see Intel docs on enhanced
   rep mov).  Compile time configurable though as this is not always
   true.  So application can tune to taste.  Hard to beat rep mov for
   code density though (2 bytes) and pretty hard to beat in situations
   needing a completely generic memcpy.  But it can be beaten in
   specialized situations for the usual reasons. */

/* FIXME: CONSIDER MEMCMP TOO! */
/* FIXME: CONSIDER MEMCPY RELATED FUNC ATTRS */

#ifndef FD_USE_ARCH_MEMCPY
#define FD_USE_ARCH_MEMCPY 1
#endif

#if FD_HAS_X86 && FD_USE_ARCH_MEMCPY && !defined(CBMC)

static inline void *
fd_memcpy( void       * FD_RESTRICT d,
           void const * FD_RESTRICT s,
           ulong                    sz ) {
  void * p = d;
  __asm__ __volatile__( "rep movsb" : "+D" (p), "+S" (s), "+c" (sz) :: "memory" );
  return d;
}

#else

static inline void *
fd_memcpy( void       * FD_RESTRICT d,
           void const * FD_RESTRICT s,
           ulong                    sz ) {
# ifdef CBMC
  if( FD_UNLIKELY( !sz ) ) return d; /* Standard says sz 0 is UB, uncomment if target is insane and doesn't treat sz 0 as a nop */
# endif
  return memcpy( d, s, sz );
}

#endif

/* fd_memset(d,c,sz): architecturally optimized memset.  See fd_memcpy
   for considerations. */

/* FIXME: CONSIDER MEMSET RELATED FUNC ATTRS */

#ifndef FD_USE_ARCH_MEMSET
#define FD_USE_ARCH_MEMSET 1
#endif

#if FD_HAS_X86 && FD_USE_ARCH_MEMSET && !defined(CBMC)

static inline void *
fd_memset( void  * d,
           int     c,
           ulong   sz ) {
  void * p = d;
  __asm__ __volatile__( "rep stosb" : "+D" (p), "+c" (sz) : "a" (c) : "memory" );
  return d;
}

#else

static inline void *
fd_memset( void  * d,
           int     c,
           ulong   sz ) {
# ifdef CBMC
  if( FD_UNLIKELY( !sz ) ) return d; /* See fd_memcpy note */
# endif
  return memset( d, c, sz );
}

#endif

/* fd_memeq(s0,s1,sz):  Compares two blocks of memory.  Returns 1 if
   equal or sz is zero and 0 otherwise.  No memory accesses made if sz
   is zero (pointers may be invalid).  On x86, uses repe cmpsb which is
   preferable to __builtin_memcmp in some cases. */

#ifndef FD_USE_ARCH_MEMEQ
#define FD_USE_ARCH_MEMEQ 1
#endif

#if FD_HAS_X86 && FD_USE_ARCH_MEMEQ && defined(__GCC_ASM_FLAG_OUTPUTS__) && __STDC_VERSION__>=199901L

FD_FN_PURE static inline int
fd_memeq( void const * s0,
          void const * s1,
          ulong        sz ) {
  /* ZF flag is set and exported in two cases:
      a) size is zero (via test)
      b) buffer is equal (via repe cmpsb) */
  int r;
  __asm__( "test %3, %3;"
           "repe cmpsb"
         : "=@cce" (r), "+S" (s0), "+D" (s1), "+c" (sz)
         : "m" (*(char const (*)[sz]) s0), "m" (*(char const (*)[sz]) s1)
         : "cc" );
  return r;
}

#else

FD_FN_PURE static inline int
fd_memeq( void const * s1,
          void const * s2,
          ulong        sz ) {
  return 0==memcmp( s1, s2, sz );
}

#endif

/* fd_hash(seed,buf,sz), fd_hash_memcpy(seed,d,s,sz):  High quality
   (full avalanche) high speed variable length buffer -> 64-bit hash
   function (memcpy_hash is often as fast as plain memcpy).  Based on
   the xxhash-r39 (open source BSD licensed) implementation.  In-place
   and out-of-place variants provided (out-of-place variant assumes dst
   and src do not overlap).  Caller promises valid input arguments,
   cannot fail given valid inputs arguments.  sz==0 is fine. */

FD_FN_PURE ulong
fd_hash( ulong        seed,
         void const * buf,
         ulong        sz );

ulong
fd_hash_memcpy( ulong                    seed,
                void       * FD_RESTRICT d,
                void const * FD_RESTRICT s,
                ulong                    sz );

#ifndef FD_TICKCOUNT_STYLE
#if FD_HAS_X86 /* Use RDTSC */
#define FD_TICKCOUNT_STYLE 1
#else /* Use portable fallback */
#define FD_TICKCOUNT_STYLE 0
#endif
#endif

#if FD_TICKCOUNT_STYLE==0 /* Portable fallback (slow).  Ticks at 1 ns / tick */

#define fd_tickcount() fd_log_wallclock() /* TODO: fix ugly pre-log usage */

#elif FD_TICKCOUNT_STYLE==1 /* RTDSC (fast) */

/* fd_tickcount:  Reads the hardware invariant tickcounter ("RDTSC").
   This monotonically increases at an approximately constant rate
   relative to the system wallclock and is synchronous across all CPUs
   on a host.

   The rate this ticks at is not precisely defined (see Intel docs for
   more details) but it is typically in the ballpark of the CPU base
   clock frequency.  The relationship to the wallclock is very well
   approximated as linear over short periods of time (i.e. less than a
   fraction of a second) and this should not exhibit any sudden changes
   in its rate relative to the wallclock.  Notably, its rate is not
   directly impacted by CPU clock frequency adaptation / Turbo mode (see
   other Intel performance monitoring counters for various CPU cycle
   counters).  It can drift over longer period time for the usual clock
   synchronization reasons.

   This is a reasonably fast O(1) cost (~6-8 ns on recent Intel).
   Because of all compiler options and parallel execution going on in
   modern CPUs cores, other instructions might be reordered around this
   by the compiler and/or CPU.  It is up to the user to do lower level
   tricks as necessary when the precise location of this in the
   execution stream and/or when executed by the CPU is needed.  (This is
   often unnecessary as such levels of precision are not frequently
   required and often have self-defeating overheads.)

   It is worth noting that RDTSC and/or (even more frequently) lower
   level performance counters are often restricted from use in user
   space applications.  It is recommended that applications use this
   primarily for debugging / performance tuning on unrestricted hosts
   and/or when the developer is confident that applications using this
   will have appropriate permissions when deployed. */

#define fd_tickcount() ((long)__builtin_ia32_rdtsc())

#else
#error "Unknown FD_TICKCOUNT_STYLE"
#endif

#if FD_HAS_HOSTED

/* fd_yield yields the calling thread to the operating system scheduler. */

void
fd_yield( void );

#endif

FD_PROTOTYPES_END

#endif /* HEADER_fd_src_util_fd_util_base_h */<|MERGE_RESOLUTION|>--- conflicted
+++ resolved
@@ -179,7 +179,6 @@
 #define FD_HAS_GFNI 0
 #endif
 
-<<<<<<< HEAD
 /* FD_HAS_AESNI indicates that the target supports AES-NI extensions,
    which accelerate AES encryption and decryption.  While AVX predates
    the original AES-NI extension, the combination of AES-NI+AVX adds
@@ -189,7 +188,8 @@
 
 #ifndef FD_HAS_AESNI
 #define FD_HAS_AESNI 0
-=======
+#endif
+
 /* FD_HAS_COVERAGE indicates that the build target is built with coverage instrumentation. */
 
 #ifndef FD_HAS_COVERAGE
@@ -200,7 +200,6 @@
 
 #ifndef FD_HAS_FUZZ
 #define FD_HAS_FUZZ 0
->>>>>>> 129665c8
 #endif
 
 /* FD_HAS_ASAN indicates that the build target is using ASAN. */
