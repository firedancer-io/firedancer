--- conflicted
+++ resolved
@@ -150,7 +150,6 @@
 #define FD_HAS_AVX 0
 #endif
 
-<<<<<<< HEAD
 /* FD_HAS_SHANI indicates that the target supports Intel SHA extensions
    which accelerate SHA-1 and SHA-256 computation.  This extension is
    also called SHA-NI or SHA_NI (Secure Hash Algorithm New
@@ -168,12 +167,11 @@
 
 #ifndef FD_HAS_GFNI
 #define FD_HAS_GFNI 0
-=======
+#endif
+
 #ifndef FD_USE_ATTR_WEAK
 #define FD_USE_ATTR_WEAK 0
->>>>>>> b1451655
-#endif
-
+#endif
 /* Base development environment ***************************************/
 
 /* The functionality provided by these vanilla headers are always
@@ -947,11 +945,11 @@
                 ulong                    sz );
 
 #ifndef FD_TICKCOUNT_STYLE
-#if FD_HAS_X86 /* Use RTDSC */
-#define FD_TICKCOUNT_STYLE 1
-#else /* Use portable fallback */
-#define FD_TICKCOUNT_STYLE 0
-#endif
+#  if FD_HAS_X86 || FD_HAS_ARM /* Use RTDSC or cntvct_el0 */
+#    define FD_TICKCOUNT_STYLE 1
+#  else /* Use portable fallback */
+#    define FD_TICKCOUNT_STYLE 0
+#  endif
 #endif
 
 #if FD_TICKCOUNT_STYLE==0 /* Portable fallback (slow).  Ticks at 1 ns / tick */
@@ -960,6 +958,7 @@
 
 #elif FD_TICKCOUNT_STYLE==1 /* RTDSC (fast) */
 
+#if FD_HAS_AVX
 /* fd_tickcount:  Reads the hardware invariant tickcounter ("RDTSC").
    This monotonically increases at an approximately constant rate
    relative to the system wallclock and is synchronous across all CPUs
@@ -994,20 +993,18 @@
 
 #define fd_tickcount() ((long)__builtin_ia32_rdtsc())
 
-<<<<<<< HEAD
-#else
-#error "Unknown FD_TICKCOUNT_STYLE"
-=======
 #elif FD_HAS_ARM
-
 static inline long
 fd_tickcount( void ) {
   ulong val;
   __asm__ volatile("mrs %0, cntvct_el0" : "=r" (val));
   return (long)val;
 }
-
->>>>>>> b1451655
+#else
+#error "Native fd_tickcount only supported on x86-64 and ARM"
+#endif
+#else /* FD_TICKCOUNT_SYLE */
+#error "Unknown FD_TICKCOUNT_STYLE"
 #endif
 
 #if FD_HAS_HOSTED
