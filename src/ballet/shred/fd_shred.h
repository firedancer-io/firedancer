#ifndef HEADER_fd_src_ballet_shred_fd_shred_h
#define HEADER_fd_src_ballet_shred_fd_shred_h

#include <stdio.h>
/* Shreds form the on-wire representation of Solana block data
   optimized for transmission over unreliable links/WAN.

   ### Layout

   Each shred is 1228 bytes long.

      +------------------------+
      | Common Shred Header    | 83 bytes
      +------------------------+
      | Data Header            | 5 bytes
      | or Coding Header       | or 6 bytes
      +------------------------+
      |                        | variable
      | Payload                | length
      |                        |
      +------------------------+

       for Merkle shreds, followed by:

      +------------------------+
      | Merkle node #0 (root)  | 20 bytes
      +------------------------+
      | Merkle node #1         | 20 bytes
      ..........................

   ### Shredding

   For a given input data blob (usually an entry batch),
   data shreds are derived by simply splitting up the blob into subslices.

   Each shred is sized such that it fits into a single UDP packet,
   i.e. currently bound by the generally accepted IPv6 MTU of 1280 bytes.

   ### Forward Error Correction

   Coding shreds implement Reed-Solomon error correction to provide tolerance against packet loss.

   Each data shred is first assigned an FEC set.
   For the vector of data shreds in each set, a corresponding vector of coding shreds contains parity data.

   FEC sets and entry batches do not necessarily align.

   ### Merkle Inclusion Proofs

   Data and coding shreds come in two variants respectively: legacy and merkle.
   Merkle shreds extend legacy shreds by adding FEC set inclusion proofs.

   It allows the block producer to commit to the vector of shreds that make up an FEC set.
   The inclusion proof is used to verify whether a shred is part of the FEC set commitment.

   The length of the inclusion proof is indicated by the variant field.

   ### Authentication

   Shreds are signed by the block producer.
   Consequentially, only the block producer is able to create valid shreds for any given block. */

<<<<<<< HEAD
#include "../fd_ballet_base.h"
#include "../block/fd_microblock.h"
#include "../ed25519/fd_ed25519.h"
=======
#include "../fd_ballet.h"
>>>>>>> 3595d939


/* FD_SHRED_MAX_SZ: The max byte size of a shred.
   This limit derives from the IPv6 MTU of 1280 bytes, minus 48 bytes
   for the UDP/IPv6 headers and another 4 bytes for good measure.  Most
   shreds are this size, but Merkle data shreds may be smaller. */
#define FD_SHRED_MAX_SZ (1228UL)
/* FD_SHRED_MIN_SZ: The minimum byte size of a shred.
   A code shred of the max size covers a data shred of the minimum size
   with no padding. */
#define FD_SHRED_MIN_SZ (1203UL)
/* FD_SHRED_DATA_HEADER_SZ: size of all headers for data type shreds. */
#define FD_SHRED_DATA_HEADER_SZ (0x58UL)
/* FD_SHRED_CODE_HEADER_SZ: size of all headers for coding type shreds. */
#define FD_SHRED_CODE_HEADER_SZ (0x59UL)

/* FD_SHRED_TYPE_* identifies the type of a shred.
   It is located at the four high bits of byte 0x40 (64) of the shred header
   and can be extracted using the fd_shred_type() function. */
/* FD_SHRED_TYPE_LEGACY_DATA: A shred carrying raw binary data. */
#define FD_SHRED_TYPE_LEGACY_DATA ((uchar)0xA0)
/* FD_SHRED_TYPE_LEGACY_CODE: A shred carrying Reed-Solomon ECC. */
#define FD_SHRED_TYPE_LEGACY_CODE ((uchar)0x50)
/* FD_SHRED_TYPE_MERKLE_DATA: A shred carrying raw binary data and a merkle inclusion proof. */
#define FD_SHRED_TYPE_MERKLE_DATA ((uchar)0x80)
/* FD_SHRED_TYPE_MERKLE_CODE: A shred carrying Reed-Solomon ECC and a merkle inclusion proof. */
#define FD_SHRED_TYPE_MERKLE_CODE ((uchar)0x40)

/* FD_SHRED_TYPEMASK_DATA: bitwise AND with type matches data shred */
#define FD_SHRED_TYPEMASK_DATA FD_SHRED_TYPE_MERKLE_DATA
/* FD_SHRED_TYPEMASK_CODE: bitwise AND with type matches code shred */
#define FD_SHRED_TYPEMASK_CODE FD_SHRED_TYPE_MERKLE_CODE
/* FD_SHRED_TYPEMASK_LEGACY: bitwise AND with type matches legacy shred */
#define FD_SHRED_TYPEMASK_LEGACY ((uchar)0x30)

/* FD_SHRED_MERKLE_NODE_SZ: the size of a merkle inclusion proof node in bytes. */
#define FD_SHRED_MERKLE_NODE_SZ (20UL)
/* A merkle inclusion proof node. */
typedef uchar fd_shred_merkle_t[FD_SHRED_MERKLE_NODE_SZ];

/* Constants relating to the data shred "flags" field. */

/* Mask of the "reference tick"    field in shred.data.flags */
#define FD_SHRED_DATA_REF_TICK_MASK      ((uchar)0x3f)
/* Mask of the "slot complete"       bit in shred.data.flags
   Indicates the last shred in a slot. */
#define FD_SHRED_DATA_FLAG_SLOT_COMPLETE ((uchar)0x80)
/* Mask of the "data batch complete" bit in shred.data.flags */
#define FD_SHRED_DATA_FLAG_DATA_COMPLETE ((uchar)0x40)

/* Firedancer-specific internal error codes.

   These are not part of the Solana protocol. */

#define FD_SHRED_EBATCH  0x4000 /* End of batch reached (success)
                                   no more shreds and found FD_SHRED_DATA_FLAG_DATA_COMPLETE */
#define FD_SHRED_ESLOT   0x8000 /* End of slot reached (success)
                                   no more shreds and found FD_SHRED_DATA_FLAG_SLOT_COMPLETE */
#define FD_SHRED_ENOMEM      12 /* Error: Target buffer too small */
#define FD_SHRED_EINVAL      22 /* Error: Invalid shred data */
#define FD_SHRED_EPIPE       32 /* Error: Expected data in source buffer, got EOF */

/* Primary shred data structure.
   Relies heavily on packed fields and unaligned memory accesses. */
struct __attribute__((packed)) fd_shred {
  /* Ed25519 signature over the shred

     For legacy type shreds, signs over content of the shred structure past this signature field.
     For merkle type shreds, signs over the first node of the inclusion proof (merkle root). */
  /* 0x00 */ fd_ed25519_sig_t signature;

  /* Shred variant specifier
     Consists of two four bit fields. (Deliberately not using bit fields here)

     The high bits indicate the shred type.

     For legacy type shreds, the low bits are set to static patterns.
     For merkle type shreds, the low bits are set to the number of non-root nodes in the inclusion proof. */
  /* 0x40 */ uchar  variant;

  /* Slot number that this shred is part of */
  /* 0x41 */ ulong  slot;

  /* Index of this shred within the slot */
  /* 0x49 */ uint   idx;

  /* Hash of the genesis version and historical hard forks of the current chain */
  /* 0x4d */ ushort version;

  /* Index into the vector of FEC sets for this slot */
  /* 0x4f */ uint   fec_set_idx;

  union {
    /* Common data shred header */
    struct __attribute__((packed)) {
      /* Slot number difference between this block and the parent block.
         Always greater than zero. */
      /* 0x53 */ ushort parent_off;

      /* Bit field (MSB first)
         See FD_SHRED_DATA_FLAG_*

          [XX.. ....] Block complete?       0b00=no 0b11=yes (implies Entry batch complete)
          [.X.. ....] Entry batch complete?  0b0=no  0b1=yes
          [..XX XXXX] Reference tick number */
      /* 0x55 */ uchar  flags;

      /* Actual shred size including headers and Merkle proof */
      /* 0x56 */ ushort size;
    } data;

    /* Common coding shred header */
    struct __attribute__((packed)) {
      /* Total number of data shreds in slot */
      /* 0x53 */ ushort data_cnt;

      /* Total number of coding shreds in slot */
      /* 0x55 */ ushort code_cnt;

      /* Index within the vector of coding shreds in slot */
      /* 0x57 */ ushort idx;
    } code;
  };
};
typedef struct fd_shred fd_shred_t;

FD_PROTOTYPES_BEGIN

/* fd_shred_parse: Parses and validates an untrusted shred header.
   The provided buffer must be at least FD_SHRED_MIN_SZ bytes long.

   The returned pointer either equals the input pointer
   or is NULL if the given shred is malformed. */
FD_FN_PURE fd_shred_t const *
fd_shred_parse( uchar const * buf,
                ulong         sz );

/* fd_shred_type: Returns the value of the shred's type field. (FD_SHRED_TYPE_*) */
FD_FN_CONST static inline uchar
fd_shred_type( uchar variant ) {
  return variant & 0xf0;
}

/* fd_shred_variant: Returns the encoded variant field
   given the shred type and merkle proof length. */
FD_FN_CONST static inline uchar
fd_shred_variant( uchar type,
                  uchar merkle_cnt ) {
<<<<<<< HEAD
  merkle_cnt--;
=======
>>>>>>> 3595d939
  if( FD_LIKELY( type==FD_SHRED_TYPE_LEGACY_DATA ) )
    merkle_cnt = 0x05;
  if( FD_LIKELY( type==FD_SHRED_TYPE_LEGACY_CODE ) )
    merkle_cnt = 0x0a;
  return (uchar)(type | merkle_cnt);
<<<<<<< HEAD
=======
}

FD_FN_CONST static inline ulong
fd_shred_sz( fd_shred_t const * shred ) {
  return fd_ulong_if( shred->variant & FD_SHRED_TYPEMASK_CODE, FD_SHRED_MAX_SZ,
         fd_ulong_if( fd_shred_type( shred->variant )==FD_SHRED_TYPE_MERKLE_DATA, FD_SHRED_MIN_SZ,
                                                                                  shred->data.size ) ); /* Legacy data */
>>>>>>> 3595d939
}

/* fd_shred_header_sz: Returns the header size of a shred.
   Returns zero if the shred has an invalid variant.

   Accesses offsets up to FD_SHRED_HEADER_MIN_SZ. */
FD_FN_CONST static inline ulong
fd_shred_header_sz( uchar variant ) {
  uchar type = fd_shred_type( variant );
<<<<<<< HEAD
  if( FD_LIKELY( type & (FD_SHRED_TYPE_MERKLE_DATA|FD_SHRED_TYPE_LEGACY_DATA) ) )
    return FD_SHRED_DATA_HEADER_SZ;
  if( FD_LIKELY( type & (FD_SHRED_TYPE_MERKLE_CODE|FD_SHRED_TYPE_LEGACY_CODE) ) )
=======
  if( FD_LIKELY( (type==FD_SHRED_TYPE_MERKLE_DATA) | (type==FD_SHRED_TYPE_LEGACY_DATA) ) )
    return FD_SHRED_DATA_HEADER_SZ;
  if( FD_LIKELY( (type==FD_SHRED_TYPE_MERKLE_CODE) | (type==FD_SHRED_TYPE_LEGACY_CODE) ) )
>>>>>>> 3595d939
    return FD_SHRED_CODE_HEADER_SZ;
  return 0;
}

/* fd_shred_merkle_cnt: Returns number of nodes in the merkle inclusion
   proof.  Note that this excludes the root.  Returns zero if the given
   shred is not a merkle variant. */
FD_FN_CONST static inline uint
fd_shred_merkle_cnt( uchar variant ) {
  uchar type = fd_shred_type( variant );
  if( FD_UNLIKELY( type & FD_SHRED_TYPEMASK_LEGACY ) )
    return 0;
  return (variant&0xfU);
}

/* fd_shred_merkle_sz: Returns the size in bytes of the merkle inclusion proof.
   Returns zero if the given shred is not a merkle variant.  */
FD_FN_CONST static inline ulong
fd_shred_merkle_sz( uchar variant ) {
  return fd_shred_merkle_cnt( variant ) * FD_SHRED_MERKLE_NODE_SZ;
}

/* fd_shred_payload_sz: Returns the payload size of a shred.
   Undefined behavior if the shred has not passed `fd_shred_parse`. */
FD_FN_PURE static inline ulong
fd_shred_payload_sz( fd_shred_t const * shred ) {
<<<<<<< HEAD
  if( FD_LIKELY( fd_shred_type( shred->variant ) & FD_SHRED_TYPEMASK_DATA ) )
    return shred->data.size - FD_SHRED_DATA_HEADER_SZ;
  else
    return FD_SHRED_SZ -      FD_SHRED_CODE_HEADER_SZ - fd_shred_merkle_sz( shred->variant );
=======
  if( FD_LIKELY( fd_shred_type( shred->variant ) & FD_SHRED_TYPEMASK_DATA ) ) {
    return shred->data.size - FD_SHRED_DATA_HEADER_SZ;
  } else {
    return fd_shred_sz( shred ) - FD_SHRED_CODE_HEADER_SZ - fd_shred_merkle_sz( shred->variant );
  }

>>>>>>> 3595d939
}

/* fd_shred_merkle_off: Returns the byte offset of the merkle inclusion proof of a shred.

   The provided shred must have passed validation in fd_shred_parse(). */
FD_FN_CONST static inline ulong
fd_shred_merkle_off( fd_shred_t const * shred ) {
  return fd_shred_sz( shred ) - fd_shred_merkle_sz( shred->variant );
}

/* fd_shred_merkle_nodes: Returns a pointer to the shred's merkle proof data.

   The provided shred must have passed validation in fd_shred_parse(). */
FD_FN_PURE static inline fd_shred_merkle_t const *
fd_shred_merkle_nodes( fd_shred_t const * shred ) {
  uchar const * ptr = (uchar const *)shred;
  ptr += fd_shred_merkle_off( shred );
  return (fd_shred_merkle_t const *)ptr;
}

/* fd_shred_data_payload: Returns a pointer to a data shred payload.

  The provided shred must have passed validation in fd_shred_parse(),
  and must satisfy `type==FD_SHRED_TYPE_LEGACY_DATA || type==FD_SHRED_TYPE_MERKLE_DATA`
  where `uchar type = fd_shred_type( shred->variant )`. */
FD_FN_CONST static inline uchar const *
fd_shred_data_payload( fd_shred_t const * shred ) {
  return (uchar const *)shred + FD_SHRED_DATA_HEADER_SZ;
}

/* fd_shred_code_payload: Returns a pointer to a coding shred payload.

  The provided shred must have passed validation in fd_shred_parse(),
  and must satisfy `type==FD_SHRED_TYPE_LEGACY_CODE || type==FD_SHRED_TYPE_MERKLE_CODE`
  where `uchar type = fd_shred_type( shred->variant )`. */
FD_FN_CONST static inline uchar const *
fd_shred_code_payload( fd_shred_t const * shred ) {
  return (uchar const *)shred + FD_SHRED_CODE_HEADER_SZ;
}

<<<<<<< HEAD
/* fd_deshredder_t: Deserializes a vector of shreds into block entries. */

struct fd_deshredder {
  /* Vector of data shreds */
  fd_shred_t const * const * shreds;

  /* Number of shreds left in buffer */
  uint shred_cnt;

  /* Data offset in next shred */
  uint data_off;

  /* Cursor to target buffer

     Note that this points to the end of the data
     that was previously deserialized. */
  uchar * buf;

  /* Free space in target target buffer */
  ulong bufsz;

  /* Cached return code */
  long result;
};
typedef struct fd_deshredder fd_deshredder_t;

/* fd_deshredder_init: Initializes the deshredder.

   `buf` is the buffer into which dconcatenated shreds get written.

   `bufsz` is the size of `buf` in bytes.

   `shreds` is a contiguous vector of data shreds:
   The shred `idx` of each shred increments by exactly by one,
   The `slot` and `version` must be the same.

   `shred_cnt` is the number of `fd_shred_t` in the `shreds` buffer.

   Each shred must have passed the validation checks in `fd_shred_parse`
   and ideally should have passed authentication checks (sig verify). */
void
fd_deshredder_init( fd_deshredder_t *          shredder,
                    void *                     buf,
                    ulong                      bufsz,
                    fd_shred_t const * const * shreds,
                    ulong                      shred_cnt );

/* fd_deshredder_next: Concatenates a batch of shreds.

   Concatenates a batch of shreds provided by the caller in
   `fd_deshredder_init`.

   Note that it usually takes multiple calls to process to process all
   provided shreds because each block can have up to 64 batches.

   If a new batch was created, returns the number of bytes written to
   `buf` which the caller previously provided in `fd_deshredder_init`.

   Otherwise, returns a negative value indicating the error code.
   In the error case, the caller must not make any further calls to
   `fd_deshredder_next` on this shredder.

   Returns `-FD_SHRED_EBATCH` if no more shreds are available
   and the end of the current batch has been reached.
   Also implies that there are more shreds/batches in this slot.

   Returns `-FD_SHRED_ESLOT`  if no more shreds are available
   and the end of the current slot has been reached.

   Returns `-FD_SHRED_EPIPE`  if no more shreds are available
   but we are in the middle of concatenating a batch.

   Returns `-FD_SHRED_ENOMEM` if the target buffer is too small. */
long
fd_deshredder_next( fd_deshredder_t * shredder );

=======
>>>>>>> 3595d939
FD_PROTOTYPES_END

#endif /* HEADER_fd_src_ballet_shred_fd_shred_h */<|MERGE_RESOLUTION|>--- conflicted
+++ resolved
@@ -60,13 +60,7 @@
    Shreds are signed by the block producer.
    Consequentially, only the block producer is able to create valid shreds for any given block. */
 
-<<<<<<< HEAD
-#include "../fd_ballet_base.h"
-#include "../block/fd_microblock.h"
-#include "../ed25519/fd_ed25519.h"
-=======
 #include "../fd_ballet.h"
->>>>>>> 3595d939
 
 
 /* FD_SHRED_MAX_SZ: The max byte size of a shred.
@@ -215,17 +209,11 @@
 FD_FN_CONST static inline uchar
 fd_shred_variant( uchar type,
                   uchar merkle_cnt ) {
-<<<<<<< HEAD
-  merkle_cnt--;
-=======
->>>>>>> 3595d939
   if( FD_LIKELY( type==FD_SHRED_TYPE_LEGACY_DATA ) )
     merkle_cnt = 0x05;
   if( FD_LIKELY( type==FD_SHRED_TYPE_LEGACY_CODE ) )
     merkle_cnt = 0x0a;
   return (uchar)(type | merkle_cnt);
-<<<<<<< HEAD
-=======
 }
 
 FD_FN_CONST static inline ulong
@@ -233,7 +221,6 @@
   return fd_ulong_if( shred->variant & FD_SHRED_TYPEMASK_CODE, FD_SHRED_MAX_SZ,
          fd_ulong_if( fd_shred_type( shred->variant )==FD_SHRED_TYPE_MERKLE_DATA, FD_SHRED_MIN_SZ,
                                                                                   shred->data.size ) ); /* Legacy data */
->>>>>>> 3595d939
 }
 
 /* fd_shred_header_sz: Returns the header size of a shred.
@@ -243,15 +230,9 @@
 FD_FN_CONST static inline ulong
 fd_shred_header_sz( uchar variant ) {
   uchar type = fd_shred_type( variant );
-<<<<<<< HEAD
-  if( FD_LIKELY( type & (FD_SHRED_TYPE_MERKLE_DATA|FD_SHRED_TYPE_LEGACY_DATA) ) )
-    return FD_SHRED_DATA_HEADER_SZ;
-  if( FD_LIKELY( type & (FD_SHRED_TYPE_MERKLE_CODE|FD_SHRED_TYPE_LEGACY_CODE) ) )
-=======
   if( FD_LIKELY( (type==FD_SHRED_TYPE_MERKLE_DATA) | (type==FD_SHRED_TYPE_LEGACY_DATA) ) )
     return FD_SHRED_DATA_HEADER_SZ;
   if( FD_LIKELY( (type==FD_SHRED_TYPE_MERKLE_CODE) | (type==FD_SHRED_TYPE_LEGACY_CODE) ) )
->>>>>>> 3595d939
     return FD_SHRED_CODE_HEADER_SZ;
   return 0;
 }
@@ -278,19 +259,12 @@
    Undefined behavior if the shred has not passed `fd_shred_parse`. */
 FD_FN_PURE static inline ulong
 fd_shred_payload_sz( fd_shred_t const * shred ) {
-<<<<<<< HEAD
-  if( FD_LIKELY( fd_shred_type( shred->variant ) & FD_SHRED_TYPEMASK_DATA ) )
-    return shred->data.size - FD_SHRED_DATA_HEADER_SZ;
-  else
-    return FD_SHRED_SZ -      FD_SHRED_CODE_HEADER_SZ - fd_shred_merkle_sz( shred->variant );
-=======
   if( FD_LIKELY( fd_shred_type( shred->variant ) & FD_SHRED_TYPEMASK_DATA ) ) {
     return shred->data.size - FD_SHRED_DATA_HEADER_SZ;
   } else {
     return fd_shred_sz( shred ) - FD_SHRED_CODE_HEADER_SZ - fd_shred_merkle_sz( shred->variant );
   }
 
->>>>>>> 3595d939
 }
 
 /* fd_shred_merkle_off: Returns the byte offset of the merkle inclusion proof of a shred.
@@ -331,85 +305,6 @@
   return (uchar const *)shred + FD_SHRED_CODE_HEADER_SZ;
 }
 
-<<<<<<< HEAD
-/* fd_deshredder_t: Deserializes a vector of shreds into block entries. */
-
-struct fd_deshredder {
-  /* Vector of data shreds */
-  fd_shred_t const * const * shreds;
-
-  /* Number of shreds left in buffer */
-  uint shred_cnt;
-
-  /* Data offset in next shred */
-  uint data_off;
-
-  /* Cursor to target buffer
-
-     Note that this points to the end of the data
-     that was previously deserialized. */
-  uchar * buf;
-
-  /* Free space in target target buffer */
-  ulong bufsz;
-
-  /* Cached return code */
-  long result;
-};
-typedef struct fd_deshredder fd_deshredder_t;
-
-/* fd_deshredder_init: Initializes the deshredder.
-
-   `buf` is the buffer into which dconcatenated shreds get written.
-
-   `bufsz` is the size of `buf` in bytes.
-
-   `shreds` is a contiguous vector of data shreds:
-   The shred `idx` of each shred increments by exactly by one,
-   The `slot` and `version` must be the same.
-
-   `shred_cnt` is the number of `fd_shred_t` in the `shreds` buffer.
-
-   Each shred must have passed the validation checks in `fd_shred_parse`
-   and ideally should have passed authentication checks (sig verify). */
-void
-fd_deshredder_init( fd_deshredder_t *          shredder,
-                    void *                     buf,
-                    ulong                      bufsz,
-                    fd_shred_t const * const * shreds,
-                    ulong                      shred_cnt );
-
-/* fd_deshredder_next: Concatenates a batch of shreds.
-
-   Concatenates a batch of shreds provided by the caller in
-   `fd_deshredder_init`.
-
-   Note that it usually takes multiple calls to process to process all
-   provided shreds because each block can have up to 64 batches.
-
-   If a new batch was created, returns the number of bytes written to
-   `buf` which the caller previously provided in `fd_deshredder_init`.
-
-   Otherwise, returns a negative value indicating the error code.
-   In the error case, the caller must not make any further calls to
-   `fd_deshredder_next` on this shredder.
-
-   Returns `-FD_SHRED_EBATCH` if no more shreds are available
-   and the end of the current batch has been reached.
-   Also implies that there are more shreds/batches in this slot.
-
-   Returns `-FD_SHRED_ESLOT`  if no more shreds are available
-   and the end of the current slot has been reached.
-
-   Returns `-FD_SHRED_EPIPE`  if no more shreds are available
-   but we are in the middle of concatenating a batch.
-
-   Returns `-FD_SHRED_ENOMEM` if the target buffer is too small. */
-long
-fd_deshredder_next( fd_deshredder_t * shredder );
-
-=======
->>>>>>> 3595d939
 FD_PROTOTYPES_END
 
 #endif /* HEADER_fd_src_ballet_shred_fd_shred_h */