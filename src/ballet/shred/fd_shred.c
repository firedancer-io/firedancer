--- conflicted
+++ resolved
@@ -3,62 +3,14 @@
 fd_shred_t const *
 fd_shred_parse( uchar const * const buf,
                 ulong         const sz ) {
-<<<<<<< HEAD
-  /* Reinterpret size as long: `sz` cannot realistically underflow.
-     `sz1` is the size of the entire shred. */
-  long const sz1 = (long)sz;
-
-  /* Initial bounds check */
-  if( FD_UNLIKELY( sz1<0x58L ) ) return NULL;
-=======
   ulong total_shred_sz = sz;
   /* Initial bounds check */
   if( FD_UNLIKELY( total_shred_sz<fd_ulong_min( FD_SHRED_DATA_HEADER_SZ, FD_SHRED_CODE_HEADER_SZ ) ) ) return NULL;
->>>>>>> 3595d939
 
   fd_shred_t const * shred = (fd_shred_t *)buf;
 
   /* Validate shred type.
      Safe to access because `variant` ends at 0x41, which is <= 0x58 */
-<<<<<<< HEAD
-  uchar type = fd_shred_type( shred->variant );
-  if( FD_UNLIKELY( type!=FD_SHRED_TYPE_MERKLE_DATA &&
-                   type!=FD_SHRED_TYPE_MERKLE_CODE &&
-                   shred->variant!=0xa5 /*FD_SHRED_TYPE_LEGACY_DATA*/ &&
-                   shred->variant!=0x5a /*FD_SHRED_TYPE_LEGACY_CODE*/ ) )
-    return NULL;
-
-  /* Bounds check merkle data
-     `sz2` is the shred size excluding Merkle proof data. */
-  long const sz2 = sz1 - (long)fd_shred_merkle_sz( shred->variant );
-  if( FD_UNLIKELY( sz2<0L ) ) return NULL;
-
-  /* `sz3` is the payload size of the shred. */
-  if( FD_LIKELY( type & (FD_SHRED_TYPE_LEGACY_DATA|FD_SHRED_TYPE_MERKLE_DATA) ) ) {
-    /* Bounds check actual size
-       TODO Verify whether this includes the merkle (sz1) or not (sz2) */
-    if( sz2 < shred->data.size )
-      return NULL;
-    /* Bounds check header */
-    long const sz3 = sz2 - (long)FD_SHRED_DATA_HEADER_SZ;
-    if( sz3<0L )
-      return NULL;
-  }
-  if( FD_LIKELY( type & (FD_SHRED_TYPE_LEGACY_CODE|FD_SHRED_TYPE_MERKLE_CODE) ) ) {
-    /* Bounds check header */
-    long const sz3 = sz2 - (long)FD_SHRED_CODE_HEADER_SZ;
-    if( FD_UNLIKELY( sz3<0L ) )
-      return NULL;
-    /* sz3==sz4 as data is implicitly consuming the rest of the shred */
-  }
-
-  /* Constraints:
-      sz1 >=  0L
-      sz1 >= sz2
-      sz2 >=  0L
-      sz2 >  sz3
-      sz3 >=  0L */
-=======
   uchar variant = shred->variant;
   uchar type = fd_shred_type( variant );
   if( FD_UNLIKELY( (type!=FD_SHRED_TYPE_MERKLE_DATA) &
@@ -104,72 +56,6 @@
   else return NULL;
 
   if( FD_UNLIKELY( sz < header_sz + payload_sz + zero_padding_sz + merkle_proof_sz ) ) return NULL;
->>>>>>> 3595d939
 
   return shred;
-}
-
-void
-fd_deshredder_init( fd_deshredder_t *          shredder,
-                    void *                     buf,
-                    ulong                      bufsz,
-                    fd_shred_t const * const * shreds,
-                    ulong                      shred_cnt ) {
-  shredder->shreds    = shreds;
-  shredder->shred_cnt = (uint)shred_cnt;
-  shredder->data_off  = 0U;
-  shredder->buf       = buf;
-  shredder->bufsz     = bufsz;
-  shredder->result    = -FD_SHRED_EPIPE;
-}
-
-long
-fd_deshredder_next( fd_deshredder_t * const shredder ) {
-  /* Remember start of provided buffer */
-  uchar * const orig_buf = shredder->buf;
-
-  /* Consume shreds, appending each shred buffer into entry buffer */
-  for(;;) {
-    /* Sanity check: No unexpected "end of shred batch" */
-    if( FD_UNLIKELY( shredder->shred_cnt == 0U ) )
-      break;
-
-    fd_shred_t const * shred = *shredder->shreds;
-
-    /* Sanity check: Type must be data shred */
-    uchar shred_type = fd_shred_type( shred->variant );
-    if( FD_UNLIKELY( shred_type!=FD_SHRED_TYPE_LEGACY_DATA
-                  && shred_type!=FD_SHRED_TYPE_MERKLE_DATA ) )
-      return -FD_SHRED_EINVAL;
-
-    /* Ensure entry fits next shred */
-    if( FD_UNLIKELY( shredder->bufsz < shred->data.size ) )
-      return -FD_SHRED_ENOMEM;
-
-    /* Copy shred data into entry buffer.
-       Prior validation ensures that `data_sz` is valid. */
-    ulong payload_sz = fd_shred_payload_sz( shred );
-    fd_memcpy( shredder->buf, fd_shred_data_payload( shred ), payload_sz );
-
-    /* Seek forward dst cursor */
-    shredder->buf   += payload_sz;
-    shredder->bufsz -= payload_sz;
-
-    /* Seek forward src cursor */
-    shredder->shreds   ++;
-    shredder->shred_cnt--;
-
-    /* Terminate loop if shred/entry batch is complete */
-    if( FD_UNLIKELY( shred->data.flags & FD_SHRED_DATA_FLAG_SLOT_COMPLETE ) ) {
-      shredder->result = FD_SHRED_ESLOT;
-      break;
-    }
-    if( FD_UNLIKELY( shred->data.flags & FD_SHRED_DATA_FLAG_DATA_COMPLETE ) ) {
-      shredder->result = FD_SHRED_EBATCH;
-      break;
-    }
-  }
-
-  /* Graceful completion */
-  return shredder->buf - orig_buf;
 }