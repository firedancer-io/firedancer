--- conflicted
+++ resolved
@@ -1,30 +1,11 @@
 #include "../fd_ballet.h"
-
-
-<<<<<<< HEAD
-/* Convenience macros for pretty-printing hex strings of 20 chars. */
-#define FD_LOG_HEX20_FMT "%02x%02x%02x%02x %02x%02x%02x%02x %02x%02x%02x%02x %02x%02x%02x%02x %02x%02x%02x%02x"
-#define FD_LOG_HEX20_FMT_ARGS(b)                                      \
-  (uint)(((uchar const *)(b))[ 0]), (uint)(((uchar const *)(b))[ 1]), \
-  (uint)(((uchar const *)(b))[ 2]), (uint)(((uchar const *)(b))[ 3]), \
-  (uint)(((uchar const *)(b))[ 4]), (uint)(((uchar const *)(b))[ 5]), \
-  (uint)(((uchar const *)(b))[ 6]), (uint)(((uchar const *)(b))[ 7]), \
-  (uint)(((uchar const *)(b))[ 8]), (uint)(((uchar const *)(b))[ 9]), \
-  (uint)(((uchar const *)(b))[10]), (uint)(((uchar const *)(b))[11]), \
-  (uint)(((uchar const *)(b))[12]), (uint)(((uchar const *)(b))[13]), \
-  (uint)(((uchar const *)(b))[14]), (uint)(((uchar const *)(b))[15]), \
-  (uint)(((uchar const *)(b))[16]), (uint)(((uchar const *)(b))[17]), \
-  (uint)(((uchar const *)(b))[18]), (uint)(((uchar const *)(b))[19])
 
 #define REFERENCE_PROOF_SZ  (80UL)
 #define REFERENCE_PROOF_CNT (11UL)
 
 FD_IMPORT_BINARY( reference_proofs,         "src/ballet/bmtree/reference_proofs.bin"         );
 
-=======
->>>>>>> b1451655
 /* Test tree-20 construction */
-
 static void
 test_bmtree20_commit( ulong        leaf_cnt,
                       void const * expected_root ) {
