--- conflicted
+++ resolved
@@ -655,7 +655,6 @@
              fd_txn_xray_result_t    * result );
 
 static inline int
-<<<<<<< HEAD
 fd_txn_is_writable( fd_txn_t const * txn, int idx ) {
   if (txn->transaction_version == FD_TXN_V0 && idx >= txn->acct_addr_cnt) {
     if (idx < (txn->acct_addr_cnt + txn->addr_table_adtl_writable_cnt)) {
@@ -664,10 +663,6 @@
     return 0;
   }
 
-=======
-fd_txn_is_writable( fd_txn_t const * txn, int idx )
-{
->>>>>>> 916a4604
   if (idx < (txn->signature_cnt - txn->readonly_signed_cnt))
     return 1;
   if ((idx >= txn->signature_cnt) & (idx < (txn->acct_addr_cnt - txn->readonly_unsigned_cnt)))
@@ -679,19 +674,17 @@
 
 static inline int
 fd_txn_is_signer( fd_txn_t const * txn, int idx ) {
-<<<<<<< HEAD
   if (idx < txn->signature_cnt)
     return 1;
 
   return 0;
 }
 
-
-=======
+static inline int
+fd_txn_is_signer( fd_txn_t const * txn, int idx ) {
   return idx < txn->signature_cnt;
 }
 
->>>>>>> 916a4604
 static inline ulong fd_txn_num_writable_accounts( fd_txn_t * txn ) {
   return (ulong)((txn->signature_cnt - txn->readonly_signed_cnt)
       + ((txn->acct_addr_cnt - txn->readonly_unsigned_cnt) - txn->signature_cnt));
