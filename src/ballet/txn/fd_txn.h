--- conflicted
+++ resolved
@@ -399,13 +399,9 @@
   return (uchar const *)((ulong)payload + (ulong)txn->recent_blockhash_off);
 }
 
-<<<<<<< HEAD
-/* fd_txn_align is provided for convenience. */
-=======
 /* fd_txn_align returns the alignment in bytes required of a region of
    memory to be used as a fd_txn_t.  It is the same as
    alignof(fd_txn_t). */
->>>>>>> 9b828b81
 static inline ulong
 fd_txn_align( void ) {
   return alignof(fd_txn_t);
@@ -694,14 +690,6 @@
 fd_txn_is_signer( fd_txn_t const * txn, int idx ) {
   return idx < txn->signature_cnt;
 }
-<<<<<<< HEAD
-
-static inline ulong fd_txn_num_writable_accounts( fd_txn_t * txn ) {
-  return (ulong)((txn->signature_cnt - txn->readonly_signed_cnt)
-      + ((txn->acct_addr_cnt - txn->readonly_unsigned_cnt) - txn->signature_cnt));
-}
-=======
->>>>>>> 9b828b81
 
 FD_PROTOTYPES_END
 
