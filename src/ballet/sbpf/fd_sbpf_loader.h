--- conflicted
+++ resolved
@@ -20,21 +20,6 @@
 
 /* Program struct *****************************************************/
 
-<<<<<<< HEAD
-/* fd_sbpf_calldests_t is a map type used to resolve sBPF call targets.
-   This is required because loaded sBPF bytecode does not directly call
-   relative addresses, but instead calls the Murmur3 hash of the
-   destination program counter.  This hash is not trivially reversible
-   thus we store all Murmur3(PC) => PC mappings in this map. */
-
-struct __attribute__((packed)) fd_sbpf_calldests {
-  uint key;  /* hash of PC */
-  uint hash;
-  /* FIXME salt map key with an add-rotate-xor */
-  ulong pc;
-};
-typedef struct fd_sbpf_calldests fd_sbpf_calldests_t;
-=======
 /* fd_sbpf_calldests is a bit vector of valid call destinations.
    Should be configured to fit any possible program counter.  The max
    program counter is <size of ELF binary> divided by 8. */
@@ -53,7 +38,6 @@
                           ulong   r4,
                           ulong   r5,
                           ulong * r0 );
->>>>>>> f3bfd57d
 
 /* fd_sbpf_syscalls_t maps syscall IDs => local function pointers. */
 
