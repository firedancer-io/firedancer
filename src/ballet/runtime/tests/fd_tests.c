#include "fd_tests.h"
#include <stdio.h>
#include <unistd.h>

#ifdef _DISABLE_OPTIMIZATION
#pragma GCC optimize ("O0")
#endif

const char *verbose = NULL;

/* copied from test_funk_txn.c */
static fd_funk_txn_xid_t *
fd_funk_txn_xid_set_unique( fd_funk_txn_xid_t * xid ) {
  static FD_TLS ulong tag = 0UL;
  xid->ul[0] = fd_log_app_id();
  xid->ul[1] = fd_log_thread_id();
  xid->ul[2] = ++tag;
# if FD_HAS_X86
  xid->ul[3] = (ulong)fd_tickcount();
# else
  xid->ul[3] = 0UL;
# endif
  return xid;
}

void fd_executor_test_suite_new( fd_executor_test_suite_t* suite ) {
  suite->wksp = fd_wksp_new_anonymous( FD_SHMEM_GIGANTIC_PAGE_SZ, 15, 0, "wksp", 0UL );
  if ( FD_UNLIKELY( NULL == suite->wksp ) )
    FD_LOG_ERR(( "failed to create an anonymous local workspace" ));

  void* shmem = fd_wksp_alloc_laddr( suite->wksp, fd_funk_align(), fd_funk_footprint(), 1 );
  if ( FD_UNLIKELY( NULL == shmem ) )
    FD_LOG_ERR(( "failed to allocate a funky" ));
  ulong index_max = 1000000;   // Maximum size (count) of master index
  ulong xactions_max = 100;   // Maximum size (count) of transaction index
  char  hostname[64];
  gethostname(hostname, sizeof(hostname));
  ulong hashseed = fd_hash(0, hostname, strnlen(hostname, sizeof(hostname)));
  suite->funk = fd_funk_join(fd_funk_new(shmem, 1, hashseed, xactions_max, index_max));
  if ( FD_UNLIKELY( !suite->funk ) ) {
    fd_wksp_free_laddr(shmem);
    FD_LOG_ERR(( "failed to allocate a funky" ));
  }

  /* Set up allocators */
  fd_alloc_fun_t allocf = (fd_alloc_fun_t)fd_alloc_malloc;
  void*          allocf_args = fd_wksp_laddr_fast( suite->wksp, suite->funk->alloc_gaddr );
  fd_free_fun_t  freef = (fd_free_fun_t)fd_alloc_free;

  suite->allocf = allocf;
  suite->allocf_arg = allocf_args;
  suite->freef = freef;

  memset(&suite->features, 1, sizeof(suite->features));
}

int fd_executor_run_test(
  fd_executor_test_t*       test,
  fd_executor_test_suite_t* suite) {

  /* Create a new global context to execute this test in */
  uchar* global_mem = (uchar*)fd_alloca_check( FD_GLOBAL_CTX_ALIGN, FD_GLOBAL_CTX_FOOTPRINT );
  fd_memset( global_mem, 0, FD_GLOBAL_CTX_FOOTPRINT );
  fd_global_ctx_t* global = fd_global_ctx_join( fd_global_ctx_new( global_mem ) );
  if ( FD_UNLIKELY( NULL == global ) )
    FD_LOG_ERR(( "failed to join a global context" ));

  global->allocf = suite->allocf;
  global->allocf_arg = suite->allocf_arg;
  global->freef = suite->freef;
  global->funk = suite->funk;
  global->wksp = suite->wksp;

  memcpy(&global->features, &suite->features, sizeof(suite->features));
  if (test->disable_cnt > 0) {
    for (uint i = 0; i < test->disable_cnt; i++)
      ((uchar *) &global->features)[test->disable_feature[i]] = 0;
  }

  char *acc_mgr_mem = fd_alloca_check(FD_ACC_MGR_ALIGN, FD_ACC_MGR_FOOTPRINT);
  memset(acc_mgr_mem, 0, sizeof(FD_ACC_MGR_FOOTPRINT));
  global->acc_mgr = fd_acc_mgr_join( fd_acc_mgr_new( acc_mgr_mem, global, FD_ACC_MGR_FOOTPRINT ) );

  /* Prepare a new Funk transaction to execute this test in */
  fd_funk_txn_xid_t xid;
  fd_funk_txn_xid_set_unique( &xid );
  global->funk_txn = fd_funk_txn_prepare( global->funk, NULL, &xid, 1 );
  if ( NULL == global->funk_txn )
    FD_LOG_ERR(( "failed to prepare funk transaction" ));

  /* Insert all the accounts into the database */
  for ( ulong i = 0; i < test->accs_len; i++ ) {
    if ((test->accs[ i ].lamports == 0) && (test->accs[ i ].data_len == 0) && memcmp(global->solana_system_program, test->accs[i].owner.hash, 32 ) == 0)
      continue;
    fd_solana_account_t acc = {
      .data = (uchar*) test->accs[ i ].data,
      .data_len = test->accs[ i ].data_len,
      .executable = test->accs[ i ].executable,
      .lamports = test->accs[ i ].lamports,
      .owner = test->accs[ i ].owner,
      .rent_epoch = test->accs[ i ].rent_epoch,
    };
    fd_acc_mgr_write_structured_account( global->acc_mgr, global->funk_txn, global->bank.solana_bank.slot, &test->accs[i].pubkey, &acc);

    if (memcmp(&global->sysvar_recent_block_hashes, &test->accs[i].pubkey, sizeof(test->accs[i].pubkey)) == 0) {
      fd_recent_block_hashes_new( &global->bank.recent_block_hashes );
      fd_bincode_decode_ctx_t ctx2;
      ctx2.data = acc.data,
      ctx2.dataend = acc.data + acc.data_len;
      ctx2.allocf = global->allocf;
      ctx2.allocf_arg = global->allocf_arg;
      if ( fd_recent_block_hashes_decode( &global->bank.recent_block_hashes, &ctx2 ) ) {
        FD_LOG_WARNING(("fd_recent_block_hashes_decode failed"));
        fd_funk_txn_cancel( suite->funk, global->funk_txn, 0 );
        return FD_EXECUTOR_INSTR_ERR_INVALID_ACC_DATA;
      }
    }
  }

  /* Parse the raw transaction */

  uchar txn_parse_out_buf[FD_TXN_MAX_SZ];
  ulong txn_sz = fd_txn_parse_core( test->raw_tx, test->raw_tx_len, txn_parse_out_buf, NULL, NULL, 1 );
  if ( txn_sz == 0 || txn_sz > FD_TXN_MAX_SZ ) {
    FD_LOG_WARNING(("Failed test %d: %s: failed to parse transaction", test->test_number,test->test_name));
    fd_funk_txn_cancel( suite->funk, global->funk_txn, 0 );
    return -1;
  }

  fd_txn_t*       txn_descriptor = (fd_txn_t*)txn_parse_out_buf;
  fd_txn_instr_t* instr    = &txn_descriptor->instr[0];

  /* Execute the transaction and check the result */
  fd_rawtxn_b_t              raw_txn_b = {
    .raw    = (void*)test->raw_tx,
    .txn_sz = (ushort)test->raw_tx_len,
  };
  transaction_ctx_t          txn_ctx = {
    .global         = global,
    .txn_descriptor = txn_descriptor,
    .txn_raw        = &raw_txn_b,
  };

  instruction_ctx_t          ctx = {
    .global         = global,
    .instr          = instr,
    .txn_ctx        = &txn_ctx,
  };
  execute_instruction_func_t exec_instr_func = fd_executor_lookup_native_program( global, &test->program_id );
<<<<<<< HEAD
  if (NULL == exec_instr_func) {
    FD_LOG_WARNING(( "fd_executor_lookup_native_program failed"));
=======
  if ( exec_instr_func == NULL ) {
    FD_LOG_WARNING(( "Failed test %d: %s (nonce: %d): no native program executor for program", test->test_number, test->test_name, test->test_nonce ));
>>>>>>> aad9e5fc
    fd_funk_txn_cancel( suite->funk, global->funk_txn, 0 );
    return -1;
  }
  int exec_result = exec_instr_func( ctx );
  if ( exec_result != test->expected_result ) {
    FD_LOG_WARNING(( "Failed test %d: %s: expected transaction result %d, got %d: %s", test->test_number, test->test_name, test->expected_result , exec_result
        , (NULL != verbose) ? test->bt : ""));
    fd_funk_txn_cancel( suite->funk, global->funk_txn, 0 );
    return -1;
  }

  if ( exec_result == FD_EXECUTOR_INSTR_ERR_CUSTOM_ERR ) {
    if ( ctx.txn_ctx->custom_err != test->custom_err) {
<<<<<<< HEAD
      FD_LOG_WARNING(( "Failed test %d: %s: expected custom error inner value of %d, got %d: %s", test->test_number, test->test_name, test->custom_err, ctx.txn_ctx->custom_err , (NULL != verbose) ? test->bt : ""));
=======
      FD_LOG_WARNING(( "Failed test %d: %s (nonce: %d): expected custom error inner value of %d, got %d: %s", test->test_number, test->test_name, test->test_nonce, test->custom_err, ctx.txn_ctx->custom_err , (NULL != verbose) ? test->bt : ""));
>>>>>>> aad9e5fc
      fd_funk_txn_cancel( suite->funk, global->funk_txn, 0 );
      return -1;
    }
  }

  if (FD_EXECUTOR_INSTR_SUCCESS == exec_result) {
    /* Confirm account updates */
    for ( ulong i = 0; i < test->accs_len; i++ ) {
      ulong sz = 0;
      int err = 0;
      char * raw_acc_data = (char*) fd_acc_mgr_view_data(ctx.global->acc_mgr, ctx.global->funk_txn, (fd_pubkey_t *) &test->accs[i].pubkey, &sz, &err);
      if (NULL == raw_acc_data) {
        if ((test->accs[ i ].lamports == 0) && (test->accs[ i ].data_len == 0))
          continue;
        FD_LOG_WARNING(( "bad dog.. no donut..  Ask josh to take a look at this"));
        fd_funk_txn_cancel( suite->funk, global->funk_txn, 0 );
        return err;
      }
      fd_account_meta_t *m = (fd_account_meta_t *) raw_acc_data;
      void* d = (void *)(raw_acc_data + m->hlen);

      if (m->info.lamports != test->accs[i].result_lamports) {
        FD_LOG_WARNING(( "Failed test %d: %s: expected lamports %ld, got %ld: %s", test->test_number, test->test_name, test->accs[i].result_lamports, m->info.lamports, (NULL != verbose) ? test->bt : ""));
        fd_funk_txn_cancel( suite->funk, global->funk_txn, 0 );
        return -666;
      }
      if (m->dlen != test->accs[i].result_data_len) {
        FD_LOG_WARNING(( "Failed test %d: %s: size mismatch (expected %lu, got %lu): %s",
            test->test_number, test->test_name,
            test->accs[i].result_data_len, m->dlen, (NULL != verbose) ? test->bt : "" ));
        fd_funk_txn_cancel( suite->funk, global->funk_txn, 0 );
        return -777;
      }
      if (memcmp(d, test->accs[i].result_data, test->accs[i].result_data_len)) {
<<<<<<< HEAD
        FD_LOG_WARNING(( "Failed test %d: %s: account missmatch: %s", test->test_number, test->test_name, (NULL != verbose) ? test->bt : ""));
=======
        ulong j = 0;
        for( ; j < test->accs[i].result_data_len; j++ ) {
          if( ((uchar*)d)[j] != test->accs[i].result_data[j] ) {          
            break;
          }
        }
        FD_LOG_WARNING(( "Failed test %d: %s: account mismatch - idx: %lu, at byte: %lu, expected: %02x, got: %02x, %s", test->test_number, test->test_name, i, j, test->accs[i].result_data[j], ((uchar*)d)[j], (NULL != verbose) ? test->bt : "" ));
      
        {
          FILE * fd = fopen("before.bin", "wb");
          fwrite(test->accs[i].data, 1, test->accs[i].data_len, fd);
          fclose(fd);
        }
>>>>>>> aad9e5fc
        {
          FILE * fd = fopen("actual.bin", "wb");
          fwrite(d, 1, m->dlen, fd);
          fclose(fd);
        }
        {
          FILE * fd = fopen("expected.bin", "wb");
          fwrite(test->accs[i].result_data, 1, test->accs[i].result_data_len, fd);
          fclose(fd);
        }
<<<<<<< HEAD
        fd_funk_txn_cancel( suite->funk, global->funk_txn, 0 );
=======
>>>>>>> aad9e5fc
        return -888;
      }
    }
  }

  /* Revert the Funk transaction */
  fd_funk_txn_cancel( suite->funk, global->funk_txn, 0 );

  FD_LOG_NOTICE(("Passed test %d: %s", test->test_number, test->test_name));

  return 0;
}

int main(int argc, char **argv) {
  fd_boot( &argc, &argv );

  ulong test_start = fd_env_strip_cmdline_ulong(&argc, &argv, "--start", NULL, 0UL);
  ulong test_end = fd_env_strip_cmdline_ulong(&argc, &argv, "--end", NULL, ULONG_MAX);
  long do_test = fd_env_strip_cmdline_long(&argc, &argv, "--test", NULL, -1);
  const char * filter = fd_env_strip_cmdline_cstr(&argc, &argv, "--filter", NULL, NULL);
  verbose = fd_env_strip_cmdline_cstr(&argc, &argv, "--verbose", NULL, NULL);

  if (-1 != do_test)
    test_start = test_end = (ulong)do_test;

  /* Initialize the test suite */
  fd_executor_test_suite_t suite;
  fd_executor_test_suite_new( &suite );

  memset(&suite.features, 1, sizeof(suite.features));

  if (NULL != filter) {
    suite.filter = filter;
    if (regcomp(&suite.filter_ex, filter, REG_EXTENDED | REG_ICASE) !=0 ) {
      FD_LOG_ERR(("regular expression failed to compile"));
    }
  } else
    suite.filter = NULL;

  int ret = 0;

  ulong num_tests_run = 0;
  ulong num_tests_success = 0;
  ulong num_tests_skipped = 0;
  /* Loop through tests */
  ulong executed_cnt = 0UL;
  ulong success_cnt = 0UL;
  for( ulong idx = test_start; idx <= test_end; idx++ ) {
    if( FD_UNLIKELY( idx >= test_cnt ) )
      break;
    int r = tests[ idx ]( &suite );
    if ((r != 0) && (r != -9999))
      ret = r;
    if( r != -9999 ) {
      executed_cnt++;
      if( r == 0 ) success_cnt++;
    }

    if(( r == -9999 )) {
      num_tests_skipped++;
    } else {
      num_tests_run++;
    }
    if(( r == 0 )) {
      num_tests_success++;
    }
  }

<<<<<<< HEAD
  FD_LOG_NOTICE(( "Progress: %lu/%lu tests", success_cnt, executed_cnt ));

=======
  FD_LOG_NOTICE(( "test results - ran: %lu, success: %lu, failed: %lu, skipped: %lu", num_tests_run, num_tests_success, num_tests_run-num_tests_success, num_tests_skipped ));
>>>>>>> aad9e5fc
  fd_log_flush();
  fd_halt();

  return ret;
}

int
fd_executor_test_suite_check_filter(fd_executor_test_suite_t *suite, fd_executor_test_t *test) {
  if (NULL != suite->filter)
    return regexec(&suite->filter_ex, test->test_name, 0, NULL, 0);
  return 0;
}<|MERGE_RESOLUTION|>--- conflicted
+++ resolved
@@ -147,13 +147,8 @@
     .txn_ctx        = &txn_ctx,
   };
   execute_instruction_func_t exec_instr_func = fd_executor_lookup_native_program( global, &test->program_id );
-<<<<<<< HEAD
-  if (NULL == exec_instr_func) {
-    FD_LOG_WARNING(( "fd_executor_lookup_native_program failed"));
-=======
   if ( exec_instr_func == NULL ) {
-    FD_LOG_WARNING(( "Failed test %d: %s (nonce: %d): no native program executor for program", test->test_number, test->test_name, test->test_nonce ));
->>>>>>> aad9e5fc
+    FD_LOG_WARNING(( "Failed test %d: %s: no native program executor for program", test->test_number, test->test_name ));
     fd_funk_txn_cancel( suite->funk, global->funk_txn, 0 );
     return -1;
   }
@@ -167,11 +162,7 @@
 
   if ( exec_result == FD_EXECUTOR_INSTR_ERR_CUSTOM_ERR ) {
     if ( ctx.txn_ctx->custom_err != test->custom_err) {
-<<<<<<< HEAD
       FD_LOG_WARNING(( "Failed test %d: %s: expected custom error inner value of %d, got %d: %s", test->test_number, test->test_name, test->custom_err, ctx.txn_ctx->custom_err , (NULL != verbose) ? test->bt : ""));
-=======
-      FD_LOG_WARNING(( "Failed test %d: %s (nonce: %d): expected custom error inner value of %d, got %d: %s", test->test_number, test->test_name, test->test_nonce, test->custom_err, ctx.txn_ctx->custom_err , (NULL != verbose) ? test->bt : ""));
->>>>>>> aad9e5fc
       fd_funk_txn_cancel( suite->funk, global->funk_txn, 0 );
       return -1;
     }
@@ -206,9 +197,6 @@
         return -777;
       }
       if (memcmp(d, test->accs[i].result_data, test->accs[i].result_data_len)) {
-<<<<<<< HEAD
-        FD_LOG_WARNING(( "Failed test %d: %s: account missmatch: %s", test->test_number, test->test_name, (NULL != verbose) ? test->bt : ""));
-=======
         ulong j = 0;
         for( ; j < test->accs[i].result_data_len; j++ ) {
           if( ((uchar*)d)[j] != test->accs[i].result_data[j] ) {          
@@ -222,7 +210,6 @@
           fwrite(test->accs[i].data, 1, test->accs[i].data_len, fd);
           fclose(fd);
         }
->>>>>>> aad9e5fc
         {
           FILE * fd = fopen("actual.bin", "wb");
           fwrite(d, 1, m->dlen, fd);
@@ -233,10 +220,7 @@
           fwrite(test->accs[i].result_data, 1, test->accs[i].result_data_len, fd);
           fclose(fd);
         }
-<<<<<<< HEAD
-        fd_funk_txn_cancel( suite->funk, global->funk_txn, 0 );
-=======
->>>>>>> aad9e5fc
+        fd_funk_txn_cancel( suite->funk, global->funk_txn, 0 );
         return -888;
       }
     }
@@ -305,13 +289,7 @@
     }
   }
 
-<<<<<<< HEAD
-  FD_LOG_NOTICE(( "Progress: %lu/%lu tests", success_cnt, executed_cnt ));
-
-=======
   FD_LOG_NOTICE(( "test results - ran: %lu, success: %lu, failed: %lu, skipped: %lu", num_tests_run, num_tests_success, num_tests_run-num_tests_success, num_tests_skipped ));
->>>>>>> aad9e5fc
-  fd_log_flush();
   fd_halt();
 
   return ret;
