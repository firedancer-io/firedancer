#include "fd_tests.h"
#include <stdio.h>
#include <unistd.h>

#ifdef _DISABLE_OPTIMIZATION
#pragma GCC optimize ("O0")
#endif

const char *verbose = NULL;
const char *fail_fast = NULL;

uchar do_leakcheck = 0;

int fd_alloc_fprintf( fd_alloc_t * join, FILE *       stream );

char* local_allocf(FD_FN_UNUSED void *arg, ulong align, ulong len) {
  char * ptr = malloc(fd_ulong_align_up(sizeof(char *) + len, align));
  char * ret = (char *) fd_ulong_align_up( (ulong) (ptr + sizeof(char *)), align );
  *((char **)(ret - sizeof(char *))) = ptr;
  return ret;
}

void local_freef(FD_FN_UNUSED void *arg, void *ptr) {
  free(*((char **)((char *) ptr - sizeof(char *))));
}

/* copied from test_funk_txn.c */
static fd_funk_txn_xid_t *
fd_funk_txn_xid_set_unique( fd_funk_txn_xid_t * xid ) {
  static FD_TLS ulong tag = 0UL;
  xid->ul[0] = fd_log_app_id();
  xid->ul[1] = fd_log_thread_id();
  xid->ul[2] = ++tag;
# if FD_HAS_X86
  xid->ul[3] = (ulong)fd_tickcount();
# else
  xid->ul[3] = 0UL;
# endif
  return xid;
}

void fd_executor_test_suite_new( fd_executor_test_suite_t* suite ) {
  suite->wksp = fd_wksp_new_anonymous( FD_SHMEM_GIGANTIC_PAGE_SZ, 15, 0, "wksp", 0UL );
  if ( FD_UNLIKELY( NULL == suite->wksp ) )
    FD_LOG_ERR(( "failed to create an anonymous local workspace" ));

  void* shmem = fd_wksp_alloc_laddr( suite->wksp, fd_funk_align(), fd_funk_footprint(), 1 );
  if ( FD_UNLIKELY( NULL == shmem ) )
    FD_LOG_ERR(( "failed to allocate a funky" ));
  ulong index_max = 1000000;   // Maximum size (count) of master index
  ulong xactions_max = 100;   // Maximum size (count) of transaction index
  char  hostname[64];
  gethostname(hostname, sizeof(hostname));
  ulong hashseed = fd_hash(0, hostname, strnlen(hostname, sizeof(hostname)));
  suite->funk = fd_funk_join(fd_funk_new(shmem, 1, hashseed, xactions_max, index_max));
  if ( FD_UNLIKELY( !suite->funk ) ) {
    fd_wksp_free_laddr(shmem);
    FD_LOG_ERR(( "failed to allocate a funky" ));
  }

  /* Set up allocators */
  if (do_leakcheck) {
    suite->allocf = local_allocf;
    suite->allocf_arg = NULL;
    suite->freef = local_freef;
  } else {
    fd_alloc_fun_t allocf = (fd_alloc_fun_t)fd_alloc_malloc;
    void*          allocf_args = fd_wksp_laddr_fast( suite->wksp, suite->funk->alloc_gaddr );
    fd_free_fun_t  freef = (fd_free_fun_t)fd_alloc_free;

    suite->allocf = allocf;
    suite->allocf_arg = allocf_args;
    suite->freef = freef;
  }

  memset(&suite->features, 1, sizeof(suite->features));
}

int fd_executor_run_test(
  fd_executor_test_t*       test,
  fd_executor_test_suite_t* suite) {

  /* Create a new global context to execute this test in */
  uchar* global_mem = (uchar*)fd_alloca_check( FD_GLOBAL_CTX_ALIGN, FD_GLOBAL_CTX_FOOTPRINT );
  fd_memset( global_mem, 0, FD_GLOBAL_CTX_FOOTPRINT );
  fd_global_ctx_t* global = fd_global_ctx_join( fd_global_ctx_new( global_mem ) );
  if ( FD_UNLIKELY( NULL == global ) )
    FD_LOG_ERR(( "failed to join a global context" ));

  fd_firedancer_banks_new(&global->bank);

  int ret = 0;
  global->allocf = suite->allocf;
  global->allocf_arg = suite->allocf_arg;
  global->freef = suite->freef;
  global->funk = suite->funk;
  global->wksp = suite->wksp;

  memcpy(&global->features, &suite->features, sizeof(suite->features));
  if (test->disable_cnt > 0) {
    for (uint i = 0; i < test->disable_cnt; i++)
      ((uchar *) &global->features)[test->disable_feature[i]] = 0;
  }

  char *acc_mgr_mem = fd_alloca_check(FD_ACC_MGR_ALIGN, FD_ACC_MGR_FOOTPRINT);
  memset(acc_mgr_mem, 0, sizeof(FD_ACC_MGR_FOOTPRINT));
  global->acc_mgr = fd_acc_mgr_join( fd_acc_mgr_new( acc_mgr_mem, global, FD_ACC_MGR_FOOTPRINT ) );

  /* Prepare a new Funk transaction to execute this test in */
  fd_funk_txn_xid_t xid;
  fd_funk_txn_xid_set_unique( &xid );
  global->funk_txn = fd_funk_txn_prepare( global->funk, NULL, &xid, 1 );
  if ( NULL == global->funk_txn )
    FD_LOG_ERR(( "failed to prepare funk transaction" ));

  do {
    /* Insert all the accounts into the database */
    for ( ulong i = 0; i < test->accs_len; i++ ) {
      if ((test->accs[ i ].lamports == 0) && (test->accs[ i ].data_len == 0) && memcmp(global->solana_system_program, test->accs[i].owner.hash, 32 ) == 0)
        continue;
      fd_solana_account_t acc = {
        .data = (uchar*) test->accs[ i ].data,
        .data_len = test->accs[ i ].data_len,
        .executable = test->accs[ i ].executable,
        .lamports = test->accs[ i ].lamports,
        .owner = test->accs[ i ].owner,
        .rent_epoch = test->accs[ i ].rent_epoch,
      };
      fd_acc_mgr_write_structured_account( global->acc_mgr, global->funk_txn, global->bank.solana_bank.slot, &test->accs[i].pubkey, &acc);

      if (memcmp(&global->sysvar_recent_block_hashes, &test->accs[i].pubkey, sizeof(test->accs[i].pubkey)) == 0) {
        fd_recent_block_hashes_new( &global->bank.recent_block_hashes );
        fd_bincode_decode_ctx_t ctx2;
        ctx2.data = acc.data,
        ctx2.dataend = acc.data + acc.data_len;
        ctx2.allocf = global->allocf;
        ctx2.allocf_arg = global->allocf_arg;
        if ( fd_recent_block_hashes_decode( &global->bank.recent_block_hashes, &ctx2 ) ) {
          FD_LOG_WARNING(("fd_recent_block_hashes_decode failed"));
          ret = FD_EXECUTOR_INSTR_ERR_INVALID_ACC_DATA;
          goto fd_executor_run_cleanup;
        }
      }
    }

    /* Parse the raw transaction */

    uchar txn_parse_out_buf[FD_TXN_MAX_SZ];
    ulong txn_sz = fd_txn_parse_core( test->raw_tx, test->raw_tx_len, txn_parse_out_buf, NULL, NULL, 1 );
    if ( txn_sz == 0 || txn_sz > FD_TXN_MAX_SZ ) {
      FD_LOG_WARNING(("Failed test %d: %s: failed to parse transaction", test->test_number,test->test_name));
      ret = -1;
      break;
    }

<<<<<<< HEAD
  fd_txn_t*       txn_descriptor = (fd_txn_t*)txn_parse_out_buf;
  fd_txn_instr_t* instr    = &txn_descriptor->instr[0];

  /* Execute the transaction and check the result */
  fd_rawtxn_b_t              raw_txn_b = {
    .raw    = (void*)test->raw_tx,
    .txn_sz = (ushort)test->raw_tx_len,
  };
  transaction_ctx_t          txn_ctx = {
    .global         = global,
    .txn_descriptor = txn_descriptor,
    .txn_raw        = &raw_txn_b,
  };

  instruction_ctx_t          ctx = {
    .global         = global,
    .instr          = instr,
    .txn_ctx        = &txn_ctx,
  };
  execute_instruction_func_t exec_instr_func = fd_executor_lookup_native_program( global, &test->program_id );
  if ( exec_instr_func == NULL ) {
    FD_LOG_WARNING(( "Failed test %d: %s: no native program executor for program", test->test_number, test->test_name ));
    fd_funk_txn_cancel( suite->funk, global->funk_txn, 0 );
    return -1;
  }
  int exec_result = exec_instr_func( ctx );
  if ( exec_result != test->expected_result ) {
    FD_LOG_WARNING(( "Failed test %d: %s: expected transaction result %d, got %d: %s", test->test_number, test->test_name, test->expected_result , exec_result
        , (NULL != verbose) ? test->bt : ""));
    fd_funk_txn_cancel( suite->funk, global->funk_txn, 0 );
    return -1;
  }
=======
    fd_txn_t*       txn_descriptor = (fd_txn_t*)txn_parse_out_buf;
    fd_txn_instr_t* instr    = &txn_descriptor->instr[0];

    /* Execute the transaction and check the result */
    fd_rawtxn_b_t              raw_txn_b = {
      .raw    = (void*)test->raw_tx,
      .txn_sz = (ushort)test->raw_tx_len,
    };
    transaction_ctx_t          txn_ctx = {
      .global         = global,
      .txn_descriptor = txn_descriptor,
      .txn_raw        = &raw_txn_b,
    };
>>>>>>> 43595ef0

    instruction_ctx_t          ctx = {
      .global         = global,
      .instr          = instr,
      .txn_ctx        = &txn_ctx,
    };
    execute_instruction_func_t exec_instr_func = fd_executor_lookup_native_program( global, &test->program_id );
    if (NULL == exec_instr_func) {
      FD_LOG_WARNING(( "fd_executor_lookup_native_program failed"));
      ret = -1;
      break;
    }
    int exec_result = exec_instr_func( ctx );
    if ( exec_result != test->expected_result ) {
      FD_LOG_WARNING(( "Failed test %d: %s: expected transaction result %d, got %d: %s", test->test_number, test->test_name, test->expected_result , exec_result
                       , (NULL != verbose) ? test->bt : ""));
      ret = -1;
      break;
    }

    if ( exec_result == FD_EXECUTOR_INSTR_ERR_CUSTOM_ERR ) {
      if ( ctx.txn_ctx->custom_err != test->custom_err) {
        FD_LOG_WARNING(( "Failed test %d: %s: expected custom error inner value of %d, got %d: %s", test->test_number, test->test_name, test->custom_err, ctx.txn_ctx->custom_err , (NULL != verbose) ? test->bt : ""));
        ret = -1;
        break;
      }
    }

<<<<<<< HEAD
      if (m->info.lamports != test->accs[i].result_lamports) {
        FD_LOG_WARNING(( "Failed test %d: %s: expected lamports %ld, got %ld: %s", test->test_number, test->test_name, test->accs[i].result_lamports, m->info.lamports, (NULL != verbose) ? test->bt : ""));
        fd_funk_txn_cancel( suite->funk, global->funk_txn, 0 );
        return -666;
      }
      if (m->dlen != test->accs[i].result_data_len) {
        FD_LOG_WARNING(( "Failed test %d: %s: size mismatch (expected %lu, got %lu): %s",
            test->test_number, test->test_name,
            test->accs[i].result_data_len, m->dlen, (NULL != verbose) ? test->bt : "" ));
        fd_funk_txn_cancel( suite->funk, global->funk_txn, 0 );
        return -777;
      }
      if (memcmp(d, test->accs[i].result_data, test->accs[i].result_data_len)) {
        ulong j = 0;
        for( ; j < test->accs[i].result_data_len; j++ ) {
          if( ((uchar*)d)[j] != test->accs[i].result_data[j] ) {          
            break;
          }
        }
        FD_LOG_WARNING(( "Failed test %d: %s: account mismatch - idx: %lu, at byte: %lu, expected: %02x, got: %02x, %s", test->test_number, test->test_name, i, j, test->accs[i].result_data[j], ((uchar*)d)[j], (NULL != verbose) ? test->bt : "" ));
      
        {
          FILE * fd = fopen("before.bin", "wb");
          fwrite(test->accs[i].data, 1, test->accs[i].data_len, fd);
          fclose(fd);
        }
        {
          FILE * fd = fopen("actual.bin", "wb");
          fwrite(d, 1, m->dlen, fd);
          fclose(fd);
=======
    if (FD_EXECUTOR_INSTR_SUCCESS == exec_result) {
      /* Confirm account updates */
      for ( ulong i = 0; i < test->accs_len; i++ ) {
        int    err = 0;
        char * raw_acc_data = (char*) fd_acc_mgr_view_data(ctx.global->acc_mgr, ctx.global->funk_txn, (fd_pubkey_t *) &test->accs[i].pubkey, NULL, &err);
        if (NULL == raw_acc_data) {
          if ((test->accs[ i ].lamports == 0) && (test->accs[ i ].data_len == 0))
            continue;
          FD_LOG_WARNING(( "bad dog.. no donut..  Ask josh to take a look at this"));
          ret = err;
          break;
        }
        fd_account_meta_t *m = (fd_account_meta_t *) raw_acc_data;
        void*              d = (void *)(raw_acc_data + m->hlen);

        if (m->info.lamports != test->accs[i].result_lamports) {
          FD_LOG_WARNING(( "Failed test %d: %s: expected lamports %ld, got %ld: %s", test->test_number, test->test_name, test->accs[i].result_lamports, m->info.lamports, (NULL != verbose) ? test->bt : ""));
          ret = -666;
          break;
        }
        if (m->info.executable != test->accs[i].result_executable) {
          FD_LOG_WARNING(( "Failed test %d: %s: expected executable %u, got %u: %s", test->test_number, test->test_name, test->accs[i].result_executable, m->info.executable, (NULL != verbose) ? test->bt : ""));
          ret = -667;
          break;
>>>>>>> 43595ef0
        }
        if (m->info.rent_epoch != test->accs[i].result_rent_epoch) {
          FD_LOG_WARNING(( "Failed test %d: %s: expected rent_epoch %ld, got %ld: %s", test->test_number, test->test_name, test->accs[i].result_rent_epoch, m->info.rent_epoch, (NULL != verbose) ? test->bt : ""));
          ret = -668;
          break;
        }
        if (memcmp(&m->info.owner, &test->accs[i].result_owner, sizeof(fd_pubkey_t)) != 0) {
          FD_LOG_WARNING(( "Failed test %d: %s: owner missmatch: %s", test->test_number, test->test_name,  (NULL != verbose) ? test->bt : ""));
          ret = -668;
          break;
        }
        if (m->dlen != test->accs[i].result_data_len) {
          FD_LOG_WARNING(( "Failed test %d: %s: size mismatch (expected %lu, got %lu): %s",
                           test->test_number, test->test_name,
                           test->accs[i].result_data_len, m->dlen, (NULL != verbose) ? test->bt : "" ));
          ret = -777;
          break;
        }
        if (memcmp(d, test->accs[i].result_data, test->accs[i].result_data_len)) {
          FD_LOG_WARNING(( "Failed test %d: %s: account missmatch: %s", test->test_number, test->test_name, (NULL != verbose) ? test->bt : ""));
          {
            FILE * fd = fopen("actual.bin", "wb");
            fwrite(d, 1, m->dlen, fd);
            fclose(fd);
          }
          {
            FILE * fd = fopen("expected.bin", "wb");
            fwrite(test->accs[i].result_data, 1, test->accs[i].result_data_len, fd);
            fclose(fd);
          }
          ret = -888;
          break;
        }
      }
    }

    if (NULL == fail_fast)
      FD_LOG_NOTICE(("Passed test %d: %s", test->test_number, test->test_name));
  } while (false);

  /* Revert the Funk transaction */
fd_executor_run_cleanup:
  fd_funk_txn_cancel( suite->funk, global->funk_txn, 0 );

  fd_acc_mgr_delete(global->acc_mgr);

  fd_bincode_destroy_ctx_t destroy_ctx;
  destroy_ctx.freef = global->freef;
  destroy_ctx.freef_arg = global->allocf_arg;

  fd_firedancer_banks_destroy(&global->bank, &destroy_ctx);

  return ret;
}

int main(int argc, char **argv) {
  fd_boot( &argc, &argv );

  ulong        test_start = fd_env_strip_cmdline_ulong(&argc, &argv, "--start", NULL, 0UL);
  ulong        test_end = fd_env_strip_cmdline_ulong(&argc, &argv, "--end", NULL, ULONG_MAX);
  long         do_test = fd_env_strip_cmdline_long(&argc, &argv, "--test", NULL, -1);
  const char * filter = fd_env_strip_cmdline_cstr(&argc, &argv, "--filter", NULL, NULL);
  verbose = fd_env_strip_cmdline_cstr(&argc, &argv, "--verbose", NULL, NULL);
  fail_fast = fd_env_strip_cmdline_cstr(&argc, &argv, "--fail_fast", NULL, NULL);

  if (-1 != do_test)
    test_start = test_end = (ulong)do_test;

  /* Initialize the test suite */
  fd_executor_test_suite_t suite;
  fd_executor_test_suite_new( &suite );

  memset(&suite.features, 1, sizeof(suite.features));

  if (NULL != filter) {
    suite.filter = filter;
    if (regcomp(&suite.filter_ex, filter, REG_EXTENDED | REG_ICASE) !=0 ) {
      FD_LOG_ERR(("regular expression failed to compile"));
    }
  } else
    suite.filter = NULL;

  int ret = 0;

  ulong num_tests_run = 0;
  ulong num_tests_success = 0;
  ulong num_tests_skipped = 0;
  /* Loop through tests */
  ulong executed_cnt = 0UL;
  ulong success_cnt = 0UL;
  for( ulong idx = test_start; idx <= test_end; idx++ ) {
    if( FD_UNLIKELY( idx >= test_cnt ) )
      break;
    int r = tests[ idx ]( &suite );
    if ((r != 0) && (r != -9999)) {
      ret = r;
      if (NULL != fail_fast)
        break;
    }
    if( r != -9999 ) {
      executed_cnt++;
      if( r == 0 ) success_cnt++;
    }

    if(( r == -9999 )) {
      num_tests_skipped++;
    } else {
      num_tests_run++;
    }
    if(( r == 0 )) {
      num_tests_success++;
    }
  }

<<<<<<< HEAD
  FD_LOG_NOTICE(( "test results - ran: %lu, success: %lu, failed: %lu, skipped: %lu", num_tests_run, num_tests_success, num_tests_run-num_tests_success, num_tests_skipped ));
=======
  if (NULL != filter)
    regfree(&suite.filter_ex);

  fd_log_flush();
>>>>>>> 43595ef0
  fd_halt();

  return ret;
}

int
fd_executor_test_suite_check_filter(fd_executor_test_suite_t *suite, fd_executor_test_t *test) {
  if (NULL != suite->filter)
    return regexec(&suite->filter_ex, test->test_name, 0, NULL, 0);
  return 0;
}<|MERGE_RESOLUTION|>--- conflicted
+++ resolved
@@ -153,40 +153,6 @@
       break;
     }
 
-<<<<<<< HEAD
-  fd_txn_t*       txn_descriptor = (fd_txn_t*)txn_parse_out_buf;
-  fd_txn_instr_t* instr    = &txn_descriptor->instr[0];
-
-  /* Execute the transaction and check the result */
-  fd_rawtxn_b_t              raw_txn_b = {
-    .raw    = (void*)test->raw_tx,
-    .txn_sz = (ushort)test->raw_tx_len,
-  };
-  transaction_ctx_t          txn_ctx = {
-    .global         = global,
-    .txn_descriptor = txn_descriptor,
-    .txn_raw        = &raw_txn_b,
-  };
-
-  instruction_ctx_t          ctx = {
-    .global         = global,
-    .instr          = instr,
-    .txn_ctx        = &txn_ctx,
-  };
-  execute_instruction_func_t exec_instr_func = fd_executor_lookup_native_program( global, &test->program_id );
-  if ( exec_instr_func == NULL ) {
-    FD_LOG_WARNING(( "Failed test %d: %s: no native program executor for program", test->test_number, test->test_name ));
-    fd_funk_txn_cancel( suite->funk, global->funk_txn, 0 );
-    return -1;
-  }
-  int exec_result = exec_instr_func( ctx );
-  if ( exec_result != test->expected_result ) {
-    FD_LOG_WARNING(( "Failed test %d: %s: expected transaction result %d, got %d: %s", test->test_number, test->test_name, test->expected_result , exec_result
-        , (NULL != verbose) ? test->bt : ""));
-    fd_funk_txn_cancel( suite->funk, global->funk_txn, 0 );
-    return -1;
-  }
-=======
     fd_txn_t*       txn_descriptor = (fd_txn_t*)txn_parse_out_buf;
     fd_txn_instr_t* instr    = &txn_descriptor->instr[0];
 
@@ -200,7 +166,6 @@
       .txn_descriptor = txn_descriptor,
       .txn_raw        = &raw_txn_b,
     };
->>>>>>> 43595ef0
 
     instruction_ctx_t          ctx = {
       .global         = global,
@@ -229,38 +194,6 @@
       }
     }
 
-<<<<<<< HEAD
-      if (m->info.lamports != test->accs[i].result_lamports) {
-        FD_LOG_WARNING(( "Failed test %d: %s: expected lamports %ld, got %ld: %s", test->test_number, test->test_name, test->accs[i].result_lamports, m->info.lamports, (NULL != verbose) ? test->bt : ""));
-        fd_funk_txn_cancel( suite->funk, global->funk_txn, 0 );
-        return -666;
-      }
-      if (m->dlen != test->accs[i].result_data_len) {
-        FD_LOG_WARNING(( "Failed test %d: %s: size mismatch (expected %lu, got %lu): %s",
-            test->test_number, test->test_name,
-            test->accs[i].result_data_len, m->dlen, (NULL != verbose) ? test->bt : "" ));
-        fd_funk_txn_cancel( suite->funk, global->funk_txn, 0 );
-        return -777;
-      }
-      if (memcmp(d, test->accs[i].result_data, test->accs[i].result_data_len)) {
-        ulong j = 0;
-        for( ; j < test->accs[i].result_data_len; j++ ) {
-          if( ((uchar*)d)[j] != test->accs[i].result_data[j] ) {          
-            break;
-          }
-        }
-        FD_LOG_WARNING(( "Failed test %d: %s: account mismatch - idx: %lu, at byte: %lu, expected: %02x, got: %02x, %s", test->test_number, test->test_name, i, j, test->accs[i].result_data[j], ((uchar*)d)[j], (NULL != verbose) ? test->bt : "" ));
-      
-        {
-          FILE * fd = fopen("before.bin", "wb");
-          fwrite(test->accs[i].data, 1, test->accs[i].data_len, fd);
-          fclose(fd);
-        }
-        {
-          FILE * fd = fopen("actual.bin", "wb");
-          fwrite(d, 1, m->dlen, fd);
-          fclose(fd);
-=======
     if (FD_EXECUTOR_INSTR_SUCCESS == exec_result) {
       /* Confirm account updates */
       for ( ulong i = 0; i < test->accs_len; i++ ) {
@@ -285,7 +218,6 @@
           FD_LOG_WARNING(( "Failed test %d: %s: expected executable %u, got %u: %s", test->test_number, test->test_name, test->accs[i].result_executable, m->info.executable, (NULL != verbose) ? test->bt : ""));
           ret = -667;
           break;
->>>>>>> 43595ef0
         }
         if (m->info.rent_epoch != test->accs[i].result_rent_epoch) {
           FD_LOG_WARNING(( "Failed test %d: %s: expected rent_epoch %ld, got %ld: %s", test->test_number, test->test_name, test->accs[i].result_rent_epoch, m->info.rent_epoch, (NULL != verbose) ? test->bt : ""));
@@ -370,9 +302,6 @@
 
   int ret = 0;
 
-  ulong num_tests_run = 0;
-  ulong num_tests_success = 0;
-  ulong num_tests_skipped = 0;
   /* Loop through tests */
   ulong executed_cnt = 0UL;
   ulong success_cnt = 0UL;
@@ -389,25 +318,14 @@
       executed_cnt++;
       if( r == 0 ) success_cnt++;
     }
-
-    if(( r == -9999 )) {
-      num_tests_skipped++;
-    } else {
-      num_tests_run++;
-    }
-    if(( r == 0 )) {
-      num_tests_success++;
-    }
   }
 
-<<<<<<< HEAD
-  FD_LOG_NOTICE(( "test results - ran: %lu, success: %lu, failed: %lu, skipped: %lu", num_tests_run, num_tests_success, num_tests_run-num_tests_success, num_tests_skipped ));
-=======
+  FD_LOG_NOTICE(( "Progress: %lu/%lu tests", success_cnt, executed_cnt ));
+
   if (NULL != filter)
     regfree(&suite.filter_ex);
 
   fd_log_flush();
->>>>>>> 43595ef0
   fd_halt();
 
   return ret;
