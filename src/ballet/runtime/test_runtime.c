--- conflicted
+++ resolved
@@ -714,7 +714,6 @@
   }
 }
 
-<<<<<<< HEAD
 void boot_recent_block_hashes(FD_FN_UNUSED global_state_t *state) {
   // https://github.com/solana-labs/solana/blob/8f2c8b8388a495d2728909e30460aa40dcc5d733/sdk/program/src/fee_calculator.rs#L110
    fd_recent_block_hashes_t a;
@@ -757,7 +756,8 @@
    fd_memcpy( account.owner.key, hdr.info.owner, 32 );
             
    fd_hash_account( &account, 0, (fd_pubkey_t const *)  pubkey, (fd_hash_t *) hdr.hash);
-=======
+}
+
 static
 char* local_allocf(FD_FN_UNUSED void* arg, unsigned long align, unsigned long len) {
   char * ptr = malloc(fd_ulong_align_up(sizeof(char *) + len, align));
@@ -769,7 +769,6 @@
 static
 void local_freef(FD_FN_UNUSED void* arg, void *ptr) {
   free(*((char **)((char *) ptr - sizeof(char *))));
->>>>>>> a79de426
 }
 
 int replay(global_state_t *state) {
