--- conflicted
+++ resolved
@@ -1121,12 +1121,7 @@
     wksp = fd_wksp_attach( state.name );
   } else {
     FD_LOG_NOTICE(( "--wksp not specified, using an anonymous local workspace" ));
-<<<<<<< HEAD
-    wksp = fd_wksp_new_anonymous( FD_SHMEM_GIGANTIC_PAGE_SZ, state.pages, 102, "wksp", 0UL );
-    FD_LOG_NOTICE(("attach complete"));
-=======
-    wksp = fd_wksp_new_anonymous( FD_SHMEM_GIGANTIC_PAGE_SZ, 20, 0, "wksp", 0UL );
->>>>>>> b7d6023b
+    wksp = fd_wksp_new_anonymous( FD_SHMEM_GIGANTIC_PAGE_SZ, state.pages, 0, "wksp", 0UL );
   }
   if ( FD_UNLIKELY( !wksp ) )
     FD_LOG_ERR(( "Unable to attach to wksp" ));
