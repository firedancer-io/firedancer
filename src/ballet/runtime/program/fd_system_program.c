#include "../fd_executor.h"
#include "fd_system_program.h"
#include "../fd_acc_mgr.h"
#include "../fd_runtime.h"
#include "../sysvar/fd_sysvar_rent.h"
#include "../sysvar/fd_sysvar.h"
#include "../../base58/fd_base58.h"

#ifdef _DISABLE_OPTIMIZATION
#pragma GCC optimize ("O0")
#endif

/* https://github.com/solana-labs/solana/blob/8f2c8b8388a495d2728909e30460aa40dcc5d733/sdk/program/src/system_instruction.rs#L139 */
#define MAX_PERMITTED_DATA_LENGTH ( 10 * 1024 * 1024 )

static int transfer(
  instruction_ctx_t ctx,
  ulong             requested_lamports
  ) {
  /* https://github.com/solana-labs/solana/blob/8f2c8b8388a495d2728909e30460aa40dcc5d733/runtime/src/system_instruction_processor.rs#L327 */

  /* Pull out sender (acc idx 0) and recipient (acc idx 1) */
  uchar *       instr_acc_idxs = ((uchar *)ctx.txn_ctx->txn_raw->raw + ctx.instr->acct_off);
  fd_pubkey_t * txn_accs = (fd_pubkey_t *)((uchar *)ctx.txn_ctx->txn_raw->raw + ctx.txn_ctx->txn_descriptor->acct_addr_off);
  fd_pubkey_t * sender   = &txn_accs[instr_acc_idxs[0]];
  fd_pubkey_t * receiver = &txn_accs[instr_acc_idxs[1]];


  char encoded_sender[50];
  fd_base58_encode_32((uchar *) sender, 0, encoded_sender);

  char encoded_receiver[50];
  fd_base58_encode_32((uchar *) receiver, 0, encoded_receiver);

  FD_LOG_NOTICE(( "transferring slot=%lu amount=%lu from %s to %s", ctx.global->bank.solana_bank.slot, requested_lamports, encoded_sender, encoded_receiver ));

  /* Check sender has signed the transaction */
  uchar sender_is_signer = 0;
  for ( ulong i = 0; i < ctx.instr->acct_cnt; i++ ) {
    if ( instr_acc_idxs[i] < ctx.txn_ctx->txn_descriptor->signature_cnt ) {
      fd_pubkey_t * signer = &txn_accs[instr_acc_idxs[i]];
      if ( memcmp( signer, sender, sizeof(fd_pubkey_t) ) == 0 ) {
        sender_is_signer = 1;
        break;
      }
    }
  }
  if ( !sender_is_signer ) {
    FD_LOG_WARNING( ( " sender has not authorized transfer " ) );
    return FD_EXECUTOR_INSTR_ERR_MISSING_REQUIRED_SIGNATURE;
  }

  // TODO: check sender has empty data https://github.com/solana-labs/solana/blob/8f2c8b8388a495d2728909e30460aa40dcc5d733/runtime/src/system_instruction_processor.rs#LL177C20-L177C20

  /* Check sender account has enough balance to execute this transaction */
  fd_acc_lamports_t sender_lamports = 0;
  int               read_result = fd_acc_mgr_get_lamports( ctx.global->acc_mgr, ctx.global->funk_txn, sender, &sender_lamports );
  if ( FD_UNLIKELY( read_result != FD_ACC_MGR_SUCCESS ) ) {
    FD_LOG_WARNING(( "failed to get lamports" ));
    /* TODO: correct error messages */
    return FD_EXECUTOR_INSTR_ERR_GENERIC_ERR;
  }
  if ( FD_UNLIKELY( sender_lamports < requested_lamports ) ) {
    FD_LOG_WARNING(( "sender only has %lu lamports, needs %lu", sender_lamports, requested_lamports ));
    return FD_EXECUTOR_INSTR_ERR_INSUFFICIENT_FUNDS;
  }

  /* Determine the receiver's current balance, creating the account if it does not exist */
  fd_acc_lamports_t receiver_lamports = 0;
  read_result = fd_acc_mgr_get_lamports( ctx.global->acc_mgr, ctx.global->funk_txn, receiver, &receiver_lamports );
  if ( FD_UNLIKELY( read_result == FD_ACC_MGR_ERR_UNKNOWN_ACCOUNT ) ) {

    /* Create new account if it doesn't exist */
    FD_LOG_DEBUG(( "transfer to unknown account: creating new account" ));
    fd_account_meta_t metadata;
    fd_account_meta_init(&metadata);
    int write_result = fd_acc_mgr_write_account_data( ctx.global->acc_mgr, ctx.global->funk_txn, receiver, &metadata, sizeof(metadata), NULL, 0, 0 );
    if ( FD_UNLIKELY( write_result != FD_ACC_MGR_SUCCESS ) ) {
      FD_LOG_WARNING(( "failed to create new account" ));
      return FD_EXECUTOR_INSTR_ERR_GENERIC_ERR;
    }

  }
  else if ( FD_UNLIKELY( read_result != FD_ACC_MGR_SUCCESS ) ) {
    FD_LOG_WARNING(( "failed to get lamports" ));
    return FD_EXECUTOR_INSTR_ERR_GENERIC_ERR;
  }
  FD_LOG_DEBUG(("transfer: sender balance before transfer: %lu", sender_lamports));
  FD_LOG_DEBUG(("transfer: receiver balance before transfer: %lu", receiver_lamports));

  /* TODO: check for underflow https://github.com/solana-labs/solana/blob/8f2c8b8388a495d2728909e30460aa40dcc5d733/runtime/src/system_instruction_processor.rs#L191 */

  /* Execute the transfer */
  int write_result = fd_acc_mgr_set_lamports( ctx.global->acc_mgr, ctx.global->funk_txn, ctx.global->bank.solana_bank.slot , sender, sender_lamports - requested_lamports );
  if ( FD_UNLIKELY( write_result != FD_ACC_MGR_SUCCESS ) ) {
    FD_LOG_WARNING(( "failed to set sender lamports" ));
    return FD_EXECUTOR_INSTR_ERR_GENERIC_ERR;
  }
  write_result = fd_acc_mgr_set_lamports( ctx.global->acc_mgr, ctx.global->funk_txn, ctx.global->bank.solana_bank.slot, receiver, receiver_lamports + requested_lamports );
  if ( FD_UNLIKELY( write_result != FD_ACC_MGR_SUCCESS ) ) {
    FD_LOG_WARNING(( "failed to set receiver lamports" ));
    return FD_EXECUTOR_INSTR_ERR_GENERIC_ERR;
  }

  FD_LOG_INFO(( "successfully executed transfer of %lu lamports", requested_lamports ));

  return FD_EXECUTOR_INSTR_SUCCESS;
}

static int create_account(
  instruction_ctx_t ctx,
    fd_system_program_instruction_t *instruction
) {
  if (ctx.instr->acct_cnt < 2) 
    return FD_EXECUTOR_INSTR_ERR_CUSTOM_ERR;

  /* Account 0: funding account
     Account 1: new account
   */
<<<<<<< HEAD
  uchar *       instr_acc_idxs = ((uchar *)ctx.txn_raw->raw + ctx.instr->acct_off);
  fd_pubkey_t * txn_accs = (fd_pubkey_t *)((uchar *)ctx.txn_raw->raw + ctx.txn_descriptor->acct_addr_off);

=======
  uchar *       instr_acc_idxs = ((uchar *)ctx.txn_ctx->txn_raw->raw + ctx.instr->acct_off);
  fd_pubkey_t * txn_accs = (fd_pubkey_t *)((uchar *)ctx.txn_ctx->txn_raw->raw + ctx.txn_ctx->txn_descriptor->acct_addr_off);
>>>>>>> d8018465
  fd_pubkey_t * from     = &txn_accs[instr_acc_idxs[0]];
  fd_pubkey_t * to       = &txn_accs[instr_acc_idxs[1]];

  ulong             lamports = 0;
  ulong             space = 0;
  fd_pubkey_t*      owner = NULL;
  fd_pubkey_t*      base = NULL;
  char*             seed = NULL;


  if (instruction->discriminant == fd_system_program_instruction_enum_create_account) {
    // https://github.com/solana-labs/solana/blob/8f2c8b8388a495d2728909e30460aa40dcc5d733/runtime/src/system_instruction_processor.rs#L277
    fd_system_program_instruction_create_account_t* params = &instruction->inner.create_account;
    lamports = params->lamports;
    space = params->space;
    owner = &params->owner;
    base = to;
  } else {
    // https://github.com/solana-labs/solana/blob/8f2c8b8388a495d2728909e30460aa40dcc5d733/runtime/src/system_instruction_processor.rs#L296
    fd_system_program_instruction_create_account_with_seed_t* params = &instruction->inner.create_account_with_seed;
    lamports = params->lamports;
    space = params->space;
    owner = &params->owner;
    base = &params->base;
    seed = params->seed;

    fd_pubkey_t      address_with_seed;

    fd_pubkey_create_with_seed(base, seed, owner, &address_with_seed);
    if (memcmp(address_with_seed.hash, to->hash, sizeof(to->hash))) 
      return fd_system_error_enum_address_with_seed_mismatch;
  }

  // https://github.com/solana-labs/solana/blob/8f2c8b8388a495d2728909e30460aa40dcc5d733/runtime/src/system_instruction_processor.rs#L33

  /* Check from/to has signed the transaction */
  uchar from_is_signer = 0;
  uchar to_signed = 0;

  for ( ulong i = 0; i < ctx.instr->acct_cnt; i++ ) {
    if ( instr_acc_idxs[i] < ctx.txn_ctx->txn_descriptor->signature_cnt ) {
      fd_pubkey_t * signer = &txn_accs[instr_acc_idxs[i]];
      if ( memcmp( signer, from, sizeof(fd_pubkey_t) ) == 0 )
        from_is_signer = 1;
      if ( !memcmp( signer, base, sizeof(fd_pubkey_t) ) )
        to_signed = 1;
    }
  }
  if ( !from_is_signer | !to_signed )
    return FD_EXECUTOR_INSTR_ERR_MISSING_REQUIRED_SIGNATURE;

  fd_account_meta_t metadata;
  int read_result = fd_acc_mgr_get_metadata( ctx.global->acc_mgr, ctx.global->funk_txn, from, &metadata );
  if ( read_result == FD_ACC_MGR_ERR_UNKNOWN_ACCOUNT ) {
    FD_LOG_WARNING(( "account does not exist" ));
    /* TODO: propagate SystemError::AccountAlreadyInUse enum variant */
    return FD_EXECUTOR_INSTR_ERR_CUSTOM_ERR;
  }

  fd_acc_lamports_t sender_lamports = metadata.info.lamports;

  if ( FD_UNLIKELY( sender_lamports < lamports ) ) {
    FD_LOG_WARNING(( "sender only has %lu lamports, needs %lu", sender_lamports, lamports ));
    return FD_EXECUTOR_INSTR_ERR_INSUFFICIENT_FUNDS;
  }

  /* Execute the transfer */
  int write_result = fd_acc_mgr_set_lamports( ctx.global->acc_mgr, ctx.global->funk_txn, ctx.global->bank.solana_bank.slot , from, sender_lamports - lamports );
  if ( FD_UNLIKELY( write_result != FD_ACC_MGR_SUCCESS ) ) {
    FD_LOG_WARNING(( "failed to set sender lamports" ));
    return FD_EXECUTOR_INSTR_ERR_GENERIC_ERR;
  }

  /* Check to see if the account is already in use */
  read_result = fd_acc_mgr_get_metadata( ctx.global->acc_mgr, ctx.global->funk_txn, to, &metadata );
  if ( read_result != FD_ACC_MGR_ERR_UNKNOWN_ACCOUNT ) {
    FD_LOG_WARNING(( "account already exists" ));
    /* TODO: propagate SystemError::AccountAlreadyInUse enum variant */
    return FD_EXECUTOR_INSTR_ERR_CUSTOM_ERR;
  }

<<<<<<< HEAD
=======
  /* Check to see if the to account pubkey has signed */
  uchar to_signed = 0;
  for ( ulong i = 0; i < ctx.instr->acct_cnt; i++ ) {
    if ( instr_acc_idxs[i] < ctx.txn_ctx->txn_descriptor->signature_cnt ) {
      fd_pubkey_t * signer = &txn_accs[instr_acc_idxs[i]];
      if ( !memcmp( signer, to, sizeof(fd_pubkey_t) ) ) {
        to_signed = 1;
        break;
      }
    }
  }
  if ( !to_signed ) {
    return FD_EXECUTOR_INSTR_ERR_MISSING_REQUIRED_SIGNATURE;
  }

>>>>>>> d8018465
  /* Check that we are not exceeding the MAX_PERMITTED_DATA_LENGTH account size */
  if ( space > MAX_PERMITTED_DATA_LENGTH ) {
    FD_LOG_WARNING(( "MAX_PERMITTED_DATA_LENGTH exceeded" ));
    /* TODO: propagate SystemError::InvalidAccountDataLength enum variant */
    return FD_EXECUTOR_INSTR_ERR_CUSTOM_ERR;
  }

  /* Initialize the account with all zeroed data and the correct owner */

  unsigned char *data =  (unsigned char *) (*ctx.global->allocf)(ctx.global->allocf_arg, 1, space);
  memset( data, 0, space );
  fd_solana_account_t account = {
    .lamports = lamports,
    .data_len = space,
    .data = data,
    .owner = *owner,
    .executable = 0,
    .rent_epoch = 0,   /* TODO */
  };
  write_result = fd_acc_mgr_write_structured_account(ctx.global->acc_mgr, ctx.global->funk_txn, 0, to, &account);
  ctx.global->freef(ctx.global->allocf_arg, data);
  if ( write_result != FD_ACC_MGR_SUCCESS ) {
    FD_LOG_NOTICE(( "failed to create account: %d", write_result ));
    return FD_EXECUTOR_INSTR_ERR_CUSTOM_ERR;
  }

  return FD_EXECUTOR_INSTR_SUCCESS;
}

// https://github.com/solana-labs/solana/blob/8f2c8b8388a495d2728909e30460aa40dcc5d733/runtime/src/system_instruction_processor.rs#L321-L326
// https://github.com/solana-labs/solana/blob/8f2c8b8388a495d2728909e30460aa40dcc5d733/runtime/src/system_instruction_processor.rs#L111
static int assign(
  instruction_ctx_t ctx,
  fd_pubkey_t owner
) {
  /* Pull out the account to be assigned an owner (acc idx 0) */
  uchar *       instr_acc_idxs = ((uchar *)ctx.txn_ctx->txn_raw->raw + ctx.instr->acct_off);
  fd_pubkey_t * txn_accs = (fd_pubkey_t *)((uchar *)ctx.txn_ctx->txn_raw->raw + ctx.txn_ctx->txn_descriptor->acct_addr_off);
  fd_pubkey_t * keyed_account   = &txn_accs[instr_acc_idxs[0]];

  // get owner
  fd_pubkey_t current_owner;
  int read_result = fd_acc_mgr_get_owner( ctx.global->acc_mgr, ctx.global->funk_txn, keyed_account, &current_owner );

  if ( FD_UNLIKELY( read_result != FD_ACC_MGR_SUCCESS ) ) {
    return FD_EXECUTOR_INSTR_ERR_GENERIC_ERR;
  }

  // no work to do when owner is the same
  // #ifdef current_owner
  if ( memcmp( &current_owner, &owner, sizeof(fd_pubkey_t)) == 0 ) {
    return FD_EXECUTOR_INSTR_SUCCESS;
  }
  // #endif

  /* Check sender has signed the transaction */
  uchar sender_is_signer = 0;
  for ( ulong i = 0; i < ctx.instr->acct_cnt; i++ ) {
    if ( instr_acc_idxs[i] < ctx.txn_ctx->txn_descriptor->signature_cnt ) {
      fd_pubkey_t * signer = &txn_accs[instr_acc_idxs[i]];
      if ( memcmp( signer, keyed_account, sizeof(fd_pubkey_t) ) == 0 ) {
        sender_is_signer = 1;
        break;
      }
    }
  }
  if ( !sender_is_signer ) {
    return FD_EXECUTOR_INSTR_ERR_MISSING_REQUIRED_SIGNATURE;
  }

  // Set the owner of the account
  int execute_result = fd_acc_mgr_set_owner( ctx.global->acc_mgr, ctx.global->funk_txn, ctx.global->bank.solana_bank.slot , keyed_account, owner );
  if ( FD_UNLIKELY( execute_result != FD_ACC_MGR_SUCCESS ) ) {
    return FD_EXECUTOR_INSTR_ERR_GENERIC_ERR;
  }

  return FD_EXECUTOR_INSTR_SUCCESS;
}

int fd_executor_system_program_execute_instruction(
  instruction_ctx_t ctx
  ) {
  /* Deserialize the SystemInstruction enum */
  uchar *      data            = (uchar *)ctx.txn_ctx->txn_raw->raw + ctx.instr->data_off;
  void*        input            = (void *)data;
  const void** input_ptr = (const void **)&input;
  void*        dataend          = (void*)&data[ctx.instr->data_sz];

  fd_system_program_instruction_t instruction;
  fd_system_program_instruction_decode( &instruction, input_ptr, dataend, ctx.global->allocf, ctx.global->allocf_arg );

  int   result = FD_EXECUTOR_INSTR_ERR_INVALID_ARG;

  switch (instruction.discriminant) {
  case fd_system_program_instruction_enum_transfer: {
    result = transfer( ctx, instruction.inner.transfer );
    break;
  }
  case fd_system_program_instruction_enum_create_account: {
    result = create_account( ctx, &instruction );
    break;
  }
  case fd_system_program_instruction_enum_create_account_with_seed: {
    result = create_account( ctx, &instruction );
    break;
  }
  case fd_system_program_instruction_enum_assign: {
    result = assign( ctx, instruction.inner.assign );
    break;
  }
  case fd_system_program_instruction_enum_advance_nonce_account: {
    result = fd_advance_nonce_account( ctx );
    break;
  }
  case fd_system_program_instruction_enum_withdraw_nonce_account: {
    result = fd_withdraw_nonce_account( ctx, instruction.inner.withdraw_nonce_account );
    break;
  }
  case fd_system_program_instruction_enum_initialize_nonce_account: {
    result = fd_initialize_nonce_account( ctx, &instruction.inner.initialize_nonce_account );
    break;
  }
  case fd_system_program_instruction_enum_authorize_nonce_account: {
    result = fd_authorize_nonce_account( ctx, &instruction.inner.authorize_nonce_account );
    break;
  }
  default: {
    /* TODO: support other instruction types */
    FD_LOG_WARNING(( "unsupported system program instruction: discriminant: %d", instruction.discriminant ));
  }
  }

  fd_system_program_instruction_destroy( &instruction, ctx.global->freef, ctx.global->allocf_arg );
  return result;
}
<|MERGE_RESOLUTION|>--- conflicted
+++ resolved
@@ -117,14 +117,8 @@
   /* Account 0: funding account
      Account 1: new account
    */
-<<<<<<< HEAD
-  uchar *       instr_acc_idxs = ((uchar *)ctx.txn_raw->raw + ctx.instr->acct_off);
-  fd_pubkey_t * txn_accs = (fd_pubkey_t *)((uchar *)ctx.txn_raw->raw + ctx.txn_descriptor->acct_addr_off);
-
-=======
   uchar *       instr_acc_idxs = ((uchar *)ctx.txn_ctx->txn_raw->raw + ctx.instr->acct_off);
   fd_pubkey_t * txn_accs = (fd_pubkey_t *)((uchar *)ctx.txn_ctx->txn_raw->raw + ctx.txn_ctx->txn_descriptor->acct_addr_off);
->>>>>>> d8018465
   fd_pubkey_t * from     = &txn_accs[instr_acc_idxs[0]];
   fd_pubkey_t * to       = &txn_accs[instr_acc_idxs[1]];
 
@@ -206,24 +200,6 @@
     return FD_EXECUTOR_INSTR_ERR_CUSTOM_ERR;
   }
 
-<<<<<<< HEAD
-=======
-  /* Check to see if the to account pubkey has signed */
-  uchar to_signed = 0;
-  for ( ulong i = 0; i < ctx.instr->acct_cnt; i++ ) {
-    if ( instr_acc_idxs[i] < ctx.txn_ctx->txn_descriptor->signature_cnt ) {
-      fd_pubkey_t * signer = &txn_accs[instr_acc_idxs[i]];
-      if ( !memcmp( signer, to, sizeof(fd_pubkey_t) ) ) {
-        to_signed = 1;
-        break;
-      }
-    }
-  }
-  if ( !to_signed ) {
-    return FD_EXECUTOR_INSTR_ERR_MISSING_REQUIRED_SIGNATURE;
-  }
-
->>>>>>> d8018465
   /* Check that we are not exceeding the MAX_PERMITTED_DATA_LENGTH account size */
   if ( space > MAX_PERMITTED_DATA_LENGTH ) {
     FD_LOG_WARNING(( "MAX_PERMITTED_DATA_LENGTH exceeded" ));
