#ifndef HEADER_fd_src_ballet_runtime_fd_acc_mgr_h
#define HEADER_fd_src_ballet_runtime_fd_acc_mgr_h

#include "../fd_ballet_base.h"
#include "../txn/fd_txn.h"
#include "../../funk/fd_funk.h"
#include "fd_banks_solana.h"

FD_PROTOTYPES_BEGIN

#define FD_ACC_MGR_SUCCESS             (0)
#define FD_ACC_MGR_ERR_UNKNOWN_ACCOUNT (-1)
#define FD_ACC_MGR_ERR_WRITE_FAILED    (-2)
#define FD_ACC_MGR_ERR_READ_FAILED     (-3)
#define FD_ACC_MGR_ERR_WRONG_MAGIC     (-4)

struct fd_acc_mgr {
    fd_funk_t* funk;
    const struct fd_funk_xactionid* funk_xroot;
};
typedef struct fd_acc_mgr fd_acc_mgr_t;

#define FD_ACC_MGR_FOOTPRINT (sizeof( fd_acc_mgr_t ))
#define FD_ACC_MGR_ALIGN (8UL)

void* fd_acc_mgr_new( void* mem,
                      fd_funk_t* funk,
                      const fd_funk_xactionid_t* funk_xroot,
                      ulong footprint );

fd_acc_mgr_t* fd_acc_mgr_join( void* mem );

void* fd_acc_mgr_leave( fd_acc_mgr_t* acc_mgr );

void* fd_acc_mgr_delete( void* mem );

/* Represents the lamport balance associated with an account. */
typedef ulong fd_acc_lamports_t;

<<<<<<< HEAD
/* Writes an account to the database with the given data and public key.

=======
>>>>>>> df662c37
/* Writes account data to the database, starting at the given offset.

   TODO: make this automatically update the metadata (hash, dlen etc)
 */
int fd_acc_mgr_write_account_data( fd_acc_mgr_t* acc_mgr, struct fd_funk_xactionid const*, fd_pubkey_t* pubkey, ulong offset, uchar* data, ulong data_len );

/* Fetches the account data for the account with the given public key.
   
   TODO: nicer API so users of this method don't have to make two db calls, one to determine the
         size of the buffer and the other to actually read the data.
    */
int fd_acc_mgr_get_account_data( fd_acc_mgr_t* acc_mgr, fd_pubkey_t* pubkey, uchar* result, ulong offset, ulong bytes );

/* Fetches the account metadata for the account with the given public key. */
int fd_acc_mgr_get_metadata( fd_acc_mgr_t* acc_mgr, fd_pubkey_t* pubkey, fd_account_meta_t *result );

/* Fetches the lamport balance for the account with the given public key. */
int fd_acc_mgr_get_lamports( fd_acc_mgr_t* acc_mgr, fd_pubkey_t* pubkey, fd_acc_lamports_t* result );

/* Sets the lamport balance for the account with the given public key. */
int fd_acc_mgr_set_lamports( fd_acc_mgr_t* acc_mgr, struct fd_funk_xactionid const*, fd_pubkey_t* pubkey, fd_acc_lamports_t lamports );

int fd_acc_mgr_write_structured_account( fd_acc_mgr_t* acc_mgr, ulong slot, fd_pubkey_t*, fd_solana_account_t *);

int fd_acc_mgr_write_append_vec_account( fd_acc_mgr_t* acc_mgr, ulong slot, fd_solana_account_hdr_t *);

FD_PROTOTYPES_END

#endif /* HEADER_fd_src_ballet_runtime_fd_acc_mgr_h */<|MERGE_RESOLUTION|>--- conflicted
+++ resolved
@@ -37,11 +37,6 @@
 /* Represents the lamport balance associated with an account. */
 typedef ulong fd_acc_lamports_t;
 
-<<<<<<< HEAD
-/* Writes an account to the database with the given data and public key.
-
-=======
->>>>>>> df662c37
 /* Writes account data to the database, starting at the given offset.
 
    TODO: make this automatically update the metadata (hash, dlen etc)
