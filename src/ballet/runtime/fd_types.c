--- conflicted
+++ resolved
@@ -3747,7 +3747,6 @@
    break;
    }
   case 11: {
-<<<<<<< HEAD
     fd_vote_authorize_checked_with_seed_args_decode(&self->authorize_checked_with_seed, data, dataend, allocf, allocf_arg);
     break;
   }
@@ -3762,13 +3761,6 @@
   default: FD_LOG_ERR(( "unhandled type"));
   }
 }
-=======
-  fd_vote_authorize_checked_with_seed_args_decode(&self->authorize_checked_with_seed, data, dataend, allocf, allocf_arg);
-   break;
-   }
-default: FD_LOG_ERR(( "unhandled type"));
-}}
->>>>>>> d8018465
 void fd_vote_instruction_decode(fd_vote_instruction_t* self, void const** data, void const* dataend, fd_alloc_fun_t allocf, void* allocf_arg) {
   fd_bincode_uint32_decode(&self->discriminant, data, dataend);
   fd_vote_instruction_inner_decode(&self->inner, self->discriminant, data, dataend, allocf, allocf_arg);
@@ -3817,7 +3809,6 @@
    break;
    }
   case 11: {
-<<<<<<< HEAD
     fd_vote_authorize_checked_with_seed_args_destroy(&self->authorize_checked_with_seed, freef, freef_arg);
     break;
   }
@@ -3832,13 +3823,6 @@
   default: break; // FD_LOG_ERR(( "unhandled type"));
   }
 }
-=======
-  fd_vote_authorize_checked_with_seed_args_destroy(&self->authorize_checked_with_seed, freef, freef_arg);
-   break;
-   }
-default: break; // FD_LOG_ERR(( "unhandled type"));
-}}
->>>>>>> d8018465
 void fd_vote_instruction_destroy(fd_vote_instruction_t* self, fd_free_fun_t freef, void* freef_arg) {
   fd_vote_instruction_inner_destroy(&self->inner, self->discriminant, freef, freef_arg);
 }
@@ -3883,9 +3867,8 @@
   size += fd_vote_authorize_with_seed_args_size(&self->inner.authorize_with_seed);
   break; }
   case 11: {
-<<<<<<< HEAD
-    size += fd_vote_authorize_checked_with_seed_args_size(&self->inner.authorize_checked_with_seed);
-    break;
+  size += fd_vote_authorize_checked_with_seed_args_size(&self->inner.authorize_checked_with_seed);
+  break; }
   }
   case 12: {
     size += fd_compact_vote_state_update_size(&self->inner.compact_update_vote_state);
@@ -3895,10 +3878,6 @@
     size += fd_compact_vote_state_update_switch_size(&self->inner.compact_update_vote_state_switch);
     break;
   }
-=======
-  size += fd_vote_authorize_checked_with_seed_args_size(&self->inner.authorize_checked_with_seed);
-  break; }
->>>>>>> d8018465
   }
   return size;
 }
@@ -3936,7 +3915,6 @@
   fd_vote_authorize_with_seed_args_encode(&self->authorize_with_seed, data);
   break; }
   case 11: {
-<<<<<<< HEAD
     fd_vote_authorize_checked_with_seed_args_encode(&self->authorize_checked_with_seed, data);
     break;
   }
@@ -3949,11 +3927,6 @@
     break;
   }
   }
-=======
-  fd_vote_authorize_checked_with_seed_args_encode(&self->authorize_checked_with_seed, data);
-  break; }
-}
->>>>>>> d8018465
 }
 void fd_vote_instruction_encode(fd_vote_instruction_t* self, void const** data) {
   fd_bincode_uint32_encode(&self->discriminant, data);
