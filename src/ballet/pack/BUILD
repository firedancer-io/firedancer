load("//bazel:fd_build_system.bzl", "fd_cc_library", "fd_cc_test", "fd_cc_binary")

package(default_visibility = ["//src/ballet:__subpackages__"])

fd_cc_library(
    name = "pack",
    srcs = [ "fd_pack.c" ],
    hdrs = [
        "fd_pack.h",
        "fd_compute_budget_program.h",
        "fd_est_tbl.h",
    ],
    visibility = ["//visibility:public"],
    deps = [
        "//src/tango",
        "//src/ballet/txn",
        "//src/ballet/ed25519",
        "//src/ballet/poh",
        "//src/ballet/shred",
        "//src/ballet/bmtree",
        "//src/ballet:base_lib",
    ],
)

fd_cc_binary(
    name = "fd_pack_ctl",
    srcs = ["fd_pack_ctl.c"],
    visibility = ["//visibility:public"],
    deps = [":pack"],
)

fd_cc_test(
    size = "small",
    srcs = ["test_est_tbl.c"],
    deps = ["//src/ballet"],
)

fd_cc_test(
    size = "small",
    srcs = ["test_compute_budget_program.c"],
    deps = ["//src/ballet"],
)
<<<<<<< HEAD

fd_cc_test(
    size = "small",
    srcs = ["test_est_tbl.c"],
    deps = ["//src/ballet"],
)
=======
>>>>>>> 234ee1a9
<|MERGE_RESOLUTION|>--- conflicted
+++ resolved
@@ -1,24 +1,24 @@
-load("//bazel:fd_build_system.bzl", "fd_cc_library", "fd_cc_test", "fd_cc_binary")
+load("//bazel:fd_build_system.bzl", "fd_cc_binary", "fd_cc_library", "fd_cc_test")
 
 package(default_visibility = ["//src/ballet:__subpackages__"])
 
 fd_cc_library(
     name = "pack",
-    srcs = [ "fd_pack.c" ],
+    srcs = ["fd_pack.c"],
     hdrs = [
-        "fd_pack.h",
         "fd_compute_budget_program.h",
         "fd_est_tbl.h",
+        "fd_pack.h",
     ],
     visibility = ["//visibility:public"],
     deps = [
-        "//src/tango",
-        "//src/ballet/txn",
+        "//src/ballet:base_lib",
+        "//src/ballet/bmtree",
         "//src/ballet/ed25519",
         "//src/ballet/poh",
         "//src/ballet/shred",
-        "//src/ballet/bmtree",
-        "//src/ballet:base_lib",
+        "//src/ballet/txn",
+        "//src/tango",
     ],
 )
 
@@ -39,13 +39,4 @@
     size = "small",
     srcs = ["test_compute_budget_program.c"],
     deps = ["//src/ballet"],
-)
-<<<<<<< HEAD
-
-fd_cc_test(
-    size = "small",
-    srcs = ["test_est_tbl.c"],
-    deps = ["//src/ballet"],
-)
-=======
->>>>>>> 234ee1a9
+)