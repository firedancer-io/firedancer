--- conflicted
+++ resolved
@@ -436,18 +436,8 @@
   fd_aio_t aio_rx; /* local AIO */
   fd_aio_t aio_tx; /* remote AIO */
 
-<<<<<<< HEAD
-=======
   fd_ip_t * ip;    /* ownership transferred to fd_quic */
 
-  /* Opaque handles for OpenSSL objects.
-     Owned by fd_quic object (freed on fini).
-     TODO: Instead, provide SSL_CTX object here. */
-
-  void * cert_object;      /* X509 * object */
-  void * cert_key_object;  /* EVP_PKEY * object */
-
->>>>>>> 01888afa
   /* ... private variable-length structures follow ... */
 };
 typedef struct fd_quic fd_quic_t;
