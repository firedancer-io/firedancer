--- conflicted
+++ resolved
@@ -319,12 +319,6 @@
 
 /* fd_quic metrics ****************************************************/
 
-<<<<<<< HEAD
-struct fd_quic_metrics {
-  ulong net_rx_pkt_cnt;        /* number of IP packets received */
-  ulong net_rx_byte_cnt;       /* number of bytes received (including IP, UDP, QUIC headers) */
-  ulong net_tx_pkt_cnt;        /* number of IP packets sent */
-=======
 /* TODO: evaluate performance impact of metrics */
 
 struct fd_quic_metrics {
@@ -334,15 +328,12 @@
   ulong net_tx_pkt_cnt;  /* number of IP packets sent */
 
   /* Conn metrics */
->>>>>>> 937f5771
   long  conn_active_cnt;       /* number of active conns */
   ulong conn_created_cnt;      /* number of conns created */
   ulong conn_closed_cnt;       /* number of conns gracefully closed */
   ulong conn_aborted_cnt;      /* number of conns aborted */
   ulong conn_err_no_slots_cnt; /* number of conns that failed to create due to lack of slots */
   ulong conn_err_tls_fail_cnt; /* number of conns that aborted due to TLS failure */
-<<<<<<< HEAD
-=======
 
   /* Handshake metrics */
   //ulong hs_created_cnt;        /* number of handshake flows created */
@@ -355,7 +346,6 @@
   int   stream_active_cnt  [ 4 ]; /* number of active streams (per type) */
   ulong stream_rx_event_cnt;      /* number of stream RX events */
   ulong stream_rx_byte_cnt;       /* total stream payload bytes received */
->>>>>>> 937f5771
 };
 typedef struct fd_quic_metrics fd_quic_metrics_t;
 
