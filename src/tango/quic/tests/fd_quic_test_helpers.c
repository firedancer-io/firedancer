--- conflicted
+++ resolved
@@ -107,15 +107,10 @@
 fd_quic_t *
 fd_quic_new_anonymous( fd_wksp_t *              wksp,
                        fd_quic_limits_t const * limits,
-<<<<<<< HEAD
                        int                      role,
                        fd_rng_t *               rng ) {
-  void * shquic = fd_quic_new( fd_wksp_alloc_laddr( wksp, fd_quic_align(), fd_quic_footprint( limits ), 1UL ), limits );
-=======
-                       int                      role ) {
   fd_ip_t * ip = fd_ip_join( fd_ip_new( fd_wksp_alloc_laddr( wksp, fd_ip_align(), fd_ip_footprint( 256UL, 256UL ), 1UL ), 256UL, 256UL ) );
   void * shquic = fd_quic_new( fd_wksp_alloc_laddr( wksp, fd_quic_align(), fd_quic_footprint( limits ), 1UL ), limits, ip );
->>>>>>> 01888afa
   FD_TEST( shquic );
 
   fd_quic_t * quic = fd_quic_join( shquic );
