--- conflicted
+++ resolved
@@ -122,11 +122,6 @@
 
   fd_quic_set_aio_net_tx(server_quic, aio);
   fd_quic_init( server_quic );
-}
-
-void
-destroy_quic( void ) {
-  fd_quic_fini( server_quic );
 }
 
 int LLVMFuzzerInitialize(int *argc, char ***argv) {
@@ -210,13 +205,6 @@
       ptr += payload_sz;
       s -= payload_sz;
     } else {
-<<<<<<< HEAD
-      break;
-    }
-  }
-
-  destroy_quic();
-=======
       FD_FUZZ_MUST_BE_COVERED;
       fd_quic_fini(server_quic);
       return 0;
@@ -226,6 +214,5 @@
   fd_quic_fini(server_quic);
 
   FD_FUZZ_MUST_BE_COVERED;
->>>>>>> 129665c8
   return 0;
 }