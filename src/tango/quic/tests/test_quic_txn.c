--- conflicted
+++ resolved
@@ -151,8 +151,7 @@
       char ** argv ) {
   fd_boot( &argc, &argv );
 
-<<<<<<< HEAD
-  const char * payload     = fd_env_strip_cmdline_cstr  ( &argc, &argv, "--payload-base64-encoded", NULL, NULL );
+  const char * payload_b64 = fd_env_strip_cmdline_cstr  ( &argc, &argv, "--payload-base64-encoded", NULL, NULL );
   const char * dst_ip_cstr = fd_env_strip_cmdline_cstr  ( &argc, &argv, "--dst-ip",   NULL, NULL );
   ushort       dst_port    = fd_env_strip_cmdline_ushort( &argc, &argv, "--dst-port", NULL, 0U );
 
@@ -165,10 +164,6 @@
   FD_LOG_NOTICE(( "Connecting to " FD_IP4_ADDR_FMT ":%u", FD_IP4_ADDR_FMT_ARGS( dst_ip ), dst_port ));
 
   fd_rng_t _rng[1]; fd_rng_t * rng = fd_rng_join( fd_rng_new( _rng, 0U, 0UL ) );
-=======
-  char const * payload_b64    = fd_env_strip_cmdline_cstr( &argc, &argv, "--payload-base64-encoded", NULL, NULL );
-  ulong        payload_b64_sz = strlen( payload_b64 );
->>>>>>> 01888afa
 
   fd_aio_pkt_info_t pkt;
   if( !payload_b64 ) {
@@ -176,6 +171,8 @@
     pkt.buf =    ( void * )transaction;
     pkt.buf_sz = ( ushort )transaction_sz;
   } else {
+    ulong payload_b64_sz = strlen( payload_b64 );
+
     static uchar buf[ 1UL << 15UL ];
     if( FD_UNLIKELY( FD_BASE64_DEC_SZ( payload_b64_sz ) > sizeof(buf) ) )
       FD_LOG_ERR(( "Input payload is too large (max %lu bytes)", sizeof(buf) ));
