#if !defined(__linux__)
#error "fd_xsk_aio requires Linux operating system with XDP support"
#endif

#include "../../util/fd_util.h"
#include "fd_xsk_aio_private.h"

/* Forward declarations */
static int
fd_xsk_aio_send( void *                    ctx,
                 fd_aio_pkt_info_t const * batch,
                 ulong                     batch_cnt,
                 ulong *                   opt_batch_idxa,
                 int                       flush );

ulong
fd_xsk_aio_align( void ) {
  return FD_XSK_AIO_ALIGN;
}

ulong
fd_xsk_aio_footprint( ulong tx_depth,
                      ulong pkt_cnt ) {
  if( FD_UNLIKELY( tx_depth==0UL ) ) return 0UL;
  if( FD_UNLIKELY( pkt_cnt ==0UL ) ) return 0UL;

  ulong sz =      1UL*sizeof( fd_xsk_aio_t        )
           +  pkt_cnt*sizeof( fd_xsk_frame_meta_t )
           +  pkt_cnt*sizeof( fd_aio_pkt_info_t   )
           + tx_depth*sizeof( ulong               );

  sz = fd_ulong_align_up( sz, FD_XSK_AIO_ALIGN );
  /* assert( sz%FD_XSK_AIO_ALIGN==0UL ) */
  return sz;
}

void *
fd_xsk_aio_new( void * mem,
                ulong  tx_depth,
                ulong  pkt_cnt ) {

  if( FD_UNLIKELY( !mem ) ) {
    FD_LOG_WARNING(( "NULL mem" ));
    return NULL;
  }

  if( FD_UNLIKELY( !fd_ulong_is_aligned( (ulong)mem, fd_xsk_aio_align() ) ) ) {
    FD_LOG_WARNING(( "misaligned mem" ));
    return NULL;
  }

  ulong footprint = fd_xsk_aio_footprint( tx_depth, pkt_cnt );
  if( FD_UNLIKELY( !footprint ) ) {
    FD_LOG_WARNING(( "invalid footprint for tx_depth (%lu), pkt_cnt (%lu)",
                      tx_depth, pkt_cnt ));
    return NULL;
  }

  fd_memset( mem, 0, footprint );

  /* Allocate objects in fd_xsk_aio_t */

  fd_xsk_aio_t * xsk_aio = (fd_xsk_aio_t *)mem;

  /* Assumes alignment of `fd_xsk_aio_t` matches alignment of
     `fd_xsk_frame_meta_t` and `fd_aio_pkt_info_t`. */

  ulong meta_off     =                    sizeof(fd_xsk_aio_t       );
  ulong pkt_off      = meta_off + pkt_cnt*sizeof(fd_xsk_frame_meta_t);
  ulong tx_stack_off = pkt_off  + pkt_cnt*sizeof(fd_aio_pkt_info_t  );

  xsk_aio->pkt_depth    = pkt_cnt;
  xsk_aio->tx_depth     = tx_depth;
  xsk_aio->meta_off     = meta_off;
  xsk_aio->pkt_off      = pkt_off;
  xsk_aio->tx_stack_off = tx_stack_off;

  /* Mark object as valid */

  FD_COMPILER_MFENCE();
  FD_VOLATILE( xsk_aio->magic ) = FD_XSK_AIO_MAGIC;
  FD_COMPILER_MFENCE();

  return xsk_aio;
}


fd_xsk_aio_t *
fd_xsk_aio_join( void *     shxsk_aio,
                 fd_xsk_t * xsk ) {

  if( FD_UNLIKELY( !shxsk_aio ) ) {
    FD_LOG_WARNING(( "NULL shxsk_aio" ));
    return NULL;
  }

  if( FD_UNLIKELY( !fd_ulong_is_aligned( (ulong)shxsk_aio, fd_xsk_aio_align() ) ) ) {
    FD_LOG_WARNING(( "misaligned shxsk_aio" ));
    return NULL;
  }

  if( FD_UNLIKELY( !xsk ) ) {
    FD_LOG_WARNING(( "NULL xsk" ));
    return NULL;
  }

  /* Validate memory layout */

  fd_xsk_aio_t * xsk_aio = (fd_xsk_aio_t *)shxsk_aio;

  if( FD_UNLIKELY( xsk_aio->magic!=FD_XSK_AIO_MAGIC ) ) {
    FD_LOG_WARNING(( "bad magic (not an fd_xsk_aio_t?)" ));
    return NULL;
  }

  if( FD_UNLIKELY( xsk_aio->xsk ) ) {
    FD_LOG_WARNING(( "xsk_aio in an unclean state, resetting" ));
    xsk_aio->xsk = NULL;
    /* continue */
  }

  fd_xsk_params_t const * params = fd_xsk_get_params( xsk );

  if( FD_UNLIKELY( params->tx_depth != xsk_aio->tx_depth ) ) {
    FD_LOG_WARNING(( "incompatible xsk (tx_depth=%lu) and xsk_aio (tx_depth=%lu)",
                     params->tx_depth, xsk_aio->tx_depth ));
    return NULL;
  }

  /* Reset state */

  xsk_aio->xsk = xsk;
  fd_aio_delete( &xsk_aio->rx );
  fd_aio_delete( &xsk_aio->tx );

  xsk_aio->frame_mem      = fd_xsk_umem_laddr( xsk );
  xsk_aio->frame_sz       = params->frame_sz;
  xsk_aio->rx_off         = 0;
  xsk_aio->tx_off         = params->rx_depth;
  xsk_aio->tx_stack       = fd_xsk_aio_tx_stack( xsk_aio );
  xsk_aio->tx_stack_depth = params->tx_depth;
  xsk_aio->tx_top         = 0;

  /* Setup local TX */

  fd_aio_t * tx = fd_aio_join( fd_aio_new( &xsk_aio->tx, xsk_aio, fd_xsk_aio_send ) );
  if( FD_UNLIKELY( !tx ) ) {
    FD_LOG_WARNING(( "Failed to join local tx aio" ));
    return NULL;
  }

  /* Reset RX callback (laddr pointers to external object) */

  memset( &xsk_aio->rx, 0, sizeof(fd_aio_t) );

  /* Enqueue frames to RX ring for receive (via fill ring) */

  ulong frame_off = xsk_aio->rx_off;
  ulong frame_sz  = params->frame_sz;
  ulong rx_depth  = params->rx_depth;
  ulong tx_depth  = params->tx_depth;

  for( ulong j=0; j<rx_depth; j++ ) {
    ulong enq_cnt =  fd_xsk_rx_enqueue( xsk, &frame_off, 1U );
    frame_off     += frame_sz;

    if( FD_UNLIKELY( !enq_cnt ) ) {
      FD_LOG_WARNING(( "fd_xsk_rx_enqueue() failed, was fd_xsk_t properly flushed?" ));
      return NULL;
    }
  }

  /* Add all TX frames to the free stack */

  frame_off = xsk_aio->tx_off*frame_sz;
  for( ulong j=0; j<tx_depth; j++ ) {
    xsk_aio->tx_stack[xsk_aio->tx_top] =  frame_off;
                      xsk_aio->tx_top++;
    frame_off                          += frame_sz;
  }

  return (fd_xsk_aio_t *)xsk_aio;
}


void *
fd_xsk_aio_leave( fd_xsk_aio_t * xsk_aio ) {

  if( FD_UNLIKELY( !xsk_aio ) ) {
    FD_LOG_WARNING(( "NULL xsk_aio" ));
    return NULL;
  }

  xsk_aio->xsk = NULL;

  fd_aio_delete( fd_aio_leave( &xsk_aio->rx ) );
  fd_aio_delete( fd_aio_leave( &xsk_aio->tx ) );

  return (void *)xsk_aio;
}

void *
fd_xsk_aio_delete( void * shxsk_aio ) {

  if( FD_UNLIKELY( !shxsk_aio ) ) {
    FD_LOG_WARNING(( "NULL shxsk_aio" ));
    return NULL;
  }

  if( FD_UNLIKELY( !fd_ulong_is_aligned( (ulong)shxsk_aio, fd_xsk_aio_align() ) ) ) {
    FD_LOG_WARNING(( "misaligned xsk_aio" ));
    return NULL;
  }

  fd_xsk_aio_t * xsk_aio = (fd_xsk_aio_t *)shxsk_aio;

  if( FD_UNLIKELY( xsk_aio->magic!=FD_XSK_AIO_MAGIC ) ) {
    FD_LOG_WARNING(( "bad magic" ));
    return NULL;
  }

  FD_COMPILER_MFENCE();
  FD_VOLATILE( xsk_aio->magic ) = 0UL;
  FD_COMPILER_MFENCE();

  return (void *)xsk_aio;
}


fd_aio_t const *
fd_xsk_aio_get_tx( fd_xsk_aio_t const * xsk_aio ) {
  return &xsk_aio->tx;
}

void
fd_xsk_aio_set_rx( fd_xsk_aio_t *   xsk_aio,
                   fd_aio_t const * aio ) {
  fd_memcpy( &xsk_aio->rx, aio, sizeof(fd_aio_t) );
}


void
fd_xsk_aio_service( fd_xsk_aio_t * xsk_aio ) {
  fd_xsk_t *            xsk         = xsk_aio->xsk;
  fd_aio_t *            ingress     = &xsk_aio->rx;
  fd_xsk_frame_meta_t * meta        = fd_xsk_aio_meta( xsk_aio );
  fd_aio_pkt_info_t *   pkt         = fd_xsk_aio_pkts( xsk_aio );
  ulong                 pkt_depth   = xsk_aio->pkt_depth;
  ulong                 frame_laddr = (ulong)fd_xsk_umem_laddr( xsk_aio->xsk );

  /* try completing receives */
  ulong rx_avail = fd_xsk_rx_complete( xsk, meta, pkt_depth );

  /* forward to aio */
  if( rx_avail ) {
    for( ulong j=0; j<rx_avail; j++ ) {
      pkt[j] = (fd_aio_pkt_info_t) {
        .buf    = (void *)(frame_laddr + meta[j].off),
        .buf_sz = (ushort)meta[j].sz
      };
    }

<<<<<<< HEAD
    fd_aio_send( ingress, pkt, rx_avail, NULL );
=======
    fd_aio_send( ingress, pkt, rx_avail, NULL, 1 );
>>>>>>> cad8835c
    /* TODO frames may not all be processed at this point
       we should count them, and possibly buffer them */

    /* return frames to rx ring */
    ulong enq_rc = fd_xsk_rx_enqueue2( xsk, meta, rx_avail );
    if( FD_UNLIKELY( enq_rc < rx_avail ) ) {
      /* keep trying indefinitely */
      /* TODO consider adding a timeout */
      ulong j = enq_rc;
      while( rx_avail > j ) {
        ulong enq_rc = fd_xsk_rx_enqueue2( xsk, meta + j, rx_avail - j );
        j += enq_rc;
      }
    }
  }

  /* any tx to complete? */
  ulong tx_completed = fd_xsk_tx_complete( xsk,
                                           xsk_aio->tx_stack       + xsk_aio->tx_top,
                                           xsk_aio->tx_stack_depth - xsk_aio->tx_top );
  xsk_aio->tx_top += tx_completed;
}


void
fd_xsk_aio_tx_complete( fd_xsk_aio_t * xsk_aio ) {
  ulong tx_completed = fd_xsk_tx_complete( xsk_aio->xsk,
                                           xsk_aio->tx_stack       + xsk_aio->tx_top,
                                           xsk_aio->tx_stack_depth - xsk_aio->tx_top );
  xsk_aio->tx_top += tx_completed;
}


/* fd_xsk_aio_send is an aio callback that transmits the given batch of
   packets through the XSK. */
static int
fd_xsk_aio_send( void *                    ctx,
                 fd_aio_pkt_info_t const * pkt,
                 ulong                     pkt_cnt,
<<<<<<< HEAD
                 ulong *                   opt_batch_idx ) {
=======
                 ulong *                   opt_batch_idx,
                 int                       flush ) {
>>>>>>> cad8835c

  fd_xsk_aio_t * xsk_aio = (fd_xsk_aio_t*)ctx;
  fd_xsk_t *     xsk     = xsk_aio->xsk;

  if( FD_UNLIKELY( pkt_cnt==0UL ) ) {
<<<<<<< HEAD
    fd_xsk_frame_meta_t meta[1] = {{0}};
    ulong sent_cnt = fd_xsk_tx_enqueue( xsk, meta, 0 );
    (void)sent_cnt;
=======
    if( flush ) {
      fd_xsk_frame_meta_t meta[1] = {{0}};
      ulong sent_cnt = fd_xsk_tx_enqueue( xsk, meta, 0, 1 );
      (void)sent_cnt;
    }
>>>>>>> cad8835c
    return FD_AIO_SUCCESS;
  }

  /* Check if any previous send operations completed
     to reclaim transmit frames. */
  fd_xsk_aio_tx_complete( xsk_aio );

  /* Refuse to send more packets than we have metadata frames */
  ulong       batch_cnt = pkt_cnt; /* Number of frames to attempt to send */
  ulong const pkt_depth = xsk_aio->pkt_depth;
  if( FD_UNLIKELY( batch_cnt>pkt_depth ) )
    batch_cnt = pkt_depth;

  /* Find UMEM and meta params */
  uchar *               frame_mem  = xsk_aio->frame_mem;          /* UMEM region     */
  ulong                 frame_sz   = xsk_aio->frame_sz;           /* UMEM frame sz   */
  fd_xsk_frame_meta_t * meta       = fd_xsk_aio_meta( xsk_aio );  /* frame meta heap */

  /* Number of packets pending fd_xsk_tx_enqueue */
  ulong pending_cnt=0;

  /* XSK send prepare loop.  Terminates when the largest possible tx
     batch has been formed.  meta[0..pkt_idx] is populated with frames
     to be handed off to fd_xsk_tx_enqueue. */
  ulong pkt_idx;
  for( pkt_idx=0; pkt_idx<batch_cnt; ++pkt_idx ) {
    /* Pop a TX frame from our stack */
    if( FD_UNLIKELY( !xsk_aio->tx_top ) )
      break;
    --xsk_aio->tx_top;
    ulong offset = xsk_aio->tx_stack[xsk_aio->tx_top];

    uchar const * data    = pkt[ pkt_idx ].buf;
    ulong         data_sz = pkt[ pkt_idx ].buf_sz;

    /* MTU check */
    if( FD_UNLIKELY( data_sz>frame_sz ) ) {
      FD_LOG_WARNING(( "frame too large for xsk ring (%lu > %lu), aborting send",
                       data_sz, frame_sz ));
      if( opt_batch_idx ) *opt_batch_idx = 0UL;
      return FD_AIO_ERR_INVAL;
    }

    /* Copy aio packet payload into TX frame */
    fd_memcpy( frame_mem + offset, data, data_sz );

    /* Write XSK meta */
    meta[pending_cnt] = (fd_xsk_frame_meta_t){
      .off   = offset,
      .sz    = (uint)data_sz,
      .flags = 0U
    };
    pending_cnt++;
  }

  /* Enqueue send */
<<<<<<< HEAD
  ulong sent_cnt = fd_xsk_tx_enqueue( xsk, meta, pending_cnt );
=======
  ulong sent_cnt=0UL;
  if( FD_LIKELY( pending_cnt>0UL || flush ) )
    sent_cnt = fd_xsk_tx_enqueue( xsk, meta, pending_cnt, flush );
>>>>>>> cad8835c

  /* Sent less than user requested? */
  if( FD_UNLIKELY( sent_cnt<pkt_cnt ) ) {
    if( FD_LIKELY( opt_batch_idx ) ) *opt_batch_idx = sent_cnt;
    return FD_AIO_ERR_AGAIN;
  }

  return FD_AIO_SUCCESS;
}<|MERGE_RESOLUTION|>--- conflicted
+++ resolved
@@ -260,11 +260,7 @@
       };
     }
 
-<<<<<<< HEAD
-    fd_aio_send( ingress, pkt, rx_avail, NULL );
-=======
     fd_aio_send( ingress, pkt, rx_avail, NULL, 1 );
->>>>>>> cad8835c
     /* TODO frames may not all be processed at this point
        we should count them, and possibly buffer them */
 
@@ -304,28 +300,18 @@
 fd_xsk_aio_send( void *                    ctx,
                  fd_aio_pkt_info_t const * pkt,
                  ulong                     pkt_cnt,
-<<<<<<< HEAD
-                 ulong *                   opt_batch_idx ) {
-=======
                  ulong *                   opt_batch_idx,
                  int                       flush ) {
->>>>>>> cad8835c
 
   fd_xsk_aio_t * xsk_aio = (fd_xsk_aio_t*)ctx;
   fd_xsk_t *     xsk     = xsk_aio->xsk;
 
   if( FD_UNLIKELY( pkt_cnt==0UL ) ) {
-<<<<<<< HEAD
-    fd_xsk_frame_meta_t meta[1] = {{0}};
-    ulong sent_cnt = fd_xsk_tx_enqueue( xsk, meta, 0 );
-    (void)sent_cnt;
-=======
     if( flush ) {
       fd_xsk_frame_meta_t meta[1] = {{0}};
       ulong sent_cnt = fd_xsk_tx_enqueue( xsk, meta, 0, 1 );
       (void)sent_cnt;
     }
->>>>>>> cad8835c
     return FD_AIO_SUCCESS;
   }
 
@@ -382,13 +368,9 @@
   }
 
   /* Enqueue send */
-<<<<<<< HEAD
-  ulong sent_cnt = fd_xsk_tx_enqueue( xsk, meta, pending_cnt );
-=======
   ulong sent_cnt=0UL;
   if( FD_LIKELY( pending_cnt>0UL || flush ) )
     sent_cnt = fd_xsk_tx_enqueue( xsk, meta, pending_cnt, flush );
->>>>>>> cad8835c
 
   /* Sent less than user requested? */
   if( FD_UNLIKELY( sent_cnt<pkt_cnt ) ) {
