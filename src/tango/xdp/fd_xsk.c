--- conflicted
+++ resolved
@@ -702,8 +702,7 @@
 ulong
 fd_xsk_tx_enqueue( fd_xsk_t *            xsk,
                    fd_xsk_frame_meta_t * meta,
-                   ulong                 count,
-                   int                   flush ) {
+                   ulong                 count ) {
   /* to submit frames for tx, we enqueue onto the tx ring */
 
   /* tx ring */
@@ -750,25 +749,17 @@
 
   tx->cached_prod = prod;
 
-<<<<<<< HEAD
-=======
-  if( flush ) {
->>>>>>> b1451655
-    /* update producer */
-    FD_VOLATILE( *tx->prod ) = prod;
-
-    /* XDP tells us whether we need to specifically wake up the driver/hw */
-    if( fd_xsk_tx_need_wakeup( xsk ) ) {
-      if( FD_UNLIKELY( -1==sendto( xsk->xsk_fd, NULL, 0, MSG_DONTWAIT, NULL, 0 ) ) ) {
-        if( FD_UNLIKELY( errno!=EAGAIN ) ) {
-          FD_LOG_WARNING(( "xsk sendto failed (%d-%s)", errno, strerror( errno ) ));
-        }
+  /* update producer */
+  FD_VOLATILE( *tx->prod ) = prod;
+
+  /* XDP tells us whether we need to specifically wake up the driver/hw */
+  if( fd_xsk_tx_need_wakeup( xsk ) ) {
+    if( FD_UNLIKELY( -1==sendto( xsk->xsk_fd, NULL, 0, MSG_DONTWAIT, NULL, 0 ) ) ) {
+      if( FD_UNLIKELY( errno!=EAGAIN ) ) {
+        FD_LOG_WARNING(( "xsk sendto failed (%d-%s)", errno, strerror( errno ) ));
       }
     }
-<<<<<<< HEAD
-=======
-  }
->>>>>>> b1451655
+  }
 
   return sz;
 }
