--- conflicted
+++ resolved
@@ -43,12 +43,12 @@
 };
 typedef struct fd_bincode_destroy_ctx fd_bincode_destroy_ctx_t;
 
-<<<<<<< HEAD
-#define FD_BINCODE_SUCCESS         (    0)
-#define FD_BINCODE_ERR_UNDERFLOW   (-1001) /* Attempted to read past end of buffer */
-#define FD_BINCODE_ERR_OVERFLOW    (-1002) /* Attempted to write past end of buffer */
-#define FD_BINCODE_ERR_ENCODING    (-1003) /* Invalid encoding */
-#define FD_BINCODE_ERR_SMALL_DEQUE (-1004) /* deque max size is too small */
+#define FD_BINCODE_SUCCESS 0
+#define FD_BINCODE_ERR_UNDERFLOW -1 /* Attempted to read past end of buffer */
+#define FD_BINCODE_ERR_OVERFLOW -2  /* Attempted to write past end of buffer */
+#define FD_BINCODE_ERR_ENCODING -3  /* Invalid encoding */
+#define FD_BINCODE_ERR_SMALL_DEQUE -4 /* deque max size is too small */
+#define FD_BINCODE_ERR_ALLOC -5
 
 #define FD_BINCODE_PRIMITIVE_STUBS( name, type ) \
   static inline int \
@@ -86,139 +86,6 @@
     ctx->data = ptr + sizeof(type); \
     return FD_BINCODE_SUCCESS; \
   }
-=======
-#define FD_BINCODE_SUCCESS 0
-#define FD_BINCODE_ERR_UNDERFLOW -1 /* Attempted to read past end of buffer */
-#define FD_BINCODE_ERR_OVERFLOW -2  /* Attempted to write past end of buffer */
-#define FD_BINCODE_ERR_ENCODING -3  /* Invalid encoding */
-#define FD_BINCODE_ERR_SMALL_DEQUE -4 /* deque max size is too small */
-#define FD_BINCODE_ERR_ALLOC -5
-
-static inline int
-fd_bincode_uint128_decode(uint128 * self, fd_bincode_decode_ctx_t * ctx) {
-  const uint128 * ptr = (const uint128 *) ctx->data;
-  if ( FD_UNLIKELY((void const *) (ptr + 1) > ctx->dataend ) )
-    return FD_BINCODE_ERR_UNDERFLOW;
-
-  memcpy( self, ptr, sizeof(uint128) ); /* Do direct assignment (especially if ptr is aligned 16)? */
-  ctx->data = ptr + 1;
-
-  return FD_BINCODE_SUCCESS;
-}
-
-static inline int
-fd_bincode_uint128_encode(uint128 const * self, fd_bincode_encode_ctx_t * ctx) {
-  uint128 * ptr = (uint128 *) ctx->data;
-  if ( FD_UNLIKELY((void const *) (ptr + 1) > ctx->dataend ) )
-    return FD_BINCODE_ERR_OVERFLOW;
-
-  memcpy( ptr, self, sizeof(uint128) ); /* Do direct assignment (especially if ptr is aligned 16)? */
-  ctx->data = ptr + 1;
-
-  return FD_BINCODE_SUCCESS;
-}
-
-static inline int
-fd_bincode_uint64_decode( ulong *                   self,
-                          fd_bincode_decode_ctx_t * ctx ) {
-  const ulong *ptr = (const ulong *) ctx->data;
-  if ( FD_UNLIKELY((void const *) (ptr + 1) > ctx->dataend ) )
-    return FD_BINCODE_ERR_UNDERFLOW;
-
-  *self = *ptr;
-  ctx->data = ptr + 1;
-
-  return FD_BINCODE_SUCCESS;
-}
-
-static inline int
-fd_bincode_uint64_encode( ulong const *             self,
-                          fd_bincode_encode_ctx_t * ctx ) {
-  ulong * ptr = (ulong *) ctx->data;
-  if ( FD_UNLIKELY((void const *) (ptr + 1) > ctx->dataend ) )
-    return FD_BINCODE_ERR_OVERFLOW;
-
-  *ptr = *self;
-  ctx->data = ptr + 1;
-
-  return FD_BINCODE_SUCCESS;
-}
-
-static inline int
-fd_bincode_double_decode( double *                  self,
-                          fd_bincode_decode_ctx_t * ctx ) {
-  const double * ptr = (const double *) ctx->data;
-  if ( FD_UNLIKELY((void const *) (ptr + 1) > ctx->dataend ) )
-    return FD_BINCODE_ERR_UNDERFLOW;
-
-  *self = *ptr;
-  ctx->data = ptr + 1;
-
-  return FD_BINCODE_SUCCESS;
-}
-
-static inline int
-fd_bincode_double_encode( double const *            self,
-                          fd_bincode_encode_ctx_t * ctx ) {
-  double * ptr = (double *) ctx->data;
-  if ( FD_UNLIKELY((void const *) (ptr + 1) > ctx->dataend ) )
-    return FD_BINCODE_ERR_OVERFLOW;
-
-  *ptr = *self;
-  ctx->data = ptr + 1;
-
-  return FD_BINCODE_SUCCESS;
-}
-
-static inline int
-fd_bincode_uint32_decode( uint *                    self,
-                          fd_bincode_decode_ctx_t * ctx ) {
-  uint const * ptr = (uint const *) ctx->data;
-  if ( FD_UNLIKELY((void const *) (ptr + 1) > ctx->dataend ) )
-    return FD_BINCODE_ERR_UNDERFLOW;
-
-  *self = *ptr;
-  ctx->data = ptr + 1;
-
-  return FD_BINCODE_SUCCESS;
-}
-
-static inline int
-fd_bincode_uint32_encode( uint const *              self,
-                          fd_bincode_encode_ctx_t * ctx ) {
-  unsigned int * ptr = (unsigned int *) ctx->data;
-  if ( FD_UNLIKELY((void const *) (ptr + 1) > ctx->dataend ) )
-    return FD_BINCODE_ERR_OVERFLOW;
-
-  *ptr = *self;
-  ctx->data = ptr + 1;
-
-  return FD_BINCODE_SUCCESS;
-}
-
-static inline int
-fd_bincode_uint16_decode( ushort *                  self,
-                          fd_bincode_decode_ctx_t * ctx ) {
-  const ushort * ptr = (const ushort *) ctx->data;
-  if ( FD_UNLIKELY((void const *) (ptr + 1) > ctx->dataend ) )
-    return FD_BINCODE_ERR_UNDERFLOW;
-
-  *self = *ptr;
-  ctx->data = ptr + 1;
-
-  return FD_BINCODE_SUCCESS;
-}
-
-static inline int
-fd_bincode_uint16_encode( ushort const *            self,
-                          fd_bincode_encode_ctx_t * ctx ) {
-  ushort * ptr = (ushort *) ctx->data;
-  if ( FD_UNLIKELY((void const *) (ptr + 1) > ctx->dataend ) )
-    return FD_BINCODE_ERR_OVERFLOW;
-
-  *ptr = *self;
-  ctx->data = ptr + 1;
->>>>>>> ca6f6cde
 
 FD_BINCODE_PRIMITIVE_STUBS( uint8,   uchar   )
 FD_BINCODE_PRIMITIVE_STUBS( uint16,  ushort  )
