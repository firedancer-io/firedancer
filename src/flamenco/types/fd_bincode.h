#ifndef HEADER_fd_src_util_encoders_fd_bincode_h
#define HEADER_fd_src_util_encoders_fd_bincode_h

#include "../../util/fd_util.h"

typedef void
(* fd_types_walk_fn_t)( void *       self,
                        void const * arg,
                        char const * name,
                        int          type,
                        char const * type_name,
                        uint         level );

/* Context argument used for encoding */
struct fd_bincode_encode_ctx {
  /* Current position in data buffer */
  void * data;
  /* End of buffer */
  void * dataend;
};
typedef struct fd_bincode_encode_ctx fd_bincode_encode_ctx_t;

/* Generic allocator prototype */
typedef char * (*fd_alloc_fun_t)(void * arg, ulong align, ulong len);
/* Generic deallocator prototype */
typedef void   (*fd_free_fun_t) (void * arg, void * ptr);

/* Context argument used for decoding */
struct fd_bincode_decode_ctx {
  /* Current position in data buffer */
  void const *   data;
  /* End of buffer */
  void const *   dataend;
  /* Allocator for dynamic memory */
  fd_valloc_t    valloc;
};
typedef struct fd_bincode_decode_ctx fd_bincode_decode_ctx_t;

/* Context argument used for calling "destroy" on a structure */
struct fd_bincode_destroy_ctx {
  /* Allocator for dynamic memory */
  fd_valloc_t valloc;
};
typedef struct fd_bincode_destroy_ctx fd_bincode_destroy_ctx_t;

#define FD_BINCODE_SUCCESS 0
#define FD_BINCODE_ERR_UNDERFLOW -1 /* Attempted to read past end of buffer */
#define FD_BINCODE_ERR_OVERFLOW -2  /* Attempted to write past end of buffer */
#define FD_BINCODE_ERR_ENCODING -3  /* Invalid encoding */
#define FD_BINCODE_ERR_SMALL_DEQUE -4 /* deque max size is too small */
#define FD_BINCODE_ERR_ALLOC -5

<<<<<<< HEAD
#define FD_BINCODE_PRIMITIVE_STUBS( name, type ) \
  static inline int \
  fd_bincode_##name##_decode( type *                    self, \
                              fd_bincode_decode_ctx_t * ctx ) { \
    uchar const * ptr = (uchar const *) ctx->data; \
    if ( FD_UNLIKELY((void const *)(ptr + sizeof(type)) > ctx->dataend ) ) \
      return FD_BINCODE_ERR_UNDERFLOW; \
    memcpy( self, ptr, sizeof(type) );  /* unaligned */ \
    ctx->data = ptr + sizeof(type); \
    return FD_BINCODE_SUCCESS; \
  } \
  static inline int \
  fd_bincode_##name##_decode_preflight( fd_bincode_decode_ctx_t * ctx ) { \
    uchar const * ptr = (uchar const *) ctx->data; \
    if ( FD_UNLIKELY((void const *)(ptr + sizeof(type)) > ctx->dataend ) ) \
      return FD_BINCODE_ERR_UNDERFLOW; \
    ctx->data = ptr + sizeof(type); \
    return FD_BINCODE_SUCCESS; \
  } \
  static inline void \
  fd_bincode_##name##_decode_unsafe( type *                    self, \
                                     fd_bincode_decode_ctx_t * ctx ) { \
    uchar const * ptr = (uchar const *) ctx->data; \
    memcpy( self, ptr, sizeof(type) );  /* unaligned */ \
    ctx->data = ptr + sizeof(type); \
  } \
  static inline int \
  fd_bincode_##name##_encode( type const *              self, \
                              fd_bincode_encode_ctx_t * ctx ) { \
    uchar * ptr = (uchar *) ctx->data; \
    if ( FD_UNLIKELY((void *)(ptr + sizeof(type)) > ctx->dataend ) ) \
      return FD_BINCODE_ERR_OVERFLOW; \
    memcpy( ptr, self, sizeof(type) );  /* unaligned */ \
    ctx->data = ptr + sizeof(type); \
    return FD_BINCODE_SUCCESS; \
  }
=======
#if FD_HAS_INT128

static inline int
fd_bincode_uint128_decode(uint128 * self, fd_bincode_decode_ctx_t * ctx) {
  const uint128 * ptr = (const uint128 *) ctx->data;
  if ( FD_UNLIKELY((void const *) (ptr + 1) > ctx->dataend ) )
    return FD_BINCODE_ERR_UNDERFLOW;

  memcpy( self, ptr, sizeof(uint128) ); /* Do direct assignment (especially if ptr is aligned 16)? */
  ctx->data = ptr + 1;

  return FD_BINCODE_SUCCESS;
}

static inline int
fd_bincode_uint128_encode(uint128 const * self, fd_bincode_encode_ctx_t * ctx) {
  uint128 * ptr = (uint128 *) ctx->data;
  if ( FD_UNLIKELY((void const *) (ptr + 1) > ctx->dataend ) )
    return FD_BINCODE_ERR_OVERFLOW;

  memcpy( ptr, self, sizeof(uint128) ); /* Do direct assignment (especially if ptr is aligned 16)? */
  ctx->data = ptr + 1;

  return FD_BINCODE_SUCCESS;
}

#endif /* FD_HAS_INT128 */

static inline int
fd_bincode_uint64_decode( ulong *                   self,
                          fd_bincode_decode_ctx_t * ctx ) {
  const ulong *ptr = (const ulong *) ctx->data;
  if ( FD_UNLIKELY((void const *) (ptr + 1) > ctx->dataend ) )
    return FD_BINCODE_ERR_UNDERFLOW;

  *self = *ptr;
  ctx->data = ptr + 1;

  return FD_BINCODE_SUCCESS;
}

static inline int
fd_bincode_uint64_encode( ulong const *             self,
                          fd_bincode_encode_ctx_t * ctx ) {
  ulong * ptr = (ulong *) ctx->data;
  if ( FD_UNLIKELY((void const *) (ptr + 1) > ctx->dataend ) )
    return FD_BINCODE_ERR_OVERFLOW;

  *ptr = *self;
  ctx->data = ptr + 1;

  return FD_BINCODE_SUCCESS;
}

static inline int
fd_bincode_double_decode( double *                  self,
                          fd_bincode_decode_ctx_t * ctx ) {
  const double * ptr = (const double *) ctx->data;
  if ( FD_UNLIKELY((void const *) (ptr + 1) > ctx->dataend ) )
    return FD_BINCODE_ERR_UNDERFLOW;

  *self = *ptr;
  ctx->data = ptr + 1;

  return FD_BINCODE_SUCCESS;
}

static inline int
fd_bincode_double_encode( double const *            self,
                          fd_bincode_encode_ctx_t * ctx ) {
  double * ptr = (double *) ctx->data;
  if ( FD_UNLIKELY((void const *) (ptr + 1) > ctx->dataend ) )
    return FD_BINCODE_ERR_OVERFLOW;

  *ptr = *self;
  ctx->data = ptr + 1;

  return FD_BINCODE_SUCCESS;
}

static inline int
fd_bincode_uint32_decode( uint *                    self,
                          fd_bincode_decode_ctx_t * ctx ) {
  uint const * ptr = (uint const *) ctx->data;
  if ( FD_UNLIKELY((void const *) (ptr + 1) > ctx->dataend ) )
    return FD_BINCODE_ERR_UNDERFLOW;

  *self = *ptr;
  ctx->data = ptr + 1;

  return FD_BINCODE_SUCCESS;
}

static inline int
fd_bincode_uint32_encode( uint const *              self,
                          fd_bincode_encode_ctx_t * ctx ) {
  unsigned int * ptr = (unsigned int *) ctx->data;
  if ( FD_UNLIKELY((void const *) (ptr + 1) > ctx->dataend ) )
    return FD_BINCODE_ERR_OVERFLOW;

  *ptr = *self;
  ctx->data = ptr + 1;

  return FD_BINCODE_SUCCESS;
}

static inline int
fd_bincode_uint16_decode( ushort *                  self,
                          fd_bincode_decode_ctx_t * ctx ) {
  const ushort * ptr = (const ushort *) ctx->data;
  if ( FD_UNLIKELY((void const *) (ptr + 1) > ctx->dataend ) )
    return FD_BINCODE_ERR_UNDERFLOW;

  *self = *ptr;
  ctx->data = ptr + 1;

  return FD_BINCODE_SUCCESS;
}

static inline int
fd_bincode_uint16_encode( ushort const *            self,
                          fd_bincode_encode_ctx_t * ctx ) {
  ushort * ptr = (ushort *) ctx->data;
  if ( FD_UNLIKELY((void const *) (ptr + 1) > ctx->dataend ) )
    return FD_BINCODE_ERR_OVERFLOW;

  *ptr = *self;
  ctx->data = ptr + 1;
>>>>>>> 7e8b642f

FD_BINCODE_PRIMITIVE_STUBS( uint8,   uchar   )
FD_BINCODE_PRIMITIVE_STUBS( uint16,  ushort  )
FD_BINCODE_PRIMITIVE_STUBS( uint32,  uint    )
FD_BINCODE_PRIMITIVE_STUBS( uint64,  ulong   )
#if FD_HAS_INT128
FD_BINCODE_PRIMITIVE_STUBS( uint128, uint128 )
#endif
FD_BINCODE_PRIMITIVE_STUBS( double,  double  )

static inline int
fd_bincode_bytes_decode( uchar *                   self,
                         ulong                     len,
                         fd_bincode_decode_ctx_t * ctx ) {
  uchar * ptr = (uchar *) ctx->data;
  if ( FD_UNLIKELY((ulong)( (uchar *) ctx->dataend - ptr) < len ) ) // Get wrap-around case right
    return FD_BINCODE_ERR_UNDERFLOW;

  fd_memcpy(self, ptr, len);
  ctx->data = ptr + len;

  return FD_BINCODE_SUCCESS;
}

static inline int
fd_bincode_bytes_decode_preflight( ulong                     len,
                                   fd_bincode_decode_ctx_t * ctx ) {
  uchar * ptr = (uchar *) ctx->data;
  if ( FD_UNLIKELY((ulong)( (uchar *) ctx->dataend - ptr) < len ) ) // Get wrap-around case right
    return FD_BINCODE_ERR_UNDERFLOW;

  ctx->data = ptr + len;

  return FD_BINCODE_SUCCESS;
}

static inline void
fd_bincode_bytes_decode_unsafe( uchar *                   self,
                                ulong                     len,
                                fd_bincode_decode_ctx_t * ctx ) {
  uchar * ptr = (uchar *) ctx->data;
  fd_memcpy(self, ptr, len);
  ctx->data = ptr + len;
}

static inline int
fd_bincode_bytes_encode( uchar const *             self,
                         ulong                     len,
                         fd_bincode_encode_ctx_t * ctx ) {
  uchar *ptr = (uchar *) ctx->data;
  if ( FD_UNLIKELY((void *) (ptr + len) > ctx->dataend ) )
    return FD_BINCODE_ERR_OVERFLOW;

  fd_memcpy(ptr, self, len);
  ctx->data = ptr + len;

  return FD_BINCODE_SUCCESS;
}

static inline int
fd_bincode_option_decode( uchar *                   self,
                          fd_bincode_decode_ctx_t * ctx ) {
  uchar * ptr = (uchar *) ctx->data;
  if ( FD_UNLIKELY((void *) (ptr + 1) > ctx->dataend ) )
    return FD_BINCODE_ERR_UNDERFLOW;

  *self = *ptr;
  ctx->data = ptr + 1;

  return FD_BINCODE_SUCCESS;
}

static inline void
fd_bincode_option_decode_unsafe( uchar *                   self,
                                 fd_bincode_decode_ctx_t * ctx ) {
  uchar * ptr = (uchar *) ctx->data;
  *self = *ptr;
  ctx->data = ptr + 1;
}

static inline int
fd_bincode_option_encode( uchar                     self,
                          fd_bincode_encode_ctx_t * ctx ) {
  uchar * ptr = (uchar *) ctx->data;
  if ( FD_UNLIKELY((void *) (ptr + 1) > ctx->dataend ) )
    return FD_BINCODE_ERR_OVERFLOW;

  *ptr = self;
  ctx->data = ptr + 1;

  return FD_BINCODE_SUCCESS;
}

/* Alternate versions of fd_cu16_dec to make the function signature more consistent with the
   other fd_bincode_decode functions.  */
static inline int
fd_bincode_compact_u16_decode( ushort *                  self,
                               fd_bincode_decode_ctx_t * ctx ) {
  const uchar * ptr = (const uchar*) ctx->data;

  if( FD_LIKELY( (void *) (ptr + 1) <= ctx->dataend && !(0x80U & ptr[0]) ) ) {
    *self = (ushort)ptr[0];
    ctx->data = ptr + 1;
    return FD_BINCODE_SUCCESS;
  }

  if( FD_LIKELY( (void *) (ptr + 2) <= ctx->dataend && !(0x80U & ptr[1]) ) ) {
    if( FD_UNLIKELY( !ptr[1] ) ) /* Detect non-minimal encoding */
      return FD_BINCODE_ERR_ENCODING;
    *self = (ushort)((ulong)(ptr[0]&0x7FUL) + (((ulong)ptr[1])<<7));
    ctx->data = ptr + 2;
    return FD_BINCODE_SUCCESS;
  }

  if( FD_LIKELY( (void *) (ptr + 3) <= ctx->dataend && !(0xFCU & ptr[2]) ) ) {
    if( FD_UNLIKELY( !ptr[2] ) ) /* Detect non-minimal encoding */
      return FD_BINCODE_ERR_ENCODING;
    *self = (ushort)((ulong)(ptr[0]&0x7FUL) + (((ulong)(ptr[1]&0x7FUL))<<7) + (((ulong)ptr[2])<<14));
    ctx->data = ptr + 3;
    return FD_BINCODE_SUCCESS;
  }

  return FD_BINCODE_ERR_UNDERFLOW;
}

static inline void
fd_bincode_compact_u16_decode_unsafe( ushort *                  self,
                                      fd_bincode_decode_ctx_t * ctx ) {
  const uchar * ptr = (const uchar*) ctx->data;

  if( !(0x80U & ptr[0]) ) {
    *self = (ushort)ptr[0];
    ctx->data = ptr + 1;
    return;
  }

  if( !(0x80U & ptr[1]) ) {
    *self = (ushort)((ulong)(ptr[0]&0x7FUL) + (((ulong)ptr[1])<<7));
    ctx->data = ptr + 2;
    return;
  }

  *self = (ushort)((ulong)(ptr[0]&0x7FUL) + (((ulong)(ptr[1]&0x7FUL))<<7) + (((ulong)ptr[2])<<14));
  ctx->data = ptr + 3;
}

static inline int
fd_bincode_compact_u16_encode( ushort const *            self,
                               fd_bincode_encode_ctx_t * ctx ) {
  uchar * ptr = (uchar*) ctx->data;
  ulong val = *self;

  if ( val < 0x80UL ) {
    if ( FD_UNLIKELY((void *) (ptr + 1) > ctx->dataend ) )
      return FD_BINCODE_ERR_OVERFLOW;
    *ptr = (uchar)val;
    ctx->data = ptr + 1;
    return FD_BINCODE_SUCCESS;
  }

  else if ( val < 0x4000UL ) {
    if ( FD_UNLIKELY((void *) (ptr + 2) > ctx->dataend ) )
      return FD_BINCODE_ERR_OVERFLOW;
    ptr[0] = (uchar)((val&0x7FUL)|0x80UL);
    ptr[1] = (uchar)(val>>7);
    ctx->data = ptr + 2;
    return FD_BINCODE_SUCCESS;
  }

  else {
    if ( FD_UNLIKELY((void *) (ptr + 3) > ctx->dataend ) )
      return FD_BINCODE_ERR_OVERFLOW;
    ptr[0] = (uchar)((val&0x7FUL)|0x80UL);
    ptr[1] = (uchar)(((val>>7)&0x7FUL)|0x80UL);
    ptr[2] = (uchar)(val>>14);
    ctx->data = ptr + 3;
    return FD_BINCODE_SUCCESS;
  }
}

static inline ulong
fd_bincode_compact_u16_size( ushort const * self ) {
  ulong val = *self;

  if ( val < 0x80UL ) {
    return 1;
  }
  else if ( val < 0x4000UL ) {
    return 2;
  }
  else {
    return 3;
  }
}

/* Decodes an integer encoded using the serde_varint algorithm:
   https://github.com/solana-labs/solana/blob/master/sdk/program/src/serde_varint.rs

   A variable number of bytes could have been used to encode the integer.
   The most significant bit of each byte indicates if more bytes have been used, so we keep consuming until
   we reach a byte where the most significant bit is 0.
*/
static inline int
fd_bincode_varint_decode( ulong *                   self,
                          fd_bincode_decode_ctx_t * ctx ) {
  const uchar * ptr = (const uchar*) ctx->data;
  ulong val = 0;
  ulong shift = 0;
  while (1) {
    if ( FD_UNLIKELY((void *) (ptr + 1) > ctx->dataend ) )
      return FD_BINCODE_ERR_UNDERFLOW;
    ulong c = *(ptr++);
    val += (c&0x7FUL)<<shift;
    if ( !(c&0x80UL) ) {
      *self = val;
      ctx->data = ptr;
      return FD_BINCODE_SUCCESS;
    }
    shift += 7;
  }
}

static inline int
fd_bincode_varint_decode_preflight( fd_bincode_decode_ctx_t * ctx ) {
  const uchar * ptr = (const uchar*) ctx->data;
  while (1) {
    if ( FD_UNLIKELY((void *) (ptr + 1) > ctx->dataend ) )
      return FD_BINCODE_ERR_UNDERFLOW;
    ulong c = *(ptr++);
    if ( !(c&0x80UL) ) {
      ctx->data = ptr;
      return FD_BINCODE_SUCCESS;
    }
  }
}

static inline void
fd_bincode_varint_decode_unsafe( ulong *                   self,
                                 fd_bincode_decode_ctx_t * ctx ) {
  const uchar * ptr = (const uchar*) ctx->data;
  ulong val = 0;
  ulong shift = 0;
  while (1) {
    ulong c = *(ptr++);
    val += (c&0x7FUL)<<shift;
    if ( !(c&0x80UL) ) {
      *self = val;
      ctx->data = ptr;
      return;
    }
    shift += 7;
  }
}

static inline int
fd_bincode_varint_encode( ulong                     val,
                          fd_bincode_encode_ctx_t * ctx ) {
  uchar * ptr = (uchar *) ctx->data;
  while (1) {
    if ( FD_UNLIKELY((void *) (ptr + 1) > ctx->dataend ) )
      return FD_BINCODE_ERR_OVERFLOW;
    if ( val < 0x80UL ) {
      *(ptr++) = (uchar)val;
      ctx->data = ptr;
      return FD_BINCODE_SUCCESS;
    }
    *(ptr++) = (uchar)((val&0x7FUL)|0x80UL);
    val >>= 7;
  }
}

static inline ulong
fd_bincode_varint_size( ulong val ) {
  ulong sz = 0;
  while (1) {
    if ( val < 0x80UL ) {
      return sz+1;
    }
    sz++;
    val >>= 7;
  }
}


#endif /* HEADER_fd_src_util_encoders_fd_bincode_h */<|MERGE_RESOLUTION|>--- conflicted
+++ resolved
@@ -2,14 +2,6 @@
 #define HEADER_fd_src_util_encoders_fd_bincode_h
 
 #include "../../util/fd_util.h"
-
-typedef void
-(* fd_types_walk_fn_t)( void *       self,
-                        void const * arg,
-                        char const * name,
-                        int          type,
-                        char const * type_name,
-                        uint         level );
 
 /* Context argument used for encoding */
 struct fd_bincode_encode_ctx {
@@ -32,14 +24,16 @@
   /* End of buffer */
   void const *   dataend;
   /* Allocator for dynamic memory */
-  fd_valloc_t    valloc;
+  fd_alloc_fun_t allocf;
+  void *         allocf_arg;
 };
 typedef struct fd_bincode_decode_ctx fd_bincode_decode_ctx_t;
 
 /* Context argument used for calling "destroy" on a structure */
 struct fd_bincode_destroy_ctx {
   /* Allocator for dynamic memory */
-  fd_valloc_t valloc;
+  fd_free_fun_t freef;
+  void *        freef_arg;
 };
 typedef struct fd_bincode_destroy_ctx fd_bincode_destroy_ctx_t;
 
@@ -50,44 +44,6 @@
 #define FD_BINCODE_ERR_SMALL_DEQUE -4 /* deque max size is too small */
 #define FD_BINCODE_ERR_ALLOC -5
 
-<<<<<<< HEAD
-#define FD_BINCODE_PRIMITIVE_STUBS( name, type ) \
-  static inline int \
-  fd_bincode_##name##_decode( type *                    self, \
-                              fd_bincode_decode_ctx_t * ctx ) { \
-    uchar const * ptr = (uchar const *) ctx->data; \
-    if ( FD_UNLIKELY((void const *)(ptr + sizeof(type)) > ctx->dataend ) ) \
-      return FD_BINCODE_ERR_UNDERFLOW; \
-    memcpy( self, ptr, sizeof(type) );  /* unaligned */ \
-    ctx->data = ptr + sizeof(type); \
-    return FD_BINCODE_SUCCESS; \
-  } \
-  static inline int \
-  fd_bincode_##name##_decode_preflight( fd_bincode_decode_ctx_t * ctx ) { \
-    uchar const * ptr = (uchar const *) ctx->data; \
-    if ( FD_UNLIKELY((void const *)(ptr + sizeof(type)) > ctx->dataend ) ) \
-      return FD_BINCODE_ERR_UNDERFLOW; \
-    ctx->data = ptr + sizeof(type); \
-    return FD_BINCODE_SUCCESS; \
-  } \
-  static inline void \
-  fd_bincode_##name##_decode_unsafe( type *                    self, \
-                                     fd_bincode_decode_ctx_t * ctx ) { \
-    uchar const * ptr = (uchar const *) ctx->data; \
-    memcpy( self, ptr, sizeof(type) );  /* unaligned */ \
-    ctx->data = ptr + sizeof(type); \
-  } \
-  static inline int \
-  fd_bincode_##name##_encode( type const *              self, \
-                              fd_bincode_encode_ctx_t * ctx ) { \
-    uchar * ptr = (uchar *) ctx->data; \
-    if ( FD_UNLIKELY((void *)(ptr + sizeof(type)) > ctx->dataend ) ) \
-      return FD_BINCODE_ERR_OVERFLOW; \
-    memcpy( ptr, self, sizeof(type) );  /* unaligned */ \
-    ctx->data = ptr + sizeof(type); \
-    return FD_BINCODE_SUCCESS; \
-  }
-=======
 #if FD_HAS_INT128
 
 static inline int
@@ -216,50 +172,48 @@
 
   *ptr = *self;
   ctx->data = ptr + 1;
->>>>>>> 7e8b642f
-
-FD_BINCODE_PRIMITIVE_STUBS( uint8,   uchar   )
-FD_BINCODE_PRIMITIVE_STUBS( uint16,  ushort  )
-FD_BINCODE_PRIMITIVE_STUBS( uint32,  uint    )
-FD_BINCODE_PRIMITIVE_STUBS( uint64,  ulong   )
-#if FD_HAS_INT128
-FD_BINCODE_PRIMITIVE_STUBS( uint128, uint128 )
-#endif
-FD_BINCODE_PRIMITIVE_STUBS( double,  double  )
+
+  return FD_BINCODE_SUCCESS;
+}
+
+static inline int
+fd_bincode_uint8_decode( uchar *                   self,
+                         fd_bincode_decode_ctx_t * ctx ) {
+  uchar const * ptr = (uchar const *) ctx->data;
+  if ( FD_UNLIKELY((void const *) (ptr + 1) > ctx->dataend ) )
+    return FD_BINCODE_ERR_UNDERFLOW;
+
+  *self = *ptr;
+  ctx->data = ptr + 1;
+
+  return FD_BINCODE_SUCCESS;
+}
+
+static inline int
+fd_bincode_uint8_encode( uchar const *             self,
+                         fd_bincode_encode_ctx_t * ctx ) {
+  uchar * ptr = (uchar *) ctx->data;
+  if ( FD_UNLIKELY((void const *) (ptr + 1) > ctx->dataend ) )
+    return FD_BINCODE_ERR_OVERFLOW;
+
+  *ptr = *self;
+  ctx->data = ptr + 1;
+
+  return FD_BINCODE_SUCCESS;
+}
 
 static inline int
 fd_bincode_bytes_decode( uchar *                   self,
                          ulong                     len,
                          fd_bincode_decode_ctx_t * ctx ) {
   uchar * ptr = (uchar *) ctx->data;
-  if ( FD_UNLIKELY((ulong)( (uchar *) ctx->dataend - ptr) < len ) ) // Get wrap-around case right
+  if ( FD_UNLIKELY((void *) (ptr + len) > ctx->dataend ) )
     return FD_BINCODE_ERR_UNDERFLOW;
 
   fd_memcpy(self, ptr, len);
   ctx->data = ptr + len;
 
   return FD_BINCODE_SUCCESS;
-}
-
-static inline int
-fd_bincode_bytes_decode_preflight( ulong                     len,
-                                   fd_bincode_decode_ctx_t * ctx ) {
-  uchar * ptr = (uchar *) ctx->data;
-  if ( FD_UNLIKELY((ulong)( (uchar *) ctx->dataend - ptr) < len ) ) // Get wrap-around case right
-    return FD_BINCODE_ERR_UNDERFLOW;
-
-  ctx->data = ptr + len;
-
-  return FD_BINCODE_SUCCESS;
-}
-
-static inline void
-fd_bincode_bytes_decode_unsafe( uchar *                   self,
-                                ulong                     len,
-                                fd_bincode_decode_ctx_t * ctx ) {
-  uchar * ptr = (uchar *) ctx->data;
-  fd_memcpy(self, ptr, len);
-  ctx->data = ptr + len;
 }
 
 static inline int
@@ -289,14 +243,6 @@
   return FD_BINCODE_SUCCESS;
 }
 
-static inline void
-fd_bincode_option_decode_unsafe( uchar *                   self,
-                                 fd_bincode_decode_ctx_t * ctx ) {
-  uchar * ptr = (uchar *) ctx->data;
-  *self = *ptr;
-  ctx->data = ptr + 1;
-}
-
 static inline int
 fd_bincode_option_encode( uchar                     self,
                           fd_bincode_encode_ctx_t * ctx ) {
@@ -340,27 +286,6 @@
   }
 
   return FD_BINCODE_ERR_UNDERFLOW;
-}
-
-static inline void
-fd_bincode_compact_u16_decode_unsafe( ushort *                  self,
-                                      fd_bincode_decode_ctx_t * ctx ) {
-  const uchar * ptr = (const uchar*) ctx->data;
-
-  if( !(0x80U & ptr[0]) ) {
-    *self = (ushort)ptr[0];
-    ctx->data = ptr + 1;
-    return;
-  }
-
-  if( !(0x80U & ptr[1]) ) {
-    *self = (ushort)((ulong)(ptr[0]&0x7FUL) + (((ulong)ptr[1])<<7));
-    ctx->data = ptr + 2;
-    return;
-  }
-
-  *self = (ushort)((ulong)(ptr[0]&0x7FUL) + (((ulong)(ptr[1]&0x7FUL))<<7) + (((ulong)ptr[2])<<14));
-  ctx->data = ptr + 3;
 }
 
 static inline int
@@ -394,21 +319,6 @@
     ptr[2] = (uchar)(val>>14);
     ctx->data = ptr + 3;
     return FD_BINCODE_SUCCESS;
-  }
-}
-
-static inline ulong
-fd_bincode_compact_u16_size( ushort const * self ) {
-  ulong val = *self;
-
-  if ( val < 0x80UL ) {
-    return 1;
-  }
-  else if ( val < 0x4000UL ) {
-    return 2;
-  }
-  else {
-    return 3;
   }
 }
 
@@ -440,38 +350,6 @@
 }
 
 static inline int
-fd_bincode_varint_decode_preflight( fd_bincode_decode_ctx_t * ctx ) {
-  const uchar * ptr = (const uchar*) ctx->data;
-  while (1) {
-    if ( FD_UNLIKELY((void *) (ptr + 1) > ctx->dataend ) )
-      return FD_BINCODE_ERR_UNDERFLOW;
-    ulong c = *(ptr++);
-    if ( !(c&0x80UL) ) {
-      ctx->data = ptr;
-      return FD_BINCODE_SUCCESS;
-    }
-  }
-}
-
-static inline void
-fd_bincode_varint_decode_unsafe( ulong *                   self,
-                                 fd_bincode_decode_ctx_t * ctx ) {
-  const uchar * ptr = (const uchar*) ctx->data;
-  ulong val = 0;
-  ulong shift = 0;
-  while (1) {
-    ulong c = *(ptr++);
-    val += (c&0x7FUL)<<shift;
-    if ( !(c&0x80UL) ) {
-      *self = val;
-      ctx->data = ptr;
-      return;
-    }
-    shift += 7;
-  }
-}
-
-static inline int
 fd_bincode_varint_encode( ulong                     val,
                           fd_bincode_encode_ctx_t * ctx ) {
   uchar * ptr = (uchar *) ctx->data;
@@ -488,17 +366,5 @@
   }
 }
 
-static inline ulong
-fd_bincode_varint_size( ulong val ) {
-  ulong sz = 0;
-  while (1) {
-    if ( val < 0x80UL ) {
-      return sz+1;
-    }
-    sz++;
-    val >>= 7;
-  }
-}
-
 
 #endif /* HEADER_fd_src_util_encoders_fd_bincode_h */