#include "fd_types_yaml.h"
#include "fd_types_meta.h"
#include "../../ballet/base58/fd_base58.h"

#include <ctype.h>
#include <stdio.h>
<<<<<<< HEAD
#include <stdlib.h> /* malloc */

#pragma GCC diagnostic ignored "-Wformat"
#pragma GCC diagnostic ignored "-Wformat-extra-args"
=======
#include <stdlib.h>
>>>>>>> 59f1861e

#define FD_FLAMENCO_YAML_INDENT_BUFSZ (2UL*FD_FLAMENCO_YAML_MAX_INDENT+1UL)

/* STATE_{...} identify the state of the YAML writer.  This is used
   because assembling the YAML stream requires different combinations
   of print operations depending on the sequence of AST nodes. */

#define STATE_NULL         (0)  /* Sentinel value */
#define STATE_OBJECT_BEGIN (2)  /* Writing object, ==0 elems so far */
#define STATE_OBJECT       (3)  /* Writing object,  >0 elems so far */
#define STATE_ARRAY_BEGIN  (4)  /* Writing array,  ==0 elems so far */
#define STATE_ARRAY        (5)  /* Writing array,   >0 elems so far */
#define STATE_OPTION_BEGIN (6)  /* Writing nullable, waiting for elem */

/* fd_flamenco_yaml provides methods for converting a bincode-like AST of
   nodes into a YAML text stream.

   indent is a string containing the prefix suitable for the current
   indent level.  indent_stack[ i ] is the number of chars in indent
   level i.

   For example, the following structure

     my_object:
       key0: 34
       key1:
       - 128
       - 129
       key2: true
       key3: null

   Results in the following walk:

     [LEVEL] [TYPE]  [NAME]    [VALUE]
          0  MAP
          1  MAP     my_object
          2  SINT    key0       34
          2  ARR     key1
          3  SINT              128
          3  SINT              129
          3  ARR_END
          2  BOOL    key2      true
          2  MAP_END
          2  OPT     key3
          3  OPT_END
          1  MAP_END
          0  MAP_END

   After the start node of a collection types (arrays, maps, options),
   the walk level may increment.  The subsequent nodes in this
   incremented level then belong to the collection.  The last node in
   the incremented level is always the collection's corresponding end
   node.

   Finally, we support option types.  During walk, these are presented
   as a separate  */

struct fd_flamenco_yaml {
  void * file;   /* (FILE *) or platform equivalent */

  int  stack [ FD_FLAMENCO_YAML_MAX_INDENT   ];
  char indent[ FD_FLAMENCO_YAML_INDENT_BUFSZ ];
};


ulong
fd_flamenco_yaml_align( void ) {
  return alignof(fd_flamenco_yaml_t);
}

ulong
fd_flamenco_yaml_footprint( void ) {
  return sizeof(fd_flamenco_yaml_t);
}

fd_flamenco_yaml_t *
fd_flamenco_yaml_new( void * mem ) {

  if( FD_UNLIKELY( !mem ) ) {
    FD_LOG_WARNING(( "NULL mem" ));
    return NULL;
  }

  fd_flamenco_yaml_t * yaml = (fd_flamenco_yaml_t *)mem;
  memset( yaml,         0,   sizeof(*yaml)        );
  memset( yaml->indent, ' ', sizeof(yaml->indent) );
  return (fd_flamenco_yaml_t *)mem;
}

void *
fd_flamenco_yaml_delete( fd_flamenco_yaml_t * yaml ) {
  return yaml;
}

fd_flamenco_yaml_t *
fd_flamenco_yaml_init( fd_flamenco_yaml_t * self,
                       void *               _file ) {

  if( FD_UNLIKELY( !self ) ) {
    FD_LOG_WARNING(( "NULL self" ));
    return NULL;
  }
  if( FD_UNLIKELY( !_file ) ) {
    FD_LOG_WARNING(( "NULL file" ));
    return NULL;
  }

  self->file = _file;

  return self;
}

void *
fd_flamenco_yaml_file( fd_flamenco_yaml_t * self ) {
  return self->file;
}

/* fd_flamenco_yaml_walk iteratively serializes YAML while keeping
   minimal state.

   Throughout this function, serialization state is illustrated using
   code comments.  The '$' symbol symbolizes the current stream cursor. */

void
fd_flamenco_yaml_walk( void *       _self,
                       void const * arg,
                       char const * name,
                       int          type,
                       char const * type_name,
                       uint         level ) {

  (void)type_name;

  if( level>=FD_FLAMENCO_YAML_MAX_INDENT-1 ) {
    FD_LOG_WARNING(( "indent level %u exceeds max %lu",
                     level, FD_FLAMENCO_YAML_MAX_INDENT ));
    return;
  }

  if( type == FD_FLAMENCO_TYPE_ENUM_DISC ) {
    /* Don't do anything with this */
    return;
  }

  fd_flamenco_yaml_t * self = (fd_flamenco_yaml_t *)_self;
  FILE *               file = self->file;

  /* On entry, there are either two cursor states:

     At the beginning of a line, if there is at least one predecessor
     in the current collection:

       ...
       object:
         - foo
         - bar
       $
       ...

     Or, at the beginning of the line, if we are serializing the first
     element.  We handle this as a special case, because we don't know
     whether the subsequent content can be printed inline, or needs a
     new line.

       ...
       object: $
       ...

     For example, an empty array is the following:

       ...
       object: []
       ...                                                            */

  /* Check if we are at the beginning of a collection */
  if( (self->stack[ level ] & 1)==0 ) {

    /* Collection is empty -- print inline */
    if( fd_flamenco_type_is_collection_end( type ) ) {
      if( name )
        fprintf( file, "%s: ", name );

      switch( type ) {
      case FD_FLAMENCO_TYPE_MAP_END:
      case FD_FLAMENCO_TYPE_ENUM_END:
        fprintf( file, "{}\n" );
        break;
      case FD_FLAMENCO_TYPE_ARR_END:
        fprintf( file, "[]\n" );
        break;
      }

      return;
    }

    /* Check if we should split off into a separate line */
    int split = 0;
    switch( self->stack[ level ] ) {
    case STATE_OBJECT_BEGIN:
      /* Objects nested in objects go on a separate line:

           ...
           a:          <---
             b:        <---
               c: {}
           ...                                                        */

      split = ( level>1 )
           && ( ( (self->stack[ level-1 ])==STATE_OBJECT ) );
      break;
    case STATE_ARRAY_BEGIN:
      /* Arrays nested in arrays or objects go on a separate line:

           ...              |      ...
           -         <---   |      a:          <---
             -       <---   |        - a: 3
               - []         |          b: 4
           ...              |      ...                                */

      split = ( level>1 )
           && ( ( (self->stack[ level-1 ])==STATE_OBJECT )
              | ( (self->stack[ level-1 ])==STATE_ARRAY  ) );
      break;
    }

    if( split ) {
      fprintf( file, "\n" );
      fwrite( self->indent, 2, (ulong)level-1, file );
    }

  } else {

    /* Nothing to do if collection ends, but at least one item printed */

    if( fd_flamenco_type_is_collection_end( type ) )
      return;

    /* We are at the beginning of a line.

       Indent according to current level.
       If just started an object or array, inhibit indent. */

    long indent = (long)level-1L;
    fwrite( self->indent, 2, (ulong)indent, file );

  }

  /* Print node tag */
  switch( self->stack[ level ] ) {
  case STATE_OBJECT_BEGIN:
  case STATE_OBJECT:
    fprintf( file, "%s: ", name );
    break;

  case STATE_ARRAY_BEGIN:
  case STATE_ARRAY:
    fprintf( file, "- " );
    break;
  }

  /* Print node value */
  switch( type ) {
  case FD_FLAMENCO_TYPE_MAP:
  case FD_FLAMENCO_TYPE_ENUM:
    self->stack[ level+1 ] = STATE_OBJECT_BEGIN;
    break;
  case FD_FLAMENCO_TYPE_ARR:
    self->stack[ level+1 ] = STATE_ARRAY_BEGIN;
    break;

  case FD_FLAMENCO_TYPE_NULL:
    fprintf( file, "null\n" );
    break;
  case FD_FLAMENCO_TYPE_BOOL:
    fprintf( file, "%s\n", (*(uchar const *)arg) ? "true" : "false" );
    break;
  case FD_FLAMENCO_TYPE_UCHAR:
    fprintf( file, "%u\n", *(uchar const *)arg );
    break;
  case FD_FLAMENCO_TYPE_SCHAR:
    fprintf( file, "%d\n", *(schar const *)arg );
    break;
  case FD_FLAMENCO_TYPE_USHORT:
    fprintf( file, "%u\n", *(ushort const *)arg );
    break;
  case FD_FLAMENCO_TYPE_SSHORT:
    fprintf( file, "%d\n", *(short const *)arg );
    break;
  case FD_FLAMENCO_TYPE_UINT:
    fprintf( file, "%u\n", *(uint const *)arg );
    break;
  case FD_FLAMENCO_TYPE_SINT:
    fprintf( file, "%d\n", *(int const *)arg );
    break;
  case FD_FLAMENCO_TYPE_ULONG:
    fprintf( file, "%lu\n", *(ulong const *)arg );
    break;
  case FD_FLAMENCO_TYPE_SLONG:
    fprintf( file, "%ld\n", *(long const *)arg );
    break;
# if FD_HAS_INT128
  case FD_FLAMENCO_TYPE_UINT128:
  case FD_FLAMENCO_TYPE_SINT128: {
    uint128 v = *(uint128 const *)arg;
    fprintf( file, "%s: 0x%016lx%016lx\n", name,
              (ulong)(v>>64), (ulong)v );
    break;
  }
# endif
  case FD_FLAMENCO_TYPE_FLOAT:
    fprintf( file, "%f\n", (double)( *(float const *)arg ) );
    break;
  case FD_FLAMENCO_TYPE_DOUBLE:
    fprintf( file, "%f\n", *(double const *)arg );
    break;
  case FD_FLAMENCO_TYPE_HASH256: {
    char buf[ FD_BASE58_ENCODED_32_SZ ];
    fd_base58_encode_32( arg, NULL, buf );
    fprintf( file, "'%s'\n", buf );
    break;
  }
  case FD_FLAMENCO_TYPE_HASH1024:
    fprintf( file, "'%s%s%s%s'\n", FD_BASE58_ENC_32_ALLOCA( arg ), FD_BASE58_ENC_32_ALLOCA( ((uchar *) arg)+32 ), FD_BASE58_ENC_32_ALLOCA( ((uchar *) arg)+64 ), FD_BASE58_ENC_32_ALLOCA( ((uchar *) arg)+96 ) );
    break;
  case FD_FLAMENCO_TYPE_SIG512: {
    char buf[ FD_BASE58_ENCODED_64_SZ ];
    fd_base58_encode_64( arg, NULL, buf );
    fprintf( file, "'%s'\n", buf );
    break;
  }
  case FD_FLAMENCO_TYPE_CSTR:
    fprintf( file, "'%s'\n", (char const *)arg );
    break;
  case FD_FLAMENCO_TYPE_ENUM_DISC:
    break;
  default:
    FD_LOG_CRIT(( "unknown type %#x", (uint)type ));
    break;
  }

  /* Remember that we processed an element in the current level */
  self->stack[ level ] |= 1;
}


// (gdb) call fd_vote_state_walk(fd_get_types_yaml(), self, fd_flamenco_yaml_walk, 0, 0U)
// (gdb) call fd_flush_yaml_dump()

static fd_flamenco_yaml_t * g_yaml = NULL;

fd_flamenco_yaml_t *
fd_get_types_yaml(void) {
  if (NULL != g_yaml)
    return g_yaml;
  g_yaml = fd_flamenco_yaml_init( fd_flamenco_yaml_new(malloc( fd_flamenco_yaml_footprint() ) ), stdout );
  return g_yaml;
}

void
fd_flush_yaml_dump(void) {
  if (NULL != g_yaml)
    fflush(g_yaml->file);
}<|MERGE_RESOLUTION|>--- conflicted
+++ resolved
@@ -4,14 +4,7 @@
 
 #include <ctype.h>
 #include <stdio.h>
-<<<<<<< HEAD
-#include <stdlib.h> /* malloc */
-
-#pragma GCC diagnostic ignored "-Wformat"
-#pragma GCC diagnostic ignored "-Wformat-extra-args"
-=======
 #include <stdlib.h>
->>>>>>> 59f1861e
 
 #define FD_FLAMENCO_YAML_INDENT_BUFSZ (2UL*FD_FLAMENCO_YAML_MAX_INDENT+1UL)
 
