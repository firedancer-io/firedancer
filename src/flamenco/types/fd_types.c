#include "fd_types.h"
#pragma GCC diagnostic ignored "-Wunused-parameter"
#pragma GCC diagnostic ignored "-Wunused-variable"
#ifdef _DISABLE_OPTIMIZATION
#pragma GCC optimize ("O0")
#endif
#define SOURCE_fd_src_flamenco_types_fd_types_c
#include "fd_types_custom.c"
int fd_feature_decode(fd_feature_t* self, fd_bincode_decode_ctx_t * ctx) {
  int err;
  {
    uchar o;
    err = fd_bincode_option_decode( &o, ctx );
    if( FD_UNLIKELY( err!=FD_BINCODE_SUCCESS ) ) return err;
    if( o ) {
      self->activated_at = fd_valloc_malloc( ctx->valloc, 8, sizeof(ulong) );
      err = fd_bincode_uint64_decode( self->activated_at, ctx );
      if( FD_UNLIKELY( err!=FD_BINCODE_SUCCESS ) ) return err;
    } else
      self->activated_at = NULL;
  }
  return FD_BINCODE_SUCCESS;
}
void fd_feature_new(fd_feature_t* self) {
  fd_memset(self, 0, sizeof(fd_feature_t));
}
void fd_feature_destroy(fd_feature_t* self, fd_bincode_destroy_ctx_t * ctx) {
  if (NULL != self->activated_at) {
    fd_valloc_free( ctx->valloc, self->activated_at);
    self->activated_at = NULL;
  }
}

void fd_feature_walk(fd_feature_t* self, fd_walk_fun_t fun, const char *name, int level) {
  fun(self, name, 32, "fd_feature", level++);
  fun(self->activated_at, "activated_at", 11, "ulong", level + 1);
  fun(self, name, 33, "fd_feature", --level);
}
ulong fd_feature_size(fd_feature_t const * self) {
  ulong size = 0;
  size += sizeof(char);
  if (NULL !=  self->activated_at) {
    size += sizeof(ulong);
  }
  return size;
}

int fd_feature_encode(fd_feature_t const * self, fd_bincode_encode_ctx_t * ctx) {
  int err;
  if (self->activated_at != NULL) {
    err = fd_bincode_option_encode(1, ctx);
    if ( FD_UNLIKELY(err) ) return err;
    err = fd_bincode_uint64_encode(self->activated_at, ctx);
    if ( FD_UNLIKELY(err) ) return err;
  } else {
    err = fd_bincode_option_encode(0, ctx);
    if ( FD_UNLIKELY(err) ) return err;
  }
  return FD_BINCODE_SUCCESS;
}

int fd_fee_calculator_decode(fd_fee_calculator_t* self, fd_bincode_decode_ctx_t * ctx) {
  int err;
  err = fd_bincode_uint64_decode(&self->lamports_per_signature, ctx);
  if( FD_UNLIKELY( err!=FD_BINCODE_SUCCESS ) ) return err;
  return FD_BINCODE_SUCCESS;
}
void fd_fee_calculator_new(fd_fee_calculator_t* self) {
  fd_memset(self, 0, sizeof(fd_fee_calculator_t));
}
void fd_fee_calculator_destroy(fd_fee_calculator_t* self, fd_bincode_destroy_ctx_t * ctx) {
}

void fd_fee_calculator_walk(fd_fee_calculator_t* self, fd_walk_fun_t fun, const char *name, int level) {
  fun(self, name, 32, "fd_fee_calculator", level++);
  fun(&self->lamports_per_signature, "lamports_per_signature", 11, "ulong", level + 1);
  fun(self, name, 33, "fd_fee_calculator", --level);
}
ulong fd_fee_calculator_size(fd_fee_calculator_t const * self) {
  ulong size = 0;
  size += sizeof(ulong);
  return size;
}

int fd_fee_calculator_encode(fd_fee_calculator_t const * self, fd_bincode_encode_ctx_t * ctx) {
  int err;
  err = fd_bincode_uint64_encode(&self->lamports_per_signature, ctx);
  if ( FD_UNLIKELY(err) ) return err;
  return FD_BINCODE_SUCCESS;
}

int fd_hash_age_decode(fd_hash_age_t* self, fd_bincode_decode_ctx_t * ctx) {
  int err;
  err = fd_fee_calculator_decode(&self->fee_calculator, ctx);
  if ( FD_UNLIKELY(err) ) return err;
  err = fd_bincode_uint64_decode(&self->hash_index, ctx);
  if( FD_UNLIKELY( err!=FD_BINCODE_SUCCESS ) ) return err;
  err = fd_bincode_uint64_decode(&self->timestamp, ctx);
  if( FD_UNLIKELY( err!=FD_BINCODE_SUCCESS ) ) return err;
  return FD_BINCODE_SUCCESS;
}
void fd_hash_age_new(fd_hash_age_t* self) {
  fd_memset(self, 0, sizeof(fd_hash_age_t));
  fd_fee_calculator_new(&self->fee_calculator);
}
void fd_hash_age_destroy(fd_hash_age_t* self, fd_bincode_destroy_ctx_t * ctx) {
  fd_fee_calculator_destroy(&self->fee_calculator, ctx);
}

void fd_hash_age_walk(fd_hash_age_t* self, fd_walk_fun_t fun, const char *name, int level) {
  fun(self, name, 32, "fd_hash_age", level++);
  fd_fee_calculator_walk(&self->fee_calculator, fun, "fee_calculator", level + 1);
  fun(&self->hash_index, "hash_index", 11, "ulong", level + 1);
  fun(&self->timestamp, "timestamp", 11, "ulong", level + 1);
  fun(self, name, 33, "fd_hash_age", --level);
}
ulong fd_hash_age_size(fd_hash_age_t const * self) {
  ulong size = 0;
  size += fd_fee_calculator_size(&self->fee_calculator);
  size += sizeof(ulong);
  size += sizeof(ulong);
  return size;
}

int fd_hash_age_encode(fd_hash_age_t const * self, fd_bincode_encode_ctx_t * ctx) {
  int err;
  err = fd_fee_calculator_encode(&self->fee_calculator, ctx);
  if ( FD_UNLIKELY(err) ) return err;
  err = fd_bincode_uint64_encode(&self->hash_index, ctx);
  if ( FD_UNLIKELY(err) ) return err;
  err = fd_bincode_uint64_encode(&self->timestamp, ctx);
  if ( FD_UNLIKELY(err) ) return err;
  return FD_BINCODE_SUCCESS;
}

int fd_hash_hash_age_pair_decode(fd_hash_hash_age_pair_t* self, fd_bincode_decode_ctx_t * ctx) {
  int err;
  err = fd_hash_decode(&self->key, ctx);
  if ( FD_UNLIKELY(err) ) return err;
  err = fd_hash_age_decode(&self->val, ctx);
  if ( FD_UNLIKELY(err) ) return err;
  return FD_BINCODE_SUCCESS;
}
void fd_hash_hash_age_pair_new(fd_hash_hash_age_pair_t* self) {
  fd_memset(self, 0, sizeof(fd_hash_hash_age_pair_t));
  fd_hash_new(&self->key);
  fd_hash_age_new(&self->val);
}
void fd_hash_hash_age_pair_destroy(fd_hash_hash_age_pair_t* self, fd_bincode_destroy_ctx_t * ctx) {
  fd_hash_destroy(&self->key, ctx);
  fd_hash_age_destroy(&self->val, ctx);
}

void fd_hash_hash_age_pair_walk(fd_hash_hash_age_pair_t* self, fd_walk_fun_t fun, const char *name, int level) {
  fun(self, name, 32, "fd_hash_hash_age_pair", level++);
  fd_hash_walk(&self->key, fun, "key", level + 1);
  fd_hash_age_walk(&self->val, fun, "val", level + 1);
  fun(self, name, 33, "fd_hash_hash_age_pair", --level);
}
ulong fd_hash_hash_age_pair_size(fd_hash_hash_age_pair_t const * self) {
  ulong size = 0;
  size += fd_hash_size(&self->key);
  size += fd_hash_age_size(&self->val);
  return size;
}

int fd_hash_hash_age_pair_encode(fd_hash_hash_age_pair_t const * self, fd_bincode_encode_ctx_t * ctx) {
  int err;
  err = fd_hash_encode(&self->key, ctx);
  if ( FD_UNLIKELY(err) ) return err;
  err = fd_hash_age_encode(&self->val, ctx);
  if ( FD_UNLIKELY(err) ) return err;
  return FD_BINCODE_SUCCESS;
}

int fd_block_hash_queue_decode(fd_block_hash_queue_t* self, fd_bincode_decode_ctx_t * ctx) {
  int err;
  err = fd_bincode_uint64_decode(&self->last_hash_index, ctx);
  if( FD_UNLIKELY( err!=FD_BINCODE_SUCCESS ) ) return err;
  {
    uchar o;
    err = fd_bincode_option_decode( &o, ctx );
    if( FD_UNLIKELY( err!=FD_BINCODE_SUCCESS ) ) return err;
    if( o ) {
      self->last_hash = (fd_hash_t*)fd_valloc_malloc( ctx->valloc, FD_HASH_ALIGN, FD_HASH_FOOTPRINT );
      fd_hash_new( self->last_hash );
      err = fd_hash_decode( self->last_hash, ctx );
      if( FD_UNLIKELY( err!=FD_BINCODE_SUCCESS ) ) return err;
    } else
      self->last_hash = NULL;
  }
  err = fd_bincode_uint64_decode(&self->ages_len, ctx);
  if( FD_UNLIKELY( err!=FD_BINCODE_SUCCESS ) ) return err;
  if (self->ages_len != 0) {
    self->ages = (fd_hash_hash_age_pair_t *)fd_valloc_malloc( ctx->valloc, FD_HASH_HASH_AGE_PAIR_ALIGN, FD_HASH_HASH_AGE_PAIR_FOOTPRINT*self->ages_len);
    for( ulong i = 0; i < self->ages_len; ++i) {
      fd_hash_hash_age_pair_new(self->ages + i);
    }
    for( ulong i = 0; i < self->ages_len; ++i ) {
      err = fd_hash_hash_age_pair_decode(self->ages + i, ctx);
      if( FD_UNLIKELY( err!=FD_BINCODE_SUCCESS ) ) return err;
    }
  } else
    self->ages = NULL;
  err = fd_bincode_uint64_decode(&self->max_age, ctx);
  if( FD_UNLIKELY( err!=FD_BINCODE_SUCCESS ) ) return err;
  return FD_BINCODE_SUCCESS;
}
void fd_block_hash_queue_new(fd_block_hash_queue_t* self) {
  fd_memset(self, 0, sizeof(fd_block_hash_queue_t));
}
void fd_block_hash_queue_destroy(fd_block_hash_queue_t* self, fd_bincode_destroy_ctx_t * ctx) {
  if (NULL != self->last_hash) {
    fd_hash_destroy(self->last_hash, ctx);
    fd_valloc_free( ctx->valloc, self->last_hash);
    self->last_hash = NULL;
  }
  if (NULL != self->ages) {
    for (ulong i = 0; i < self->ages_len; ++i)
      fd_hash_hash_age_pair_destroy(self->ages + i, ctx);
    fd_valloc_free( ctx->valloc, self->ages );
    self->ages = NULL;
  }
}

void fd_block_hash_queue_walk(fd_block_hash_queue_t* self, fd_walk_fun_t fun, const char *name, int level) {
  fun(self, name, 32, "fd_block_hash_queue", level++);
  fun(&self->last_hash_index, "last_hash_index", 11, "ulong", level + 1);
  // fun(&self->last_hash, "last_hash", 16, "option", level + 1);
  if (self->ages_len != 0) {
    fun(NULL, NULL, 30, "ages", level++);
    for (ulong i = 0; i < self->ages_len; ++i)
      fd_hash_hash_age_pair_walk(self->ages + i, fun, "hash_hash_age_pair", level + 1);
    fun(NULL, NULL, 31, "ages", --level);
  }
  fun(&self->max_age, "max_age", 11, "ulong", level + 1);
  fun(self, name, 33, "fd_block_hash_queue", --level);
}
ulong fd_block_hash_queue_size(fd_block_hash_queue_t const * self) {
  ulong size = 0;
  size += sizeof(ulong);
  size += sizeof(char);
  if (NULL !=  self->last_hash) {
    size += fd_hash_size(self->last_hash);
  }
  size += sizeof(ulong);
  for (ulong i = 0; i < self->ages_len; ++i)
    size += fd_hash_hash_age_pair_size(self->ages + i);
  size += sizeof(ulong);
  return size;
}

int fd_block_hash_queue_encode(fd_block_hash_queue_t const * self, fd_bincode_encode_ctx_t * ctx) {
  int err;
  err = fd_bincode_uint64_encode(&self->last_hash_index, ctx);
  if ( FD_UNLIKELY(err) ) return err;
  if (self->last_hash != NULL) {
    err = fd_bincode_option_encode(1, ctx);
    if ( FD_UNLIKELY(err) ) return err;
    err = fd_hash_encode(self->last_hash, ctx);
    if ( FD_UNLIKELY(err) ) return err;
  } else {
    err = fd_bincode_option_encode(0, ctx);
    if ( FD_UNLIKELY(err) ) return err;
  }
  err = fd_bincode_uint64_encode(&self->ages_len, ctx);
  if ( FD_UNLIKELY(err) ) return err;
  if (self->ages_len != 0) {
    for (ulong i = 0; i < self->ages_len; ++i) {
      err = fd_hash_hash_age_pair_encode(self->ages + i, ctx);
      if ( FD_UNLIKELY(err) ) return err;
    }
  }
  err = fd_bincode_uint64_encode(&self->max_age, ctx);
  if ( FD_UNLIKELY(err) ) return err;
  return FD_BINCODE_SUCCESS;
}

int fd_fee_rate_governor_decode(fd_fee_rate_governor_t* self, fd_bincode_decode_ctx_t * ctx) {
  int err;
  err = fd_bincode_uint64_decode(&self->target_lamports_per_signature, ctx);
  if( FD_UNLIKELY( err!=FD_BINCODE_SUCCESS ) ) return err;
  err = fd_bincode_uint64_decode(&self->target_signatures_per_slot, ctx);
  if( FD_UNLIKELY( err!=FD_BINCODE_SUCCESS ) ) return err;
  err = fd_bincode_uint64_decode(&self->min_lamports_per_signature, ctx);
  if( FD_UNLIKELY( err!=FD_BINCODE_SUCCESS ) ) return err;
  err = fd_bincode_uint64_decode(&self->max_lamports_per_signature, ctx);
  if( FD_UNLIKELY( err!=FD_BINCODE_SUCCESS ) ) return err;
  err = fd_bincode_uint8_decode(&self->burn_percent, ctx);
  if ( FD_UNLIKELY(err) ) return err;
  return FD_BINCODE_SUCCESS;
}
void fd_fee_rate_governor_new(fd_fee_rate_governor_t* self) {
  fd_memset(self, 0, sizeof(fd_fee_rate_governor_t));
}
void fd_fee_rate_governor_destroy(fd_fee_rate_governor_t* self, fd_bincode_destroy_ctx_t * ctx) {
}

void fd_fee_rate_governor_walk(fd_fee_rate_governor_t* self, fd_walk_fun_t fun, const char *name, int level) {
  fun(self, name, 32, "fd_fee_rate_governor", level++);
  fun(&self->target_lamports_per_signature, "target_lamports_per_signature", 11, "ulong", level + 1);
  fun(&self->target_signatures_per_slot, "target_signatures_per_slot", 11, "ulong", level + 1);
  fun(&self->min_lamports_per_signature, "min_lamports_per_signature", 11, "ulong", level + 1);
  fun(&self->max_lamports_per_signature, "max_lamports_per_signature", 11, "ulong", level + 1);
  fun(&self->burn_percent, "burn_percent", 9, "uchar", level + 1);
  fun(self, name, 33, "fd_fee_rate_governor", --level);
}
ulong fd_fee_rate_governor_size(fd_fee_rate_governor_t const * self) {
  ulong size = 0;
  size += sizeof(ulong);
  size += sizeof(ulong);
  size += sizeof(ulong);
  size += sizeof(ulong);
  size += sizeof(char);
  return size;
}

int fd_fee_rate_governor_encode(fd_fee_rate_governor_t const * self, fd_bincode_encode_ctx_t * ctx) {
  int err;
  err = fd_bincode_uint64_encode(&self->target_lamports_per_signature, ctx);
  if ( FD_UNLIKELY(err) ) return err;
  err = fd_bincode_uint64_encode(&self->target_signatures_per_slot, ctx);
  if ( FD_UNLIKELY(err) ) return err;
  err = fd_bincode_uint64_encode(&self->min_lamports_per_signature, ctx);
  if ( FD_UNLIKELY(err) ) return err;
  err = fd_bincode_uint64_encode(&self->max_lamports_per_signature, ctx);
  if ( FD_UNLIKELY(err) ) return err;
  err = fd_bincode_uint8_encode(&self->burn_percent, ctx);
  if ( FD_UNLIKELY(err) ) return err;
  return FD_BINCODE_SUCCESS;
}

int fd_slot_pair_decode(fd_slot_pair_t* self, fd_bincode_decode_ctx_t * ctx) {
  int err;
  err = fd_bincode_uint64_decode(&self->slot, ctx);
  if( FD_UNLIKELY( err!=FD_BINCODE_SUCCESS ) ) return err;
  err = fd_bincode_uint64_decode(&self->val, ctx);
  if( FD_UNLIKELY( err!=FD_BINCODE_SUCCESS ) ) return err;
  return FD_BINCODE_SUCCESS;
}
void fd_slot_pair_new(fd_slot_pair_t* self) {
  fd_memset(self, 0, sizeof(fd_slot_pair_t));
}
void fd_slot_pair_destroy(fd_slot_pair_t* self, fd_bincode_destroy_ctx_t * ctx) {
}

void fd_slot_pair_walk(fd_slot_pair_t* self, fd_walk_fun_t fun, const char *name, int level) {
  fun(self, name, 32, "fd_slot_pair", level++);
  fun(&self->slot, "slot", 11, "ulong", level + 1);
  fun(&self->val, "val", 11, "ulong", level + 1);
  fun(self, name, 33, "fd_slot_pair", --level);
}
ulong fd_slot_pair_size(fd_slot_pair_t const * self) {
  ulong size = 0;
  size += sizeof(ulong);
  size += sizeof(ulong);
  return size;
}

int fd_slot_pair_encode(fd_slot_pair_t const * self, fd_bincode_encode_ctx_t * ctx) {
  int err;
  err = fd_bincode_uint64_encode(&self->slot, ctx);
  if ( FD_UNLIKELY(err) ) return err;
  err = fd_bincode_uint64_encode(&self->val, ctx);
  if ( FD_UNLIKELY(err) ) return err;
  return FD_BINCODE_SUCCESS;
}

int fd_hard_forks_decode(fd_hard_forks_t* self, fd_bincode_decode_ctx_t * ctx) {
  int err;
  err = fd_bincode_uint64_decode(&self->hard_forks_len, ctx);
  if( FD_UNLIKELY( err!=FD_BINCODE_SUCCESS ) ) return err;
  if (self->hard_forks_len != 0) {
    self->hard_forks = (fd_slot_pair_t *)fd_valloc_malloc( ctx->valloc, FD_SLOT_PAIR_ALIGN, FD_SLOT_PAIR_FOOTPRINT*self->hard_forks_len);
    for( ulong i = 0; i < self->hard_forks_len; ++i) {
      fd_slot_pair_new(self->hard_forks + i);
    }
    for( ulong i = 0; i < self->hard_forks_len; ++i ) {
      err = fd_slot_pair_decode(self->hard_forks + i, ctx);
      if( FD_UNLIKELY( err!=FD_BINCODE_SUCCESS ) ) return err;
    }
  } else
    self->hard_forks = NULL;
  return FD_BINCODE_SUCCESS;
}
void fd_hard_forks_new(fd_hard_forks_t* self) {
  fd_memset(self, 0, sizeof(fd_hard_forks_t));
}
void fd_hard_forks_destroy(fd_hard_forks_t* self, fd_bincode_destroy_ctx_t * ctx) {
  if (NULL != self->hard_forks) {
    for (ulong i = 0; i < self->hard_forks_len; ++i)
      fd_slot_pair_destroy(self->hard_forks + i, ctx);
    fd_valloc_free( ctx->valloc, self->hard_forks );
    self->hard_forks = NULL;
  }
}

void fd_hard_forks_walk(fd_hard_forks_t* self, fd_walk_fun_t fun, const char *name, int level) {
  fun(self, name, 32, "fd_hard_forks", level++);
  if (self->hard_forks_len != 0) {
    fun(NULL, NULL, 30, "hard_forks", level++);
    for (ulong i = 0; i < self->hard_forks_len; ++i)
      fd_slot_pair_walk(self->hard_forks + i, fun, "slot_pair", level + 1);
    fun(NULL, NULL, 31, "hard_forks", --level);
  }
  fun(self, name, 33, "fd_hard_forks", --level);
}
ulong fd_hard_forks_size(fd_hard_forks_t const * self) {
  ulong size = 0;
  size += sizeof(ulong);
  for (ulong i = 0; i < self->hard_forks_len; ++i)
    size += fd_slot_pair_size(self->hard_forks + i);
  return size;
}

int fd_hard_forks_encode(fd_hard_forks_t const * self, fd_bincode_encode_ctx_t * ctx) {
  int err;
  err = fd_bincode_uint64_encode(&self->hard_forks_len, ctx);
  if ( FD_UNLIKELY(err) ) return err;
  if (self->hard_forks_len != 0) {
    for (ulong i = 0; i < self->hard_forks_len; ++i) {
      err = fd_slot_pair_encode(self->hard_forks + i, ctx);
      if ( FD_UNLIKELY(err) ) return err;
    }
  }
  return FD_BINCODE_SUCCESS;
}

int fd_inflation_decode(fd_inflation_t* self, fd_bincode_decode_ctx_t * ctx) {
  int err;
  err = fd_bincode_double_decode(&self->initial, ctx);
  if ( FD_UNLIKELY(err) ) return err;
  err = fd_bincode_double_decode(&self->terminal, ctx);
  if ( FD_UNLIKELY(err) ) return err;
  err = fd_bincode_double_decode(&self->taper, ctx);
  if ( FD_UNLIKELY(err) ) return err;
  err = fd_bincode_double_decode(&self->foundation, ctx);
  if ( FD_UNLIKELY(err) ) return err;
  err = fd_bincode_double_decode(&self->foundation_term, ctx);
  if ( FD_UNLIKELY(err) ) return err;
  err = fd_bincode_double_decode(&self->__unused, ctx);
  if ( FD_UNLIKELY(err) ) return err;
  return FD_BINCODE_SUCCESS;
}
void fd_inflation_new(fd_inflation_t* self) {
  fd_memset(self, 0, sizeof(fd_inflation_t));
}
void fd_inflation_destroy(fd_inflation_t* self, fd_bincode_destroy_ctx_t * ctx) {
}

void fd_inflation_walk(fd_inflation_t* self, fd_walk_fun_t fun, const char *name, int level) {
  fun(self, name, 32, "fd_inflation", level++);
  fun(&self->initial, "initial", 5, "double", level + 1);
  fun(&self->terminal, "terminal", 5, "double", level + 1);
  fun(&self->taper, "taper", 5, "double", level + 1);
  fun(&self->foundation, "foundation", 5, "double", level + 1);
  fun(&self->foundation_term, "foundation_term", 5, "double", level + 1);
  fun(&self->__unused, "__unused", 5, "double", level + 1);
  fun(self, name, 33, "fd_inflation", --level);
}
ulong fd_inflation_size(fd_inflation_t const * self) {
  ulong size = 0;
  size += sizeof(double);
  size += sizeof(double);
  size += sizeof(double);
  size += sizeof(double);
  size += sizeof(double);
  size += sizeof(double);
  return size;
}

int fd_inflation_encode(fd_inflation_t const * self, fd_bincode_encode_ctx_t * ctx) {
  int err;
  err = fd_bincode_double_encode(&self->initial, ctx);
  if ( FD_UNLIKELY(err) ) return err;
  err = fd_bincode_double_encode(&self->terminal, ctx);
  if ( FD_UNLIKELY(err) ) return err;
  err = fd_bincode_double_encode(&self->taper, ctx);
  if ( FD_UNLIKELY(err) ) return err;
  err = fd_bincode_double_encode(&self->foundation, ctx);
  if ( FD_UNLIKELY(err) ) return err;
  err = fd_bincode_double_encode(&self->foundation_term, ctx);
  if ( FD_UNLIKELY(err) ) return err;
  err = fd_bincode_double_encode(&self->__unused, ctx);
  if ( FD_UNLIKELY(err) ) return err;
  return FD_BINCODE_SUCCESS;
}

int fd_rent_decode(fd_rent_t* self, fd_bincode_decode_ctx_t * ctx) {
  int err;
  err = fd_bincode_uint64_decode(&self->lamports_per_uint8_year, ctx);
  if( FD_UNLIKELY( err!=FD_BINCODE_SUCCESS ) ) return err;
  err = fd_bincode_double_decode(&self->exemption_threshold, ctx);
  if ( FD_UNLIKELY(err) ) return err;
  err = fd_bincode_uint8_decode(&self->burn_percent, ctx);
  if ( FD_UNLIKELY(err) ) return err;
  return FD_BINCODE_SUCCESS;
}
void fd_rent_new(fd_rent_t* self) {
  fd_memset(self, 0, sizeof(fd_rent_t));
}
void fd_rent_destroy(fd_rent_t* self, fd_bincode_destroy_ctx_t * ctx) {
}

void fd_rent_walk(fd_rent_t* self, fd_walk_fun_t fun, const char *name, int level) {
  fun(self, name, 32, "fd_rent", level++);
  fun(&self->lamports_per_uint8_year, "lamports_per_uint8_year", 11, "ulong", level + 1);
  fun(&self->exemption_threshold, "exemption_threshold", 5, "double", level + 1);
  fun(&self->burn_percent, "burn_percent", 9, "uchar", level + 1);
  fun(self, name, 33, "fd_rent", --level);
}
ulong fd_rent_size(fd_rent_t const * self) {
  ulong size = 0;
  size += sizeof(ulong);
  size += sizeof(double);
  size += sizeof(char);
  return size;
}

int fd_rent_encode(fd_rent_t const * self, fd_bincode_encode_ctx_t * ctx) {
  int err;
  err = fd_bincode_uint64_encode(&self->lamports_per_uint8_year, ctx);
  if ( FD_UNLIKELY(err) ) return err;
  err = fd_bincode_double_encode(&self->exemption_threshold, ctx);
  if ( FD_UNLIKELY(err) ) return err;
  err = fd_bincode_uint8_encode(&self->burn_percent, ctx);
  if ( FD_UNLIKELY(err) ) return err;
  return FD_BINCODE_SUCCESS;
}

int fd_rent_collector_decode(fd_rent_collector_t* self, fd_bincode_decode_ctx_t * ctx) {
  int err;
  err = fd_bincode_uint64_decode(&self->epoch, ctx);
  if( FD_UNLIKELY( err!=FD_BINCODE_SUCCESS ) ) return err;
  err = fd_epoch_schedule_decode(&self->epoch_schedule, ctx);
  if ( FD_UNLIKELY(err) ) return err;
  err = fd_bincode_double_decode(&self->slots_per_year, ctx);
  if ( FD_UNLIKELY(err) ) return err;
  err = fd_rent_decode(&self->rent, ctx);
  if ( FD_UNLIKELY(err) ) return err;
  return FD_BINCODE_SUCCESS;
}
void fd_rent_collector_new(fd_rent_collector_t* self) {
  fd_memset(self, 0, sizeof(fd_rent_collector_t));
  fd_epoch_schedule_new(&self->epoch_schedule);
  fd_rent_new(&self->rent);
}
void fd_rent_collector_destroy(fd_rent_collector_t* self, fd_bincode_destroy_ctx_t * ctx) {
  fd_epoch_schedule_destroy(&self->epoch_schedule, ctx);
  fd_rent_destroy(&self->rent, ctx);
}

void fd_rent_collector_walk(fd_rent_collector_t* self, fd_walk_fun_t fun, const char *name, int level) {
  fun(self, name, 32, "fd_rent_collector", level++);
  fun(&self->epoch, "epoch", 11, "ulong", level + 1);
  fd_epoch_schedule_walk(&self->epoch_schedule, fun, "epoch_schedule", level + 1);
  fun(&self->slots_per_year, "slots_per_year", 5, "double", level + 1);
  fd_rent_walk(&self->rent, fun, "rent", level + 1);
  fun(self, name, 33, "fd_rent_collector", --level);
}
ulong fd_rent_collector_size(fd_rent_collector_t const * self) {
  ulong size = 0;
  size += sizeof(ulong);
  size += fd_epoch_schedule_size(&self->epoch_schedule);
  size += sizeof(double);
  size += fd_rent_size(&self->rent);
  return size;
}

int fd_rent_collector_encode(fd_rent_collector_t const * self, fd_bincode_encode_ctx_t * ctx) {
  int err;
  err = fd_bincode_uint64_encode(&self->epoch, ctx);
  if ( FD_UNLIKELY(err) ) return err;
  err = fd_epoch_schedule_encode(&self->epoch_schedule, ctx);
  if ( FD_UNLIKELY(err) ) return err;
  err = fd_bincode_double_encode(&self->slots_per_year, ctx);
  if ( FD_UNLIKELY(err) ) return err;
  err = fd_rent_encode(&self->rent, ctx);
  if ( FD_UNLIKELY(err) ) return err;
  return FD_BINCODE_SUCCESS;
}

int fd_stake_history_entry_decode(fd_stake_history_entry_t* self, fd_bincode_decode_ctx_t * ctx) {
  int err;
  err = fd_bincode_uint64_decode(&self->effective, ctx);
  if( FD_UNLIKELY( err!=FD_BINCODE_SUCCESS ) ) return err;
  err = fd_bincode_uint64_decode(&self->activating, ctx);
  if( FD_UNLIKELY( err!=FD_BINCODE_SUCCESS ) ) return err;
  err = fd_bincode_uint64_decode(&self->deactivating, ctx);
  if( FD_UNLIKELY( err!=FD_BINCODE_SUCCESS ) ) return err;
  return FD_BINCODE_SUCCESS;
}
void fd_stake_history_entry_new(fd_stake_history_entry_t* self) {
  fd_memset(self, 0, sizeof(fd_stake_history_entry_t));
}
void fd_stake_history_entry_destroy(fd_stake_history_entry_t* self, fd_bincode_destroy_ctx_t * ctx) {
}

void fd_stake_history_entry_walk(fd_stake_history_entry_t* self, fd_walk_fun_t fun, const char *name, int level) {
  fun(self, name, 32, "fd_stake_history_entry", level++);
  fun(&self->effective, "effective", 11, "ulong", level + 1);
  fun(&self->activating, "activating", 11, "ulong", level + 1);
  fun(&self->deactivating, "deactivating", 11, "ulong", level + 1);
  fun(self, name, 33, "fd_stake_history_entry", --level);
}
ulong fd_stake_history_entry_size(fd_stake_history_entry_t const * self) {
  ulong size = 0;
  size += sizeof(ulong);
  size += sizeof(ulong);
  size += sizeof(ulong);
  return size;
}

int fd_stake_history_entry_encode(fd_stake_history_entry_t const * self, fd_bincode_encode_ctx_t * ctx) {
  int err;
  err = fd_bincode_uint64_encode(&self->effective, ctx);
  if ( FD_UNLIKELY(err) ) return err;
  err = fd_bincode_uint64_encode(&self->activating, ctx);
  if ( FD_UNLIKELY(err) ) return err;
  err = fd_bincode_uint64_encode(&self->deactivating, ctx);
  if ( FD_UNLIKELY(err) ) return err;
  return FD_BINCODE_SUCCESS;
}

int fd_stake_history_epochentry_pair_decode(fd_stake_history_epochentry_pair_t* self, fd_bincode_decode_ctx_t * ctx) {
  int err;
  err = fd_bincode_uint64_decode(&self->epoch, ctx);
  if( FD_UNLIKELY( err!=FD_BINCODE_SUCCESS ) ) return err;
  err = fd_stake_history_entry_decode(&self->entry, ctx);
  if ( FD_UNLIKELY(err) ) return err;
  return FD_BINCODE_SUCCESS;
}
void fd_stake_history_epochentry_pair_new(fd_stake_history_epochentry_pair_t* self) {
  fd_memset(self, 0, sizeof(fd_stake_history_epochentry_pair_t));
  fd_stake_history_entry_new(&self->entry);
}
void fd_stake_history_epochentry_pair_destroy(fd_stake_history_epochentry_pair_t* self, fd_bincode_destroy_ctx_t * ctx) {
  fd_stake_history_entry_destroy(&self->entry, ctx);
}

void fd_stake_history_epochentry_pair_walk(fd_stake_history_epochentry_pair_t* self, fd_walk_fun_t fun, const char *name, int level) {
  fun(self, name, 32, "fd_stake_history_epochentry_pair", level++);
  fun(&self->epoch, "epoch", 11, "ulong", level + 1);
  fd_stake_history_entry_walk(&self->entry, fun, "entry", level + 1);
  fun(self, name, 33, "fd_stake_history_epochentry_pair", --level);
}
ulong fd_stake_history_epochentry_pair_size(fd_stake_history_epochentry_pair_t const * self) {
  ulong size = 0;
  size += sizeof(ulong);
  size += fd_stake_history_entry_size(&self->entry);
  return size;
}

int fd_stake_history_epochentry_pair_encode(fd_stake_history_epochentry_pair_t const * self, fd_bincode_encode_ctx_t * ctx) {
  int err;
  err = fd_bincode_uint64_encode(&self->epoch, ctx);
  if ( FD_UNLIKELY(err) ) return err;
  err = fd_stake_history_entry_encode(&self->entry, ctx);
  if ( FD_UNLIKELY(err) ) return err;
  return FD_BINCODE_SUCCESS;
}

int fd_stake_history_decode(fd_stake_history_t* self, fd_bincode_decode_ctx_t * ctx) {
  int err;
  ulong entries_len;
  err = fd_bincode_uint64_decode(&entries_len, ctx);
  if ( FD_UNLIKELY(err) ) return err;
  self->entries_pool = fd_stake_history_epochentry_pair_t_map_alloc(ctx->valloc, entries_len);
  self->entries_root = NULL;
  for (ulong i = 0; i < entries_len; ++i) {
    fd_stake_history_epochentry_pair_t_mapnode_t* node = fd_stake_history_epochentry_pair_t_map_acquire(self->entries_pool);
    fd_stake_history_epochentry_pair_new(&node->elem);
    err = fd_stake_history_epochentry_pair_decode(&node->elem, ctx);
    if ( FD_UNLIKELY(err) ) return err;
    fd_stake_history_epochentry_pair_t_map_insert(self->entries_pool, &self->entries_root, node);
  }
  return FD_BINCODE_SUCCESS;
}
void fd_stake_history_new(fd_stake_history_t* self) {
  fd_memset(self, 0, sizeof(fd_stake_history_t));
}
void fd_stake_history_destroy(fd_stake_history_t* self, fd_bincode_destroy_ctx_t * ctx) {
  for ( fd_stake_history_epochentry_pair_t_mapnode_t* n = fd_stake_history_epochentry_pair_t_map_minimum(self->entries_pool, self->entries_root); n; n = fd_stake_history_epochentry_pair_t_map_successor(self->entries_pool, n) ) {
    fd_stake_history_epochentry_pair_destroy(&n->elem, ctx);
  }
  fd_valloc_free( ctx->valloc, fd_stake_history_epochentry_pair_t_map_delete(fd_stake_history_epochentry_pair_t_map_leave( self->entries_pool) ) );
  self->entries_pool = NULL;
  self->entries_root = NULL;
}

void fd_stake_history_walk(fd_stake_history_t* self, fd_walk_fun_t fun, const char *name, int level) {
  fun(self, name, 32, "fd_stake_history", level++);
  //fun(&self->entries, "entries", 17, "map");
  fun(self, name, 33, "fd_stake_history", --level);
}
ulong fd_stake_history_size(fd_stake_history_t const * self) {
  ulong size = 0;
  if (self->entries_root) {
    size += sizeof(ulong);
    for ( fd_stake_history_epochentry_pair_t_mapnode_t* n = fd_stake_history_epochentry_pair_t_map_minimum(self->entries_pool, self->entries_root); n; n = fd_stake_history_epochentry_pair_t_map_successor(self->entries_pool, n) ) {
      size += fd_stake_history_epochentry_pair_size(&n->elem);
    }
  } else {
    size += sizeof(ulong);
  }
  return size;
}

int fd_stake_history_encode(fd_stake_history_t const * self, fd_bincode_encode_ctx_t * ctx) {
  int err;
  if (self->entries_root) {
    ulong entries_len = fd_stake_history_epochentry_pair_t_map_size(self->entries_pool, self->entries_root);
    err = fd_bincode_uint64_encode(&entries_len, ctx);
    if ( FD_UNLIKELY(err) ) return err;
    for ( fd_stake_history_epochentry_pair_t_mapnode_t* n = fd_stake_history_epochentry_pair_t_map_minimum(self->entries_pool, self->entries_root); n; n = fd_stake_history_epochentry_pair_t_map_successor(self->entries_pool, n) ) {
      err = fd_stake_history_epochentry_pair_encode(&n->elem, ctx);
      if ( FD_UNLIKELY(err) ) return err;
    }
  } else {
    ulong entries_len = 0;
    err = fd_bincode_uint64_encode(&entries_len, ctx);
    if ( FD_UNLIKELY(err) ) return err;
  }
  return FD_BINCODE_SUCCESS;
}

int fd_solana_account_decode(fd_solana_account_t* self, fd_bincode_decode_ctx_t * ctx) {
  int err;
  err = fd_bincode_uint64_decode(&self->lamports, ctx);
  if( FD_UNLIKELY( err!=FD_BINCODE_SUCCESS ) ) return err;
  err = fd_bincode_uint64_decode(&self->data_len, ctx);
  if( FD_UNLIKELY( err!=FD_BINCODE_SUCCESS ) ) return err;
  if (self->data_len != 0) {
    self->data = fd_valloc_malloc( ctx->valloc, 8UL, self->data_len );
    err = fd_bincode_bytes_decode(self->data, self->data_len, ctx);
    if( FD_UNLIKELY( err!=FD_BINCODE_SUCCESS ) ) return err;
  } else
    self->data = NULL;
  err = fd_pubkey_decode(&self->owner, ctx);
  if ( FD_UNLIKELY(err) ) return err;
  err = fd_bincode_uint8_decode(&self->executable, ctx);
  if ( FD_UNLIKELY(err) ) return err;
  err = fd_bincode_uint64_decode(&self->rent_epoch, ctx);
  if( FD_UNLIKELY( err!=FD_BINCODE_SUCCESS ) ) return err;
  return FD_BINCODE_SUCCESS;
}
void fd_solana_account_new(fd_solana_account_t* self) {
  fd_memset(self, 0, sizeof(fd_solana_account_t));
  fd_pubkey_new(&self->owner);
}
void fd_solana_account_destroy(fd_solana_account_t* self, fd_bincode_destroy_ctx_t * ctx) {
  if (NULL != self->data) {
    fd_valloc_free( ctx->valloc, self->data );
    self->data = NULL;
  }
  fd_pubkey_destroy(&self->owner, ctx);
}

void fd_solana_account_walk(fd_solana_account_t* self, fd_walk_fun_t fun, const char *name, int level) {
  fun(self, name, 32, "fd_solana_account", level++);
  fun(&self->lamports, "lamports", 11, "ulong", level + 1);
  fun(self->data, "data", 2, "uchar", level + 1);
  fd_pubkey_walk(&self->owner, fun, "owner", level + 1);
  fun(&self->executable, "executable", 9, "uchar", level + 1);
  fun(&self->rent_epoch, "rent_epoch", 11, "ulong", level + 1);
  fun(self, name, 33, "fd_solana_account", --level);
}
ulong fd_solana_account_size(fd_solana_account_t const * self) {
  ulong size = 0;
  size += sizeof(ulong);
  size += sizeof(ulong);
  size += self->data_len;
  size += fd_pubkey_size(&self->owner);
  size += sizeof(char);
  size += sizeof(ulong);
  return size;
}

int fd_solana_account_encode(fd_solana_account_t const * self, fd_bincode_encode_ctx_t * ctx) {
  int err;
  err = fd_bincode_uint64_encode(&self->lamports, ctx);
  if ( FD_UNLIKELY(err) ) return err;
  err = fd_bincode_uint64_encode(&self->data_len, ctx);
  if ( FD_UNLIKELY(err) ) return err;
  if (self->data_len != 0) {
    err = fd_bincode_bytes_encode(self->data, self->data_len, ctx);
    if ( FD_UNLIKELY(err) ) return err;
  }
  err = fd_pubkey_encode(&self->owner, ctx);
  if ( FD_UNLIKELY(err) ) return err;
  err = fd_bincode_uint8_encode(&self->executable, ctx);
  if ( FD_UNLIKELY(err) ) return err;
  err = fd_bincode_uint64_encode(&self->rent_epoch, ctx);
  if ( FD_UNLIKELY(err) ) return err;
  return FD_BINCODE_SUCCESS;
}

int fd_vote_accounts_pair_decode(fd_vote_accounts_pair_t* self, fd_bincode_decode_ctx_t * ctx) {
  int err;
  err = fd_pubkey_decode(&self->key, ctx);
  if ( FD_UNLIKELY(err) ) return err;
  err = fd_bincode_uint64_decode(&self->stake, ctx);
  if( FD_UNLIKELY( err!=FD_BINCODE_SUCCESS ) ) return err;
  err = fd_solana_account_decode(&self->value, ctx);
  if ( FD_UNLIKELY(err) ) return err;
  return FD_BINCODE_SUCCESS;
}
void fd_vote_accounts_pair_new(fd_vote_accounts_pair_t* self) {
  fd_memset(self, 0, sizeof(fd_vote_accounts_pair_t));
  fd_pubkey_new(&self->key);
  fd_solana_account_new(&self->value);
}
void fd_vote_accounts_pair_destroy(fd_vote_accounts_pair_t* self, fd_bincode_destroy_ctx_t * ctx) {
  fd_pubkey_destroy(&self->key, ctx);
  fd_solana_account_destroy(&self->value, ctx);
}

void fd_vote_accounts_pair_walk(fd_vote_accounts_pair_t* self, fd_walk_fun_t fun, const char *name, int level) {
  fun(self, name, 32, "fd_vote_accounts_pair", level++);
  fd_pubkey_walk(&self->key, fun, "key", level + 1);
  fun(&self->stake, "stake", 11, "ulong", level + 1);
  fd_solana_account_walk(&self->value, fun, "value", level + 1);
  fun(self, name, 33, "fd_vote_accounts_pair", --level);
}
ulong fd_vote_accounts_pair_size(fd_vote_accounts_pair_t const * self) {
  ulong size = 0;
  size += fd_pubkey_size(&self->key);
  size += sizeof(ulong);
  size += fd_solana_account_size(&self->value);
  return size;
}

int fd_vote_accounts_pair_encode(fd_vote_accounts_pair_t const * self, fd_bincode_encode_ctx_t * ctx) {
  int err;
  err = fd_pubkey_encode(&self->key, ctx);
  if ( FD_UNLIKELY(err) ) return err;
  err = fd_bincode_uint64_encode(&self->stake, ctx);
  if ( FD_UNLIKELY(err) ) return err;
  err = fd_solana_account_encode(&self->value, ctx);
  if ( FD_UNLIKELY(err) ) return err;
  return FD_BINCODE_SUCCESS;
}

int fd_vote_accounts_decode(fd_vote_accounts_t* self, fd_bincode_decode_ctx_t * ctx) {
  int err;
  ulong vote_accounts_len;
  err = fd_bincode_uint64_decode(&vote_accounts_len, ctx);
  if ( FD_UNLIKELY(err) ) return err;
  self->vote_accounts_pool = fd_vote_accounts_pair_t_map_alloc(ctx->valloc, vote_accounts_len);
  self->vote_accounts_root = NULL;
  for (ulong i = 0; i < vote_accounts_len; ++i) {
    fd_vote_accounts_pair_t_mapnode_t* node = fd_vote_accounts_pair_t_map_acquire(self->vote_accounts_pool);
    fd_vote_accounts_pair_new(&node->elem);
    err = fd_vote_accounts_pair_decode(&node->elem, ctx);
    if ( FD_UNLIKELY(err) ) return err;
    fd_vote_accounts_pair_t_map_insert(self->vote_accounts_pool, &self->vote_accounts_root, node);
  }
  return FD_BINCODE_SUCCESS;
}
void fd_vote_accounts_new(fd_vote_accounts_t* self) {
  fd_memset(self, 0, sizeof(fd_vote_accounts_t));
}
void fd_vote_accounts_destroy(fd_vote_accounts_t* self, fd_bincode_destroy_ctx_t * ctx) {
  for ( fd_vote_accounts_pair_t_mapnode_t* n = fd_vote_accounts_pair_t_map_minimum(self->vote_accounts_pool, self->vote_accounts_root); n; n = fd_vote_accounts_pair_t_map_successor(self->vote_accounts_pool, n) ) {
    fd_vote_accounts_pair_destroy(&n->elem, ctx);
  }
  fd_valloc_free( ctx->valloc, fd_vote_accounts_pair_t_map_delete(fd_vote_accounts_pair_t_map_leave( self->vote_accounts_pool) ) );
  self->vote_accounts_pool = NULL;
  self->vote_accounts_root = NULL;
}

void fd_vote_accounts_walk(fd_vote_accounts_t* self, fd_walk_fun_t fun, const char *name, int level) {
  fun(self, name, 32, "fd_vote_accounts", level++);
  //fun(&self->vote_accounts, "vote_accounts", 17, "map");
  fun(self, name, 33, "fd_vote_accounts", --level);
}
ulong fd_vote_accounts_size(fd_vote_accounts_t const * self) {
  ulong size = 0;
  if (self->vote_accounts_root) {
    size += sizeof(ulong);
    for ( fd_vote_accounts_pair_t_mapnode_t* n = fd_vote_accounts_pair_t_map_minimum(self->vote_accounts_pool, self->vote_accounts_root); n; n = fd_vote_accounts_pair_t_map_successor(self->vote_accounts_pool, n) ) {
      size += fd_vote_accounts_pair_size(&n->elem);
    }
  } else {
    size += sizeof(ulong);
  }
  return size;
}

int fd_vote_accounts_encode(fd_vote_accounts_t const * self, fd_bincode_encode_ctx_t * ctx) {
  int err;
  if (self->vote_accounts_root) {
    ulong vote_accounts_len = fd_vote_accounts_pair_t_map_size(self->vote_accounts_pool, self->vote_accounts_root);
    err = fd_bincode_uint64_encode(&vote_accounts_len, ctx);
    if ( FD_UNLIKELY(err) ) return err;
    for ( fd_vote_accounts_pair_t_mapnode_t* n = fd_vote_accounts_pair_t_map_minimum(self->vote_accounts_pool, self->vote_accounts_root); n; n = fd_vote_accounts_pair_t_map_successor(self->vote_accounts_pool, n) ) {
      err = fd_vote_accounts_pair_encode(&n->elem, ctx);
      if ( FD_UNLIKELY(err) ) return err;
    }
  } else {
    ulong vote_accounts_len = 0;
    err = fd_bincode_uint64_encode(&vote_accounts_len, ctx);
    if ( FD_UNLIKELY(err) ) return err;
  }
  return FD_BINCODE_SUCCESS;
}

int fd_delegation_decode(fd_delegation_t* self, fd_bincode_decode_ctx_t * ctx) {
  int err;
  err = fd_pubkey_decode(&self->voter_pubkey, ctx);
  if ( FD_UNLIKELY(err) ) return err;
  err = fd_bincode_uint64_decode(&self->stake, ctx);
  if( FD_UNLIKELY( err!=FD_BINCODE_SUCCESS ) ) return err;
  err = fd_bincode_uint64_decode(&self->activation_epoch, ctx);
  if( FD_UNLIKELY( err!=FD_BINCODE_SUCCESS ) ) return err;
  err = fd_bincode_uint64_decode(&self->deactivation_epoch, ctx);
  if( FD_UNLIKELY( err!=FD_BINCODE_SUCCESS ) ) return err;
  err = fd_bincode_double_decode(&self->warmup_cooldown_rate, ctx);
  if ( FD_UNLIKELY(err) ) return err;
  return FD_BINCODE_SUCCESS;
}
void fd_delegation_new(fd_delegation_t* self) {
  fd_memset(self, 0, sizeof(fd_delegation_t));
  fd_pubkey_new(&self->voter_pubkey);
}
void fd_delegation_destroy(fd_delegation_t* self, fd_bincode_destroy_ctx_t * ctx) {
  fd_pubkey_destroy(&self->voter_pubkey, ctx);
}

void fd_delegation_walk(fd_delegation_t* self, fd_walk_fun_t fun, const char *name, int level) {
  fun(self, name, 32, "fd_delegation", level++);
  fd_pubkey_walk(&self->voter_pubkey, fun, "voter_pubkey", level + 1);
  fun(&self->stake, "stake", 11, "ulong", level + 1);
  fun(&self->activation_epoch, "activation_epoch", 11, "ulong", level + 1);
  fun(&self->deactivation_epoch, "deactivation_epoch", 11, "ulong", level + 1);
  fun(&self->warmup_cooldown_rate, "warmup_cooldown_rate", 5, "double", level + 1);
  fun(self, name, 33, "fd_delegation", --level);
}
ulong fd_delegation_size(fd_delegation_t const * self) {
  ulong size = 0;
  size += fd_pubkey_size(&self->voter_pubkey);
  size += sizeof(ulong);
  size += sizeof(ulong);
  size += sizeof(ulong);
  size += sizeof(double);
  return size;
}

int fd_delegation_encode(fd_delegation_t const * self, fd_bincode_encode_ctx_t * ctx) {
  int err;
  err = fd_pubkey_encode(&self->voter_pubkey, ctx);
  if ( FD_UNLIKELY(err) ) return err;
  err = fd_bincode_uint64_encode(&self->stake, ctx);
  if ( FD_UNLIKELY(err) ) return err;
  err = fd_bincode_uint64_encode(&self->activation_epoch, ctx);
  if ( FD_UNLIKELY(err) ) return err;
  err = fd_bincode_uint64_encode(&self->deactivation_epoch, ctx);
  if ( FD_UNLIKELY(err) ) return err;
  err = fd_bincode_double_encode(&self->warmup_cooldown_rate, ctx);
  if ( FD_UNLIKELY(err) ) return err;
  return FD_BINCODE_SUCCESS;
}

int fd_delegation_pair_decode(fd_delegation_pair_t* self, fd_bincode_decode_ctx_t * ctx) {
  int err;
  err = fd_pubkey_decode(&self->account, ctx);
  if ( FD_UNLIKELY(err) ) return err;
  err = fd_delegation_decode(&self->delegation, ctx);
  if ( FD_UNLIKELY(err) ) return err;
  return FD_BINCODE_SUCCESS;
}
void fd_delegation_pair_new(fd_delegation_pair_t* self) {
  fd_memset(self, 0, sizeof(fd_delegation_pair_t));
  fd_pubkey_new(&self->account);
  fd_delegation_new(&self->delegation);
}
void fd_delegation_pair_destroy(fd_delegation_pair_t* self, fd_bincode_destroy_ctx_t * ctx) {
  fd_pubkey_destroy(&self->account, ctx);
  fd_delegation_destroy(&self->delegation, ctx);
}

void fd_delegation_pair_walk(fd_delegation_pair_t* self, fd_walk_fun_t fun, const char *name, int level) {
  fun(self, name, 32, "fd_delegation_pair", level++);
  fd_pubkey_walk(&self->account, fun, "account", level + 1);
  fd_delegation_walk(&self->delegation, fun, "delegation", level + 1);
  fun(self, name, 33, "fd_delegation_pair", --level);
}
ulong fd_delegation_pair_size(fd_delegation_pair_t const * self) {
  ulong size = 0;
  size += fd_pubkey_size(&self->account);
  size += fd_delegation_size(&self->delegation);
  return size;
}

int fd_delegation_pair_encode(fd_delegation_pair_t const * self, fd_bincode_encode_ctx_t * ctx) {
  int err;
  err = fd_pubkey_encode(&self->account, ctx);
  if ( FD_UNLIKELY(err) ) return err;
  err = fd_delegation_encode(&self->delegation, ctx);
  if ( FD_UNLIKELY(err) ) return err;
  return FD_BINCODE_SUCCESS;
}

int fd_stakes_decode(fd_stakes_t* self, fd_bincode_decode_ctx_t * ctx) {
  int err;
  err = fd_vote_accounts_decode(&self->vote_accounts, ctx);
  if ( FD_UNLIKELY(err) ) return err;
  ulong stake_delegations_len;
  err = fd_bincode_uint64_decode(&stake_delegations_len, ctx);
  if ( FD_UNLIKELY(err) ) return err;
  self->stake_delegations_pool = fd_delegation_pair_t_map_alloc(ctx->valloc, stake_delegations_len);
  self->stake_delegations_root = NULL;
  for (ulong i = 0; i < stake_delegations_len; ++i) {
    fd_delegation_pair_t_mapnode_t* node = fd_delegation_pair_t_map_acquire(self->stake_delegations_pool);
    fd_delegation_pair_new(&node->elem);
    err = fd_delegation_pair_decode(&node->elem, ctx);
    if ( FD_UNLIKELY(err) ) return err;
    fd_delegation_pair_t_map_insert(self->stake_delegations_pool, &self->stake_delegations_root, node);
  }
  err = fd_bincode_uint64_decode(&self->unused, ctx);
  if( FD_UNLIKELY( err!=FD_BINCODE_SUCCESS ) ) return err;
  err = fd_bincode_uint64_decode(&self->epoch, ctx);
  if( FD_UNLIKELY( err!=FD_BINCODE_SUCCESS ) ) return err;
  err = fd_stake_history_decode(&self->stake_history, ctx);
  if ( FD_UNLIKELY(err) ) return err;
  return FD_BINCODE_SUCCESS;
}
void fd_stakes_new(fd_stakes_t* self) {
  fd_memset(self, 0, sizeof(fd_stakes_t));
  fd_vote_accounts_new(&self->vote_accounts);
  fd_stake_history_new(&self->stake_history);
}
void fd_stakes_destroy(fd_stakes_t* self, fd_bincode_destroy_ctx_t * ctx) {
  fd_vote_accounts_destroy(&self->vote_accounts, ctx);
  for ( fd_delegation_pair_t_mapnode_t* n = fd_delegation_pair_t_map_minimum(self->stake_delegations_pool, self->stake_delegations_root); n; n = fd_delegation_pair_t_map_successor(self->stake_delegations_pool, n) ) {
    fd_delegation_pair_destroy(&n->elem, ctx);
  }
  fd_valloc_free( ctx->valloc, fd_delegation_pair_t_map_delete(fd_delegation_pair_t_map_leave( self->stake_delegations_pool) ) );
  self->stake_delegations_pool = NULL;
  self->stake_delegations_root = NULL;
  fd_stake_history_destroy(&self->stake_history, ctx);
}

void fd_stakes_walk(fd_stakes_t* self, fd_walk_fun_t fun, const char *name, int level) {
  fun(self, name, 32, "fd_stakes", level++);
  fd_vote_accounts_walk(&self->vote_accounts, fun, "vote_accounts", level + 1);
  //fun(&self->stake_delegations, "stake_delegations", 17, "map");
  fun(&self->unused, "unused", 11, "ulong", level + 1);
  fun(&self->epoch, "epoch", 11, "ulong", level + 1);
  fd_stake_history_walk(&self->stake_history, fun, "stake_history", level + 1);
  fun(self, name, 33, "fd_stakes", --level);
}
ulong fd_stakes_size(fd_stakes_t const * self) {
  ulong size = 0;
  size += fd_vote_accounts_size(&self->vote_accounts);
  if (self->stake_delegations_root) {
    size += sizeof(ulong);
    for ( fd_delegation_pair_t_mapnode_t* n = fd_delegation_pair_t_map_minimum(self->stake_delegations_pool, self->stake_delegations_root); n; n = fd_delegation_pair_t_map_successor(self->stake_delegations_pool, n) ) {
      size += fd_delegation_pair_size(&n->elem);
    }
  } else {
    size += sizeof(ulong);
  }
  size += sizeof(ulong);
  size += sizeof(ulong);
  size += fd_stake_history_size(&self->stake_history);
  return size;
}

int fd_stakes_encode(fd_stakes_t const * self, fd_bincode_encode_ctx_t * ctx) {
  int err;
  err = fd_vote_accounts_encode(&self->vote_accounts, ctx);
  if ( FD_UNLIKELY(err) ) return err;
  if (self->stake_delegations_root) {
    ulong stake_delegations_len = fd_delegation_pair_t_map_size(self->stake_delegations_pool, self->stake_delegations_root);
    err = fd_bincode_uint64_encode(&stake_delegations_len, ctx);
    if ( FD_UNLIKELY(err) ) return err;
    for ( fd_delegation_pair_t_mapnode_t* n = fd_delegation_pair_t_map_minimum(self->stake_delegations_pool, self->stake_delegations_root); n; n = fd_delegation_pair_t_map_successor(self->stake_delegations_pool, n) ) {
      err = fd_delegation_pair_encode(&n->elem, ctx);
      if ( FD_UNLIKELY(err) ) return err;
    }
  } else {
    ulong stake_delegations_len = 0;
    err = fd_bincode_uint64_encode(&stake_delegations_len, ctx);
    if ( FD_UNLIKELY(err) ) return err;
  }
  err = fd_bincode_uint64_encode(&self->unused, ctx);
  if ( FD_UNLIKELY(err) ) return err;
  err = fd_bincode_uint64_encode(&self->epoch, ctx);
  if ( FD_UNLIKELY(err) ) return err;
  err = fd_stake_history_encode(&self->stake_history, ctx);
  if ( FD_UNLIKELY(err) ) return err;
  return FD_BINCODE_SUCCESS;
}

int fd_bank_incremental_snapshot_persistence_decode(fd_bank_incremental_snapshot_persistence_t* self, fd_bincode_decode_ctx_t * ctx) {
  int err;
  err = fd_bincode_uint64_decode(&self->full_slot, ctx);
  if( FD_UNLIKELY( err!=FD_BINCODE_SUCCESS ) ) return err;
  err = fd_hash_decode(&self->full_hash, ctx);
  if ( FD_UNLIKELY(err) ) return err;
  err = fd_bincode_uint64_decode(&self->full_capitalization, ctx);
  if( FD_UNLIKELY( err!=FD_BINCODE_SUCCESS ) ) return err;
  err = fd_hash_decode(&self->incremental_hash, ctx);
  if ( FD_UNLIKELY(err) ) return err;
  err = fd_bincode_uint64_decode(&self->incremental_capitalization, ctx);
  if( FD_UNLIKELY( err!=FD_BINCODE_SUCCESS ) ) return err;
  return FD_BINCODE_SUCCESS;
}
void fd_bank_incremental_snapshot_persistence_new(fd_bank_incremental_snapshot_persistence_t* self) {
  fd_memset(self, 0, sizeof(fd_bank_incremental_snapshot_persistence_t));
  fd_hash_new(&self->full_hash);
  fd_hash_new(&self->incremental_hash);
}
void fd_bank_incremental_snapshot_persistence_destroy(fd_bank_incremental_snapshot_persistence_t* self, fd_bincode_destroy_ctx_t * ctx) {
  fd_hash_destroy(&self->full_hash, ctx);
  fd_hash_destroy(&self->incremental_hash, ctx);
}

void fd_bank_incremental_snapshot_persistence_walk(fd_bank_incremental_snapshot_persistence_t* self, fd_walk_fun_t fun, const char *name, int level) {
  fun(self, name, 32, "fd_bank_incremental_snapshot_persistence", level++);
  fun(&self->full_slot, "full_slot", 11, "ulong", level + 1);
  fd_hash_walk(&self->full_hash, fun, "full_hash", level + 1);
  fun(&self->full_capitalization, "full_capitalization", 11, "ulong", level + 1);
  fd_hash_walk(&self->incremental_hash, fun, "incremental_hash", level + 1);
  fun(&self->incremental_capitalization, "incremental_capitalization", 11, "ulong", level + 1);
  fun(self, name, 33, "fd_bank_incremental_snapshot_persistence", --level);
}
ulong fd_bank_incremental_snapshot_persistence_size(fd_bank_incremental_snapshot_persistence_t const * self) {
  ulong size = 0;
  size += sizeof(ulong);
  size += fd_hash_size(&self->full_hash);
  size += sizeof(ulong);
  size += fd_hash_size(&self->incremental_hash);
  size += sizeof(ulong);
  return size;
}

int fd_bank_incremental_snapshot_persistence_encode(fd_bank_incremental_snapshot_persistence_t const * self, fd_bincode_encode_ctx_t * ctx) {
  int err;
  err = fd_bincode_uint64_encode(&self->full_slot, ctx);
  if ( FD_UNLIKELY(err) ) return err;
  err = fd_hash_encode(&self->full_hash, ctx);
  if ( FD_UNLIKELY(err) ) return err;
  err = fd_bincode_uint64_encode(&self->full_capitalization, ctx);
  if ( FD_UNLIKELY(err) ) return err;
  err = fd_hash_encode(&self->incremental_hash, ctx);
  if ( FD_UNLIKELY(err) ) return err;
  err = fd_bincode_uint64_encode(&self->incremental_capitalization, ctx);
  if ( FD_UNLIKELY(err) ) return err;
  return FD_BINCODE_SUCCESS;
}

int fd_node_vote_accounts_decode(fd_node_vote_accounts_t* self, fd_bincode_decode_ctx_t * ctx) {
  int err;
  err = fd_bincode_uint64_decode(&self->vote_accounts_len, ctx);
  if( FD_UNLIKELY( err!=FD_BINCODE_SUCCESS ) ) return err;
  if (self->vote_accounts_len != 0) {
    self->vote_accounts = (fd_pubkey_t *)fd_valloc_malloc( ctx->valloc, FD_PUBKEY_ALIGN, FD_PUBKEY_FOOTPRINT*self->vote_accounts_len);
    for( ulong i = 0; i < self->vote_accounts_len; ++i) {
      fd_pubkey_new(self->vote_accounts + i);
    }
    for( ulong i = 0; i < self->vote_accounts_len; ++i ) {
      err = fd_pubkey_decode(self->vote_accounts + i, ctx);
      if( FD_UNLIKELY( err!=FD_BINCODE_SUCCESS ) ) return err;
    }
  } else
    self->vote_accounts = NULL;
  err = fd_bincode_uint64_decode(&self->total_stake, ctx);
  if( FD_UNLIKELY( err!=FD_BINCODE_SUCCESS ) ) return err;
  return FD_BINCODE_SUCCESS;
}
void fd_node_vote_accounts_new(fd_node_vote_accounts_t* self) {
  fd_memset(self, 0, sizeof(fd_node_vote_accounts_t));
}
void fd_node_vote_accounts_destroy(fd_node_vote_accounts_t* self, fd_bincode_destroy_ctx_t * ctx) {
  if (NULL != self->vote_accounts) {
    for (ulong i = 0; i < self->vote_accounts_len; ++i)
      fd_pubkey_destroy(self->vote_accounts + i, ctx);
    fd_valloc_free( ctx->valloc, self->vote_accounts );
    self->vote_accounts = NULL;
  }
}

void fd_node_vote_accounts_walk(fd_node_vote_accounts_t* self, fd_walk_fun_t fun, const char *name, int level) {
  fun(self, name, 32, "fd_node_vote_accounts", level++);
  if (self->vote_accounts_len != 0) {
    fun(NULL, NULL, 30, "vote_accounts", level++);
    for (ulong i = 0; i < self->vote_accounts_len; ++i)
      fd_pubkey_walk(self->vote_accounts + i, fun, "pubkey", level + 1);
    fun(NULL, NULL, 31, "vote_accounts", --level);
  }
  fun(&self->total_stake, "total_stake", 11, "ulong", level + 1);
  fun(self, name, 33, "fd_node_vote_accounts", --level);
}
ulong fd_node_vote_accounts_size(fd_node_vote_accounts_t const * self) {
  ulong size = 0;
  size += sizeof(ulong);
  for (ulong i = 0; i < self->vote_accounts_len; ++i)
    size += fd_pubkey_size(self->vote_accounts + i);
  size += sizeof(ulong);
  return size;
}

int fd_node_vote_accounts_encode(fd_node_vote_accounts_t const * self, fd_bincode_encode_ctx_t * ctx) {
  int err;
  err = fd_bincode_uint64_encode(&self->vote_accounts_len, ctx);
  if ( FD_UNLIKELY(err) ) return err;
  if (self->vote_accounts_len != 0) {
    for (ulong i = 0; i < self->vote_accounts_len; ++i) {
      err = fd_pubkey_encode(self->vote_accounts + i, ctx);
      if ( FD_UNLIKELY(err) ) return err;
    }
  }
  err = fd_bincode_uint64_encode(&self->total_stake, ctx);
  if ( FD_UNLIKELY(err) ) return err;
  return FD_BINCODE_SUCCESS;
}

int fd_pubkey_node_vote_accounts_pair_decode(fd_pubkey_node_vote_accounts_pair_t* self, fd_bincode_decode_ctx_t * ctx) {
  int err;
  err = fd_pubkey_decode(&self->key, ctx);
  if ( FD_UNLIKELY(err) ) return err;
  err = fd_node_vote_accounts_decode(&self->value, ctx);
  if ( FD_UNLIKELY(err) ) return err;
  return FD_BINCODE_SUCCESS;
}
void fd_pubkey_node_vote_accounts_pair_new(fd_pubkey_node_vote_accounts_pair_t* self) {
  fd_memset(self, 0, sizeof(fd_pubkey_node_vote_accounts_pair_t));
  fd_pubkey_new(&self->key);
  fd_node_vote_accounts_new(&self->value);
}
void fd_pubkey_node_vote_accounts_pair_destroy(fd_pubkey_node_vote_accounts_pair_t* self, fd_bincode_destroy_ctx_t * ctx) {
  fd_pubkey_destroy(&self->key, ctx);
  fd_node_vote_accounts_destroy(&self->value, ctx);
}

void fd_pubkey_node_vote_accounts_pair_walk(fd_pubkey_node_vote_accounts_pair_t* self, fd_walk_fun_t fun, const char *name, int level) {
  fun(self, name, 32, "fd_pubkey_node_vote_accounts_pair", level++);
  fd_pubkey_walk(&self->key, fun, "key", level + 1);
  fd_node_vote_accounts_walk(&self->value, fun, "value", level + 1);
  fun(self, name, 33, "fd_pubkey_node_vote_accounts_pair", --level);
}
ulong fd_pubkey_node_vote_accounts_pair_size(fd_pubkey_node_vote_accounts_pair_t const * self) {
  ulong size = 0;
  size += fd_pubkey_size(&self->key);
  size += fd_node_vote_accounts_size(&self->value);
  return size;
}

int fd_pubkey_node_vote_accounts_pair_encode(fd_pubkey_node_vote_accounts_pair_t const * self, fd_bincode_encode_ctx_t * ctx) {
  int err;
  err = fd_pubkey_encode(&self->key, ctx);
  if ( FD_UNLIKELY(err) ) return err;
  err = fd_node_vote_accounts_encode(&self->value, ctx);
  if ( FD_UNLIKELY(err) ) return err;
  return FD_BINCODE_SUCCESS;
}

int fd_pubkey_pubkey_pair_decode(fd_pubkey_pubkey_pair_t* self, fd_bincode_decode_ctx_t * ctx) {
  int err;
  err = fd_pubkey_decode(&self->key, ctx);
  if ( FD_UNLIKELY(err) ) return err;
  err = fd_pubkey_decode(&self->value, ctx);
  if ( FD_UNLIKELY(err) ) return err;
  return FD_BINCODE_SUCCESS;
}
void fd_pubkey_pubkey_pair_new(fd_pubkey_pubkey_pair_t* self) {
  fd_memset(self, 0, sizeof(fd_pubkey_pubkey_pair_t));
  fd_pubkey_new(&self->key);
  fd_pubkey_new(&self->value);
}
void fd_pubkey_pubkey_pair_destroy(fd_pubkey_pubkey_pair_t* self, fd_bincode_destroy_ctx_t * ctx) {
  fd_pubkey_destroy(&self->key, ctx);
  fd_pubkey_destroy(&self->value, ctx);
}

void fd_pubkey_pubkey_pair_walk(fd_pubkey_pubkey_pair_t* self, fd_walk_fun_t fun, const char *name, int level) {
  fun(self, name, 32, "fd_pubkey_pubkey_pair", level++);
  fd_pubkey_walk(&self->key, fun, "key", level + 1);
  fd_pubkey_walk(&self->value, fun, "value", level + 1);
  fun(self, name, 33, "fd_pubkey_pubkey_pair", --level);
}
ulong fd_pubkey_pubkey_pair_size(fd_pubkey_pubkey_pair_t const * self) {
  ulong size = 0;
  size += fd_pubkey_size(&self->key);
  size += fd_pubkey_size(&self->value);
  return size;
}

int fd_pubkey_pubkey_pair_encode(fd_pubkey_pubkey_pair_t const * self, fd_bincode_encode_ctx_t * ctx) {
  int err;
  err = fd_pubkey_encode(&self->key, ctx);
  if ( FD_UNLIKELY(err) ) return err;
  err = fd_pubkey_encode(&self->value, ctx);
  if ( FD_UNLIKELY(err) ) return err;
  return FD_BINCODE_SUCCESS;
}

int fd_epoch_stakes_decode(fd_epoch_stakes_t* self, fd_bincode_decode_ctx_t * ctx) {
  int err;
  err = fd_stakes_decode(&self->stakes, ctx);
  if ( FD_UNLIKELY(err) ) return err;
  err = fd_bincode_uint64_decode(&self->total_stake, ctx);
  if( FD_UNLIKELY( err!=FD_BINCODE_SUCCESS ) ) return err;
  err = fd_bincode_uint64_decode(&self->node_id_to_vote_accounts_len, ctx);
  if( FD_UNLIKELY( err!=FD_BINCODE_SUCCESS ) ) return err;
  if (self->node_id_to_vote_accounts_len != 0) {
    self->node_id_to_vote_accounts = (fd_pubkey_node_vote_accounts_pair_t *)fd_valloc_malloc( ctx->valloc, FD_PUBKEY_NODE_VOTE_ACCOUNTS_PAIR_ALIGN, FD_PUBKEY_NODE_VOTE_ACCOUNTS_PAIR_FOOTPRINT*self->node_id_to_vote_accounts_len);
    for( ulong i = 0; i < self->node_id_to_vote_accounts_len; ++i) {
      fd_pubkey_node_vote_accounts_pair_new(self->node_id_to_vote_accounts + i);
    }
    for( ulong i = 0; i < self->node_id_to_vote_accounts_len; ++i ) {
      err = fd_pubkey_node_vote_accounts_pair_decode(self->node_id_to_vote_accounts + i, ctx);
      if( FD_UNLIKELY( err!=FD_BINCODE_SUCCESS ) ) return err;
    }
  } else
    self->node_id_to_vote_accounts = NULL;
  err = fd_bincode_uint64_decode(&self->epoch_authorized_voters_len, ctx);
  if( FD_UNLIKELY( err!=FD_BINCODE_SUCCESS ) ) return err;
  if (self->epoch_authorized_voters_len != 0) {
    self->epoch_authorized_voters = (fd_pubkey_pubkey_pair_t *)fd_valloc_malloc( ctx->valloc, FD_PUBKEY_PUBKEY_PAIR_ALIGN, FD_PUBKEY_PUBKEY_PAIR_FOOTPRINT*self->epoch_authorized_voters_len);
    for( ulong i = 0; i < self->epoch_authorized_voters_len; ++i) {
      fd_pubkey_pubkey_pair_new(self->epoch_authorized_voters + i);
    }
    for( ulong i = 0; i < self->epoch_authorized_voters_len; ++i ) {
      err = fd_pubkey_pubkey_pair_decode(self->epoch_authorized_voters + i, ctx);
      if( FD_UNLIKELY( err!=FD_BINCODE_SUCCESS ) ) return err;
    }
  } else
    self->epoch_authorized_voters = NULL;
  return FD_BINCODE_SUCCESS;
}
void fd_epoch_stakes_new(fd_epoch_stakes_t* self) {
  fd_memset(self, 0, sizeof(fd_epoch_stakes_t));
  fd_stakes_new(&self->stakes);
}
void fd_epoch_stakes_destroy(fd_epoch_stakes_t* self, fd_bincode_destroy_ctx_t * ctx) {
  fd_stakes_destroy(&self->stakes, ctx);
  if (NULL != self->node_id_to_vote_accounts) {
    for (ulong i = 0; i < self->node_id_to_vote_accounts_len; ++i)
      fd_pubkey_node_vote_accounts_pair_destroy(self->node_id_to_vote_accounts + i, ctx);
    fd_valloc_free( ctx->valloc, self->node_id_to_vote_accounts );
    self->node_id_to_vote_accounts = NULL;
  }
  if (NULL != self->epoch_authorized_voters) {
    for (ulong i = 0; i < self->epoch_authorized_voters_len; ++i)
      fd_pubkey_pubkey_pair_destroy(self->epoch_authorized_voters + i, ctx);
    fd_valloc_free( ctx->valloc, self->epoch_authorized_voters );
    self->epoch_authorized_voters = NULL;
  }
}

void fd_epoch_stakes_walk(fd_epoch_stakes_t* self, fd_walk_fun_t fun, const char *name, int level) {
  fun(self, name, 32, "fd_epoch_stakes", level++);
  fd_stakes_walk(&self->stakes, fun, "stakes", level + 1);
  fun(&self->total_stake, "total_stake", 11, "ulong", level + 1);
  if (self->node_id_to_vote_accounts_len != 0) {
    fun(NULL, NULL, 30, "node_id_to_vote_accounts", level++);
    for (ulong i = 0; i < self->node_id_to_vote_accounts_len; ++i)
      fd_pubkey_node_vote_accounts_pair_walk(self->node_id_to_vote_accounts + i, fun, "pubkey_node_vote_accounts_pair", level + 1);
    fun(NULL, NULL, 31, "node_id_to_vote_accounts", --level);
  }
  if (self->epoch_authorized_voters_len != 0) {
    fun(NULL, NULL, 30, "epoch_authorized_voters", level++);
    for (ulong i = 0; i < self->epoch_authorized_voters_len; ++i)
      fd_pubkey_pubkey_pair_walk(self->epoch_authorized_voters + i, fun, "pubkey_pubkey_pair", level + 1);
    fun(NULL, NULL, 31, "epoch_authorized_voters", --level);
  }
  fun(self, name, 33, "fd_epoch_stakes", --level);
}
ulong fd_epoch_stakes_size(fd_epoch_stakes_t const * self) {
  ulong size = 0;
  size += fd_stakes_size(&self->stakes);
  size += sizeof(ulong);
  size += sizeof(ulong);
  for (ulong i = 0; i < self->node_id_to_vote_accounts_len; ++i)
    size += fd_pubkey_node_vote_accounts_pair_size(self->node_id_to_vote_accounts + i);
  size += sizeof(ulong);
  for (ulong i = 0; i < self->epoch_authorized_voters_len; ++i)
    size += fd_pubkey_pubkey_pair_size(self->epoch_authorized_voters + i);
  return size;
}

int fd_epoch_stakes_encode(fd_epoch_stakes_t const * self, fd_bincode_encode_ctx_t * ctx) {
  int err;
  err = fd_stakes_encode(&self->stakes, ctx);
  if ( FD_UNLIKELY(err) ) return err;
  err = fd_bincode_uint64_encode(&self->total_stake, ctx);
  if ( FD_UNLIKELY(err) ) return err;
  err = fd_bincode_uint64_encode(&self->node_id_to_vote_accounts_len, ctx);
  if ( FD_UNLIKELY(err) ) return err;
  if (self->node_id_to_vote_accounts_len != 0) {
    for (ulong i = 0; i < self->node_id_to_vote_accounts_len; ++i) {
      err = fd_pubkey_node_vote_accounts_pair_encode(self->node_id_to_vote_accounts + i, ctx);
      if ( FD_UNLIKELY(err) ) return err;
    }
  }
  err = fd_bincode_uint64_encode(&self->epoch_authorized_voters_len, ctx);
  if ( FD_UNLIKELY(err) ) return err;
  if (self->epoch_authorized_voters_len != 0) {
    for (ulong i = 0; i < self->epoch_authorized_voters_len; ++i) {
      err = fd_pubkey_pubkey_pair_encode(self->epoch_authorized_voters + i, ctx);
      if ( FD_UNLIKELY(err) ) return err;
    }
  }
  return FD_BINCODE_SUCCESS;
}

int fd_epoch_epoch_stakes_pair_decode(fd_epoch_epoch_stakes_pair_t* self, fd_bincode_decode_ctx_t * ctx) {
  int err;
  err = fd_bincode_uint64_decode(&self->key, ctx);
  if( FD_UNLIKELY( err!=FD_BINCODE_SUCCESS ) ) return err;
  err = fd_epoch_stakes_decode(&self->value, ctx);
  if ( FD_UNLIKELY(err) ) return err;
  return FD_BINCODE_SUCCESS;
}
void fd_epoch_epoch_stakes_pair_new(fd_epoch_epoch_stakes_pair_t* self) {
  fd_memset(self, 0, sizeof(fd_epoch_epoch_stakes_pair_t));
  fd_epoch_stakes_new(&self->value);
}
void fd_epoch_epoch_stakes_pair_destroy(fd_epoch_epoch_stakes_pair_t* self, fd_bincode_destroy_ctx_t * ctx) {
  fd_epoch_stakes_destroy(&self->value, ctx);
}

void fd_epoch_epoch_stakes_pair_walk(fd_epoch_epoch_stakes_pair_t* self, fd_walk_fun_t fun, const char *name, int level) {
  fun(self, name, 32, "fd_epoch_epoch_stakes_pair", level++);
  fun(&self->key, "key", 11, "ulong", level + 1);
  fd_epoch_stakes_walk(&self->value, fun, "value", level + 1);
  fun(self, name, 33, "fd_epoch_epoch_stakes_pair", --level);
}
ulong fd_epoch_epoch_stakes_pair_size(fd_epoch_epoch_stakes_pair_t const * self) {
  ulong size = 0;
  size += sizeof(ulong);
  size += fd_epoch_stakes_size(&self->value);
  return size;
}

int fd_epoch_epoch_stakes_pair_encode(fd_epoch_epoch_stakes_pair_t const * self, fd_bincode_encode_ctx_t * ctx) {
  int err;
  err = fd_bincode_uint64_encode(&self->key, ctx);
  if ( FD_UNLIKELY(err) ) return err;
  err = fd_epoch_stakes_encode(&self->value, ctx);
  if ( FD_UNLIKELY(err) ) return err;
  return FD_BINCODE_SUCCESS;
}

int fd_pubkey_u64_pair_decode(fd_pubkey_u64_pair_t* self, fd_bincode_decode_ctx_t * ctx) {
  int err;
  err = fd_pubkey_decode(&self->_0, ctx);
  if ( FD_UNLIKELY(err) ) return err;
  err = fd_bincode_uint64_decode(&self->_1, ctx);
  if( FD_UNLIKELY( err!=FD_BINCODE_SUCCESS ) ) return err;
  return FD_BINCODE_SUCCESS;
}
void fd_pubkey_u64_pair_new(fd_pubkey_u64_pair_t* self) {
  fd_memset(self, 0, sizeof(fd_pubkey_u64_pair_t));
  fd_pubkey_new(&self->_0);
}
void fd_pubkey_u64_pair_destroy(fd_pubkey_u64_pair_t* self, fd_bincode_destroy_ctx_t * ctx) {
  fd_pubkey_destroy(&self->_0, ctx);
}

void fd_pubkey_u64_pair_walk(fd_pubkey_u64_pair_t* self, fd_walk_fun_t fun, const char *name, int level) {
  fun(self, name, 32, "fd_pubkey_u64_pair", level++);
  fd_pubkey_walk(&self->_0, fun, "_0", level + 1);
  fun(&self->_1, "_1", 11, "ulong", level + 1);
  fun(self, name, 33, "fd_pubkey_u64_pair", --level);
}
ulong fd_pubkey_u64_pair_size(fd_pubkey_u64_pair_t const * self) {
  ulong size = 0;
  size += fd_pubkey_size(&self->_0);
  size += sizeof(ulong);
  return size;
}

int fd_pubkey_u64_pair_encode(fd_pubkey_u64_pair_t const * self, fd_bincode_encode_ctx_t * ctx) {
  int err;
  err = fd_pubkey_encode(&self->_0, ctx);
  if ( FD_UNLIKELY(err) ) return err;
  err = fd_bincode_uint64_encode(&self->_1, ctx);
  if ( FD_UNLIKELY(err) ) return err;
  return FD_BINCODE_SUCCESS;
}

int fd_unused_accounts_decode(fd_unused_accounts_t* self, fd_bincode_decode_ctx_t * ctx) {
  int err;
  err = fd_bincode_uint64_decode(&self->unused1_len, ctx);
  if( FD_UNLIKELY( err!=FD_BINCODE_SUCCESS ) ) return err;
  if (self->unused1_len != 0) {
    self->unused1 = (fd_pubkey_t *)fd_valloc_malloc( ctx->valloc, FD_PUBKEY_ALIGN, FD_PUBKEY_FOOTPRINT*self->unused1_len);
    for( ulong i = 0; i < self->unused1_len; ++i) {
      fd_pubkey_new(self->unused1 + i);
    }
    for( ulong i = 0; i < self->unused1_len; ++i ) {
      err = fd_pubkey_decode(self->unused1 + i, ctx);
      if( FD_UNLIKELY( err!=FD_BINCODE_SUCCESS ) ) return err;
    }
  } else
    self->unused1 = NULL;
  err = fd_bincode_uint64_decode(&self->unused2_len, ctx);
  if( FD_UNLIKELY( err!=FD_BINCODE_SUCCESS ) ) return err;
  if (self->unused2_len != 0) {
    self->unused2 = (fd_pubkey_t *)fd_valloc_malloc( ctx->valloc, FD_PUBKEY_ALIGN, FD_PUBKEY_FOOTPRINT*self->unused2_len);
    for( ulong i = 0; i < self->unused2_len; ++i) {
      fd_pubkey_new(self->unused2 + i);
    }
    for( ulong i = 0; i < self->unused2_len; ++i ) {
      err = fd_pubkey_decode(self->unused2 + i, ctx);
      if( FD_UNLIKELY( err!=FD_BINCODE_SUCCESS ) ) return err;
    }
  } else
    self->unused2 = NULL;
  err = fd_bincode_uint64_decode(&self->unused3_len, ctx);
  if( FD_UNLIKELY( err!=FD_BINCODE_SUCCESS ) ) return err;
  if (self->unused3_len != 0) {
    self->unused3 = (fd_pubkey_u64_pair_t *)fd_valloc_malloc( ctx->valloc, FD_PUBKEY_U64_PAIR_ALIGN, FD_PUBKEY_U64_PAIR_FOOTPRINT*self->unused3_len);
    for( ulong i = 0; i < self->unused3_len; ++i) {
      fd_pubkey_u64_pair_new(self->unused3 + i);
    }
    for( ulong i = 0; i < self->unused3_len; ++i ) {
      err = fd_pubkey_u64_pair_decode(self->unused3 + i, ctx);
      if( FD_UNLIKELY( err!=FD_BINCODE_SUCCESS ) ) return err;
    }
  } else
    self->unused3 = NULL;
  return FD_BINCODE_SUCCESS;
}
void fd_unused_accounts_new(fd_unused_accounts_t* self) {
  fd_memset(self, 0, sizeof(fd_unused_accounts_t));
}
void fd_unused_accounts_destroy(fd_unused_accounts_t* self, fd_bincode_destroy_ctx_t * ctx) {
  if (NULL != self->unused1) {
    for (ulong i = 0; i < self->unused1_len; ++i)
      fd_pubkey_destroy(self->unused1 + i, ctx);
    fd_valloc_free( ctx->valloc, self->unused1 );
    self->unused1 = NULL;
  }
  if (NULL != self->unused2) {
    for (ulong i = 0; i < self->unused2_len; ++i)
      fd_pubkey_destroy(self->unused2 + i, ctx);
    fd_valloc_free( ctx->valloc, self->unused2 );
    self->unused2 = NULL;
  }
  if (NULL != self->unused3) {
    for (ulong i = 0; i < self->unused3_len; ++i)
      fd_pubkey_u64_pair_destroy(self->unused3 + i, ctx);
    fd_valloc_free( ctx->valloc, self->unused3 );
    self->unused3 = NULL;
  }
}

void fd_unused_accounts_walk(fd_unused_accounts_t* self, fd_walk_fun_t fun, const char *name, int level) {
  fun(self, name, 32, "fd_unused_accounts", level++);
  if (self->unused1_len != 0) {
    fun(NULL, NULL, 30, "unused1", level++);
    for (ulong i = 0; i < self->unused1_len; ++i)
      fd_pubkey_walk(self->unused1 + i, fun, "pubkey", level + 1);
    fun(NULL, NULL, 31, "unused1", --level);
  }
  if (self->unused2_len != 0) {
    fun(NULL, NULL, 30, "unused2", level++);
    for (ulong i = 0; i < self->unused2_len; ++i)
      fd_pubkey_walk(self->unused2 + i, fun, "pubkey", level + 1);
    fun(NULL, NULL, 31, "unused2", --level);
  }
  if (self->unused3_len != 0) {
    fun(NULL, NULL, 30, "unused3", level++);
    for (ulong i = 0; i < self->unused3_len; ++i)
      fd_pubkey_u64_pair_walk(self->unused3 + i, fun, "pubkey_u64_pair", level + 1);
    fun(NULL, NULL, 31, "unused3", --level);
  }
  fun(self, name, 33, "fd_unused_accounts", --level);
}
ulong fd_unused_accounts_size(fd_unused_accounts_t const * self) {
  ulong size = 0;
  size += sizeof(ulong);
  for (ulong i = 0; i < self->unused1_len; ++i)
    size += fd_pubkey_size(self->unused1 + i);
  size += sizeof(ulong);
  for (ulong i = 0; i < self->unused2_len; ++i)
    size += fd_pubkey_size(self->unused2 + i);
  size += sizeof(ulong);
  for (ulong i = 0; i < self->unused3_len; ++i)
    size += fd_pubkey_u64_pair_size(self->unused3 + i);
  return size;
}

int fd_unused_accounts_encode(fd_unused_accounts_t const * self, fd_bincode_encode_ctx_t * ctx) {
  int err;
  err = fd_bincode_uint64_encode(&self->unused1_len, ctx);
  if ( FD_UNLIKELY(err) ) return err;
  if (self->unused1_len != 0) {
    for (ulong i = 0; i < self->unused1_len; ++i) {
      err = fd_pubkey_encode(self->unused1 + i, ctx);
      if ( FD_UNLIKELY(err) ) return err;
    }
  }
  err = fd_bincode_uint64_encode(&self->unused2_len, ctx);
  if ( FD_UNLIKELY(err) ) return err;
  if (self->unused2_len != 0) {
    for (ulong i = 0; i < self->unused2_len; ++i) {
      err = fd_pubkey_encode(self->unused2 + i, ctx);
      if ( FD_UNLIKELY(err) ) return err;
    }
  }
  err = fd_bincode_uint64_encode(&self->unused3_len, ctx);
  if ( FD_UNLIKELY(err) ) return err;
  if (self->unused3_len != 0) {
    for (ulong i = 0; i < self->unused3_len; ++i) {
      err = fd_pubkey_u64_pair_encode(self->unused3 + i, ctx);
      if ( FD_UNLIKELY(err) ) return err;
    }
  }
  return FD_BINCODE_SUCCESS;
}

int fd_deserializable_versioned_bank_decode(fd_deserializable_versioned_bank_t* self, fd_bincode_decode_ctx_t * ctx) {
  int err;
  err = fd_block_hash_queue_decode(&self->blockhash_queue, ctx);
  if ( FD_UNLIKELY(err) ) return err;
  err = fd_bincode_uint64_decode(&self->ancestors_len, ctx);
  if( FD_UNLIKELY( err!=FD_BINCODE_SUCCESS ) ) return err;
  if (self->ancestors_len != 0) {
    self->ancestors = (fd_slot_pair_t *)fd_valloc_malloc( ctx->valloc, FD_SLOT_PAIR_ALIGN, FD_SLOT_PAIR_FOOTPRINT*self->ancestors_len);
    for( ulong i = 0; i < self->ancestors_len; ++i) {
      fd_slot_pair_new(self->ancestors + i);
    }
    for( ulong i = 0; i < self->ancestors_len; ++i ) {
      err = fd_slot_pair_decode(self->ancestors + i, ctx);
      if( FD_UNLIKELY( err!=FD_BINCODE_SUCCESS ) ) return err;
    }
  } else
    self->ancestors = NULL;
  err = fd_hash_decode(&self->hash, ctx);
  if ( FD_UNLIKELY(err) ) return err;
  err = fd_hash_decode(&self->parent_hash, ctx);
  if ( FD_UNLIKELY(err) ) return err;
  err = fd_bincode_uint64_decode(&self->parent_slot, ctx);
  if( FD_UNLIKELY( err!=FD_BINCODE_SUCCESS ) ) return err;
  err = fd_hard_forks_decode(&self->hard_forks, ctx);
  if ( FD_UNLIKELY(err) ) return err;
  err = fd_bincode_uint64_decode(&self->transaction_count, ctx);
  if( FD_UNLIKELY( err!=FD_BINCODE_SUCCESS ) ) return err;
  err = fd_bincode_uint64_decode(&self->tick_height, ctx);
  if( FD_UNLIKELY( err!=FD_BINCODE_SUCCESS ) ) return err;
  err = fd_bincode_uint64_decode(&self->signature_count, ctx);
  if( FD_UNLIKELY( err!=FD_BINCODE_SUCCESS ) ) return err;
  err = fd_bincode_uint64_decode(&self->capitalization, ctx);
  if( FD_UNLIKELY( err!=FD_BINCODE_SUCCESS ) ) return err;
  err = fd_bincode_uint64_decode(&self->max_tick_height, ctx);
  if( FD_UNLIKELY( err!=FD_BINCODE_SUCCESS ) ) return err;
  {
    uchar o;
    err = fd_bincode_option_decode( &o, ctx );
    if( FD_UNLIKELY( err!=FD_BINCODE_SUCCESS ) ) return err;
    if( o ) {
      self->hashes_per_tick = fd_valloc_malloc( ctx->valloc, 8, sizeof(ulong) );
      err = fd_bincode_uint64_decode( self->hashes_per_tick, ctx );
      if( FD_UNLIKELY( err!=FD_BINCODE_SUCCESS ) ) return err;
    } else
      self->hashes_per_tick = NULL;
  }
  err = fd_bincode_uint64_decode(&self->ticks_per_slot, ctx);
  if( FD_UNLIKELY( err!=FD_BINCODE_SUCCESS ) ) return err;
  err = fd_bincode_uint128_decode(&self->ns_per_slot, ctx);
  if ( FD_UNLIKELY(err) ) return err;
  err = fd_bincode_uint64_decode(&self->genesis_creation_time, ctx);
  if( FD_UNLIKELY( err!=FD_BINCODE_SUCCESS ) ) return err;
  err = fd_bincode_double_decode(&self->slots_per_year, ctx);
  if ( FD_UNLIKELY(err) ) return err;
  err = fd_bincode_uint64_decode(&self->accounts_data_len, ctx);
  if( FD_UNLIKELY( err!=FD_BINCODE_SUCCESS ) ) return err;
  err = fd_bincode_uint64_decode(&self->slot, ctx);
  if( FD_UNLIKELY( err!=FD_BINCODE_SUCCESS ) ) return err;
  err = fd_bincode_uint64_decode(&self->epoch, ctx);
  if( FD_UNLIKELY( err!=FD_BINCODE_SUCCESS ) ) return err;
  err = fd_bincode_uint64_decode(&self->block_height, ctx);
  if( FD_UNLIKELY( err!=FD_BINCODE_SUCCESS ) ) return err;
  err = fd_pubkey_decode(&self->collector_id, ctx);
  if ( FD_UNLIKELY(err) ) return err;
  err = fd_bincode_uint64_decode(&self->collector_fees, ctx);
  if( FD_UNLIKELY( err!=FD_BINCODE_SUCCESS ) ) return err;
  err = fd_fee_calculator_decode(&self->fee_calculator, ctx);
  if ( FD_UNLIKELY(err) ) return err;
  err = fd_fee_rate_governor_decode(&self->fee_rate_governor, ctx);
  if ( FD_UNLIKELY(err) ) return err;
  err = fd_bincode_uint64_decode(&self->collected_rent, ctx);
  if( FD_UNLIKELY( err!=FD_BINCODE_SUCCESS ) ) return err;
  err = fd_rent_collector_decode(&self->rent_collector, ctx);
  if ( FD_UNLIKELY(err) ) return err;
  err = fd_epoch_schedule_decode(&self->epoch_schedule, ctx);
  if ( FD_UNLIKELY(err) ) return err;
  err = fd_inflation_decode(&self->inflation, ctx);
  if ( FD_UNLIKELY(err) ) return err;
  err = fd_stakes_decode(&self->stakes, ctx);
  if ( FD_UNLIKELY(err) ) return err;
  err = fd_unused_accounts_decode(&self->unused_accounts, ctx);
  if ( FD_UNLIKELY(err) ) return err;
  err = fd_bincode_uint64_decode(&self->epoch_stakes_len, ctx);
  if( FD_UNLIKELY( err!=FD_BINCODE_SUCCESS ) ) return err;
  if (self->epoch_stakes_len != 0) {
    self->epoch_stakes = (fd_epoch_epoch_stakes_pair_t *)fd_valloc_malloc( ctx->valloc, FD_EPOCH_EPOCH_STAKES_PAIR_ALIGN, FD_EPOCH_EPOCH_STAKES_PAIR_FOOTPRINT*self->epoch_stakes_len);
    for( ulong i = 0; i < self->epoch_stakes_len; ++i) {
      fd_epoch_epoch_stakes_pair_new(self->epoch_stakes + i);
    }
    for( ulong i = 0; i < self->epoch_stakes_len; ++i ) {
      err = fd_epoch_epoch_stakes_pair_decode(self->epoch_stakes + i, ctx);
      if( FD_UNLIKELY( err!=FD_BINCODE_SUCCESS ) ) return err;
    }
  } else
    self->epoch_stakes = NULL;
  err = fd_bincode_uint8_decode((uchar *) &self->is_delta, ctx);
  if ( FD_UNLIKELY(err) ) return err;
  return FD_BINCODE_SUCCESS;
}
void fd_deserializable_versioned_bank_new(fd_deserializable_versioned_bank_t* self) {
  fd_memset(self, 0, sizeof(fd_deserializable_versioned_bank_t));
  fd_block_hash_queue_new(&self->blockhash_queue);
  fd_hash_new(&self->hash);
  fd_hash_new(&self->parent_hash);
  fd_hard_forks_new(&self->hard_forks);
  fd_pubkey_new(&self->collector_id);
  fd_fee_calculator_new(&self->fee_calculator);
  fd_fee_rate_governor_new(&self->fee_rate_governor);
  fd_rent_collector_new(&self->rent_collector);
  fd_epoch_schedule_new(&self->epoch_schedule);
  fd_inflation_new(&self->inflation);
  fd_stakes_new(&self->stakes);
  fd_unused_accounts_new(&self->unused_accounts);
}
void fd_deserializable_versioned_bank_destroy(fd_deserializable_versioned_bank_t* self, fd_bincode_destroy_ctx_t * ctx) {
  fd_block_hash_queue_destroy(&self->blockhash_queue, ctx);
  if (NULL != self->ancestors) {
    for (ulong i = 0; i < self->ancestors_len; ++i)
      fd_slot_pair_destroy(self->ancestors + i, ctx);
    fd_valloc_free( ctx->valloc, self->ancestors );
    self->ancestors = NULL;
  }
  fd_hash_destroy(&self->hash, ctx);
  fd_hash_destroy(&self->parent_hash, ctx);
  fd_hard_forks_destroy(&self->hard_forks, ctx);
  if (NULL != self->hashes_per_tick) {
    fd_valloc_free( ctx->valloc, self->hashes_per_tick);
    self->hashes_per_tick = NULL;
  }
  fd_pubkey_destroy(&self->collector_id, ctx);
  fd_fee_calculator_destroy(&self->fee_calculator, ctx);
  fd_fee_rate_governor_destroy(&self->fee_rate_governor, ctx);
  fd_rent_collector_destroy(&self->rent_collector, ctx);
  fd_epoch_schedule_destroy(&self->epoch_schedule, ctx);
  fd_inflation_destroy(&self->inflation, ctx);
  fd_stakes_destroy(&self->stakes, ctx);
  fd_unused_accounts_destroy(&self->unused_accounts, ctx);
  if (NULL != self->epoch_stakes) {
    for (ulong i = 0; i < self->epoch_stakes_len; ++i)
      fd_epoch_epoch_stakes_pair_destroy(self->epoch_stakes + i, ctx);
    fd_valloc_free( ctx->valloc, self->epoch_stakes );
    self->epoch_stakes = NULL;
  }
}

void fd_deserializable_versioned_bank_walk(fd_deserializable_versioned_bank_t* self, fd_walk_fun_t fun, const char *name, int level) {
  fun(self, name, 32, "fd_deserializable_versioned_bank", level++);
  fd_block_hash_queue_walk(&self->blockhash_queue, fun, "blockhash_queue", level + 1);
  if (self->ancestors_len != 0) {
    fun(NULL, NULL, 30, "ancestors", level++);
    for (ulong i = 0; i < self->ancestors_len; ++i)
      fd_slot_pair_walk(self->ancestors + i, fun, "slot_pair", level + 1);
    fun(NULL, NULL, 31, "ancestors", --level);
  }
  fd_hash_walk(&self->hash, fun, "hash", level + 1);
  fd_hash_walk(&self->parent_hash, fun, "parent_hash", level + 1);
  fun(&self->parent_slot, "parent_slot", 11, "ulong", level + 1);
  fd_hard_forks_walk(&self->hard_forks, fun, "hard_forks", level + 1);
  fun(&self->transaction_count, "transaction_count", 11, "ulong", level + 1);
  fun(&self->tick_height, "tick_height", 11, "ulong", level + 1);
  fun(&self->signature_count, "signature_count", 11, "ulong", level + 1);
  fun(&self->capitalization, "capitalization", 11, "ulong", level + 1);
  fun(&self->max_tick_height, "max_tick_height", 11, "ulong", level + 1);
  fun(self->hashes_per_tick, "hashes_per_tick", 11, "ulong", level + 1);
  fun(&self->ticks_per_slot, "ticks_per_slot", 11, "ulong", level + 1);
  fun(&self->ns_per_slot, "ns_per_slot", 8, "uint128", level + 1);
  fun(&self->genesis_creation_time, "genesis_creation_time", 11, "ulong", level + 1);
  fun(&self->slots_per_year, "slots_per_year", 5, "double", level + 1);
  fun(&self->accounts_data_len, "accounts_data_len", 11, "ulong", level + 1);
  fun(&self->slot, "slot", 11, "ulong", level + 1);
  fun(&self->epoch, "epoch", 11, "ulong", level + 1);
  fun(&self->block_height, "block_height", 11, "ulong", level + 1);
  fd_pubkey_walk(&self->collector_id, fun, "collector_id", level + 1);
  fun(&self->collector_fees, "collector_fees", 11, "ulong", level + 1);
  fd_fee_calculator_walk(&self->fee_calculator, fun, "fee_calculator", level + 1);
  fd_fee_rate_governor_walk(&self->fee_rate_governor, fun, "fee_rate_governor", level + 1);
  fun(&self->collected_rent, "collected_rent", 11, "ulong", level + 1);
  fd_rent_collector_walk(&self->rent_collector, fun, "rent_collector", level + 1);
  fd_epoch_schedule_walk(&self->epoch_schedule, fun, "epoch_schedule", level + 1);
  fd_inflation_walk(&self->inflation, fun, "inflation", level + 1);
  fd_stakes_walk(&self->stakes, fun, "stakes", level + 1);
  fd_unused_accounts_walk(&self->unused_accounts, fun, "unused_accounts", level + 1);
  if (self->epoch_stakes_len != 0) {
    fun(NULL, NULL, 30, "epoch_stakes", level++);
    for (ulong i = 0; i < self->epoch_stakes_len; ++i)
      fd_epoch_epoch_stakes_pair_walk(self->epoch_stakes + i, fun, "epoch_epoch_stakes_pair", level + 1);
    fun(NULL, NULL, 31, "epoch_stakes", --level);
  }
  fun(&self->is_delta, "is_delta", 1, "char", level + 1);
  fun(self, name, 33, "fd_deserializable_versioned_bank", --level);
}
ulong fd_deserializable_versioned_bank_size(fd_deserializable_versioned_bank_t const * self) {
  ulong size = 0;
  size += fd_block_hash_queue_size(&self->blockhash_queue);
  size += sizeof(ulong);
  for (ulong i = 0; i < self->ancestors_len; ++i)
    size += fd_slot_pair_size(self->ancestors + i);
  size += fd_hash_size(&self->hash);
  size += fd_hash_size(&self->parent_hash);
  size += sizeof(ulong);
  size += fd_hard_forks_size(&self->hard_forks);
  size += sizeof(ulong);
  size += sizeof(ulong);
  size += sizeof(ulong);
  size += sizeof(ulong);
  size += sizeof(ulong);
  size += sizeof(char);
  if (NULL !=  self->hashes_per_tick) {
    size += sizeof(ulong);
  }
  size += sizeof(ulong);
  size += sizeof(uint128);
  size += sizeof(ulong);
  size += sizeof(double);
  size += sizeof(ulong);
  size += sizeof(ulong);
  size += sizeof(ulong);
  size += sizeof(ulong);
  size += fd_pubkey_size(&self->collector_id);
  size += sizeof(ulong);
  size += fd_fee_calculator_size(&self->fee_calculator);
  size += fd_fee_rate_governor_size(&self->fee_rate_governor);
  size += sizeof(ulong);
  size += fd_rent_collector_size(&self->rent_collector);
  size += fd_epoch_schedule_size(&self->epoch_schedule);
  size += fd_inflation_size(&self->inflation);
  size += fd_stakes_size(&self->stakes);
  size += fd_unused_accounts_size(&self->unused_accounts);
  size += sizeof(ulong);
  for (ulong i = 0; i < self->epoch_stakes_len; ++i)
    size += fd_epoch_epoch_stakes_pair_size(self->epoch_stakes + i);
  size += sizeof(char);
  return size;
}

int fd_deserializable_versioned_bank_encode(fd_deserializable_versioned_bank_t const * self, fd_bincode_encode_ctx_t * ctx) {
  int err;
  err = fd_block_hash_queue_encode(&self->blockhash_queue, ctx);
  if ( FD_UNLIKELY(err) ) return err;
  err = fd_bincode_uint64_encode(&self->ancestors_len, ctx);
  if ( FD_UNLIKELY(err) ) return err;
  if (self->ancestors_len != 0) {
    for (ulong i = 0; i < self->ancestors_len; ++i) {
      err = fd_slot_pair_encode(self->ancestors + i, ctx);
      if ( FD_UNLIKELY(err) ) return err;
    }
  }
  err = fd_hash_encode(&self->hash, ctx);
  if ( FD_UNLIKELY(err) ) return err;
  err = fd_hash_encode(&self->parent_hash, ctx);
  if ( FD_UNLIKELY(err) ) return err;
  err = fd_bincode_uint64_encode(&self->parent_slot, ctx);
  if ( FD_UNLIKELY(err) ) return err;
  err = fd_hard_forks_encode(&self->hard_forks, ctx);
  if ( FD_UNLIKELY(err) ) return err;
  err = fd_bincode_uint64_encode(&self->transaction_count, ctx);
  if ( FD_UNLIKELY(err) ) return err;
  err = fd_bincode_uint64_encode(&self->tick_height, ctx);
  if ( FD_UNLIKELY(err) ) return err;
  err = fd_bincode_uint64_encode(&self->signature_count, ctx);
  if ( FD_UNLIKELY(err) ) return err;
  err = fd_bincode_uint64_encode(&self->capitalization, ctx);
  if ( FD_UNLIKELY(err) ) return err;
  err = fd_bincode_uint64_encode(&self->max_tick_height, ctx);
  if ( FD_UNLIKELY(err) ) return err;
  if (self->hashes_per_tick != NULL) {
    err = fd_bincode_option_encode(1, ctx);
    if ( FD_UNLIKELY(err) ) return err;
    err = fd_bincode_uint64_encode(self->hashes_per_tick, ctx);
    if ( FD_UNLIKELY(err) ) return err;
  } else {
    err = fd_bincode_option_encode(0, ctx);
    if ( FD_UNLIKELY(err) ) return err;
  }
  err = fd_bincode_uint64_encode(&self->ticks_per_slot, ctx);
  if ( FD_UNLIKELY(err) ) return err;
  err = fd_bincode_uint128_encode(&self->ns_per_slot, ctx);
  if ( FD_UNLIKELY(err) ) return err;
  err = fd_bincode_uint64_encode(&self->genesis_creation_time, ctx);
  if ( FD_UNLIKELY(err) ) return err;
  err = fd_bincode_double_encode(&self->slots_per_year, ctx);
  if ( FD_UNLIKELY(err) ) return err;
  err = fd_bincode_uint64_encode(&self->accounts_data_len, ctx);
  if ( FD_UNLIKELY(err) ) return err;
  err = fd_bincode_uint64_encode(&self->slot, ctx);
  if ( FD_UNLIKELY(err) ) return err;
  err = fd_bincode_uint64_encode(&self->epoch, ctx);
  if ( FD_UNLIKELY(err) ) return err;
  err = fd_bincode_uint64_encode(&self->block_height, ctx);
  if ( FD_UNLIKELY(err) ) return err;
  err = fd_pubkey_encode(&self->collector_id, ctx);
  if ( FD_UNLIKELY(err) ) return err;
  err = fd_bincode_uint64_encode(&self->collector_fees, ctx);
  if ( FD_UNLIKELY(err) ) return err;
  err = fd_fee_calculator_encode(&self->fee_calculator, ctx);
  if ( FD_UNLIKELY(err) ) return err;
  err = fd_fee_rate_governor_encode(&self->fee_rate_governor, ctx);
  if ( FD_UNLIKELY(err) ) return err;
  err = fd_bincode_uint64_encode(&self->collected_rent, ctx);
  if ( FD_UNLIKELY(err) ) return err;
  err = fd_rent_collector_encode(&self->rent_collector, ctx);
  if ( FD_UNLIKELY(err) ) return err;
  err = fd_epoch_schedule_encode(&self->epoch_schedule, ctx);
  if ( FD_UNLIKELY(err) ) return err;
  err = fd_inflation_encode(&self->inflation, ctx);
  if ( FD_UNLIKELY(err) ) return err;
  err = fd_stakes_encode(&self->stakes, ctx);
  if ( FD_UNLIKELY(err) ) return err;
  err = fd_unused_accounts_encode(&self->unused_accounts, ctx);
  if ( FD_UNLIKELY(err) ) return err;
  err = fd_bincode_uint64_encode(&self->epoch_stakes_len, ctx);
  if ( FD_UNLIKELY(err) ) return err;
  if (self->epoch_stakes_len != 0) {
    for (ulong i = 0; i < self->epoch_stakes_len; ++i) {
      err = fd_epoch_epoch_stakes_pair_encode(self->epoch_stakes + i, ctx);
      if ( FD_UNLIKELY(err) ) return err;
    }
  }
  err = fd_bincode_uint8_encode((uchar *) &self->is_delta, ctx);
  if ( FD_UNLIKELY(err) ) return err;
  return FD_BINCODE_SUCCESS;
}

int fd_serializable_account_storage_entry_decode(fd_serializable_account_storage_entry_t* self, fd_bincode_decode_ctx_t * ctx) {
  int err;
  err = fd_bincode_uint64_decode(&self->id, ctx);
  if( FD_UNLIKELY( err!=FD_BINCODE_SUCCESS ) ) return err;
  err = fd_bincode_uint64_decode(&self->accounts_current_len, ctx);
  if( FD_UNLIKELY( err!=FD_BINCODE_SUCCESS ) ) return err;
  return FD_BINCODE_SUCCESS;
}
void fd_serializable_account_storage_entry_new(fd_serializable_account_storage_entry_t* self) {
  fd_memset(self, 0, sizeof(fd_serializable_account_storage_entry_t));
}
void fd_serializable_account_storage_entry_destroy(fd_serializable_account_storage_entry_t* self, fd_bincode_destroy_ctx_t * ctx) {
}

void fd_serializable_account_storage_entry_walk(fd_serializable_account_storage_entry_t* self, fd_walk_fun_t fun, const char *name, int level) {
  fun(self, name, 32, "fd_serializable_account_storage_entry", level++);
  fun(&self->id, "id", 11, "ulong", level + 1);
  fun(&self->accounts_current_len, "accounts_current_len", 11, "ulong", level + 1);
  fun(self, name, 33, "fd_serializable_account_storage_entry", --level);
}
ulong fd_serializable_account_storage_entry_size(fd_serializable_account_storage_entry_t const * self) {
  ulong size = 0;
  size += sizeof(ulong);
  size += sizeof(ulong);
  return size;
}

int fd_serializable_account_storage_entry_encode(fd_serializable_account_storage_entry_t const * self, fd_bincode_encode_ctx_t * ctx) {
  int err;
  err = fd_bincode_uint64_encode(&self->id, ctx);
  if ( FD_UNLIKELY(err) ) return err;
  err = fd_bincode_uint64_encode(&self->accounts_current_len, ctx);
  if ( FD_UNLIKELY(err) ) return err;
  return FD_BINCODE_SUCCESS;
}

int fd_bank_hash_stats_decode(fd_bank_hash_stats_t* self, fd_bincode_decode_ctx_t * ctx) {
  int err;
  err = fd_bincode_uint64_decode(&self->num_updated_accounts, ctx);
  if( FD_UNLIKELY( err!=FD_BINCODE_SUCCESS ) ) return err;
  err = fd_bincode_uint64_decode(&self->num_removed_accounts, ctx);
  if( FD_UNLIKELY( err!=FD_BINCODE_SUCCESS ) ) return err;
  err = fd_bincode_uint64_decode(&self->num_lamports_stored, ctx);
  if( FD_UNLIKELY( err!=FD_BINCODE_SUCCESS ) ) return err;
  err = fd_bincode_uint64_decode(&self->total_data_len, ctx);
  if( FD_UNLIKELY( err!=FD_BINCODE_SUCCESS ) ) return err;
  err = fd_bincode_uint64_decode(&self->num_executable_accounts, ctx);
  if( FD_UNLIKELY( err!=FD_BINCODE_SUCCESS ) ) return err;
  return FD_BINCODE_SUCCESS;
}
void fd_bank_hash_stats_new(fd_bank_hash_stats_t* self) {
  fd_memset(self, 0, sizeof(fd_bank_hash_stats_t));
}
void fd_bank_hash_stats_destroy(fd_bank_hash_stats_t* self, fd_bincode_destroy_ctx_t * ctx) {
}

void fd_bank_hash_stats_walk(fd_bank_hash_stats_t* self, fd_walk_fun_t fun, const char *name, int level) {
  fun(self, name, 32, "fd_bank_hash_stats", level++);
  fun(&self->num_updated_accounts, "num_updated_accounts", 11, "ulong", level + 1);
  fun(&self->num_removed_accounts, "num_removed_accounts", 11, "ulong", level + 1);
  fun(&self->num_lamports_stored, "num_lamports_stored", 11, "ulong", level + 1);
  fun(&self->total_data_len, "total_data_len", 11, "ulong", level + 1);
  fun(&self->num_executable_accounts, "num_executable_accounts", 11, "ulong", level + 1);
  fun(self, name, 33, "fd_bank_hash_stats", --level);
}
ulong fd_bank_hash_stats_size(fd_bank_hash_stats_t const * self) {
  ulong size = 0;
  size += sizeof(ulong);
  size += sizeof(ulong);
  size += sizeof(ulong);
  size += sizeof(ulong);
  size += sizeof(ulong);
  return size;
}

int fd_bank_hash_stats_encode(fd_bank_hash_stats_t const * self, fd_bincode_encode_ctx_t * ctx) {
  int err;
  err = fd_bincode_uint64_encode(&self->num_updated_accounts, ctx);
  if ( FD_UNLIKELY(err) ) return err;
  err = fd_bincode_uint64_encode(&self->num_removed_accounts, ctx);
  if ( FD_UNLIKELY(err) ) return err;
  err = fd_bincode_uint64_encode(&self->num_lamports_stored, ctx);
  if ( FD_UNLIKELY(err) ) return err;
  err = fd_bincode_uint64_encode(&self->total_data_len, ctx);
  if ( FD_UNLIKELY(err) ) return err;
  err = fd_bincode_uint64_encode(&self->num_executable_accounts, ctx);
  if ( FD_UNLIKELY(err) ) return err;
  return FD_BINCODE_SUCCESS;
}

int fd_bank_hash_info_decode(fd_bank_hash_info_t* self, fd_bincode_decode_ctx_t * ctx) {
  int err;
  err = fd_hash_decode(&self->hash, ctx);
  if ( FD_UNLIKELY(err) ) return err;
  err = fd_hash_decode(&self->snapshot_hash, ctx);
  if ( FD_UNLIKELY(err) ) return err;
  err = fd_bank_hash_stats_decode(&self->stats, ctx);
  if ( FD_UNLIKELY(err) ) return err;
  return FD_BINCODE_SUCCESS;
}
void fd_bank_hash_info_new(fd_bank_hash_info_t* self) {
  fd_memset(self, 0, sizeof(fd_bank_hash_info_t));
  fd_hash_new(&self->hash);
  fd_hash_new(&self->snapshot_hash);
  fd_bank_hash_stats_new(&self->stats);
}
void fd_bank_hash_info_destroy(fd_bank_hash_info_t* self, fd_bincode_destroy_ctx_t * ctx) {
  fd_hash_destroy(&self->hash, ctx);
  fd_hash_destroy(&self->snapshot_hash, ctx);
  fd_bank_hash_stats_destroy(&self->stats, ctx);
}

void fd_bank_hash_info_walk(fd_bank_hash_info_t* self, fd_walk_fun_t fun, const char *name, int level) {
  fun(self, name, 32, "fd_bank_hash_info", level++);
  fd_hash_walk(&self->hash, fun, "hash", level + 1);
  fd_hash_walk(&self->snapshot_hash, fun, "snapshot_hash", level + 1);
  fd_bank_hash_stats_walk(&self->stats, fun, "stats", level + 1);
  fun(self, name, 33, "fd_bank_hash_info", --level);
}
ulong fd_bank_hash_info_size(fd_bank_hash_info_t const * self) {
  ulong size = 0;
  size += fd_hash_size(&self->hash);
  size += fd_hash_size(&self->snapshot_hash);
  size += fd_bank_hash_stats_size(&self->stats);
  return size;
}

int fd_bank_hash_info_encode(fd_bank_hash_info_t const * self, fd_bincode_encode_ctx_t * ctx) {
  int err;
  err = fd_hash_encode(&self->hash, ctx);
  if ( FD_UNLIKELY(err) ) return err;
  err = fd_hash_encode(&self->snapshot_hash, ctx);
  if ( FD_UNLIKELY(err) ) return err;
  err = fd_bank_hash_stats_encode(&self->stats, ctx);
  if ( FD_UNLIKELY(err) ) return err;
  return FD_BINCODE_SUCCESS;
}

int fd_slot_account_pair_decode(fd_slot_account_pair_t* self, fd_bincode_decode_ctx_t * ctx) {
  int err;
  err = fd_bincode_uint64_decode(&self->slot, ctx);
  if( FD_UNLIKELY( err!=FD_BINCODE_SUCCESS ) ) return err;
  ulong accounts_len;
  err = fd_bincode_uint64_decode(&accounts_len, ctx);
  if ( FD_UNLIKELY(err) ) return err;
  self->accounts_pool = fd_serializable_account_storage_entry_t_map_alloc(ctx->valloc, accounts_len);
  self->accounts_root = NULL;
  for (ulong i = 0; i < accounts_len; ++i) {
    fd_serializable_account_storage_entry_t_mapnode_t* node = fd_serializable_account_storage_entry_t_map_acquire(self->accounts_pool);
    fd_serializable_account_storage_entry_new(&node->elem);
    err = fd_serializable_account_storage_entry_decode(&node->elem, ctx);
    if ( FD_UNLIKELY(err) ) return err;
    fd_serializable_account_storage_entry_t_map_insert(self->accounts_pool, &self->accounts_root, node);
  }
  return FD_BINCODE_SUCCESS;
}
void fd_slot_account_pair_new(fd_slot_account_pair_t* self) {
  fd_memset(self, 0, sizeof(fd_slot_account_pair_t));
}
void fd_slot_account_pair_destroy(fd_slot_account_pair_t* self, fd_bincode_destroy_ctx_t * ctx) {
  for ( fd_serializable_account_storage_entry_t_mapnode_t* n = fd_serializable_account_storage_entry_t_map_minimum(self->accounts_pool, self->accounts_root); n; n = fd_serializable_account_storage_entry_t_map_successor(self->accounts_pool, n) ) {
    fd_serializable_account_storage_entry_destroy(&n->elem, ctx);
  }
  fd_valloc_free( ctx->valloc, fd_serializable_account_storage_entry_t_map_delete(fd_serializable_account_storage_entry_t_map_leave( self->accounts_pool) ) );
  self->accounts_pool = NULL;
  self->accounts_root = NULL;
}

void fd_slot_account_pair_walk(fd_slot_account_pair_t* self, fd_walk_fun_t fun, const char *name, int level) {
  fun(self, name, 32, "fd_slot_account_pair", level++);
  fun(&self->slot, "slot", 11, "ulong", level + 1);
  //fun(&self->accounts, "accounts", 17, "map");
  fun(self, name, 33, "fd_slot_account_pair", --level);
}
ulong fd_slot_account_pair_size(fd_slot_account_pair_t const * self) {
  ulong size = 0;
  size += sizeof(ulong);
  if (self->accounts_root) {
    size += sizeof(ulong);
    for ( fd_serializable_account_storage_entry_t_mapnode_t* n = fd_serializable_account_storage_entry_t_map_minimum(self->accounts_pool, self->accounts_root); n; n = fd_serializable_account_storage_entry_t_map_successor(self->accounts_pool, n) ) {
      size += fd_serializable_account_storage_entry_size(&n->elem);
    }
  } else {
    size += sizeof(ulong);
  }
  return size;
}

int fd_slot_account_pair_encode(fd_slot_account_pair_t const * self, fd_bincode_encode_ctx_t * ctx) {
  int err;
  err = fd_bincode_uint64_encode(&self->slot, ctx);
  if ( FD_UNLIKELY(err) ) return err;
  if (self->accounts_root) {
    ulong accounts_len = fd_serializable_account_storage_entry_t_map_size(self->accounts_pool, self->accounts_root);
    err = fd_bincode_uint64_encode(&accounts_len, ctx);
    if ( FD_UNLIKELY(err) ) return err;
    for ( fd_serializable_account_storage_entry_t_mapnode_t* n = fd_serializable_account_storage_entry_t_map_minimum(self->accounts_pool, self->accounts_root); n; n = fd_serializable_account_storage_entry_t_map_successor(self->accounts_pool, n) ) {
      err = fd_serializable_account_storage_entry_encode(&n->elem, ctx);
      if ( FD_UNLIKELY(err) ) return err;
    }
  } else {
    ulong accounts_len = 0;
    err = fd_bincode_uint64_encode(&accounts_len, ctx);
    if ( FD_UNLIKELY(err) ) return err;
  }
  return FD_BINCODE_SUCCESS;
}

int fd_slot_map_pair_decode(fd_slot_map_pair_t* self, fd_bincode_decode_ctx_t * ctx) {
  int err;
  err = fd_bincode_uint64_decode(&self->slot, ctx);
  if( FD_UNLIKELY( err!=FD_BINCODE_SUCCESS ) ) return err;
  err = fd_hash_decode(&self->hash, ctx);
  if ( FD_UNLIKELY(err) ) return err;
  return FD_BINCODE_SUCCESS;
}
void fd_slot_map_pair_new(fd_slot_map_pair_t* self) {
  fd_memset(self, 0, sizeof(fd_slot_map_pair_t));
  fd_hash_new(&self->hash);
}
void fd_slot_map_pair_destroy(fd_slot_map_pair_t* self, fd_bincode_destroy_ctx_t * ctx) {
  fd_hash_destroy(&self->hash, ctx);
}

void fd_slot_map_pair_walk(fd_slot_map_pair_t* self, fd_walk_fun_t fun, const char *name, int level) {
  fun(self, name, 32, "fd_slot_map_pair", level++);
  fun(&self->slot, "slot", 11, "ulong", level + 1);
  fd_hash_walk(&self->hash, fun, "hash", level + 1);
  fun(self, name, 33, "fd_slot_map_pair", --level);
}
ulong fd_slot_map_pair_size(fd_slot_map_pair_t const * self) {
  ulong size = 0;
  size += sizeof(ulong);
  size += fd_hash_size(&self->hash);
  return size;
}

int fd_slot_map_pair_encode(fd_slot_map_pair_t const * self, fd_bincode_encode_ctx_t * ctx) {
  int err;
  err = fd_bincode_uint64_encode(&self->slot, ctx);
  if ( FD_UNLIKELY(err) ) return err;
  err = fd_hash_encode(&self->hash, ctx);
  if ( FD_UNLIKELY(err) ) return err;
  return FD_BINCODE_SUCCESS;
}

int fd_solana_accounts_db_fields_decode(fd_solana_accounts_db_fields_t* self, fd_bincode_decode_ctx_t * ctx) {
  int err;
  ulong storages_len;
  err = fd_bincode_uint64_decode(&storages_len, ctx);
  if ( FD_UNLIKELY(err) ) return err;
  self->storages_pool = fd_slot_account_pair_t_map_alloc(ctx->valloc, storages_len);
  self->storages_root = NULL;
  for (ulong i = 0; i < storages_len; ++i) {
    fd_slot_account_pair_t_mapnode_t* node = fd_slot_account_pair_t_map_acquire(self->storages_pool);
    fd_slot_account_pair_new(&node->elem);
    err = fd_slot_account_pair_decode(&node->elem, ctx);
    if ( FD_UNLIKELY(err) ) return err;
    fd_slot_account_pair_t_map_insert(self->storages_pool, &self->storages_root, node);
  }
  err = fd_bincode_uint64_decode(&self->version, ctx);
  if( FD_UNLIKELY( err!=FD_BINCODE_SUCCESS ) ) return err;
  err = fd_bincode_uint64_decode(&self->slot, ctx);
  if( FD_UNLIKELY( err!=FD_BINCODE_SUCCESS ) ) return err;
  err = fd_bank_hash_info_decode(&self->bank_hash_info, ctx);
  if ( FD_UNLIKELY(err) ) return err;
  err = fd_bincode_uint64_decode(&self->historical_roots_len, ctx);
  if( FD_UNLIKELY( err!=FD_BINCODE_SUCCESS ) ) return err;
  if (self->historical_roots_len != 0) {
    self->historical_roots = fd_valloc_malloc( ctx->valloc, 8UL, self->historical_roots_len );
    for( ulong i = 0; i < self->historical_roots_len; ++i) {
      err = fd_bincode_uint64_decode(self->historical_roots + i, ctx);
      if( FD_UNLIKELY( err!=FD_BINCODE_SUCCESS ) ) return err;
    }
  } else
    self->historical_roots = NULL;
  err = fd_bincode_uint64_decode(&self->historical_roots_with_hash_len, ctx);
  if( FD_UNLIKELY( err!=FD_BINCODE_SUCCESS ) ) return err;
  if (self->historical_roots_with_hash_len != 0) {
    self->historical_roots_with_hash = (fd_slot_map_pair_t *)fd_valloc_malloc( ctx->valloc, FD_SLOT_MAP_PAIR_ALIGN, FD_SLOT_MAP_PAIR_FOOTPRINT*self->historical_roots_with_hash_len);
    for( ulong i = 0; i < self->historical_roots_with_hash_len; ++i) {
      fd_slot_map_pair_new(self->historical_roots_with_hash + i);
    }
    for( ulong i = 0; i < self->historical_roots_with_hash_len; ++i ) {
      err = fd_slot_map_pair_decode(self->historical_roots_with_hash + i, ctx);
      if( FD_UNLIKELY( err!=FD_BINCODE_SUCCESS ) ) return err;
    }
  } else
    self->historical_roots_with_hash = NULL;
  return FD_BINCODE_SUCCESS;
}
void fd_solana_accounts_db_fields_new(fd_solana_accounts_db_fields_t* self) {
  fd_memset(self, 0, sizeof(fd_solana_accounts_db_fields_t));
  fd_bank_hash_info_new(&self->bank_hash_info);
}
void fd_solana_accounts_db_fields_destroy(fd_solana_accounts_db_fields_t* self, fd_bincode_destroy_ctx_t * ctx) {
  for ( fd_slot_account_pair_t_mapnode_t* n = fd_slot_account_pair_t_map_minimum(self->storages_pool, self->storages_root); n; n = fd_slot_account_pair_t_map_successor(self->storages_pool, n) ) {
    fd_slot_account_pair_destroy(&n->elem, ctx);
  }
  fd_valloc_free( ctx->valloc, fd_slot_account_pair_t_map_delete(fd_slot_account_pair_t_map_leave( self->storages_pool) ) );
  self->storages_pool = NULL;
  self->storages_root = NULL;
  fd_bank_hash_info_destroy(&self->bank_hash_info, ctx);
  if (NULL != self->historical_roots) {
    fd_valloc_free( ctx->valloc, self->historical_roots );
    self->historical_roots = NULL;
  }
  if (NULL != self->historical_roots_with_hash) {
    for (ulong i = 0; i < self->historical_roots_with_hash_len; ++i)
      fd_slot_map_pair_destroy(self->historical_roots_with_hash + i, ctx);
    fd_valloc_free( ctx->valloc, self->historical_roots_with_hash );
    self->historical_roots_with_hash = NULL;
  }
}

void fd_solana_accounts_db_fields_walk(fd_solana_accounts_db_fields_t* self, fd_walk_fun_t fun, const char *name, int level) {
  fun(self, name, 32, "fd_solana_accounts_db_fields", level++);
  //fun(&self->storages, "storages", 17, "map");
  fun(&self->version, "version", 11, "ulong", level + 1);
  fun(&self->slot, "slot", 11, "ulong", level + 1);
  fd_bank_hash_info_walk(&self->bank_hash_info, fun, "bank_hash_info", level + 1);
  if (self->historical_roots_len != 0) {
    fun(NULL, NULL, 30, "historical_roots", level++);
    for (ulong i = 0; i < self->historical_roots_len; ++i)
      fun(self->historical_roots + i, "historical_roots", 11, "ulong", level + 1);
    fun(NULL, NULL, 31, "historical_roots", --level);
  }
  if (self->historical_roots_with_hash_len != 0) {
    fun(NULL, NULL, 30, "historical_roots_with_hash", level++);
    for (ulong i = 0; i < self->historical_roots_with_hash_len; ++i)
      fd_slot_map_pair_walk(self->historical_roots_with_hash + i, fun, "slot_map_pair", level + 1);
    fun(NULL, NULL, 31, "historical_roots_with_hash", --level);
  }
  fun(self, name, 33, "fd_solana_accounts_db_fields", --level);
}
ulong fd_solana_accounts_db_fields_size(fd_solana_accounts_db_fields_t const * self) {
  ulong size = 0;
  if (self->storages_root) {
    size += sizeof(ulong);
    for ( fd_slot_account_pair_t_mapnode_t* n = fd_slot_account_pair_t_map_minimum(self->storages_pool, self->storages_root); n; n = fd_slot_account_pair_t_map_successor(self->storages_pool, n) ) {
      size += fd_slot_account_pair_size(&n->elem);
    }
  } else {
    size += sizeof(ulong);
  }
  size += sizeof(ulong);
  size += sizeof(ulong);
  size += fd_bank_hash_info_size(&self->bank_hash_info);
  size += sizeof(ulong);
  size += self->historical_roots_len * sizeof(ulong);
  size += sizeof(ulong);
  for (ulong i = 0; i < self->historical_roots_with_hash_len; ++i)
    size += fd_slot_map_pair_size(self->historical_roots_with_hash + i);
  return size;
}

int fd_solana_accounts_db_fields_encode(fd_solana_accounts_db_fields_t const * self, fd_bincode_encode_ctx_t * ctx) {
  int err;
  if (self->storages_root) {
    ulong storages_len = fd_slot_account_pair_t_map_size(self->storages_pool, self->storages_root);
    err = fd_bincode_uint64_encode(&storages_len, ctx);
    if ( FD_UNLIKELY(err) ) return err;
    for ( fd_slot_account_pair_t_mapnode_t* n = fd_slot_account_pair_t_map_minimum(self->storages_pool, self->storages_root); n; n = fd_slot_account_pair_t_map_successor(self->storages_pool, n) ) {
      err = fd_slot_account_pair_encode(&n->elem, ctx);
      if ( FD_UNLIKELY(err) ) return err;
    }
  } else {
    ulong storages_len = 0;
    err = fd_bincode_uint64_encode(&storages_len, ctx);
    if ( FD_UNLIKELY(err) ) return err;
  }
  err = fd_bincode_uint64_encode(&self->version, ctx);
  if ( FD_UNLIKELY(err) ) return err;
  err = fd_bincode_uint64_encode(&self->slot, ctx);
  if ( FD_UNLIKELY(err) ) return err;
  err = fd_bank_hash_info_encode(&self->bank_hash_info, ctx);
  if ( FD_UNLIKELY(err) ) return err;
  err = fd_bincode_uint64_encode(&self->historical_roots_len, ctx);
  if ( FD_UNLIKELY(err) ) return err;
  if (self->historical_roots_len != 0) {
    for (ulong i = 0; i < self->historical_roots_len; ++i) {
      err = fd_bincode_uint64_encode(self->historical_roots + i, ctx);
    }
  }
  err = fd_bincode_uint64_encode(&self->historical_roots_with_hash_len, ctx);
  if ( FD_UNLIKELY(err) ) return err;
  if (self->historical_roots_with_hash_len != 0) {
    for (ulong i = 0; i < self->historical_roots_with_hash_len; ++i) {
      err = fd_slot_map_pair_encode(self->historical_roots_with_hash + i, ctx);
      if ( FD_UNLIKELY(err) ) return err;
    }
  }
  return FD_BINCODE_SUCCESS;
}

int fd_solana_manifest_decode(fd_solana_manifest_t* self, fd_bincode_decode_ctx_t * ctx) {
  int err;
  err = fd_deserializable_versioned_bank_decode(&self->bank, ctx);
  if ( FD_UNLIKELY(err) ) return err;
  err = fd_solana_accounts_db_fields_decode(&self->accounts_db, ctx);
  if ( FD_UNLIKELY(err) ) return err;
  err = fd_bincode_uint64_decode(&self->lamports_per_signature, ctx);
  if( FD_UNLIKELY( err!=FD_BINCODE_SUCCESS ) ) return err;
  return FD_BINCODE_SUCCESS;
}
void fd_solana_manifest_new(fd_solana_manifest_t* self) {
  fd_memset(self, 0, sizeof(fd_solana_manifest_t));
  fd_deserializable_versioned_bank_new(&self->bank);
  fd_solana_accounts_db_fields_new(&self->accounts_db);
}
void fd_solana_manifest_destroy(fd_solana_manifest_t* self, fd_bincode_destroy_ctx_t * ctx) {
  fd_deserializable_versioned_bank_destroy(&self->bank, ctx);
  fd_solana_accounts_db_fields_destroy(&self->accounts_db, ctx);
}

void fd_solana_manifest_walk(fd_solana_manifest_t* self, fd_walk_fun_t fun, const char *name, int level) {
  fun(self, name, 32, "fd_solana_manifest", level++);
  fd_deserializable_versioned_bank_walk(&self->bank, fun, "bank", level + 1);
  fd_solana_accounts_db_fields_walk(&self->accounts_db, fun, "accounts_db", level + 1);
  fun(&self->lamports_per_signature, "lamports_per_signature", 11, "ulong", level + 1);
  fun(self, name, 33, "fd_solana_manifest", --level);
}
ulong fd_solana_manifest_size(fd_solana_manifest_t const * self) {
  ulong size = 0;
  size += fd_deserializable_versioned_bank_size(&self->bank);
  size += fd_solana_accounts_db_fields_size(&self->accounts_db);
  size += sizeof(ulong);
  return size;
}

int fd_solana_manifest_encode(fd_solana_manifest_t const * self, fd_bincode_encode_ctx_t * ctx) {
  int err;
  err = fd_deserializable_versioned_bank_encode(&self->bank, ctx);
  if ( FD_UNLIKELY(err) ) return err;
  err = fd_solana_accounts_db_fields_encode(&self->accounts_db, ctx);
  if ( FD_UNLIKELY(err) ) return err;
  err = fd_bincode_uint64_encode(&self->lamports_per_signature, ctx);
  if ( FD_UNLIKELY(err) ) return err;
  return FD_BINCODE_SUCCESS;
}

int fd_rust_duration_decode(fd_rust_duration_t* self, fd_bincode_decode_ctx_t * ctx) {
  int err;
  err = fd_bincode_uint64_decode(&self->seconds, ctx);
  if( FD_UNLIKELY( err!=FD_BINCODE_SUCCESS ) ) return err;
  err = fd_bincode_uint32_decode(&self->nanoseconds, ctx);
  if ( FD_UNLIKELY(err) ) return err;
  return FD_BINCODE_SUCCESS;
}
void fd_rust_duration_new(fd_rust_duration_t* self) {
  fd_memset(self, 0, sizeof(fd_rust_duration_t));
}
void fd_rust_duration_destroy(fd_rust_duration_t* self, fd_bincode_destroy_ctx_t * ctx) {
}

void fd_rust_duration_walk(fd_rust_duration_t* self, fd_walk_fun_t fun, const char *name, int level) {
  fun(self, name, 32, "fd_rust_duration", level++);
  fun(&self->seconds, "seconds", 11, "ulong", level + 1);
  fun(&self->nanoseconds, "nanoseconds", 7, "uint", level + 1);
  fun(self, name, 33, "fd_rust_duration", --level);
}
ulong fd_rust_duration_size(fd_rust_duration_t const * self) {
  ulong size = 0;
  size += sizeof(ulong);
  size += sizeof(uint);
  return size;
}

int fd_rust_duration_encode(fd_rust_duration_t const * self, fd_bincode_encode_ctx_t * ctx) {
  int err;
  err = fd_bincode_uint64_encode(&self->seconds, ctx);
  if ( FD_UNLIKELY(err) ) return err;
  err = fd_bincode_uint32_encode(&self->nanoseconds, ctx);
  if ( FD_UNLIKELY(err) ) return err;
  return FD_BINCODE_SUCCESS;
}

int fd_poh_config_decode(fd_poh_config_t* self, fd_bincode_decode_ctx_t * ctx) {
  int err;
  err = fd_rust_duration_decode(&self->target_tick_duration, ctx);
  if ( FD_UNLIKELY(err) ) return err;
  {
    uchar o;
    err = fd_bincode_option_decode( &o, ctx );
    if( FD_UNLIKELY( err!=FD_BINCODE_SUCCESS ) ) return err;
    if( o ) {
      self->target_tick_count = fd_valloc_malloc( ctx->valloc, 8, sizeof(ulong) );
      err = fd_bincode_uint64_decode( self->target_tick_count, ctx );
      if( FD_UNLIKELY( err!=FD_BINCODE_SUCCESS ) ) return err;
    } else
      self->target_tick_count = NULL;
  }
  {
    uchar o;
    err = fd_bincode_option_decode( &o, ctx );
    if( FD_UNLIKELY( err!=FD_BINCODE_SUCCESS ) ) return err;
    if( o ) {
      self->hashes_per_tick = fd_valloc_malloc( ctx->valloc, 8, sizeof(ulong) );
      err = fd_bincode_uint64_decode( self->hashes_per_tick, ctx );
      if( FD_UNLIKELY( err!=FD_BINCODE_SUCCESS ) ) return err;
    } else
      self->hashes_per_tick = NULL;
  }
  return FD_BINCODE_SUCCESS;
}
void fd_poh_config_new(fd_poh_config_t* self) {
  fd_memset(self, 0, sizeof(fd_poh_config_t));
  fd_rust_duration_new(&self->target_tick_duration);
}
void fd_poh_config_destroy(fd_poh_config_t* self, fd_bincode_destroy_ctx_t * ctx) {
  fd_rust_duration_destroy(&self->target_tick_duration, ctx);
  if (NULL != self->target_tick_count) {
    fd_valloc_free( ctx->valloc, self->target_tick_count);
    self->target_tick_count = NULL;
  }
  if (NULL != self->hashes_per_tick) {
    fd_valloc_free( ctx->valloc, self->hashes_per_tick);
    self->hashes_per_tick = NULL;
  }
}

void fd_poh_config_walk(fd_poh_config_t* self, fd_walk_fun_t fun, const char *name, int level) {
  fun(self, name, 32, "fd_poh_config", level++);
  fd_rust_duration_walk(&self->target_tick_duration, fun, "target_tick_duration", level + 1);
  fun(self->target_tick_count, "target_tick_count", 11, "ulong", level + 1);
  fun(self->hashes_per_tick, "hashes_per_tick", 11, "ulong", level + 1);
  fun(self, name, 33, "fd_poh_config", --level);
}
ulong fd_poh_config_size(fd_poh_config_t const * self) {
  ulong size = 0;
  size += fd_rust_duration_size(&self->target_tick_duration);
  size += sizeof(char);
  if (NULL !=  self->target_tick_count) {
    size += sizeof(ulong);
  }
  size += sizeof(char);
  if (NULL !=  self->hashes_per_tick) {
    size += sizeof(ulong);
  }
  return size;
}

int fd_poh_config_encode(fd_poh_config_t const * self, fd_bincode_encode_ctx_t * ctx) {
  int err;
  err = fd_rust_duration_encode(&self->target_tick_duration, ctx);
  if ( FD_UNLIKELY(err) ) return err;
  if (self->target_tick_count != NULL) {
    err = fd_bincode_option_encode(1, ctx);
    if ( FD_UNLIKELY(err) ) return err;
    err = fd_bincode_uint64_encode(self->target_tick_count, ctx);
    if ( FD_UNLIKELY(err) ) return err;
  } else {
    err = fd_bincode_option_encode(0, ctx);
    if ( FD_UNLIKELY(err) ) return err;
  }
  if (self->hashes_per_tick != NULL) {
    err = fd_bincode_option_encode(1, ctx);
    if ( FD_UNLIKELY(err) ) return err;
    err = fd_bincode_uint64_encode(self->hashes_per_tick, ctx);
    if ( FD_UNLIKELY(err) ) return err;
  } else {
    err = fd_bincode_option_encode(0, ctx);
    if ( FD_UNLIKELY(err) ) return err;
  }
  return FD_BINCODE_SUCCESS;
}

int fd_string_pubkey_pair_decode(fd_string_pubkey_pair_t* self, fd_bincode_decode_ctx_t * ctx) {
  int err;
  ulong slen;
  err = fd_bincode_uint64_decode( &slen, ctx );
  if( FD_UNLIKELY( err!=FD_BINCODE_SUCCESS ) ) return err;
  self->string = fd_valloc_malloc( ctx->valloc, 1, slen + 1 );
  err = fd_bincode_bytes_decode( (uchar *)self->string, slen, ctx );
  if( FD_UNLIKELY( err!=FD_BINCODE_SUCCESS ) ) return err;
  self->string[slen] = '\0';
  err = fd_pubkey_decode(&self->pubkey, ctx);
  if ( FD_UNLIKELY(err) ) return err;
  return FD_BINCODE_SUCCESS;
}
void fd_string_pubkey_pair_new(fd_string_pubkey_pair_t* self) {
  fd_memset(self, 0, sizeof(fd_string_pubkey_pair_t));
  fd_pubkey_new(&self->pubkey);
}
void fd_string_pubkey_pair_destroy(fd_string_pubkey_pair_t* self, fd_bincode_destroy_ctx_t * ctx) {
  if (NULL != self->string) {
    fd_valloc_free( ctx->valloc, self->string);
    self->string = NULL;
  }
  fd_pubkey_destroy(&self->pubkey, ctx);
}

void fd_string_pubkey_pair_walk(fd_string_pubkey_pair_t* self, fd_walk_fun_t fun, const char *name, int level) {
  fun(self, name, 32, "fd_string_pubkey_pair", level++);
  fun(self->string, "string", 2, "char*", level + 1);
  fd_pubkey_walk(&self->pubkey, fun, "pubkey", level + 1);
  fun(self, name, 33, "fd_string_pubkey_pair", --level);
}
ulong fd_string_pubkey_pair_size(fd_string_pubkey_pair_t const * self) {
  ulong size = 0;
  size += sizeof(ulong) + strlen(self->string);
  size += fd_pubkey_size(&self->pubkey);
  return size;
}

int fd_string_pubkey_pair_encode(fd_string_pubkey_pair_t const * self, fd_bincode_encode_ctx_t * ctx) {
  int err;
  ulong slen = strlen( (char *) self->string );
  err = fd_bincode_uint64_encode(&slen, ctx);
  if ( FD_UNLIKELY(err) ) return err;
  err = fd_bincode_bytes_encode((uchar *) self->string, slen, ctx);
  if ( FD_UNLIKELY(err) ) return err;
  err = fd_pubkey_encode(&self->pubkey, ctx);
  if ( FD_UNLIKELY(err) ) return err;
  return FD_BINCODE_SUCCESS;
}

int fd_pubkey_account_pair_decode(fd_pubkey_account_pair_t* self, fd_bincode_decode_ctx_t * ctx) {
  int err;
  err = fd_pubkey_decode(&self->key, ctx);
  if ( FD_UNLIKELY(err) ) return err;
  err = fd_solana_account_decode(&self->account, ctx);
  if ( FD_UNLIKELY(err) ) return err;
  return FD_BINCODE_SUCCESS;
}
void fd_pubkey_account_pair_new(fd_pubkey_account_pair_t* self) {
  fd_memset(self, 0, sizeof(fd_pubkey_account_pair_t));
  fd_pubkey_new(&self->key);
  fd_solana_account_new(&self->account);
}
void fd_pubkey_account_pair_destroy(fd_pubkey_account_pair_t* self, fd_bincode_destroy_ctx_t * ctx) {
  fd_pubkey_destroy(&self->key, ctx);
  fd_solana_account_destroy(&self->account, ctx);
}

void fd_pubkey_account_pair_walk(fd_pubkey_account_pair_t* self, fd_walk_fun_t fun, const char *name, int level) {
  fun(self, name, 32, "fd_pubkey_account_pair", level++);
  fd_pubkey_walk(&self->key, fun, "key", level + 1);
  fd_solana_account_walk(&self->account, fun, "account", level + 1);
  fun(self, name, 33, "fd_pubkey_account_pair", --level);
}
ulong fd_pubkey_account_pair_size(fd_pubkey_account_pair_t const * self) {
  ulong size = 0;
  size += fd_pubkey_size(&self->key);
  size += fd_solana_account_size(&self->account);
  return size;
}

int fd_pubkey_account_pair_encode(fd_pubkey_account_pair_t const * self, fd_bincode_encode_ctx_t * ctx) {
  int err;
  err = fd_pubkey_encode(&self->key, ctx);
  if ( FD_UNLIKELY(err) ) return err;
  err = fd_solana_account_encode(&self->account, ctx);
  if ( FD_UNLIKELY(err) ) return err;
  return FD_BINCODE_SUCCESS;
}

int fd_genesis_solana_decode(fd_genesis_solana_t* self, fd_bincode_decode_ctx_t * ctx) {
  int err;
  err = fd_bincode_uint64_decode(&self->creation_time, ctx);
  if( FD_UNLIKELY( err!=FD_BINCODE_SUCCESS ) ) return err;
  err = fd_bincode_uint64_decode(&self->accounts_len, ctx);
  if( FD_UNLIKELY( err!=FD_BINCODE_SUCCESS ) ) return err;
  if (self->accounts_len != 0) {
    self->accounts = (fd_pubkey_account_pair_t *)fd_valloc_malloc( ctx->valloc, FD_PUBKEY_ACCOUNT_PAIR_ALIGN, FD_PUBKEY_ACCOUNT_PAIR_FOOTPRINT*self->accounts_len);
    for( ulong i = 0; i < self->accounts_len; ++i) {
      fd_pubkey_account_pair_new(self->accounts + i);
    }
    for( ulong i = 0; i < self->accounts_len; ++i ) {
      err = fd_pubkey_account_pair_decode(self->accounts + i, ctx);
      if( FD_UNLIKELY( err!=FD_BINCODE_SUCCESS ) ) return err;
    }
  } else
    self->accounts = NULL;
  err = fd_bincode_uint64_decode(&self->native_instruction_processors_len, ctx);
  if( FD_UNLIKELY( err!=FD_BINCODE_SUCCESS ) ) return err;
  if (self->native_instruction_processors_len != 0) {
    self->native_instruction_processors = (fd_string_pubkey_pair_t *)fd_valloc_malloc( ctx->valloc, FD_STRING_PUBKEY_PAIR_ALIGN, FD_STRING_PUBKEY_PAIR_FOOTPRINT*self->native_instruction_processors_len);
    for( ulong i = 0; i < self->native_instruction_processors_len; ++i) {
      fd_string_pubkey_pair_new(self->native_instruction_processors + i);
    }
    for( ulong i = 0; i < self->native_instruction_processors_len; ++i ) {
      err = fd_string_pubkey_pair_decode(self->native_instruction_processors + i, ctx);
      if( FD_UNLIKELY( err!=FD_BINCODE_SUCCESS ) ) return err;
    }
  } else
    self->native_instruction_processors = NULL;
  err = fd_bincode_uint64_decode(&self->rewards_pools_len, ctx);
  if( FD_UNLIKELY( err!=FD_BINCODE_SUCCESS ) ) return err;
  if (self->rewards_pools_len != 0) {
    self->rewards_pools = (fd_pubkey_account_pair_t *)fd_valloc_malloc( ctx->valloc, FD_PUBKEY_ACCOUNT_PAIR_ALIGN, FD_PUBKEY_ACCOUNT_PAIR_FOOTPRINT*self->rewards_pools_len);
    for( ulong i = 0; i < self->rewards_pools_len; ++i) {
      fd_pubkey_account_pair_new(self->rewards_pools + i);
    }
    for( ulong i = 0; i < self->rewards_pools_len; ++i ) {
      err = fd_pubkey_account_pair_decode(self->rewards_pools + i, ctx);
      if( FD_UNLIKELY( err!=FD_BINCODE_SUCCESS ) ) return err;
    }
  } else
    self->rewards_pools = NULL;
  err = fd_bincode_uint64_decode(&self->ticks_per_slot, ctx);
  if( FD_UNLIKELY( err!=FD_BINCODE_SUCCESS ) ) return err;
  err = fd_bincode_uint64_decode(&self->unused, ctx);
  if( FD_UNLIKELY( err!=FD_BINCODE_SUCCESS ) ) return err;
  err = fd_poh_config_decode(&self->poh_config, ctx);
  if ( FD_UNLIKELY(err) ) return err;
  err = fd_bincode_uint64_decode(&self->__backwards_compat_with_v0_23, ctx);
  if( FD_UNLIKELY( err!=FD_BINCODE_SUCCESS ) ) return err;
  err = fd_fee_rate_governor_decode(&self->fee_rate_governor, ctx);
  if ( FD_UNLIKELY(err) ) return err;
  err = fd_rent_decode(&self->rent, ctx);
  if ( FD_UNLIKELY(err) ) return err;
  err = fd_inflation_decode(&self->inflation, ctx);
  if ( FD_UNLIKELY(err) ) return err;
  err = fd_epoch_schedule_decode(&self->epoch_schedule, ctx);
  if ( FD_UNLIKELY(err) ) return err;
  err = fd_bincode_uint32_decode(&self->cluster_type, ctx);
  if ( FD_UNLIKELY(err) ) return err;
  return FD_BINCODE_SUCCESS;
}
void fd_genesis_solana_new(fd_genesis_solana_t* self) {
  fd_memset(self, 0, sizeof(fd_genesis_solana_t));
  fd_poh_config_new(&self->poh_config);
  fd_fee_rate_governor_new(&self->fee_rate_governor);
  fd_rent_new(&self->rent);
  fd_inflation_new(&self->inflation);
  fd_epoch_schedule_new(&self->epoch_schedule);
}
void fd_genesis_solana_destroy(fd_genesis_solana_t* self, fd_bincode_destroy_ctx_t * ctx) {
  if (NULL != self->accounts) {
    for (ulong i = 0; i < self->accounts_len; ++i)
      fd_pubkey_account_pair_destroy(self->accounts + i, ctx);
    fd_valloc_free( ctx->valloc, self->accounts );
    self->accounts = NULL;
  }
  if (NULL != self->native_instruction_processors) {
    for (ulong i = 0; i < self->native_instruction_processors_len; ++i)
      fd_string_pubkey_pair_destroy(self->native_instruction_processors + i, ctx);
    fd_valloc_free( ctx->valloc, self->native_instruction_processors );
    self->native_instruction_processors = NULL;
  }
  if (NULL != self->rewards_pools) {
    for (ulong i = 0; i < self->rewards_pools_len; ++i)
      fd_pubkey_account_pair_destroy(self->rewards_pools + i, ctx);
    fd_valloc_free( ctx->valloc, self->rewards_pools );
    self->rewards_pools = NULL;
  }
  fd_poh_config_destroy(&self->poh_config, ctx);
  fd_fee_rate_governor_destroy(&self->fee_rate_governor, ctx);
  fd_rent_destroy(&self->rent, ctx);
  fd_inflation_destroy(&self->inflation, ctx);
  fd_epoch_schedule_destroy(&self->epoch_schedule, ctx);
}

void fd_genesis_solana_walk(fd_genesis_solana_t* self, fd_walk_fun_t fun, const char *name, int level) {
  fun(self, name, 32, "fd_genesis_solana", level++);
  fun(&self->creation_time, "creation_time", 11, "ulong", level + 1);
  if (self->accounts_len != 0) {
    fun(NULL, NULL, 30, "accounts", level++);
    for (ulong i = 0; i < self->accounts_len; ++i)
      fd_pubkey_account_pair_walk(self->accounts + i, fun, "pubkey_account_pair", level + 1);
    fun(NULL, NULL, 31, "accounts", --level);
  }
  if (self->native_instruction_processors_len != 0) {
    fun(NULL, NULL, 30, "native_instruction_processors", level++);
    for (ulong i = 0; i < self->native_instruction_processors_len; ++i)
      fd_string_pubkey_pair_walk(self->native_instruction_processors + i, fun, "string_pubkey_pair", level + 1);
    fun(NULL, NULL, 31, "native_instruction_processors", --level);
  }
  if (self->rewards_pools_len != 0) {
    fun(NULL, NULL, 30, "rewards_pools", level++);
    for (ulong i = 0; i < self->rewards_pools_len; ++i)
      fd_pubkey_account_pair_walk(self->rewards_pools + i, fun, "pubkey_account_pair", level + 1);
    fun(NULL, NULL, 31, "rewards_pools", --level);
  }
  fun(&self->ticks_per_slot, "ticks_per_slot", 11, "ulong", level + 1);
  fun(&self->unused, "unused", 11, "ulong", level + 1);
  fd_poh_config_walk(&self->poh_config, fun, "poh_config", level + 1);
  fun(&self->__backwards_compat_with_v0_23, "__backwards_compat_with_v0_23", 11, "ulong", level + 1);
  fd_fee_rate_governor_walk(&self->fee_rate_governor, fun, "fee_rate_governor", level + 1);
  fd_rent_walk(&self->rent, fun, "rent", level + 1);
  fd_inflation_walk(&self->inflation, fun, "inflation", level + 1);
  fd_epoch_schedule_walk(&self->epoch_schedule, fun, "epoch_schedule", level + 1);
  fun(&self->cluster_type, "cluster_type", 7, "uint", level + 1);
  fun(self, name, 33, "fd_genesis_solana", --level);
}
ulong fd_genesis_solana_size(fd_genesis_solana_t const * self) {
  ulong size = 0;
  size += sizeof(ulong);
  size += sizeof(ulong);
  for (ulong i = 0; i < self->accounts_len; ++i)
    size += fd_pubkey_account_pair_size(self->accounts + i);
  size += sizeof(ulong);
  for (ulong i = 0; i < self->native_instruction_processors_len; ++i)
    size += fd_string_pubkey_pair_size(self->native_instruction_processors + i);
  size += sizeof(ulong);
  for (ulong i = 0; i < self->rewards_pools_len; ++i)
    size += fd_pubkey_account_pair_size(self->rewards_pools + i);
  size += sizeof(ulong);
  size += sizeof(ulong);
  size += fd_poh_config_size(&self->poh_config);
  size += sizeof(ulong);
  size += fd_fee_rate_governor_size(&self->fee_rate_governor);
  size += fd_rent_size(&self->rent);
  size += fd_inflation_size(&self->inflation);
  size += fd_epoch_schedule_size(&self->epoch_schedule);
  size += sizeof(uint);
  return size;
}

int fd_genesis_solana_encode(fd_genesis_solana_t const * self, fd_bincode_encode_ctx_t * ctx) {
  int err;
  err = fd_bincode_uint64_encode(&self->creation_time, ctx);
  if ( FD_UNLIKELY(err) ) return err;
  err = fd_bincode_uint64_encode(&self->accounts_len, ctx);
  if ( FD_UNLIKELY(err) ) return err;
  if (self->accounts_len != 0) {
    for (ulong i = 0; i < self->accounts_len; ++i) {
      err = fd_pubkey_account_pair_encode(self->accounts + i, ctx);
      if ( FD_UNLIKELY(err) ) return err;
    }
  }
  err = fd_bincode_uint64_encode(&self->native_instruction_processors_len, ctx);
  if ( FD_UNLIKELY(err) ) return err;
  if (self->native_instruction_processors_len != 0) {
    for (ulong i = 0; i < self->native_instruction_processors_len; ++i) {
      err = fd_string_pubkey_pair_encode(self->native_instruction_processors + i, ctx);
      if ( FD_UNLIKELY(err) ) return err;
    }
  }
  err = fd_bincode_uint64_encode(&self->rewards_pools_len, ctx);
  if ( FD_UNLIKELY(err) ) return err;
  if (self->rewards_pools_len != 0) {
    for (ulong i = 0; i < self->rewards_pools_len; ++i) {
      err = fd_pubkey_account_pair_encode(self->rewards_pools + i, ctx);
      if ( FD_UNLIKELY(err) ) return err;
    }
  }
  err = fd_bincode_uint64_encode(&self->ticks_per_slot, ctx);
  if ( FD_UNLIKELY(err) ) return err;
  err = fd_bincode_uint64_encode(&self->unused, ctx);
  if ( FD_UNLIKELY(err) ) return err;
  err = fd_poh_config_encode(&self->poh_config, ctx);
  if ( FD_UNLIKELY(err) ) return err;
  err = fd_bincode_uint64_encode(&self->__backwards_compat_with_v0_23, ctx);
  if ( FD_UNLIKELY(err) ) return err;
  err = fd_fee_rate_governor_encode(&self->fee_rate_governor, ctx);
  if ( FD_UNLIKELY(err) ) return err;
  err = fd_rent_encode(&self->rent, ctx);
  if ( FD_UNLIKELY(err) ) return err;
  err = fd_inflation_encode(&self->inflation, ctx);
  if ( FD_UNLIKELY(err) ) return err;
  err = fd_epoch_schedule_encode(&self->epoch_schedule, ctx);
  if ( FD_UNLIKELY(err) ) return err;
  err = fd_bincode_uint32_encode(&self->cluster_type, ctx);
  if ( FD_UNLIKELY(err) ) return err;
  return FD_BINCODE_SUCCESS;
}

int fd_sol_sysvar_clock_decode(fd_sol_sysvar_clock_t* self, fd_bincode_decode_ctx_t * ctx) {
  int err;
  err = fd_bincode_uint64_decode(&self->slot, ctx);
  if( FD_UNLIKELY( err!=FD_BINCODE_SUCCESS ) ) return err;
  err = fd_bincode_uint64_decode((ulong *) &self->epoch_start_timestamp, ctx);
  if ( FD_UNLIKELY(err) ) return err;
  err = fd_bincode_uint64_decode(&self->epoch, ctx);
  if( FD_UNLIKELY( err!=FD_BINCODE_SUCCESS ) ) return err;
  err = fd_bincode_uint64_decode(&self->leader_schedule_epoch, ctx);
  if( FD_UNLIKELY( err!=FD_BINCODE_SUCCESS ) ) return err;
  err = fd_bincode_uint64_decode((ulong *) &self->unix_timestamp, ctx);
  if ( FD_UNLIKELY(err) ) return err;
  return FD_BINCODE_SUCCESS;
}
void fd_sol_sysvar_clock_new(fd_sol_sysvar_clock_t* self) {
  fd_memset(self, 0, sizeof(fd_sol_sysvar_clock_t));
}
void fd_sol_sysvar_clock_destroy(fd_sol_sysvar_clock_t* self, fd_bincode_destroy_ctx_t * ctx) {
}

void fd_sol_sysvar_clock_walk(fd_sol_sysvar_clock_t* self, fd_walk_fun_t fun, const char *name, int level) {
  fun(self, name, 32, "fd_sol_sysvar_clock", level++);
  fun(&self->slot, "slot", 11, "ulong", level + 1);
  fun(&self->epoch_start_timestamp, "epoch_start_timestamp", 6, "long", level + 1);
  fun(&self->epoch, "epoch", 11, "ulong", level + 1);
  fun(&self->leader_schedule_epoch, "leader_schedule_epoch", 11, "ulong", level + 1);
  fun(&self->unix_timestamp, "unix_timestamp", 6, "long", level + 1);
  fun(self, name, 33, "fd_sol_sysvar_clock", --level);
}
ulong fd_sol_sysvar_clock_size(fd_sol_sysvar_clock_t const * self) {
  ulong size = 0;
  size += sizeof(ulong);
  size += sizeof(long);
  size += sizeof(ulong);
  size += sizeof(ulong);
  size += sizeof(long);
  return size;
}

int fd_sol_sysvar_clock_encode(fd_sol_sysvar_clock_t const * self, fd_bincode_encode_ctx_t * ctx) {
  int err;
  err = fd_bincode_uint64_encode(&self->slot, ctx);
  if ( FD_UNLIKELY(err) ) return err;
  err = fd_bincode_uint64_encode((ulong *) &self->epoch_start_timestamp, ctx);
  if ( FD_UNLIKELY(err) ) return err;
  err = fd_bincode_uint64_encode(&self->epoch, ctx);
  if ( FD_UNLIKELY(err) ) return err;
  err = fd_bincode_uint64_encode(&self->leader_schedule_epoch, ctx);
  if ( FD_UNLIKELY(err) ) return err;
  err = fd_bincode_uint64_encode((ulong *) &self->unix_timestamp, ctx);
  if ( FD_UNLIKELY(err) ) return err;
  return FD_BINCODE_SUCCESS;
}

int fd_vote_lockout_decode(fd_vote_lockout_t* self, fd_bincode_decode_ctx_t * ctx) {
  int err;
  err = fd_bincode_uint64_decode(&self->slot, ctx);
  if( FD_UNLIKELY( err!=FD_BINCODE_SUCCESS ) ) return err;
  err = fd_bincode_uint32_decode(&self->confirmation_count, ctx);
  if ( FD_UNLIKELY(err) ) return err;
  return FD_BINCODE_SUCCESS;
}
void fd_vote_lockout_new(fd_vote_lockout_t* self) {
  fd_memset(self, 0, sizeof(fd_vote_lockout_t));
}
void fd_vote_lockout_destroy(fd_vote_lockout_t* self, fd_bincode_destroy_ctx_t * ctx) {
}

void fd_vote_lockout_walk(fd_vote_lockout_t* self, fd_walk_fun_t fun, const char *name, int level) {
  fun(self, name, 32, "fd_vote_lockout", level++);
  fun(&self->slot, "slot", 11, "ulong", level + 1);
  fun(&self->confirmation_count, "confirmation_count", 7, "uint", level + 1);
  fun(self, name, 33, "fd_vote_lockout", --level);
}
ulong fd_vote_lockout_size(fd_vote_lockout_t const * self) {
  ulong size = 0;
  size += sizeof(ulong);
  size += sizeof(uint);
  return size;
}

int fd_vote_lockout_encode(fd_vote_lockout_t const * self, fd_bincode_encode_ctx_t * ctx) {
  int err;
  err = fd_bincode_uint64_encode(&self->slot, ctx);
  if ( FD_UNLIKELY(err) ) return err;
  err = fd_bincode_uint32_encode(&self->confirmation_count, ctx);
  if ( FD_UNLIKELY(err) ) return err;
  return FD_BINCODE_SUCCESS;
}

int fd_compact_vote_lockout_decode(fd_compact_vote_lockout_t* self, fd_bincode_decode_ctx_t * ctx) {
  int err;
  err = fd_bincode_varint_decode(&self->slot, ctx);
  if( FD_UNLIKELY( err!=FD_BINCODE_SUCCESS ) ) return err;
  err = fd_bincode_uint8_decode(&self->confirmation_count, ctx);
  if ( FD_UNLIKELY(err) ) return err;
  return FD_BINCODE_SUCCESS;
}
void fd_compact_vote_lockout_new(fd_compact_vote_lockout_t* self) {
  fd_memset(self, 0, sizeof(fd_compact_vote_lockout_t));
}
void fd_compact_vote_lockout_destroy(fd_compact_vote_lockout_t* self, fd_bincode_destroy_ctx_t * ctx) {
}

void fd_compact_vote_lockout_walk(fd_compact_vote_lockout_t* self, fd_walk_fun_t fun, const char *name, int level) {
  fun(self, name, 32, "fd_compact_vote_lockout", level++);
  fun(&self->slot, "slot", 11, "ulong", level + 1);
  fun(&self->confirmation_count, "confirmation_count", 9, "uchar", level + 1);
  fun(self, name, 33, "fd_compact_vote_lockout", --level);
}
ulong fd_compact_vote_lockout_size(fd_compact_vote_lockout_t const * self) {
  ulong size = 0;
  size += sizeof(ulong);
  size += sizeof(char);
  return size;
}

int fd_compact_vote_lockout_encode(fd_compact_vote_lockout_t const * self, fd_bincode_encode_ctx_t * ctx) {
  int err;
  err = fd_bincode_varint_encode(self->slot, ctx);
  if ( FD_UNLIKELY(err) ) return err;
  err = fd_bincode_uint8_encode(&self->confirmation_count, ctx);
  if ( FD_UNLIKELY(err) ) return err;
  return FD_BINCODE_SUCCESS;
}

int fd_vote_authorized_voter_decode(fd_vote_authorized_voter_t* self, fd_bincode_decode_ctx_t * ctx) {
  int err;
  err = fd_bincode_uint64_decode(&self->epoch, ctx);
  if( FD_UNLIKELY( err!=FD_BINCODE_SUCCESS ) ) return err;
  err = fd_pubkey_decode(&self->pubkey, ctx);
  if ( FD_UNLIKELY(err) ) return err;
  return FD_BINCODE_SUCCESS;
}
void fd_vote_authorized_voter_new(fd_vote_authorized_voter_t* self) {
  fd_memset(self, 0, sizeof(fd_vote_authorized_voter_t));
  fd_pubkey_new(&self->pubkey);
}
void fd_vote_authorized_voter_destroy(fd_vote_authorized_voter_t* self, fd_bincode_destroy_ctx_t * ctx) {
  fd_pubkey_destroy(&self->pubkey, ctx);
}

void fd_vote_authorized_voter_walk(fd_vote_authorized_voter_t* self, fd_walk_fun_t fun, const char *name, int level) {
  fun(self, name, 32, "fd_vote_authorized_voter", level++);
  fun(&self->epoch, "epoch", 11, "ulong", level + 1);
  fd_pubkey_walk(&self->pubkey, fun, "pubkey", level + 1);
  fun(self, name, 33, "fd_vote_authorized_voter", --level);
}
ulong fd_vote_authorized_voter_size(fd_vote_authorized_voter_t const * self) {
  ulong size = 0;
  size += sizeof(ulong);
  size += fd_pubkey_size(&self->pubkey);
  return size;
}

int fd_vote_authorized_voter_encode(fd_vote_authorized_voter_t const * self, fd_bincode_encode_ctx_t * ctx) {
  int err;
  err = fd_bincode_uint64_encode(&self->epoch, ctx);
  if ( FD_UNLIKELY(err) ) return err;
  err = fd_pubkey_encode(&self->pubkey, ctx);
  if ( FD_UNLIKELY(err) ) return err;
  return FD_BINCODE_SUCCESS;
}

int fd_vote_prior_voter_decode(fd_vote_prior_voter_t* self, fd_bincode_decode_ctx_t * ctx) {
  int err;
  err = fd_pubkey_decode(&self->pubkey, ctx);
  if ( FD_UNLIKELY(err) ) return err;
  err = fd_bincode_uint64_decode(&self->epoch_start, ctx);
  if( FD_UNLIKELY( err!=FD_BINCODE_SUCCESS ) ) return err;
  err = fd_bincode_uint64_decode(&self->epoch_end, ctx);
  if( FD_UNLIKELY( err!=FD_BINCODE_SUCCESS ) ) return err;
  return FD_BINCODE_SUCCESS;
}
void fd_vote_prior_voter_new(fd_vote_prior_voter_t* self) {
  fd_memset(self, 0, sizeof(fd_vote_prior_voter_t));
  fd_pubkey_new(&self->pubkey);
}
void fd_vote_prior_voter_destroy(fd_vote_prior_voter_t* self, fd_bincode_destroy_ctx_t * ctx) {
  fd_pubkey_destroy(&self->pubkey, ctx);
}

void fd_vote_prior_voter_walk(fd_vote_prior_voter_t* self, fd_walk_fun_t fun, const char *name, int level) {
  fun(self, name, 32, "fd_vote_prior_voter", level++);
  fd_pubkey_walk(&self->pubkey, fun, "pubkey", level + 1);
  fun(&self->epoch_start, "epoch_start", 11, "ulong", level + 1);
  fun(&self->epoch_end, "epoch_end", 11, "ulong", level + 1);
  fun(self, name, 33, "fd_vote_prior_voter", --level);
}
ulong fd_vote_prior_voter_size(fd_vote_prior_voter_t const * self) {
  ulong size = 0;
  size += fd_pubkey_size(&self->pubkey);
  size += sizeof(ulong);
  size += sizeof(ulong);
  return size;
}

int fd_vote_prior_voter_encode(fd_vote_prior_voter_t const * self, fd_bincode_encode_ctx_t * ctx) {
  int err;
  err = fd_pubkey_encode(&self->pubkey, ctx);
  if ( FD_UNLIKELY(err) ) return err;
  err = fd_bincode_uint64_encode(&self->epoch_start, ctx);
  if ( FD_UNLIKELY(err) ) return err;
  err = fd_bincode_uint64_encode(&self->epoch_end, ctx);
  if ( FD_UNLIKELY(err) ) return err;
  return FD_BINCODE_SUCCESS;
}

int fd_vote_prior_voter_0_23_5_decode(fd_vote_prior_voter_0_23_5_t* self, fd_bincode_decode_ctx_t * ctx) {
  int err;
  err = fd_pubkey_decode(&self->pubkey, ctx);
  if ( FD_UNLIKELY(err) ) return err;
  err = fd_bincode_uint64_decode(&self->epoch_start, ctx);
  if( FD_UNLIKELY( err!=FD_BINCODE_SUCCESS ) ) return err;
  err = fd_bincode_uint64_decode(&self->epoch_end, ctx);
  if( FD_UNLIKELY( err!=FD_BINCODE_SUCCESS ) ) return err;
  err = fd_bincode_uint64_decode(&self->slot, ctx);
  if( FD_UNLIKELY( err!=FD_BINCODE_SUCCESS ) ) return err;
  return FD_BINCODE_SUCCESS;
}
void fd_vote_prior_voter_0_23_5_new(fd_vote_prior_voter_0_23_5_t* self) {
  fd_memset(self, 0, sizeof(fd_vote_prior_voter_0_23_5_t));
  fd_pubkey_new(&self->pubkey);
}
void fd_vote_prior_voter_0_23_5_destroy(fd_vote_prior_voter_0_23_5_t* self, fd_bincode_destroy_ctx_t * ctx) {
  fd_pubkey_destroy(&self->pubkey, ctx);
}

void fd_vote_prior_voter_0_23_5_walk(fd_vote_prior_voter_0_23_5_t* self, fd_walk_fun_t fun, const char *name, int level) {
  fun(self, name, 32, "fd_vote_prior_voter_0_23_5", level++);
  fd_pubkey_walk(&self->pubkey, fun, "pubkey", level + 1);
  fun(&self->epoch_start, "epoch_start", 11, "ulong", level + 1);
  fun(&self->epoch_end, "epoch_end", 11, "ulong", level + 1);
  fun(&self->slot, "slot", 11, "ulong", level + 1);
  fun(self, name, 33, "fd_vote_prior_voter_0_23_5", --level);
}
ulong fd_vote_prior_voter_0_23_5_size(fd_vote_prior_voter_0_23_5_t const * self) {
  ulong size = 0;
  size += fd_pubkey_size(&self->pubkey);
  size += sizeof(ulong);
  size += sizeof(ulong);
  size += sizeof(ulong);
  return size;
}

int fd_vote_prior_voter_0_23_5_encode(fd_vote_prior_voter_0_23_5_t const * self, fd_bincode_encode_ctx_t * ctx) {
  int err;
  err = fd_pubkey_encode(&self->pubkey, ctx);
  if ( FD_UNLIKELY(err) ) return err;
  err = fd_bincode_uint64_encode(&self->epoch_start, ctx);
  if ( FD_UNLIKELY(err) ) return err;
  err = fd_bincode_uint64_encode(&self->epoch_end, ctx);
  if ( FD_UNLIKELY(err) ) return err;
  err = fd_bincode_uint64_encode(&self->slot, ctx);
  if ( FD_UNLIKELY(err) ) return err;
  return FD_BINCODE_SUCCESS;
}

int fd_vote_epoch_credits_decode(fd_vote_epoch_credits_t* self, fd_bincode_decode_ctx_t * ctx) {
  int err;
  err = fd_bincode_uint64_decode(&self->epoch, ctx);
  if( FD_UNLIKELY( err!=FD_BINCODE_SUCCESS ) ) return err;
  err = fd_bincode_uint64_decode(&self->credits, ctx);
  if( FD_UNLIKELY( err!=FD_BINCODE_SUCCESS ) ) return err;
  err = fd_bincode_uint64_decode(&self->prev_credits, ctx);
  if( FD_UNLIKELY( err!=FD_BINCODE_SUCCESS ) ) return err;
  return FD_BINCODE_SUCCESS;
}
void fd_vote_epoch_credits_new(fd_vote_epoch_credits_t* self) {
  fd_memset(self, 0, sizeof(fd_vote_epoch_credits_t));
}
void fd_vote_epoch_credits_destroy(fd_vote_epoch_credits_t* self, fd_bincode_destroy_ctx_t * ctx) {
}

void fd_vote_epoch_credits_walk(fd_vote_epoch_credits_t* self, fd_walk_fun_t fun, const char *name, int level) {
  fun(self, name, 32, "fd_vote_epoch_credits", level++);
  fun(&self->epoch, "epoch", 11, "ulong", level + 1);
  fun(&self->credits, "credits", 11, "ulong", level + 1);
  fun(&self->prev_credits, "prev_credits", 11, "ulong", level + 1);
  fun(self, name, 33, "fd_vote_epoch_credits", --level);
}
ulong fd_vote_epoch_credits_size(fd_vote_epoch_credits_t const * self) {
  ulong size = 0;
  size += sizeof(ulong);
  size += sizeof(ulong);
  size += sizeof(ulong);
  return size;
}

int fd_vote_epoch_credits_encode(fd_vote_epoch_credits_t const * self, fd_bincode_encode_ctx_t * ctx) {
  int err;
  err = fd_bincode_uint64_encode(&self->epoch, ctx);
  if ( FD_UNLIKELY(err) ) return err;
  err = fd_bincode_uint64_encode(&self->credits, ctx);
  if ( FD_UNLIKELY(err) ) return err;
  err = fd_bincode_uint64_encode(&self->prev_credits, ctx);
  if ( FD_UNLIKELY(err) ) return err;
  return FD_BINCODE_SUCCESS;
}

int fd_vote_historical_authorized_voter_decode(fd_vote_historical_authorized_voter_t* self, fd_bincode_decode_ctx_t * ctx) {
  int err;
  err = fd_bincode_uint64_decode(&self->epoch, ctx);
  if( FD_UNLIKELY( err!=FD_BINCODE_SUCCESS ) ) return err;
  err = fd_pubkey_decode(&self->pubkey, ctx);
  if ( FD_UNLIKELY(err) ) return err;
  return FD_BINCODE_SUCCESS;
}
void fd_vote_historical_authorized_voter_new(fd_vote_historical_authorized_voter_t* self) {
  fd_memset(self, 0, sizeof(fd_vote_historical_authorized_voter_t));
  fd_pubkey_new(&self->pubkey);
}
void fd_vote_historical_authorized_voter_destroy(fd_vote_historical_authorized_voter_t* self, fd_bincode_destroy_ctx_t * ctx) {
  fd_pubkey_destroy(&self->pubkey, ctx);
}

void fd_vote_historical_authorized_voter_walk(fd_vote_historical_authorized_voter_t* self, fd_walk_fun_t fun, const char *name, int level) {
  fun(self, name, 32, "fd_vote_historical_authorized_voter", level++);
  fun(&self->epoch, "epoch", 11, "ulong", level + 1);
  fd_pubkey_walk(&self->pubkey, fun, "pubkey", level + 1);
  fun(self, name, 33, "fd_vote_historical_authorized_voter", --level);
}
ulong fd_vote_historical_authorized_voter_size(fd_vote_historical_authorized_voter_t const * self) {
  ulong size = 0;
  size += sizeof(ulong);
  size += fd_pubkey_size(&self->pubkey);
  return size;
}

int fd_vote_historical_authorized_voter_encode(fd_vote_historical_authorized_voter_t const * self, fd_bincode_encode_ctx_t * ctx) {
  int err;
  err = fd_bincode_uint64_encode(&self->epoch, ctx);
  if ( FD_UNLIKELY(err) ) return err;
  err = fd_pubkey_encode(&self->pubkey, ctx);
  if ( FD_UNLIKELY(err) ) return err;
  return FD_BINCODE_SUCCESS;
}

int fd_vote_block_timestamp_decode(fd_vote_block_timestamp_t* self, fd_bincode_decode_ctx_t * ctx) {
  int err;
  err = fd_bincode_uint64_decode(&self->slot, ctx);
  if( FD_UNLIKELY( err!=FD_BINCODE_SUCCESS ) ) return err;
  err = fd_bincode_uint64_decode(&self->timestamp, ctx);
  if( FD_UNLIKELY( err!=FD_BINCODE_SUCCESS ) ) return err;
  return FD_BINCODE_SUCCESS;
}
void fd_vote_block_timestamp_new(fd_vote_block_timestamp_t* self) {
  fd_memset(self, 0, sizeof(fd_vote_block_timestamp_t));
}
void fd_vote_block_timestamp_destroy(fd_vote_block_timestamp_t* self, fd_bincode_destroy_ctx_t * ctx) {
}

void fd_vote_block_timestamp_walk(fd_vote_block_timestamp_t* self, fd_walk_fun_t fun, const char *name, int level) {
  fun(self, name, 32, "fd_vote_block_timestamp", level++);
  fun(&self->slot, "slot", 11, "ulong", level + 1);
  fun(&self->timestamp, "timestamp", 11, "ulong", level + 1);
  fun(self, name, 33, "fd_vote_block_timestamp", --level);
}
ulong fd_vote_block_timestamp_size(fd_vote_block_timestamp_t const * self) {
  ulong size = 0;
  size += sizeof(ulong);
  size += sizeof(ulong);
  return size;
}

int fd_vote_block_timestamp_encode(fd_vote_block_timestamp_t const * self, fd_bincode_encode_ctx_t * ctx) {
  int err;
  err = fd_bincode_uint64_encode(&self->slot, ctx);
  if ( FD_UNLIKELY(err) ) return err;
  err = fd_bincode_uint64_encode(&self->timestamp, ctx);
  if ( FD_UNLIKELY(err) ) return err;
  return FD_BINCODE_SUCCESS;
}

int fd_vote_prior_voters_decode(fd_vote_prior_voters_t* self, fd_bincode_decode_ctx_t * ctx) {
  int err;
  for (ulong i = 0; i < 32; ++i) {
    err = fd_vote_prior_voter_decode(self->buf + i, ctx);
    if( FD_UNLIKELY( err!=FD_BINCODE_SUCCESS ) ) return err;
  }
  err = fd_bincode_uint64_decode(&self->idx, ctx);
  if( FD_UNLIKELY( err!=FD_BINCODE_SUCCESS ) ) return err;
  err = fd_bincode_uint8_decode(&self->is_empty, ctx);
  if ( FD_UNLIKELY(err) ) return err;
  return FD_BINCODE_SUCCESS;
}
void fd_vote_prior_voters_new(fd_vote_prior_voters_t* self) {
  fd_memset(self, 0, sizeof(fd_vote_prior_voters_t));
  for (ulong i = 0; i < 32; ++i)
    fd_vote_prior_voter_new(self->buf + i);
}
void fd_vote_prior_voters_destroy(fd_vote_prior_voters_t* self, fd_bincode_destroy_ctx_t * ctx) {
  for (ulong i = 0; i < 32; ++i)
    fd_vote_prior_voter_destroy(self->buf + i, ctx);
}

void fd_vote_prior_voters_walk(fd_vote_prior_voters_t* self, fd_walk_fun_t fun, const char *name, int level) {
  fun(self, name, 32, "fd_vote_prior_voters", level++);
  for (ulong i = 0; i < 32; ++i)
    fd_vote_prior_voter_walk(self->buf + i, fun, "vote_prior_voter", level + 1);
  fun(&self->idx, "idx", 11, "ulong", level + 1);
  fun(&self->is_empty, "is_empty", 9, "uchar", level + 1);
  fun(self, name, 33, "fd_vote_prior_voters", --level);
}
ulong fd_vote_prior_voters_size(fd_vote_prior_voters_t const * self) {
  ulong size = 0;
  for (ulong i = 0; i < 32; ++i)
    size += fd_vote_prior_voter_size(self->buf + i);
  size += sizeof(ulong);
  size += sizeof(char);
  return size;
}

int fd_vote_prior_voters_encode(fd_vote_prior_voters_t const * self, fd_bincode_encode_ctx_t * ctx) {
  int err;
  for (ulong i = 0; i < 32; ++i) {
    err = fd_vote_prior_voter_encode(self->buf + i, ctx);
    if ( FD_UNLIKELY(err) ) return err;
  }
  err = fd_bincode_uint64_encode(&self->idx, ctx);
  if ( FD_UNLIKELY(err) ) return err;
  err = fd_bincode_uint8_encode(&self->is_empty, ctx);
  if ( FD_UNLIKELY(err) ) return err;
  return FD_BINCODE_SUCCESS;
}

int fd_vote_prior_voters_0_23_5_decode(fd_vote_prior_voters_0_23_5_t* self, fd_bincode_decode_ctx_t * ctx) {
  int err;
  for (ulong i = 0; i < 32; ++i) {
    err = fd_vote_prior_voter_0_23_5_decode(self->buf + i, ctx);
    if( FD_UNLIKELY( err!=FD_BINCODE_SUCCESS ) ) return err;
  }
  err = fd_bincode_uint64_decode(&self->idx, ctx);
  if( FD_UNLIKELY( err!=FD_BINCODE_SUCCESS ) ) return err;
  err = fd_bincode_uint8_decode(&self->is_empty, ctx);
  if ( FD_UNLIKELY(err) ) return err;
  return FD_BINCODE_SUCCESS;
}
void fd_vote_prior_voters_0_23_5_new(fd_vote_prior_voters_0_23_5_t* self) {
  fd_memset(self, 0, sizeof(fd_vote_prior_voters_0_23_5_t));
  for (ulong i = 0; i < 32; ++i)
    fd_vote_prior_voter_0_23_5_new(self->buf + i);
}
void fd_vote_prior_voters_0_23_5_destroy(fd_vote_prior_voters_0_23_5_t* self, fd_bincode_destroy_ctx_t * ctx) {
  for (ulong i = 0; i < 32; ++i)
    fd_vote_prior_voter_0_23_5_destroy(self->buf + i, ctx);
}

void fd_vote_prior_voters_0_23_5_walk(fd_vote_prior_voters_0_23_5_t* self, fd_walk_fun_t fun, const char *name, int level) {
  fun(self, name, 32, "fd_vote_prior_voters_0_23_5", level++);
  for (ulong i = 0; i < 32; ++i)
    fd_vote_prior_voter_0_23_5_walk(self->buf + i, fun, "vote_prior_voter_0_23_5", level + 1);
  fun(&self->idx, "idx", 11, "ulong", level + 1);
  fun(&self->is_empty, "is_empty", 9, "uchar", level + 1);
  fun(self, name, 33, "fd_vote_prior_voters_0_23_5", --level);
}
ulong fd_vote_prior_voters_0_23_5_size(fd_vote_prior_voters_0_23_5_t const * self) {
  ulong size = 0;
  for (ulong i = 0; i < 32; ++i)
    size += fd_vote_prior_voter_0_23_5_size(self->buf + i);
  size += sizeof(ulong);
  size += sizeof(char);
  return size;
}

int fd_vote_prior_voters_0_23_5_encode(fd_vote_prior_voters_0_23_5_t const * self, fd_bincode_encode_ctx_t * ctx) {
  int err;
  for (ulong i = 0; i < 32; ++i) {
    err = fd_vote_prior_voter_0_23_5_encode(self->buf + i, ctx);
    if ( FD_UNLIKELY(err) ) return err;
  }
  err = fd_bincode_uint64_encode(&self->idx, ctx);
  if ( FD_UNLIKELY(err) ) return err;
  err = fd_bincode_uint8_encode(&self->is_empty, ctx);
  if ( FD_UNLIKELY(err) ) return err;
  return FD_BINCODE_SUCCESS;
}

int fd_vote_state_0_23_5_decode(fd_vote_state_0_23_5_t* self, fd_bincode_decode_ctx_t * ctx) {
  int err;
  err = fd_pubkey_decode(&self->voting_node, ctx);
  if ( FD_UNLIKELY(err) ) return err;
  err = fd_pubkey_decode(&self->authorized_voter, ctx);
  if ( FD_UNLIKELY(err) ) return err;
  err = fd_bincode_uint64_decode(&self->authorized_voter_epoch, ctx);
  if( FD_UNLIKELY( err!=FD_BINCODE_SUCCESS ) ) return err;
  err = fd_vote_prior_voters_0_23_5_decode(&self->prior_voters, ctx);
  if ( FD_UNLIKELY(err) ) return err;
  err = fd_pubkey_decode(&self->authorized_withdrawer, ctx);
  if ( FD_UNLIKELY(err) ) return err;
  err = fd_bincode_uint8_decode(&self->commission, ctx);
  if ( FD_UNLIKELY(err) ) return err;
  ulong votes_len;
  err = fd_bincode_uint64_decode( &votes_len, ctx );
  if ( FD_UNLIKELY(err) ) return err;
  self->votes = deq_fd_vote_lockout_t_alloc( ctx->valloc );
  if ( votes_len > deq_fd_vote_lockout_t_max(self->votes) ) return FD_BINCODE_ERR_SMALL_DEQUE;
  for (ulong i = 0; i < votes_len; ++i) {
    fd_vote_lockout_t * elem = deq_fd_vote_lockout_t_push_tail_nocopy(self->votes);
    fd_vote_lockout_new(elem);
    err = fd_vote_lockout_decode(elem, ctx);
    if ( FD_UNLIKELY(err) ) return err;
  }
  {
    uchar o;
    err = fd_bincode_option_decode( &o, ctx );
    if( FD_UNLIKELY( err!=FD_BINCODE_SUCCESS ) ) return err;
    if( o ) {
      self->saved_root_slot = fd_valloc_malloc( ctx->valloc, 8, sizeof(ulong) );
      err = fd_bincode_uint64_decode( self->saved_root_slot, ctx );
      if( FD_UNLIKELY( err!=FD_BINCODE_SUCCESS ) ) return err;
    } else
      self->saved_root_slot = NULL;
  }
  ulong epoch_credits_len;
  err = fd_bincode_uint64_decode( &epoch_credits_len, ctx );
  if ( FD_UNLIKELY(err) ) return err;
  self->epoch_credits = deq_fd_vote_epoch_credits_t_alloc( ctx->valloc );
  if ( epoch_credits_len > deq_fd_vote_epoch_credits_t_max(self->epoch_credits) ) return FD_BINCODE_ERR_SMALL_DEQUE;
  for (ulong i = 0; i < epoch_credits_len; ++i) {
    fd_vote_epoch_credits_t * elem = deq_fd_vote_epoch_credits_t_push_tail_nocopy(self->epoch_credits);
    fd_vote_epoch_credits_new(elem);
    err = fd_vote_epoch_credits_decode(elem, ctx);
    if ( FD_UNLIKELY(err) ) return err;
  }
  err = fd_vote_block_timestamp_decode(&self->latest_timestamp, ctx);
  if ( FD_UNLIKELY(err) ) return err;
  return FD_BINCODE_SUCCESS;
}
void fd_vote_state_0_23_5_new(fd_vote_state_0_23_5_t* self) {
  fd_memset(self, 0, sizeof(fd_vote_state_0_23_5_t));
  fd_pubkey_new(&self->voting_node);
  fd_pubkey_new(&self->authorized_voter);
  fd_vote_prior_voters_0_23_5_new(&self->prior_voters);
  fd_pubkey_new(&self->authorized_withdrawer);
  fd_vote_block_timestamp_new(&self->latest_timestamp);
}
void fd_vote_state_0_23_5_destroy(fd_vote_state_0_23_5_t* self, fd_bincode_destroy_ctx_t * ctx) {
  fd_pubkey_destroy(&self->voting_node, ctx);
  fd_pubkey_destroy(&self->authorized_voter, ctx);
  fd_vote_prior_voters_0_23_5_destroy(&self->prior_voters, ctx);
  fd_pubkey_destroy(&self->authorized_withdrawer, ctx);
  if ( self->votes ) {
    for ( deq_fd_vote_lockout_t_iter_t iter = deq_fd_vote_lockout_t_iter_init( self->votes ); !deq_fd_vote_lockout_t_iter_done( self->votes, iter ); iter = deq_fd_vote_lockout_t_iter_next( self->votes, iter ) ) {
      fd_vote_lockout_t * ele = deq_fd_vote_lockout_t_iter_ele( self->votes, iter );
      fd_vote_lockout_destroy(ele, ctx);
    }
    fd_valloc_free( ctx->valloc, deq_fd_vote_lockout_t_delete( deq_fd_vote_lockout_t_leave( self->votes) ) );
    self->votes = NULL;
  }
  if (NULL != self->saved_root_slot) {
    fd_valloc_free( ctx->valloc, self->saved_root_slot);
    self->saved_root_slot = NULL;
  }
  if ( self->epoch_credits ) {
    for ( deq_fd_vote_epoch_credits_t_iter_t iter = deq_fd_vote_epoch_credits_t_iter_init( self->epoch_credits ); !deq_fd_vote_epoch_credits_t_iter_done( self->epoch_credits, iter ); iter = deq_fd_vote_epoch_credits_t_iter_next( self->epoch_credits, iter ) ) {
      fd_vote_epoch_credits_t * ele = deq_fd_vote_epoch_credits_t_iter_ele( self->epoch_credits, iter );
      fd_vote_epoch_credits_destroy(ele, ctx);
    }
    fd_valloc_free( ctx->valloc, deq_fd_vote_epoch_credits_t_delete( deq_fd_vote_epoch_credits_t_leave( self->epoch_credits) ) );
    self->epoch_credits = NULL;
  }
  fd_vote_block_timestamp_destroy(&self->latest_timestamp, ctx);
}

void fd_vote_state_0_23_5_walk(fd_vote_state_0_23_5_t* self, fd_walk_fun_t fun, const char *name, int level) {
  fun(self, name, 32, "fd_vote_state_0_23_5", level++);
  fd_pubkey_walk(&self->voting_node, fun, "voting_node", level + 1);
  fd_pubkey_walk(&self->authorized_voter, fun, "authorized_voter", level + 1);
  fun(&self->authorized_voter_epoch, "authorized_voter_epoch", 11, "ulong", level + 1);
  fd_vote_prior_voters_0_23_5_walk(&self->prior_voters, fun, "prior_voters", level + 1);
  fd_pubkey_walk(&self->authorized_withdrawer, fun, "authorized_withdrawer", level + 1);
  fun(&self->commission, "commission", 9, "uchar", level + 1);
    fun(self->votes, "votes", 36, "votes", level++);
    if (NULL != self->votes) 
     for ( deq_fd_vote_lockout_t_iter_t iter = deq_fd_vote_lockout_t_iter_init( self->votes ); !deq_fd_vote_lockout_t_iter_done( self->votes, iter ); iter = deq_fd_vote_lockout_t_iter_next( self->votes, iter ) ) {
      fd_vote_lockout_t * ele = deq_fd_vote_lockout_t_iter_ele( self->votes, iter );
      fd_vote_lockout_walk(ele, fun, "votes", level + 1);
    }
    fun(self->votes, "votes", 37, "votes", --level);
  fun(self->saved_root_slot, "saved_root_slot", 11, "ulong", level + 1);
    fun(self->epoch_credits, "epoch_credits", 36, "epoch_credits", level++);
    if (NULL != self->epoch_credits) 
     for ( deq_fd_vote_epoch_credits_t_iter_t iter = deq_fd_vote_epoch_credits_t_iter_init( self->epoch_credits ); !deq_fd_vote_epoch_credits_t_iter_done( self->epoch_credits, iter ); iter = deq_fd_vote_epoch_credits_t_iter_next( self->epoch_credits, iter ) ) {
      fd_vote_epoch_credits_t * ele = deq_fd_vote_epoch_credits_t_iter_ele( self->epoch_credits, iter );
      fd_vote_epoch_credits_walk(ele, fun, "epoch_credits", level + 1);
    }
    fun(self->epoch_credits, "epoch_credits", 37, "epoch_credits", --level);
  fd_vote_block_timestamp_walk(&self->latest_timestamp, fun, "latest_timestamp", level + 1);
  fun(self, name, 33, "fd_vote_state_0_23_5", --level);
}
ulong fd_vote_state_0_23_5_size(fd_vote_state_0_23_5_t const * self) {
  ulong size = 0;
  size += fd_pubkey_size(&self->voting_node);
  size += fd_pubkey_size(&self->authorized_voter);
  size += sizeof(ulong);
  size += fd_vote_prior_voters_0_23_5_size(&self->prior_voters);
  size += fd_pubkey_size(&self->authorized_withdrawer);
  size += sizeof(char);
  if ( self->votes ) {
    size += sizeof(ulong);
    for ( deq_fd_vote_lockout_t_iter_t iter = deq_fd_vote_lockout_t_iter_init( self->votes ); !deq_fd_vote_lockout_t_iter_done( self->votes, iter ); iter = deq_fd_vote_lockout_t_iter_next( self->votes, iter ) ) {
      fd_vote_lockout_t * ele = deq_fd_vote_lockout_t_iter_ele( self->votes, iter );
      size += fd_vote_lockout_size(ele);
    }
  } else {
    size += sizeof(ulong);
  }
  size += sizeof(char);
  if (NULL !=  self->saved_root_slot) {
    size += sizeof(ulong);
  }
  if ( self->epoch_credits ) {
    size += sizeof(ulong);
    for ( deq_fd_vote_epoch_credits_t_iter_t iter = deq_fd_vote_epoch_credits_t_iter_init( self->epoch_credits ); !deq_fd_vote_epoch_credits_t_iter_done( self->epoch_credits, iter ); iter = deq_fd_vote_epoch_credits_t_iter_next( self->epoch_credits, iter ) ) {
      fd_vote_epoch_credits_t * ele = deq_fd_vote_epoch_credits_t_iter_ele( self->epoch_credits, iter );
      size += fd_vote_epoch_credits_size(ele);
    }
  } else {
    size += sizeof(ulong);
  }
  size += fd_vote_block_timestamp_size(&self->latest_timestamp);
  return size;
}

int fd_vote_state_0_23_5_encode(fd_vote_state_0_23_5_t const * self, fd_bincode_encode_ctx_t * ctx) {
  int err;
  err = fd_pubkey_encode(&self->voting_node, ctx);
  if ( FD_UNLIKELY(err) ) return err;
  err = fd_pubkey_encode(&self->authorized_voter, ctx);
  if ( FD_UNLIKELY(err) ) return err;
  err = fd_bincode_uint64_encode(&self->authorized_voter_epoch, ctx);
  if ( FD_UNLIKELY(err) ) return err;
  err = fd_vote_prior_voters_0_23_5_encode(&self->prior_voters, ctx);
  if ( FD_UNLIKELY(err) ) return err;
  err = fd_pubkey_encode(&self->authorized_withdrawer, ctx);
  if ( FD_UNLIKELY(err) ) return err;
  err = fd_bincode_uint8_encode(&self->commission, ctx);
  if ( FD_UNLIKELY(err) ) return err;
  if ( self->votes ) {
    ulong votes_len = deq_fd_vote_lockout_t_cnt(self->votes);
    err = fd_bincode_uint64_encode(&votes_len, ctx);
    if ( FD_UNLIKELY(err) ) return err;
    for ( deq_fd_vote_lockout_t_iter_t iter = deq_fd_vote_lockout_t_iter_init( self->votes ); !deq_fd_vote_lockout_t_iter_done( self->votes, iter ); iter = deq_fd_vote_lockout_t_iter_next( self->votes, iter ) ) {
      fd_vote_lockout_t * ele = deq_fd_vote_lockout_t_iter_ele( self->votes, iter );
      err = fd_vote_lockout_encode(ele, ctx);
      if ( FD_UNLIKELY(err) ) return err;
    }
  } else {
    ulong votes_len = 0;
    err = fd_bincode_uint64_encode(&votes_len, ctx);
    if ( FD_UNLIKELY(err) ) return err;
  }
  if (self->saved_root_slot != NULL) {
    err = fd_bincode_option_encode(1, ctx);
    if ( FD_UNLIKELY(err) ) return err;
    err = fd_bincode_uint64_encode(self->saved_root_slot, ctx);
    if ( FD_UNLIKELY(err) ) return err;
  } else {
    err = fd_bincode_option_encode(0, ctx);
    if ( FD_UNLIKELY(err) ) return err;
  }
  if ( self->epoch_credits ) {
    ulong epoch_credits_len = deq_fd_vote_epoch_credits_t_cnt(self->epoch_credits);
    err = fd_bincode_uint64_encode(&epoch_credits_len, ctx);
    if ( FD_UNLIKELY(err) ) return err;
    for ( deq_fd_vote_epoch_credits_t_iter_t iter = deq_fd_vote_epoch_credits_t_iter_init( self->epoch_credits ); !deq_fd_vote_epoch_credits_t_iter_done( self->epoch_credits, iter ); iter = deq_fd_vote_epoch_credits_t_iter_next( self->epoch_credits, iter ) ) {
      fd_vote_epoch_credits_t * ele = deq_fd_vote_epoch_credits_t_iter_ele( self->epoch_credits, iter );
      err = fd_vote_epoch_credits_encode(ele, ctx);
      if ( FD_UNLIKELY(err) ) return err;
    }
  } else {
    ulong epoch_credits_len = 0;
    err = fd_bincode_uint64_encode(&epoch_credits_len, ctx);
    if ( FD_UNLIKELY(err) ) return err;
  }
  err = fd_vote_block_timestamp_encode(&self->latest_timestamp, ctx);
  if ( FD_UNLIKELY(err) ) return err;
  return FD_BINCODE_SUCCESS;
}

int fd_vote_state_decode(fd_vote_state_t* self, fd_bincode_decode_ctx_t * ctx) {
  int err;
  err = fd_pubkey_decode(&self->voting_node, ctx);
  if ( FD_UNLIKELY(err) ) return err;
  err = fd_pubkey_decode(&self->authorized_withdrawer, ctx);
  if ( FD_UNLIKELY(err) ) return err;
  err = fd_bincode_uint8_decode(&self->commission, ctx);
  if ( FD_UNLIKELY(err) ) return err;
  ulong votes_len;
  err = fd_bincode_uint64_decode( &votes_len, ctx );
  if ( FD_UNLIKELY(err) ) return err;
  self->votes = deq_fd_vote_lockout_t_alloc( ctx->valloc );
  if ( votes_len > deq_fd_vote_lockout_t_max(self->votes) ) return FD_BINCODE_ERR_SMALL_DEQUE;
  for (ulong i = 0; i < votes_len; ++i) {
    fd_vote_lockout_t * elem = deq_fd_vote_lockout_t_push_tail_nocopy(self->votes);
    fd_vote_lockout_new(elem);
    err = fd_vote_lockout_decode(elem, ctx);
    if ( FD_UNLIKELY(err) ) return err;
  }
  {
    uchar o;
    err = fd_bincode_option_decode( &o, ctx );
    if( FD_UNLIKELY( err!=FD_BINCODE_SUCCESS ) ) return err;
    if( o ) {
      self->saved_root_slot = fd_valloc_malloc( ctx->valloc, 8, sizeof(ulong) );
      err = fd_bincode_uint64_decode( self->saved_root_slot, ctx );
      if( FD_UNLIKELY( err!=FD_BINCODE_SUCCESS ) ) return err;
    } else
      self->saved_root_slot = NULL;
  }
  ulong authorized_voters_len;
  err = fd_bincode_uint64_decode( &authorized_voters_len, ctx );
  if ( FD_UNLIKELY(err) ) return err;
  self->authorized_voters = deq_fd_vote_historical_authorized_voter_t_alloc( ctx->valloc );
  if ( authorized_voters_len > deq_fd_vote_historical_authorized_voter_t_max(self->authorized_voters) ) return FD_BINCODE_ERR_SMALL_DEQUE;
  for (ulong i = 0; i < authorized_voters_len; ++i) {
    fd_vote_historical_authorized_voter_t * elem = deq_fd_vote_historical_authorized_voter_t_push_tail_nocopy(self->authorized_voters);
    fd_vote_historical_authorized_voter_new(elem);
    err = fd_vote_historical_authorized_voter_decode(elem, ctx);
    if ( FD_UNLIKELY(err) ) return err;
  }
  err = fd_vote_prior_voters_decode(&self->prior_voters, ctx);
  if ( FD_UNLIKELY(err) ) return err;
  ulong epoch_credits_len;
  err = fd_bincode_uint64_decode( &epoch_credits_len, ctx );
  if ( FD_UNLIKELY(err) ) return err;
  self->epoch_credits = deq_fd_vote_epoch_credits_t_alloc( ctx->valloc );
  if ( epoch_credits_len > deq_fd_vote_epoch_credits_t_max(self->epoch_credits) ) return FD_BINCODE_ERR_SMALL_DEQUE;
  for (ulong i = 0; i < epoch_credits_len; ++i) {
    fd_vote_epoch_credits_t * elem = deq_fd_vote_epoch_credits_t_push_tail_nocopy(self->epoch_credits);
    fd_vote_epoch_credits_new(elem);
    err = fd_vote_epoch_credits_decode(elem, ctx);
    if ( FD_UNLIKELY(err) ) return err;
  }
  err = fd_vote_block_timestamp_decode(&self->latest_timestamp, ctx);
  if ( FD_UNLIKELY(err) ) return err;
  return FD_BINCODE_SUCCESS;
}
void fd_vote_state_new(fd_vote_state_t* self) {
  fd_memset(self, 0, sizeof(fd_vote_state_t));
  fd_pubkey_new(&self->voting_node);
  fd_pubkey_new(&self->authorized_withdrawer);
  fd_vote_prior_voters_new(&self->prior_voters);
  fd_vote_block_timestamp_new(&self->latest_timestamp);
}
void fd_vote_state_destroy(fd_vote_state_t* self, fd_bincode_destroy_ctx_t * ctx) {
  fd_pubkey_destroy(&self->voting_node, ctx);
  fd_pubkey_destroy(&self->authorized_withdrawer, ctx);
  if ( self->votes ) {
    for ( deq_fd_vote_lockout_t_iter_t iter = deq_fd_vote_lockout_t_iter_init( self->votes ); !deq_fd_vote_lockout_t_iter_done( self->votes, iter ); iter = deq_fd_vote_lockout_t_iter_next( self->votes, iter ) ) {
      fd_vote_lockout_t * ele = deq_fd_vote_lockout_t_iter_ele( self->votes, iter );
      fd_vote_lockout_destroy(ele, ctx);
    }
    fd_valloc_free( ctx->valloc, deq_fd_vote_lockout_t_delete( deq_fd_vote_lockout_t_leave( self->votes) ) );
    self->votes = NULL;
  }
  if (NULL != self->saved_root_slot) {
    fd_valloc_free( ctx->valloc, self->saved_root_slot);
    self->saved_root_slot = NULL;
  }
  if ( self->authorized_voters ) {
    for ( deq_fd_vote_historical_authorized_voter_t_iter_t iter = deq_fd_vote_historical_authorized_voter_t_iter_init( self->authorized_voters ); !deq_fd_vote_historical_authorized_voter_t_iter_done( self->authorized_voters, iter ); iter = deq_fd_vote_historical_authorized_voter_t_iter_next( self->authorized_voters, iter ) ) {
      fd_vote_historical_authorized_voter_t * ele = deq_fd_vote_historical_authorized_voter_t_iter_ele( self->authorized_voters, iter );
      fd_vote_historical_authorized_voter_destroy(ele, ctx);
    }
    fd_valloc_free( ctx->valloc, deq_fd_vote_historical_authorized_voter_t_delete( deq_fd_vote_historical_authorized_voter_t_leave( self->authorized_voters) ) );
    self->authorized_voters = NULL;
  }
  fd_vote_prior_voters_destroy(&self->prior_voters, ctx);
  if ( self->epoch_credits ) {
    for ( deq_fd_vote_epoch_credits_t_iter_t iter = deq_fd_vote_epoch_credits_t_iter_init( self->epoch_credits ); !deq_fd_vote_epoch_credits_t_iter_done( self->epoch_credits, iter ); iter = deq_fd_vote_epoch_credits_t_iter_next( self->epoch_credits, iter ) ) {
      fd_vote_epoch_credits_t * ele = deq_fd_vote_epoch_credits_t_iter_ele( self->epoch_credits, iter );
      fd_vote_epoch_credits_destroy(ele, ctx);
    }
    fd_valloc_free( ctx->valloc, deq_fd_vote_epoch_credits_t_delete( deq_fd_vote_epoch_credits_t_leave( self->epoch_credits) ) );
    self->epoch_credits = NULL;
  }
  fd_vote_block_timestamp_destroy(&self->latest_timestamp, ctx);
}

void fd_vote_state_walk(fd_vote_state_t* self, fd_walk_fun_t fun, const char *name, int level) {
  fun(self, name, 32, "fd_vote_state", level++);
  fd_pubkey_walk(&self->voting_node, fun, "voting_node", level + 1);
  fd_pubkey_walk(&self->authorized_withdrawer, fun, "authorized_withdrawer", level + 1);
  fun(&self->commission, "commission", 9, "uchar", level + 1);
    fun(self->votes, "votes", 36, "votes", level++);
    if (NULL != self->votes) 
     for ( deq_fd_vote_lockout_t_iter_t iter = deq_fd_vote_lockout_t_iter_init( self->votes ); !deq_fd_vote_lockout_t_iter_done( self->votes, iter ); iter = deq_fd_vote_lockout_t_iter_next( self->votes, iter ) ) {
      fd_vote_lockout_t * ele = deq_fd_vote_lockout_t_iter_ele( self->votes, iter );
      fd_vote_lockout_walk(ele, fun, "votes", level + 1);
    }
    fun(self->votes, "votes", 37, "votes", --level);
  fun(self->saved_root_slot, "saved_root_slot", 11, "ulong", level + 1);
    fun(self->authorized_voters, "authorized_voters", 36, "authorized_voters", level++);
    if (NULL != self->authorized_voters) 
     for ( deq_fd_vote_historical_authorized_voter_t_iter_t iter = deq_fd_vote_historical_authorized_voter_t_iter_init( self->authorized_voters ); !deq_fd_vote_historical_authorized_voter_t_iter_done( self->authorized_voters, iter ); iter = deq_fd_vote_historical_authorized_voter_t_iter_next( self->authorized_voters, iter ) ) {
      fd_vote_historical_authorized_voter_t * ele = deq_fd_vote_historical_authorized_voter_t_iter_ele( self->authorized_voters, iter );
      fd_vote_historical_authorized_voter_walk(ele, fun, "authorized_voters", level + 1);
    }
    fun(self->authorized_voters, "authorized_voters", 37, "authorized_voters", --level);
  fd_vote_prior_voters_walk(&self->prior_voters, fun, "prior_voters", level + 1);
    fun(self->epoch_credits, "epoch_credits", 36, "epoch_credits", level++);
    if (NULL != self->epoch_credits) 
     for ( deq_fd_vote_epoch_credits_t_iter_t iter = deq_fd_vote_epoch_credits_t_iter_init( self->epoch_credits ); !deq_fd_vote_epoch_credits_t_iter_done( self->epoch_credits, iter ); iter = deq_fd_vote_epoch_credits_t_iter_next( self->epoch_credits, iter ) ) {
      fd_vote_epoch_credits_t * ele = deq_fd_vote_epoch_credits_t_iter_ele( self->epoch_credits, iter );
      fd_vote_epoch_credits_walk(ele, fun, "epoch_credits", level + 1);
    }
    fun(self->epoch_credits, "epoch_credits", 37, "epoch_credits", --level);
  fd_vote_block_timestamp_walk(&self->latest_timestamp, fun, "latest_timestamp", level + 1);
  fun(self, name, 33, "fd_vote_state", --level);
}
ulong fd_vote_state_size(fd_vote_state_t const * self) {
  ulong size = 0;
  size += fd_pubkey_size(&self->voting_node);
  size += fd_pubkey_size(&self->authorized_withdrawer);
  size += sizeof(char);
  if ( self->votes ) {
    size += sizeof(ulong);
    for ( deq_fd_vote_lockout_t_iter_t iter = deq_fd_vote_lockout_t_iter_init( self->votes ); !deq_fd_vote_lockout_t_iter_done( self->votes, iter ); iter = deq_fd_vote_lockout_t_iter_next( self->votes, iter ) ) {
      fd_vote_lockout_t * ele = deq_fd_vote_lockout_t_iter_ele( self->votes, iter );
      size += fd_vote_lockout_size(ele);
    }
  } else {
    size += sizeof(ulong);
  }
  size += sizeof(char);
  if (NULL !=  self->saved_root_slot) {
    size += sizeof(ulong);
  }
  if ( self->authorized_voters ) {
    size += sizeof(ulong);
    for ( deq_fd_vote_historical_authorized_voter_t_iter_t iter = deq_fd_vote_historical_authorized_voter_t_iter_init( self->authorized_voters ); !deq_fd_vote_historical_authorized_voter_t_iter_done( self->authorized_voters, iter ); iter = deq_fd_vote_historical_authorized_voter_t_iter_next( self->authorized_voters, iter ) ) {
      fd_vote_historical_authorized_voter_t * ele = deq_fd_vote_historical_authorized_voter_t_iter_ele( self->authorized_voters, iter );
      size += fd_vote_historical_authorized_voter_size(ele);
    }
  } else {
    size += sizeof(ulong);
  }
  size += fd_vote_prior_voters_size(&self->prior_voters);
  if ( self->epoch_credits ) {
    size += sizeof(ulong);
    for ( deq_fd_vote_epoch_credits_t_iter_t iter = deq_fd_vote_epoch_credits_t_iter_init( self->epoch_credits ); !deq_fd_vote_epoch_credits_t_iter_done( self->epoch_credits, iter ); iter = deq_fd_vote_epoch_credits_t_iter_next( self->epoch_credits, iter ) ) {
      fd_vote_epoch_credits_t * ele = deq_fd_vote_epoch_credits_t_iter_ele( self->epoch_credits, iter );
      size += fd_vote_epoch_credits_size(ele);
    }
  } else {
    size += sizeof(ulong);
  }
  size += fd_vote_block_timestamp_size(&self->latest_timestamp);
  return size;
}

int fd_vote_state_encode(fd_vote_state_t const * self, fd_bincode_encode_ctx_t * ctx) {
  int err;
  err = fd_pubkey_encode(&self->voting_node, ctx);
  if ( FD_UNLIKELY(err) ) return err;
  err = fd_pubkey_encode(&self->authorized_withdrawer, ctx);
  if ( FD_UNLIKELY(err) ) return err;
  err = fd_bincode_uint8_encode(&self->commission, ctx);
  if ( FD_UNLIKELY(err) ) return err;
  if ( self->votes ) {
    ulong votes_len = deq_fd_vote_lockout_t_cnt(self->votes);
    err = fd_bincode_uint64_encode(&votes_len, ctx);
    if ( FD_UNLIKELY(err) ) return err;
    for ( deq_fd_vote_lockout_t_iter_t iter = deq_fd_vote_lockout_t_iter_init( self->votes ); !deq_fd_vote_lockout_t_iter_done( self->votes, iter ); iter = deq_fd_vote_lockout_t_iter_next( self->votes, iter ) ) {
      fd_vote_lockout_t * ele = deq_fd_vote_lockout_t_iter_ele( self->votes, iter );
      err = fd_vote_lockout_encode(ele, ctx);
      if ( FD_UNLIKELY(err) ) return err;
    }
  } else {
    ulong votes_len = 0;
    err = fd_bincode_uint64_encode(&votes_len, ctx);
    if ( FD_UNLIKELY(err) ) return err;
  }
  if (self->saved_root_slot != NULL) {
    err = fd_bincode_option_encode(1, ctx);
    if ( FD_UNLIKELY(err) ) return err;
    err = fd_bincode_uint64_encode(self->saved_root_slot, ctx);
    if ( FD_UNLIKELY(err) ) return err;
  } else {
    err = fd_bincode_option_encode(0, ctx);
    if ( FD_UNLIKELY(err) ) return err;
  }
  if ( self->authorized_voters ) {
    ulong authorized_voters_len = deq_fd_vote_historical_authorized_voter_t_cnt(self->authorized_voters);
    err = fd_bincode_uint64_encode(&authorized_voters_len, ctx);
    if ( FD_UNLIKELY(err) ) return err;
    for ( deq_fd_vote_historical_authorized_voter_t_iter_t iter = deq_fd_vote_historical_authorized_voter_t_iter_init( self->authorized_voters ); !deq_fd_vote_historical_authorized_voter_t_iter_done( self->authorized_voters, iter ); iter = deq_fd_vote_historical_authorized_voter_t_iter_next( self->authorized_voters, iter ) ) {
      fd_vote_historical_authorized_voter_t * ele = deq_fd_vote_historical_authorized_voter_t_iter_ele( self->authorized_voters, iter );
      err = fd_vote_historical_authorized_voter_encode(ele, ctx);
      if ( FD_UNLIKELY(err) ) return err;
    }
  } else {
    ulong authorized_voters_len = 0;
    err = fd_bincode_uint64_encode(&authorized_voters_len, ctx);
    if ( FD_UNLIKELY(err) ) return err;
  }
  err = fd_vote_prior_voters_encode(&self->prior_voters, ctx);
  if ( FD_UNLIKELY(err) ) return err;
  if ( self->epoch_credits ) {
    ulong epoch_credits_len = deq_fd_vote_epoch_credits_t_cnt(self->epoch_credits);
    err = fd_bincode_uint64_encode(&epoch_credits_len, ctx);
    if ( FD_UNLIKELY(err) ) return err;
    for ( deq_fd_vote_epoch_credits_t_iter_t iter = deq_fd_vote_epoch_credits_t_iter_init( self->epoch_credits ); !deq_fd_vote_epoch_credits_t_iter_done( self->epoch_credits, iter ); iter = deq_fd_vote_epoch_credits_t_iter_next( self->epoch_credits, iter ) ) {
      fd_vote_epoch_credits_t * ele = deq_fd_vote_epoch_credits_t_iter_ele( self->epoch_credits, iter );
      err = fd_vote_epoch_credits_encode(ele, ctx);
      if ( FD_UNLIKELY(err) ) return err;
    }
  } else {
    ulong epoch_credits_len = 0;
    err = fd_bincode_uint64_encode(&epoch_credits_len, ctx);
    if ( FD_UNLIKELY(err) ) return err;
  }
  err = fd_vote_block_timestamp_encode(&self->latest_timestamp, ctx);
  if ( FD_UNLIKELY(err) ) return err;
  return FD_BINCODE_SUCCESS;
}

FD_FN_PURE uchar fd_vote_state_versioned_is_v0_23_5(fd_vote_state_versioned_t const * self) {
  return self->discriminant == 0;
}
FD_FN_PURE uchar fd_vote_state_versioned_is_current(fd_vote_state_versioned_t const * self) {
  return self->discriminant == 1;
}
void fd_vote_state_versioned_inner_new(fd_vote_state_versioned_inner_t* self, uint discriminant);
int fd_vote_state_versioned_inner_decode(fd_vote_state_versioned_inner_t* self, uint discriminant, fd_bincode_decode_ctx_t * ctx) {
  fd_vote_state_versioned_inner_new(self, discriminant);
  int err;
  switch (discriminant) {
  case 0: {
    return fd_vote_state_0_23_5_decode(&self->v0_23_5, ctx);
  }
  case 1: {
    return fd_vote_state_decode(&self->current, ctx);
  }
  default: return FD_BINCODE_ERR_ENCODING;
  }
}
int fd_vote_state_versioned_decode(fd_vote_state_versioned_t* self, fd_bincode_decode_ctx_t * ctx) {
  int err = fd_bincode_uint32_decode(&self->discriminant, ctx);
  if ( FD_UNLIKELY(err) ) return err;
  return fd_vote_state_versioned_inner_decode(&self->inner, self->discriminant, ctx);
}
void fd_vote_state_versioned_inner_new(fd_vote_state_versioned_inner_t* self, uint discriminant) {
  switch (discriminant) {
  case 0: {
    fd_vote_state_0_23_5_new(&self->v0_23_5);
    break;
  }
  case 1: {
    fd_vote_state_new(&self->current);
    break;
  }
  default: break; // FD_LOG_ERR(( "unhandled type"));
  }
}
void fd_vote_state_versioned_new_disc(fd_vote_state_versioned_t* self, uint discriminant) {
  self->discriminant = discriminant;
  fd_vote_state_versioned_inner_new(&self->inner, self->discriminant);
}
void fd_vote_state_versioned_new(fd_vote_state_versioned_t* self) {
  fd_vote_state_versioned_new_disc(self, UINT_MAX);
}
void fd_vote_state_versioned_inner_destroy(fd_vote_state_versioned_inner_t* self, uint discriminant, fd_bincode_destroy_ctx_t * ctx) {
  switch (discriminant) {
  case 0: {
    fd_vote_state_0_23_5_destroy(&self->v0_23_5, ctx);
    break;
  }
  case 1: {
    fd_vote_state_destroy(&self->current, ctx);
    break;
  }
  default: break; // FD_LOG_ERR(( "unhandled type" ));
  }
}
void fd_vote_state_versioned_destroy(fd_vote_state_versioned_t* self, fd_bincode_destroy_ctx_t * ctx) {
  fd_vote_state_versioned_inner_destroy(&self->inner, self->discriminant, ctx);
}

void fd_vote_state_versioned_walk(fd_vote_state_versioned_t* self, fd_walk_fun_t fun, const char *name, int level) {
  fun(self, name, 32, "fd_vote_state_versioned", level++);
  // enum fd_vote_block_timestamp_walk(&self->latest_timestamp, fun, "latest_timestamp", level + 1);
  switch (self->discriminant) {
  case 0: {
    fd_vote_state_0_23_5_walk(&self->inner.v0_23_5, fun, "v0_23_5", level + 1);
    break;
  }
  case 1: {
    fd_vote_state_walk(&self->inner.current, fun, "current", level + 1);
    break;
  }
  }
  fun(self, name, 33, "fd_vote_state_versioned", --level);
}
ulong fd_vote_state_versioned_size(fd_vote_state_versioned_t const * self) {
  ulong size = 0;
  size += sizeof(uint);
  switch (self->discriminant) {
  case 0: {
    size += fd_vote_state_0_23_5_size(&self->inner.v0_23_5);
    break;
  }
  case 1: {
    size += fd_vote_state_size(&self->inner.current);
    break;
  }
  }
  return size;
}

int fd_vote_state_versioned_inner_encode(fd_vote_state_versioned_inner_t const * self, uint discriminant, fd_bincode_encode_ctx_t * ctx) {
  int err;
  switch (discriminant) {
  case 0: {
    err = fd_vote_state_0_23_5_encode(&self->v0_23_5, ctx);
    if ( FD_UNLIKELY(err) ) return err;
    break;
  }
  case 1: {
    err = fd_vote_state_encode(&self->current, ctx);
    if ( FD_UNLIKELY(err) ) return err;
    break;
  }
  }
  return FD_BINCODE_SUCCESS;
}
int fd_vote_state_versioned_encode(fd_vote_state_versioned_t const * self, fd_bincode_encode_ctx_t * ctx) {
  int err;
  err = fd_bincode_uint32_encode(&self->discriminant, ctx);
  if ( FD_UNLIKELY(err) ) return err;
  return fd_vote_state_versioned_inner_encode(&self->inner, self->discriminant, ctx);
}

int fd_vote_state_update_decode(fd_vote_state_update_t* self, fd_bincode_decode_ctx_t * ctx) {
  int err;
  err = fd_bincode_uint64_decode(&self->lockouts_len, ctx);
  if( FD_UNLIKELY( err!=FD_BINCODE_SUCCESS ) ) return err;
  if (self->lockouts_len != 0) {
    self->lockouts = (fd_vote_lockout_t *)fd_valloc_malloc( ctx->valloc, FD_VOTE_LOCKOUT_ALIGN, FD_VOTE_LOCKOUT_FOOTPRINT*self->lockouts_len);
    for( ulong i = 0; i < self->lockouts_len; ++i) {
      fd_vote_lockout_new(self->lockouts + i);
    }
    for( ulong i = 0; i < self->lockouts_len; ++i ) {
      err = fd_vote_lockout_decode(self->lockouts + i, ctx);
      if( FD_UNLIKELY( err!=FD_BINCODE_SUCCESS ) ) return err;
    }
  } else
    self->lockouts = NULL;
  {
    uchar o;
    err = fd_bincode_option_decode( &o, ctx );
    if( FD_UNLIKELY( err!=FD_BINCODE_SUCCESS ) ) return err;
    if( o ) {
      self->proposed_root = fd_valloc_malloc( ctx->valloc, 8, sizeof(ulong) );
      err = fd_bincode_uint64_decode( self->proposed_root, ctx );
      if( FD_UNLIKELY( err!=FD_BINCODE_SUCCESS ) ) return err;
    } else
      self->proposed_root = NULL;
  }
  err = fd_hash_decode(&self->hash, ctx);
  if ( FD_UNLIKELY(err) ) return err;
  {
    uchar o;
    err = fd_bincode_option_decode( &o, ctx );
    if( FD_UNLIKELY( err!=FD_BINCODE_SUCCESS ) ) return err;
    if( o ) {
      self->timestamp = fd_valloc_malloc( ctx->valloc, 8, sizeof(ulong) );
      err = fd_bincode_uint64_decode( self->timestamp, ctx );
      if( FD_UNLIKELY( err!=FD_BINCODE_SUCCESS ) ) return err;
    } else
      self->timestamp = NULL;
  }
  return FD_BINCODE_SUCCESS;
}
void fd_vote_state_update_new(fd_vote_state_update_t* self) {
  fd_memset(self, 0, sizeof(fd_vote_state_update_t));
  fd_hash_new(&self->hash);
}
void fd_vote_state_update_destroy(fd_vote_state_update_t* self, fd_bincode_destroy_ctx_t * ctx) {
  if (NULL != self->lockouts) {
    for (ulong i = 0; i < self->lockouts_len; ++i)
      fd_vote_lockout_destroy(self->lockouts + i, ctx);
    fd_valloc_free( ctx->valloc, self->lockouts );
    self->lockouts = NULL;
  }
  if (NULL != self->proposed_root) {
    fd_valloc_free( ctx->valloc, self->proposed_root);
    self->proposed_root = NULL;
  }
  fd_hash_destroy(&self->hash, ctx);
  if (NULL != self->timestamp) {
    fd_valloc_free( ctx->valloc, self->timestamp);
    self->timestamp = NULL;
  }
}

void fd_vote_state_update_walk(fd_vote_state_update_t* self, fd_walk_fun_t fun, const char *name, int level) {
  fun(self, name, 32, "fd_vote_state_update", level++);
  if (self->lockouts_len != 0) {
    fun(NULL, NULL, 30, "lockouts", level++);
    for (ulong i = 0; i < self->lockouts_len; ++i)
      fd_vote_lockout_walk(self->lockouts + i, fun, "vote_lockout", level + 1);
    fun(NULL, NULL, 31, "lockouts", --level);
  }
  fun(self->proposed_root, "proposed_root", 11, "ulong", level + 1);
  fd_hash_walk(&self->hash, fun, "hash", level + 1);
  fun(self->timestamp, "timestamp", 11, "ulong", level + 1);
  fun(self, name, 33, "fd_vote_state_update", --level);
}
ulong fd_vote_state_update_size(fd_vote_state_update_t const * self) {
  ulong size = 0;
  size += sizeof(ulong);
  for (ulong i = 0; i < self->lockouts_len; ++i)
    size += fd_vote_lockout_size(self->lockouts + i);
  size += sizeof(char);
  if (NULL !=  self->proposed_root) {
    size += sizeof(ulong);
  }
  size += fd_hash_size(&self->hash);
  size += sizeof(char);
  if (NULL !=  self->timestamp) {
    size += sizeof(ulong);
  }
  return size;
}

int fd_vote_state_update_encode(fd_vote_state_update_t const * self, fd_bincode_encode_ctx_t * ctx) {
  int err;
  err = fd_bincode_uint64_encode(&self->lockouts_len, ctx);
  if ( FD_UNLIKELY(err) ) return err;
  if (self->lockouts_len != 0) {
    for (ulong i = 0; i < self->lockouts_len; ++i) {
      err = fd_vote_lockout_encode(self->lockouts + i, ctx);
      if ( FD_UNLIKELY(err) ) return err;
    }
  }
  if (self->proposed_root != NULL) {
    err = fd_bincode_option_encode(1, ctx);
    if ( FD_UNLIKELY(err) ) return err;
    err = fd_bincode_uint64_encode(self->proposed_root, ctx);
    if ( FD_UNLIKELY(err) ) return err;
  } else {
    err = fd_bincode_option_encode(0, ctx);
    if ( FD_UNLIKELY(err) ) return err;
  }
  err = fd_hash_encode(&self->hash, ctx);
  if ( FD_UNLIKELY(err) ) return err;
  if (self->timestamp != NULL) {
    err = fd_bincode_option_encode(1, ctx);
    if ( FD_UNLIKELY(err) ) return err;
    err = fd_bincode_uint64_encode(self->timestamp, ctx);
    if ( FD_UNLIKELY(err) ) return err;
  } else {
    err = fd_bincode_option_encode(0, ctx);
    if ( FD_UNLIKELY(err) ) return err;
  }
  return FD_BINCODE_SUCCESS;
}

int fd_compact_vote_state_update_decode(fd_compact_vote_state_update_t* self, fd_bincode_decode_ctx_t * ctx) {
  int err;
  err = fd_bincode_uint64_decode(&self->proposed_root, ctx);
  if( FD_UNLIKELY( err!=FD_BINCODE_SUCCESS ) ) return err;
  err = fd_bincode_compact_u16_decode(&self->lockouts_len, ctx);
  if( FD_UNLIKELY( err!=FD_BINCODE_SUCCESS ) ) return err;
  if (self->lockouts_len != 0) {
    self->lockouts = (fd_compact_vote_lockout_t *)fd_valloc_malloc( ctx->valloc, FD_COMPACT_VOTE_LOCKOUT_ALIGN, FD_COMPACT_VOTE_LOCKOUT_FOOTPRINT*self->lockouts_len);
    for( ulong i = 0; i < self->lockouts_len; ++i) {
      fd_compact_vote_lockout_new(self->lockouts + i);
    }
    for( ulong i = 0; i < self->lockouts_len; ++i ) {
      err = fd_compact_vote_lockout_decode(self->lockouts + i, ctx);
      if( FD_UNLIKELY( err!=FD_BINCODE_SUCCESS ) ) return err;
    }
  } else
    self->lockouts = NULL;
  err = fd_hash_decode(&self->hash, ctx);
  if ( FD_UNLIKELY(err) ) return err;
  {
    uchar o;
    err = fd_bincode_option_decode( &o, ctx );
    if( FD_UNLIKELY( err!=FD_BINCODE_SUCCESS ) ) return err;
    if( o ) {
      self->timestamp = fd_valloc_malloc( ctx->valloc, 8, sizeof(ulong) );
      err = fd_bincode_uint64_decode( self->timestamp, ctx );
      if( FD_UNLIKELY( err!=FD_BINCODE_SUCCESS ) ) return err;
    } else
      self->timestamp = NULL;
  }
  return FD_BINCODE_SUCCESS;
}
void fd_compact_vote_state_update_new(fd_compact_vote_state_update_t* self) {
  fd_memset(self, 0, sizeof(fd_compact_vote_state_update_t));
  fd_hash_new(&self->hash);
}
void fd_compact_vote_state_update_destroy(fd_compact_vote_state_update_t* self, fd_bincode_destroy_ctx_t * ctx) {
  if (NULL != self->lockouts) {
    for (ulong i = 0; i < self->lockouts_len; ++i)
      fd_compact_vote_lockout_destroy(self->lockouts + i, ctx);
    fd_valloc_free( ctx->valloc, self->lockouts );
    self->lockouts = NULL;
  }
  fd_hash_destroy(&self->hash, ctx);
  if (NULL != self->timestamp) {
    fd_valloc_free( ctx->valloc, self->timestamp);
    self->timestamp = NULL;
  }
}

void fd_compact_vote_state_update_walk(fd_compact_vote_state_update_t* self, fd_walk_fun_t fun, const char *name, int level) {
  fun(self, name, 32, "fd_compact_vote_state_update", level++);
  fun(&self->proposed_root, "proposed_root", 11, "ulong", level + 1);
  if (self->lockouts_len != 0) {
    fun(NULL, NULL, 30, "lockouts", level++);
    for (ulong i = 0; i < self->lockouts_len; ++i)
      fd_compact_vote_lockout_walk(self->lockouts + i, fun, "compact_vote_lockout", level + 1);
    fun(NULL, NULL, 31, "lockouts", --level);
  }
  fd_hash_walk(&self->hash, fun, "hash", level + 1);
  fun(self->timestamp, "timestamp", 11, "ulong", level + 1);
  fun(self, name, 33, "fd_compact_vote_state_update", --level);
}
ulong fd_compact_vote_state_update_size(fd_compact_vote_state_update_t const * self) {
  ulong size = 0;
  size += sizeof(ulong);
  size += sizeof(ulong);
  for (ulong i = 0; i < self->lockouts_len; ++i)
    size += fd_compact_vote_lockout_size(self->lockouts + i);
  size += fd_hash_size(&self->hash);
  size += sizeof(char);
  if (NULL !=  self->timestamp) {
    size += sizeof(ulong);
  }
  return size;
}

int fd_compact_vote_state_update_encode(fd_compact_vote_state_update_t const * self, fd_bincode_encode_ctx_t * ctx) {
  int err;
  err = fd_bincode_uint64_encode(&self->proposed_root, ctx);
  if ( FD_UNLIKELY(err) ) return err;
  err = fd_bincode_compact_u16_encode(&self->lockouts_len, ctx);
  if ( FD_UNLIKELY(err) ) return err;
  if (self->lockouts_len != 0) {
    for (ulong i = 0; i < self->lockouts_len; ++i) {
      err = fd_compact_vote_lockout_encode(self->lockouts + i, ctx);
      if ( FD_UNLIKELY(err) ) return err;
    }
  }
  err = fd_hash_encode(&self->hash, ctx);
  if ( FD_UNLIKELY(err) ) return err;
  if (self->timestamp != NULL) {
    err = fd_bincode_option_encode(1, ctx);
    if ( FD_UNLIKELY(err) ) return err;
    err = fd_bincode_uint64_encode(self->timestamp, ctx);
    if ( FD_UNLIKELY(err) ) return err;
  } else {
    err = fd_bincode_option_encode(0, ctx);
    if ( FD_UNLIKELY(err) ) return err;
  }
  return FD_BINCODE_SUCCESS;
}

int fd_compact_vote_state_update_switch_decode(fd_compact_vote_state_update_switch_t* self, fd_bincode_decode_ctx_t * ctx) {
  int err;
  err = fd_compact_vote_state_update_decode(&self->compact_vote_state_update, ctx);
  if ( FD_UNLIKELY(err) ) return err;
  err = fd_hash_decode(&self->hash, ctx);
  if ( FD_UNLIKELY(err) ) return err;
  return FD_BINCODE_SUCCESS;
}
void fd_compact_vote_state_update_switch_new(fd_compact_vote_state_update_switch_t* self) {
  fd_memset(self, 0, sizeof(fd_compact_vote_state_update_switch_t));
  fd_compact_vote_state_update_new(&self->compact_vote_state_update);
  fd_hash_new(&self->hash);
}
void fd_compact_vote_state_update_switch_destroy(fd_compact_vote_state_update_switch_t* self, fd_bincode_destroy_ctx_t * ctx) {
  fd_compact_vote_state_update_destroy(&self->compact_vote_state_update, ctx);
  fd_hash_destroy(&self->hash, ctx);
}

void fd_compact_vote_state_update_switch_walk(fd_compact_vote_state_update_switch_t* self, fd_walk_fun_t fun, const char *name, int level) {
  fun(self, name, 32, "fd_compact_vote_state_update_switch", level++);
  fd_compact_vote_state_update_walk(&self->compact_vote_state_update, fun, "compact_vote_state_update", level + 1);
  fd_hash_walk(&self->hash, fun, "hash", level + 1);
  fun(self, name, 33, "fd_compact_vote_state_update_switch", --level);
}
ulong fd_compact_vote_state_update_switch_size(fd_compact_vote_state_update_switch_t const * self) {
  ulong size = 0;
  size += fd_compact_vote_state_update_size(&self->compact_vote_state_update);
  size += fd_hash_size(&self->hash);
  return size;
}

int fd_compact_vote_state_update_switch_encode(fd_compact_vote_state_update_switch_t const * self, fd_bincode_encode_ctx_t * ctx) {
  int err;
  err = fd_compact_vote_state_update_encode(&self->compact_vote_state_update, ctx);
  if ( FD_UNLIKELY(err) ) return err;
  err = fd_hash_encode(&self->hash, ctx);
  if ( FD_UNLIKELY(err) ) return err;
  return FD_BINCODE_SUCCESS;
}

int fd_slot_history_inner_decode(fd_slot_history_inner_t* self, fd_bincode_decode_ctx_t * ctx) {
  int err;
  err = fd_bincode_uint64_decode(&self->blocks_len, ctx);
  if( FD_UNLIKELY( err!=FD_BINCODE_SUCCESS ) ) return err;
  if (self->blocks_len != 0) {
    self->blocks = fd_valloc_malloc( ctx->valloc, 8UL, self->blocks_len );
    for( ulong i = 0; i < self->blocks_len; ++i) {
      err = fd_bincode_uint64_decode(self->blocks + i, ctx);
      if( FD_UNLIKELY( err!=FD_BINCODE_SUCCESS ) ) return err;
    }
  } else
    self->blocks = NULL;
  return FD_BINCODE_SUCCESS;
}
void fd_slot_history_inner_new(fd_slot_history_inner_t* self) {
  fd_memset(self, 0, sizeof(fd_slot_history_inner_t));
}
void fd_slot_history_inner_destroy(fd_slot_history_inner_t* self, fd_bincode_destroy_ctx_t * ctx) {
  if (NULL != self->blocks) {
    fd_valloc_free( ctx->valloc, self->blocks );
    self->blocks = NULL;
  }
}

void fd_slot_history_inner_walk(fd_slot_history_inner_t* self, fd_walk_fun_t fun, const char *name, int level) {
  fun(self, name, 32, "fd_slot_history_inner", level++);
  if (self->blocks_len != 0) {
    fun(NULL, NULL, 30, "blocks", level++);
    for (ulong i = 0; i < self->blocks_len; ++i)
      fun(self->blocks + i, "blocks", 11, "ulong", level + 1);
    fun(NULL, NULL, 31, "blocks", --level);
  }
  fun(self, name, 33, "fd_slot_history_inner", --level);
}
ulong fd_slot_history_inner_size(fd_slot_history_inner_t const * self) {
  ulong size = 0;
  size += sizeof(ulong);
  size += self->blocks_len * sizeof(ulong);
  return size;
}

int fd_slot_history_inner_encode(fd_slot_history_inner_t const * self, fd_bincode_encode_ctx_t * ctx) {
  int err;
  err = fd_bincode_uint64_encode(&self->blocks_len, ctx);
  if ( FD_UNLIKELY(err) ) return err;
  if (self->blocks_len != 0) {
    for (ulong i = 0; i < self->blocks_len; ++i) {
      err = fd_bincode_uint64_encode(self->blocks + i, ctx);
    }
  }
  return FD_BINCODE_SUCCESS;
}

int fd_slot_history_bitvec_decode(fd_slot_history_bitvec_t* self, fd_bincode_decode_ctx_t * ctx) {
  int err;
  {
    uchar o;
    err = fd_bincode_option_decode( &o, ctx );
    if( FD_UNLIKELY( err!=FD_BINCODE_SUCCESS ) ) return err;
    if( o ) {
      self->bits = (fd_slot_history_inner_t*)fd_valloc_malloc( ctx->valloc, FD_SLOT_HISTORY_INNER_ALIGN, FD_SLOT_HISTORY_INNER_FOOTPRINT );
      fd_slot_history_inner_new( self->bits );
      err = fd_slot_history_inner_decode( self->bits, ctx );
      if( FD_UNLIKELY( err!=FD_BINCODE_SUCCESS ) ) return err;
    } else
      self->bits = NULL;
  }
  err = fd_bincode_uint64_decode(&self->len, ctx);
  if( FD_UNLIKELY( err!=FD_BINCODE_SUCCESS ) ) return err;
  return FD_BINCODE_SUCCESS;
}
void fd_slot_history_bitvec_new(fd_slot_history_bitvec_t* self) {
  fd_memset(self, 0, sizeof(fd_slot_history_bitvec_t));
}
void fd_slot_history_bitvec_destroy(fd_slot_history_bitvec_t* self, fd_bincode_destroy_ctx_t * ctx) {
  if (NULL != self->bits) {
    fd_slot_history_inner_destroy(self->bits, ctx);
    fd_valloc_free( ctx->valloc, self->bits);
    self->bits = NULL;
  }
}

void fd_slot_history_bitvec_walk(fd_slot_history_bitvec_t* self, fd_walk_fun_t fun, const char *name, int level) {
  fun(self, name, 32, "fd_slot_history_bitvec", level++);
  // fun(&self->bits, "bits", 16, "option", level + 1);
  fun(&self->len, "len", 11, "ulong", level + 1);
  fun(self, name, 33, "fd_slot_history_bitvec", --level);
}
ulong fd_slot_history_bitvec_size(fd_slot_history_bitvec_t const * self) {
  ulong size = 0;
  size += sizeof(char);
  if (NULL !=  self->bits) {
    size += fd_slot_history_inner_size(self->bits);
  }
  size += sizeof(ulong);
  return size;
}

int fd_slot_history_bitvec_encode(fd_slot_history_bitvec_t const * self, fd_bincode_encode_ctx_t * ctx) {
  int err;
  if (self->bits != NULL) {
    err = fd_bincode_option_encode(1, ctx);
    if ( FD_UNLIKELY(err) ) return err;
    err = fd_slot_history_inner_encode(self->bits, ctx);
    if ( FD_UNLIKELY(err) ) return err;
  } else {
    err = fd_bincode_option_encode(0, ctx);
    if ( FD_UNLIKELY(err) ) return err;
  }
  err = fd_bincode_uint64_encode(&self->len, ctx);
  if ( FD_UNLIKELY(err) ) return err;
  return FD_BINCODE_SUCCESS;
}

int fd_slot_history_decode(fd_slot_history_t* self, fd_bincode_decode_ctx_t * ctx) {
  int err;
  err = fd_slot_history_bitvec_decode(&self->bits, ctx);
  if ( FD_UNLIKELY(err) ) return err;
  err = fd_bincode_uint64_decode(&self->next_slot, ctx);
  if( FD_UNLIKELY( err!=FD_BINCODE_SUCCESS ) ) return err;
  return FD_BINCODE_SUCCESS;
}
void fd_slot_history_new(fd_slot_history_t* self) {
  fd_memset(self, 0, sizeof(fd_slot_history_t));
  fd_slot_history_bitvec_new(&self->bits);
}
void fd_slot_history_destroy(fd_slot_history_t* self, fd_bincode_destroy_ctx_t * ctx) {
  fd_slot_history_bitvec_destroy(&self->bits, ctx);
}

void fd_slot_history_walk(fd_slot_history_t* self, fd_walk_fun_t fun, const char *name, int level) {
  fun(self, name, 32, "fd_slot_history", level++);
  fd_slot_history_bitvec_walk(&self->bits, fun, "bits", level + 1);
  fun(&self->next_slot, "next_slot", 11, "ulong", level + 1);
  fun(self, name, 33, "fd_slot_history", --level);
}
ulong fd_slot_history_size(fd_slot_history_t const * self) {
  ulong size = 0;
  size += fd_slot_history_bitvec_size(&self->bits);
  size += sizeof(ulong);
  return size;
}

int fd_slot_history_encode(fd_slot_history_t const * self, fd_bincode_encode_ctx_t * ctx) {
  int err;
  err = fd_slot_history_bitvec_encode(&self->bits, ctx);
  if ( FD_UNLIKELY(err) ) return err;
  err = fd_bincode_uint64_encode(&self->next_slot, ctx);
  if ( FD_UNLIKELY(err) ) return err;
  return FD_BINCODE_SUCCESS;
}

int fd_slot_hash_decode(fd_slot_hash_t* self, fd_bincode_decode_ctx_t * ctx) {
  int err;
  err = fd_bincode_uint64_decode(&self->slot, ctx);
  if( FD_UNLIKELY( err!=FD_BINCODE_SUCCESS ) ) return err;
  err = fd_hash_decode(&self->hash, ctx);
  if ( FD_UNLIKELY(err) ) return err;
  return FD_BINCODE_SUCCESS;
}
void fd_slot_hash_new(fd_slot_hash_t* self) {
  fd_memset(self, 0, sizeof(fd_slot_hash_t));
  fd_hash_new(&self->hash);
}
void fd_slot_hash_destroy(fd_slot_hash_t* self, fd_bincode_destroy_ctx_t * ctx) {
  fd_hash_destroy(&self->hash, ctx);
}

void fd_slot_hash_walk(fd_slot_hash_t* self, fd_walk_fun_t fun, const char *name, int level) {
  fun(self, name, 32, "fd_slot_hash", level++);
  fun(&self->slot, "slot", 11, "ulong", level + 1);
  fd_hash_walk(&self->hash, fun, "hash", level + 1);
  fun(self, name, 33, "fd_slot_hash", --level);
}
ulong fd_slot_hash_size(fd_slot_hash_t const * self) {
  ulong size = 0;
  size += sizeof(ulong);
  size += fd_hash_size(&self->hash);
  return size;
}

int fd_slot_hash_encode(fd_slot_hash_t const * self, fd_bincode_encode_ctx_t * ctx) {
  int err;
  err = fd_bincode_uint64_encode(&self->slot, ctx);
  if ( FD_UNLIKELY(err) ) return err;
  err = fd_hash_encode(&self->hash, ctx);
  if ( FD_UNLIKELY(err) ) return err;
  return FD_BINCODE_SUCCESS;
}

int fd_slot_hashes_decode(fd_slot_hashes_t* self, fd_bincode_decode_ctx_t * ctx) {
  int err;
  ulong hashes_len;
  err = fd_bincode_uint64_decode( &hashes_len, ctx );
  if ( FD_UNLIKELY(err) ) return err;
  self->hashes = deq_fd_slot_hash_t_alloc( ctx->valloc );
  if ( hashes_len > deq_fd_slot_hash_t_max(self->hashes) ) return FD_BINCODE_ERR_SMALL_DEQUE;
  for (ulong i = 0; i < hashes_len; ++i) {
    fd_slot_hash_t * elem = deq_fd_slot_hash_t_push_tail_nocopy(self->hashes);
    fd_slot_hash_new(elem);
    err = fd_slot_hash_decode(elem, ctx);
    if ( FD_UNLIKELY(err) ) return err;
  }
  return FD_BINCODE_SUCCESS;
}
void fd_slot_hashes_new(fd_slot_hashes_t* self) {
  fd_memset(self, 0, sizeof(fd_slot_hashes_t));
}
void fd_slot_hashes_destroy(fd_slot_hashes_t* self, fd_bincode_destroy_ctx_t * ctx) {
  if ( self->hashes ) {
    for ( deq_fd_slot_hash_t_iter_t iter = deq_fd_slot_hash_t_iter_init( self->hashes ); !deq_fd_slot_hash_t_iter_done( self->hashes, iter ); iter = deq_fd_slot_hash_t_iter_next( self->hashes, iter ) ) {
      fd_slot_hash_t * ele = deq_fd_slot_hash_t_iter_ele( self->hashes, iter );
      fd_slot_hash_destroy(ele, ctx);
    }
    fd_valloc_free( ctx->valloc, deq_fd_slot_hash_t_delete( deq_fd_slot_hash_t_leave( self->hashes) ) );
    self->hashes = NULL;
  }
}

void fd_slot_hashes_walk(fd_slot_hashes_t* self, fd_walk_fun_t fun, const char *name, int level) {
  fun(self, name, 32, "fd_slot_hashes", level++);
    fun(self->hashes, "hashes", 36, "hashes", level++);
    if (NULL != self->hashes) 
     for ( deq_fd_slot_hash_t_iter_t iter = deq_fd_slot_hash_t_iter_init( self->hashes ); !deq_fd_slot_hash_t_iter_done( self->hashes, iter ); iter = deq_fd_slot_hash_t_iter_next( self->hashes, iter ) ) {
      fd_slot_hash_t * ele = deq_fd_slot_hash_t_iter_ele( self->hashes, iter );
      fd_slot_hash_walk(ele, fun, "hashes", level + 1);
    }
    fun(self->hashes, "hashes", 37, "hashes", --level);
  fun(self, name, 33, "fd_slot_hashes", --level);
}
ulong fd_slot_hashes_size(fd_slot_hashes_t const * self) {
  ulong size = 0;
  if ( self->hashes ) {
    size += sizeof(ulong);
    for ( deq_fd_slot_hash_t_iter_t iter = deq_fd_slot_hash_t_iter_init( self->hashes ); !deq_fd_slot_hash_t_iter_done( self->hashes, iter ); iter = deq_fd_slot_hash_t_iter_next( self->hashes, iter ) ) {
      fd_slot_hash_t * ele = deq_fd_slot_hash_t_iter_ele( self->hashes, iter );
      size += fd_slot_hash_size(ele);
    }
  } else {
    size += sizeof(ulong);
  }
  return size;
}

int fd_slot_hashes_encode(fd_slot_hashes_t const * self, fd_bincode_encode_ctx_t * ctx) {
  int err;
  if ( self->hashes ) {
    ulong hashes_len = deq_fd_slot_hash_t_cnt(self->hashes);
    err = fd_bincode_uint64_encode(&hashes_len, ctx);
    if ( FD_UNLIKELY(err) ) return err;
    for ( deq_fd_slot_hash_t_iter_t iter = deq_fd_slot_hash_t_iter_init( self->hashes ); !deq_fd_slot_hash_t_iter_done( self->hashes, iter ); iter = deq_fd_slot_hash_t_iter_next( self->hashes, iter ) ) {
      fd_slot_hash_t * ele = deq_fd_slot_hash_t_iter_ele( self->hashes, iter );
      err = fd_slot_hash_encode(ele, ctx);
      if ( FD_UNLIKELY(err) ) return err;
    }
  } else {
    ulong hashes_len = 0;
    err = fd_bincode_uint64_encode(&hashes_len, ctx);
    if ( FD_UNLIKELY(err) ) return err;
  }
  return FD_BINCODE_SUCCESS;
}

int fd_block_block_hash_entry_decode(fd_block_block_hash_entry_t* self, fd_bincode_decode_ctx_t * ctx) {
  int err;
  err = fd_hash_decode(&self->blockhash, ctx);
  if ( FD_UNLIKELY(err) ) return err;
  err = fd_fee_calculator_decode(&self->fee_calculator, ctx);
  if ( FD_UNLIKELY(err) ) return err;
  return FD_BINCODE_SUCCESS;
}
void fd_block_block_hash_entry_new(fd_block_block_hash_entry_t* self) {
  fd_memset(self, 0, sizeof(fd_block_block_hash_entry_t));
  fd_hash_new(&self->blockhash);
  fd_fee_calculator_new(&self->fee_calculator);
}
void fd_block_block_hash_entry_destroy(fd_block_block_hash_entry_t* self, fd_bincode_destroy_ctx_t * ctx) {
  fd_hash_destroy(&self->blockhash, ctx);
  fd_fee_calculator_destroy(&self->fee_calculator, ctx);
}

void fd_block_block_hash_entry_walk(fd_block_block_hash_entry_t* self, fd_walk_fun_t fun, const char *name, int level) {
  fun(self, name, 32, "fd_block_block_hash_entry", level++);
  fd_hash_walk(&self->blockhash, fun, "blockhash", level + 1);
  fd_fee_calculator_walk(&self->fee_calculator, fun, "fee_calculator", level + 1);
  fun(self, name, 33, "fd_block_block_hash_entry", --level);
}
ulong fd_block_block_hash_entry_size(fd_block_block_hash_entry_t const * self) {
  ulong size = 0;
  size += fd_hash_size(&self->blockhash);
  size += fd_fee_calculator_size(&self->fee_calculator);
  return size;
}

int fd_block_block_hash_entry_encode(fd_block_block_hash_entry_t const * self, fd_bincode_encode_ctx_t * ctx) {
  int err;
  err = fd_hash_encode(&self->blockhash, ctx);
  if ( FD_UNLIKELY(err) ) return err;
  err = fd_fee_calculator_encode(&self->fee_calculator, ctx);
  if ( FD_UNLIKELY(err) ) return err;
  return FD_BINCODE_SUCCESS;
}

int fd_recent_block_hashes_decode(fd_recent_block_hashes_t* self, fd_bincode_decode_ctx_t * ctx) {
  int err;
  ulong hashes_len;
  err = fd_bincode_uint64_decode( &hashes_len, ctx );
  if ( FD_UNLIKELY(err) ) return err;
  self->hashes = deq_fd_block_block_hash_entry_t_alloc( ctx->valloc );
  if ( hashes_len > deq_fd_block_block_hash_entry_t_max(self->hashes) ) return FD_BINCODE_ERR_SMALL_DEQUE;
  for (ulong i = 0; i < hashes_len; ++i) {
    fd_block_block_hash_entry_t * elem = deq_fd_block_block_hash_entry_t_push_tail_nocopy(self->hashes);
    fd_block_block_hash_entry_new(elem);
    err = fd_block_block_hash_entry_decode(elem, ctx);
    if ( FD_UNLIKELY(err) ) return err;
  }
  return FD_BINCODE_SUCCESS;
}
void fd_recent_block_hashes_new(fd_recent_block_hashes_t* self) {
  fd_memset(self, 0, sizeof(fd_recent_block_hashes_t));
}
void fd_recent_block_hashes_destroy(fd_recent_block_hashes_t* self, fd_bincode_destroy_ctx_t * ctx) {
  if ( self->hashes ) {
    for ( deq_fd_block_block_hash_entry_t_iter_t iter = deq_fd_block_block_hash_entry_t_iter_init( self->hashes ); !deq_fd_block_block_hash_entry_t_iter_done( self->hashes, iter ); iter = deq_fd_block_block_hash_entry_t_iter_next( self->hashes, iter ) ) {
      fd_block_block_hash_entry_t * ele = deq_fd_block_block_hash_entry_t_iter_ele( self->hashes, iter );
      fd_block_block_hash_entry_destroy(ele, ctx);
    }
    fd_valloc_free( ctx->valloc, deq_fd_block_block_hash_entry_t_delete( deq_fd_block_block_hash_entry_t_leave( self->hashes) ) );
    self->hashes = NULL;
  }
}

void fd_recent_block_hashes_walk(fd_recent_block_hashes_t* self, fd_walk_fun_t fun, const char *name, int level) {
  fun(self, name, 32, "fd_recent_block_hashes", level++);
    fun(self->hashes, "hashes", 36, "hashes", level++);
    if (NULL != self->hashes) 
     for ( deq_fd_block_block_hash_entry_t_iter_t iter = deq_fd_block_block_hash_entry_t_iter_init( self->hashes ); !deq_fd_block_block_hash_entry_t_iter_done( self->hashes, iter ); iter = deq_fd_block_block_hash_entry_t_iter_next( self->hashes, iter ) ) {
      fd_block_block_hash_entry_t * ele = deq_fd_block_block_hash_entry_t_iter_ele( self->hashes, iter );
      fd_block_block_hash_entry_walk(ele, fun, "hashes", level + 1);
    }
    fun(self->hashes, "hashes", 37, "hashes", --level);
  fun(self, name, 33, "fd_recent_block_hashes", --level);
}
ulong fd_recent_block_hashes_size(fd_recent_block_hashes_t const * self) {
  ulong size = 0;
  if ( self->hashes ) {
    size += sizeof(ulong);
    for ( deq_fd_block_block_hash_entry_t_iter_t iter = deq_fd_block_block_hash_entry_t_iter_init( self->hashes ); !deq_fd_block_block_hash_entry_t_iter_done( self->hashes, iter ); iter = deq_fd_block_block_hash_entry_t_iter_next( self->hashes, iter ) ) {
      fd_block_block_hash_entry_t * ele = deq_fd_block_block_hash_entry_t_iter_ele( self->hashes, iter );
      size += fd_block_block_hash_entry_size(ele);
    }
  } else {
    size += sizeof(ulong);
  }
  return size;
}

int fd_recent_block_hashes_encode(fd_recent_block_hashes_t const * self, fd_bincode_encode_ctx_t * ctx) {
  int err;
  if ( self->hashes ) {
    ulong hashes_len = deq_fd_block_block_hash_entry_t_cnt(self->hashes);
    err = fd_bincode_uint64_encode(&hashes_len, ctx);
    if ( FD_UNLIKELY(err) ) return err;
    for ( deq_fd_block_block_hash_entry_t_iter_t iter = deq_fd_block_block_hash_entry_t_iter_init( self->hashes ); !deq_fd_block_block_hash_entry_t_iter_done( self->hashes, iter ); iter = deq_fd_block_block_hash_entry_t_iter_next( self->hashes, iter ) ) {
      fd_block_block_hash_entry_t * ele = deq_fd_block_block_hash_entry_t_iter_ele( self->hashes, iter );
      err = fd_block_block_hash_entry_encode(ele, ctx);
      if ( FD_UNLIKELY(err) ) return err;
    }
  } else {
    ulong hashes_len = 0;
    err = fd_bincode_uint64_encode(&hashes_len, ctx);
    if ( FD_UNLIKELY(err) ) return err;
  }
  return FD_BINCODE_SUCCESS;
}

int fd_slot_meta_decode(fd_slot_meta_t* self, fd_bincode_decode_ctx_t * ctx) {
  int err;
  err = fd_bincode_uint64_decode(&self->slot, ctx);
  if( FD_UNLIKELY( err!=FD_BINCODE_SUCCESS ) ) return err;
  err = fd_bincode_uint64_decode(&self->consumed, ctx);
  if( FD_UNLIKELY( err!=FD_BINCODE_SUCCESS ) ) return err;
  err = fd_bincode_uint64_decode(&self->received, ctx);
  if( FD_UNLIKELY( err!=FD_BINCODE_SUCCESS ) ) return err;
  err = fd_bincode_uint64_decode(&self->first_shred_timestamp, ctx);
  if( FD_UNLIKELY( err!=FD_BINCODE_SUCCESS ) ) return err;
  err = fd_bincode_uint64_decode(&self->last_index, ctx);
  if( FD_UNLIKELY( err!=FD_BINCODE_SUCCESS ) ) return err;
  err = fd_bincode_uint64_decode(&self->parent_slot, ctx);
  if( FD_UNLIKELY( err!=FD_BINCODE_SUCCESS ) ) return err;
  err = fd_bincode_uint64_decode(&self->next_slot_len, ctx);
  if( FD_UNLIKELY( err!=FD_BINCODE_SUCCESS ) ) return err;
  if (self->next_slot_len != 0) {
    self->next_slot = fd_valloc_malloc( ctx->valloc, 8UL, self->next_slot_len );
    for( ulong i = 0; i < self->next_slot_len; ++i) {
      err = fd_bincode_uint64_decode(self->next_slot + i, ctx);
      if( FD_UNLIKELY( err!=FD_BINCODE_SUCCESS ) ) return err;
    }
  } else
    self->next_slot = NULL;
  err = fd_bincode_uint8_decode(&self->is_connected, ctx);
  if ( FD_UNLIKELY(err) ) return err;
  err = fd_bincode_uint64_decode(&self->entry_end_indexes_len, ctx);
  if( FD_UNLIKELY( err!=FD_BINCODE_SUCCESS ) ) return err;
  if (self->entry_end_indexes_len != 0) {
    self->entry_end_indexes = fd_valloc_malloc( ctx->valloc, 8UL, sizeof(uint)*self->entry_end_indexes_len );
    for( ulong i = 0; i < self->entry_end_indexes_len; ++i) {
      err = fd_bincode_uint32_decode(self->entry_end_indexes + i, ctx);
      if( FD_UNLIKELY( err!=FD_BINCODE_SUCCESS ) ) return err;
    }
  } else
    self->entry_end_indexes = NULL;
  return FD_BINCODE_SUCCESS;
}
void fd_slot_meta_new(fd_slot_meta_t* self) {
  fd_memset(self, 0, sizeof(fd_slot_meta_t));
}
void fd_slot_meta_destroy(fd_slot_meta_t* self, fd_bincode_destroy_ctx_t * ctx) {
  if (NULL != self->next_slot) {
    fd_valloc_free( ctx->valloc, self->next_slot );
    self->next_slot = NULL;
  }
  if (NULL != self->entry_end_indexes) {
    fd_valloc_free( ctx->valloc, self->entry_end_indexes );
    self->entry_end_indexes = NULL;
  }
}

void fd_slot_meta_walk(fd_slot_meta_t* self, fd_walk_fun_t fun, const char *name, int level) {
  fun(self, name, 32, "fd_slot_meta", level++);
  fun(&self->slot, "slot", 11, "ulong", level + 1);
  fun(&self->consumed, "consumed", 11, "ulong", level + 1);
  fun(&self->received, "received", 11, "ulong", level + 1);
  fun(&self->first_shred_timestamp, "first_shred_timestamp", 11, "ulong", level + 1);
  fun(&self->last_index, "last_index", 11, "ulong", level + 1);
  fun(&self->parent_slot, "parent_slot", 11, "ulong", level + 1);
  if (self->next_slot_len != 0) {
    fun(NULL, NULL, 30, "next_slot", level++);
    for (ulong i = 0; i < self->next_slot_len; ++i)
      fun(self->next_slot + i, "next_slot", 11, "ulong", level + 1);
    fun(NULL, NULL, 31, "next_slot", --level);
  }
  fun(&self->is_connected, "is_connected", 9, "uchar", level + 1);
  if (self->entry_end_indexes_len != 0) {
    fun(NULL, NULL, 30, "entry_end_indexes", level++);
    for (ulong i = 0; i < self->entry_end_indexes_len; ++i)
      fun(self->entry_end_indexes + i, "entry_end_indexes", 7, "uint", level + 1);
    fun(NULL, NULL, 31, "entry_end_indexes", --level);
  }
  fun(self, name, 33, "fd_slot_meta", --level);
}
ulong fd_slot_meta_size(fd_slot_meta_t const * self) {
  ulong size = 0;
  size += sizeof(ulong);
  size += sizeof(ulong);
  size += sizeof(ulong);
  size += sizeof(ulong);
  size += sizeof(ulong);
  size += sizeof(ulong);
  size += sizeof(ulong);
  size += self->next_slot_len * sizeof(ulong);
  size += sizeof(char);
  size += sizeof(ulong);
  size += self->entry_end_indexes_len * sizeof(uint);
  return size;
}

int fd_slot_meta_encode(fd_slot_meta_t const * self, fd_bincode_encode_ctx_t * ctx) {
  int err;
  err = fd_bincode_uint64_encode(&self->slot, ctx);
  if ( FD_UNLIKELY(err) ) return err;
  err = fd_bincode_uint64_encode(&self->consumed, ctx);
  if ( FD_UNLIKELY(err) ) return err;
  err = fd_bincode_uint64_encode(&self->received, ctx);
  if ( FD_UNLIKELY(err) ) return err;
  err = fd_bincode_uint64_encode(&self->first_shred_timestamp, ctx);
  if ( FD_UNLIKELY(err) ) return err;
  err = fd_bincode_uint64_encode(&self->last_index, ctx);
  if ( FD_UNLIKELY(err) ) return err;
  err = fd_bincode_uint64_encode(&self->parent_slot, ctx);
  if ( FD_UNLIKELY(err) ) return err;
  err = fd_bincode_uint64_encode(&self->next_slot_len, ctx);
  if ( FD_UNLIKELY(err) ) return err;
  if (self->next_slot_len != 0) {
    for (ulong i = 0; i < self->next_slot_len; ++i) {
      err = fd_bincode_uint64_encode(self->next_slot + i, ctx);
    }
  }
  err = fd_bincode_uint8_encode(&self->is_connected, ctx);
  if ( FD_UNLIKELY(err) ) return err;
  err = fd_bincode_uint64_encode(&self->entry_end_indexes_len, ctx);
  if ( FD_UNLIKELY(err) ) return err;
  if (self->entry_end_indexes_len != 0) {
    for (ulong i = 0; i < self->entry_end_indexes_len; ++i) {
      err = fd_bincode_uint32_encode(self->entry_end_indexes + i, ctx);
    }
  }
  return FD_BINCODE_SUCCESS;
}

int fd_slot_meta_meta_decode(fd_slot_meta_meta_t* self, fd_bincode_decode_ctx_t * ctx) {
  int err;
  err = fd_bincode_uint64_decode(&self->start_slot, ctx);
  if( FD_UNLIKELY( err!=FD_BINCODE_SUCCESS ) ) return err;
  err = fd_bincode_uint64_decode(&self->end_slot, ctx);
  if( FD_UNLIKELY( err!=FD_BINCODE_SUCCESS ) ) return err;
  return FD_BINCODE_SUCCESS;
}
void fd_slot_meta_meta_new(fd_slot_meta_meta_t* self) {
  fd_memset(self, 0, sizeof(fd_slot_meta_meta_t));
}
void fd_slot_meta_meta_destroy(fd_slot_meta_meta_t* self, fd_bincode_destroy_ctx_t * ctx) {
}

void fd_slot_meta_meta_walk(fd_slot_meta_meta_t* self, fd_walk_fun_t fun, const char *name, int level) {
  fun(self, name, 32, "fd_slot_meta_meta", level++);
  fun(&self->start_slot, "start_slot", 11, "ulong", level + 1);
  fun(&self->end_slot, "end_slot", 11, "ulong", level + 1);
  fun(self, name, 33, "fd_slot_meta_meta", --level);
}
ulong fd_slot_meta_meta_size(fd_slot_meta_meta_t const * self) {
  ulong size = 0;
  size += sizeof(ulong);
  size += sizeof(ulong);
  return size;
}

int fd_slot_meta_meta_encode(fd_slot_meta_meta_t const * self, fd_bincode_encode_ctx_t * ctx) {
  int err;
  err = fd_bincode_uint64_encode(&self->start_slot, ctx);
  if ( FD_UNLIKELY(err) ) return err;
  err = fd_bincode_uint64_encode(&self->end_slot, ctx);
  if ( FD_UNLIKELY(err) ) return err;
  return FD_BINCODE_SUCCESS;
}

int fd_clock_timestamp_vote_decode(fd_clock_timestamp_vote_t* self, fd_bincode_decode_ctx_t * ctx) {
  int err;
  err = fd_pubkey_decode(&self->pubkey, ctx);
  if ( FD_UNLIKELY(err) ) return err;
  err = fd_bincode_uint64_decode((ulong *) &self->timestamp, ctx);
  if ( FD_UNLIKELY(err) ) return err;
  err = fd_bincode_uint64_decode(&self->slot, ctx);
  if( FD_UNLIKELY( err!=FD_BINCODE_SUCCESS ) ) return err;
  return FD_BINCODE_SUCCESS;
}
void fd_clock_timestamp_vote_new(fd_clock_timestamp_vote_t* self) {
  fd_memset(self, 0, sizeof(fd_clock_timestamp_vote_t));
  fd_pubkey_new(&self->pubkey);
}
void fd_clock_timestamp_vote_destroy(fd_clock_timestamp_vote_t* self, fd_bincode_destroy_ctx_t * ctx) {
  fd_pubkey_destroy(&self->pubkey, ctx);
}

void fd_clock_timestamp_vote_walk(fd_clock_timestamp_vote_t* self, fd_walk_fun_t fun, const char *name, int level) {
  fun(self, name, 32, "fd_clock_timestamp_vote", level++);
  fd_pubkey_walk(&self->pubkey, fun, "pubkey", level + 1);
  fun(&self->timestamp, "timestamp", 6, "long", level + 1);
  fun(&self->slot, "slot", 11, "ulong", level + 1);
  fun(self, name, 33, "fd_clock_timestamp_vote", --level);
}
ulong fd_clock_timestamp_vote_size(fd_clock_timestamp_vote_t const * self) {
  ulong size = 0;
  size += fd_pubkey_size(&self->pubkey);
  size += sizeof(long);
  size += sizeof(ulong);
  return size;
}

int fd_clock_timestamp_vote_encode(fd_clock_timestamp_vote_t const * self, fd_bincode_encode_ctx_t * ctx) {
  int err;
  err = fd_pubkey_encode(&self->pubkey, ctx);
  if ( FD_UNLIKELY(err) ) return err;
  err = fd_bincode_uint64_encode((ulong *) &self->timestamp, ctx);
  if ( FD_UNLIKELY(err) ) return err;
  err = fd_bincode_uint64_encode(&self->slot, ctx);
  if ( FD_UNLIKELY(err) ) return err;
  return FD_BINCODE_SUCCESS;
}

int fd_clock_timestamp_votes_decode(fd_clock_timestamp_votes_t* self, fd_bincode_decode_ctx_t * ctx) {
  int err;
  ulong votes_len;
  err = fd_bincode_uint64_decode(&votes_len, ctx);
  if ( FD_UNLIKELY(err) ) return err;
  self->votes_pool = fd_clock_timestamp_vote_t_map_alloc(ctx->valloc, fd_ulong_max(votes_len, 10000));
  self->votes_root = NULL;
  for (ulong i = 0; i < votes_len; ++i) {
    fd_clock_timestamp_vote_t_mapnode_t* node = fd_clock_timestamp_vote_t_map_acquire(self->votes_pool);
    fd_clock_timestamp_vote_new(&node->elem);
    err = fd_clock_timestamp_vote_decode(&node->elem, ctx);
    if ( FD_UNLIKELY(err) ) return err;
    fd_clock_timestamp_vote_t_map_insert(self->votes_pool, &self->votes_root, node);
  }
  return FD_BINCODE_SUCCESS;
}
void fd_clock_timestamp_votes_new(fd_clock_timestamp_votes_t* self) {
  fd_memset(self, 0, sizeof(fd_clock_timestamp_votes_t));
}
void fd_clock_timestamp_votes_destroy(fd_clock_timestamp_votes_t* self, fd_bincode_destroy_ctx_t * ctx) {
  for ( fd_clock_timestamp_vote_t_mapnode_t* n = fd_clock_timestamp_vote_t_map_minimum(self->votes_pool, self->votes_root); n; n = fd_clock_timestamp_vote_t_map_successor(self->votes_pool, n) ) {
    fd_clock_timestamp_vote_destroy(&n->elem, ctx);
  }
  fd_valloc_free( ctx->valloc, fd_clock_timestamp_vote_t_map_delete(fd_clock_timestamp_vote_t_map_leave( self->votes_pool) ) );
  self->votes_pool = NULL;
  self->votes_root = NULL;
}

void fd_clock_timestamp_votes_walk(fd_clock_timestamp_votes_t* self, fd_walk_fun_t fun, const char *name, int level) {
  fun(self, name, 32, "fd_clock_timestamp_votes", level++);
  //fun(&self->votes, "votes", 17, "map");
  fun(self, name, 33, "fd_clock_timestamp_votes", --level);
}
ulong fd_clock_timestamp_votes_size(fd_clock_timestamp_votes_t const * self) {
  ulong size = 0;
  if (self->votes_root) {
    size += sizeof(ulong);
    for ( fd_clock_timestamp_vote_t_mapnode_t* n = fd_clock_timestamp_vote_t_map_minimum(self->votes_pool, self->votes_root); n; n = fd_clock_timestamp_vote_t_map_successor(self->votes_pool, n) ) {
      size += fd_clock_timestamp_vote_size(&n->elem);
    }
  } else {
    size += sizeof(ulong);
  }
  return size;
}

int fd_clock_timestamp_votes_encode(fd_clock_timestamp_votes_t const * self, fd_bincode_encode_ctx_t * ctx) {
  int err;
  if (self->votes_root) {
    ulong votes_len = fd_clock_timestamp_vote_t_map_size(self->votes_pool, self->votes_root);
    err = fd_bincode_uint64_encode(&votes_len, ctx);
    if ( FD_UNLIKELY(err) ) return err;
    for ( fd_clock_timestamp_vote_t_mapnode_t* n = fd_clock_timestamp_vote_t_map_minimum(self->votes_pool, self->votes_root); n; n = fd_clock_timestamp_vote_t_map_successor(self->votes_pool, n) ) {
      err = fd_clock_timestamp_vote_encode(&n->elem, ctx);
      if ( FD_UNLIKELY(err) ) return err;
    }
  } else {
    ulong votes_len = 0;
    err = fd_bincode_uint64_encode(&votes_len, ctx);
    if ( FD_UNLIKELY(err) ) return err;
  }
  return FD_BINCODE_SUCCESS;
}

int fd_sysvar_fees_decode(fd_sysvar_fees_t* self, fd_bincode_decode_ctx_t * ctx) {
  int err;
  err = fd_fee_calculator_decode(&self->fee_calculator, ctx);
  if ( FD_UNLIKELY(err) ) return err;
  return FD_BINCODE_SUCCESS;
}
void fd_sysvar_fees_new(fd_sysvar_fees_t* self) {
  fd_memset(self, 0, sizeof(fd_sysvar_fees_t));
  fd_fee_calculator_new(&self->fee_calculator);
}
void fd_sysvar_fees_destroy(fd_sysvar_fees_t* self, fd_bincode_destroy_ctx_t * ctx) {
  fd_fee_calculator_destroy(&self->fee_calculator, ctx);
}

void fd_sysvar_fees_walk(fd_sysvar_fees_t* self, fd_walk_fun_t fun, const char *name, int level) {
  fun(self, name, 32, "fd_sysvar_fees", level++);
  fd_fee_calculator_walk(&self->fee_calculator, fun, "fee_calculator", level + 1);
  fun(self, name, 33, "fd_sysvar_fees", --level);
}
ulong fd_sysvar_fees_size(fd_sysvar_fees_t const * self) {
  ulong size = 0;
  size += fd_fee_calculator_size(&self->fee_calculator);
  return size;
}

int fd_sysvar_fees_encode(fd_sysvar_fees_t const * self, fd_bincode_encode_ctx_t * ctx) {
  int err;
  err = fd_fee_calculator_encode(&self->fee_calculator, ctx);
  if ( FD_UNLIKELY(err) ) return err;
  return FD_BINCODE_SUCCESS;
}

int fd_config_keys_pair_decode(fd_config_keys_pair_t* self, fd_bincode_decode_ctx_t * ctx) {
  int err;
  err = fd_pubkey_decode(&self->key, ctx);
  if ( FD_UNLIKELY(err) ) return err;
  err = fd_bincode_uint8_decode(&self->signer, ctx);
  if ( FD_UNLIKELY(err) ) return err;
  return FD_BINCODE_SUCCESS;
}
void fd_config_keys_pair_new(fd_config_keys_pair_t* self) {
  fd_memset(self, 0, sizeof(fd_config_keys_pair_t));
  fd_pubkey_new(&self->key);
}
void fd_config_keys_pair_destroy(fd_config_keys_pair_t* self, fd_bincode_destroy_ctx_t * ctx) {
  fd_pubkey_destroy(&self->key, ctx);
}

void fd_config_keys_pair_walk(fd_config_keys_pair_t* self, fd_walk_fun_t fun, const char *name, int level) {
  fun(self, name, 32, "fd_config_keys_pair", level++);
  fd_pubkey_walk(&self->key, fun, "key", level + 1);
  fun(&self->signer, "signer", 9, "uchar", level + 1);
  fun(self, name, 33, "fd_config_keys_pair", --level);
}
ulong fd_config_keys_pair_size(fd_config_keys_pair_t const * self) {
  ulong size = 0;
  size += fd_pubkey_size(&self->key);
  size += sizeof(char);
  return size;
}

int fd_config_keys_pair_encode(fd_config_keys_pair_t const * self, fd_bincode_encode_ctx_t * ctx) {
  int err;
  err = fd_pubkey_encode(&self->key, ctx);
  if ( FD_UNLIKELY(err) ) return err;
  err = fd_bincode_uint8_encode(&self->signer, ctx);
  if ( FD_UNLIKELY(err) ) return err;
  return FD_BINCODE_SUCCESS;
}

int fd_stake_config_decode(fd_stake_config_t* self, fd_bincode_decode_ctx_t * ctx) {
  int err;
  err = fd_bincode_compact_u16_decode(&self->config_keys_len, ctx);
  if( FD_UNLIKELY( err!=FD_BINCODE_SUCCESS ) ) return err;
  if (self->config_keys_len != 0) {
    self->config_keys = (fd_config_keys_pair_t *)fd_valloc_malloc( ctx->valloc, FD_CONFIG_KEYS_PAIR_ALIGN, FD_CONFIG_KEYS_PAIR_FOOTPRINT*self->config_keys_len);
    for( ulong i = 0; i < self->config_keys_len; ++i) {
      fd_config_keys_pair_new(self->config_keys + i);
    }
    for( ulong i = 0; i < self->config_keys_len; ++i ) {
      err = fd_config_keys_pair_decode(self->config_keys + i, ctx);
      if( FD_UNLIKELY( err!=FD_BINCODE_SUCCESS ) ) return err;
    }
  } else
    self->config_keys = NULL;
  err = fd_bincode_double_decode(&self->warmup_cooldown_rate, ctx);
  if ( FD_UNLIKELY(err) ) return err;
  err = fd_bincode_uint8_decode(&self->slash_penalty, ctx);
  if ( FD_UNLIKELY(err) ) return err;
  return FD_BINCODE_SUCCESS;
}
void fd_stake_config_new(fd_stake_config_t* self) {
  fd_memset(self, 0, sizeof(fd_stake_config_t));
}
void fd_stake_config_destroy(fd_stake_config_t* self, fd_bincode_destroy_ctx_t * ctx) {
  if (NULL != self->config_keys) {
    for (ulong i = 0; i < self->config_keys_len; ++i)
      fd_config_keys_pair_destroy(self->config_keys + i, ctx);
    fd_valloc_free( ctx->valloc, self->config_keys );
    self->config_keys = NULL;
  }
}

void fd_stake_config_walk(fd_stake_config_t* self, fd_walk_fun_t fun, const char *name, int level) {
  fun(self, name, 32, "fd_stake_config", level++);
  if (self->config_keys_len != 0) {
    fun(NULL, NULL, 30, "config_keys", level++);
    for (ulong i = 0; i < self->config_keys_len; ++i)
      fd_config_keys_pair_walk(self->config_keys + i, fun, "config_keys_pair", level + 1);
    fun(NULL, NULL, 31, "config_keys", --level);
  }
  fun(&self->warmup_cooldown_rate, "warmup_cooldown_rate", 5, "double", level + 1);
  fun(&self->slash_penalty, "slash_penalty", 9, "uchar", level + 1);
  fun(self, name, 33, "fd_stake_config", --level);
}
ulong fd_stake_config_size(fd_stake_config_t const * self) {
  ulong size = 0;
  size += sizeof(ulong);
  for (ulong i = 0; i < self->config_keys_len; ++i)
    size += fd_config_keys_pair_size(self->config_keys + i);
  size += sizeof(double);
  size += sizeof(char);
  return size;
}

int fd_stake_config_encode(fd_stake_config_t const * self, fd_bincode_encode_ctx_t * ctx) {
  int err;
  err = fd_bincode_compact_u16_encode(&self->config_keys_len, ctx);
  if ( FD_UNLIKELY(err) ) return err;
  if (self->config_keys_len != 0) {
    for (ulong i = 0; i < self->config_keys_len; ++i) {
      err = fd_config_keys_pair_encode(self->config_keys + i, ctx);
      if ( FD_UNLIKELY(err) ) return err;
    }
  }
  err = fd_bincode_double_encode(&self->warmup_cooldown_rate, ctx);
  if ( FD_UNLIKELY(err) ) return err;
  err = fd_bincode_uint8_encode(&self->slash_penalty, ctx);
  if ( FD_UNLIKELY(err) ) return err;
  return FD_BINCODE_SUCCESS;
}

int fd_firedancer_banks_decode(fd_firedancer_banks_t* self, fd_bincode_decode_ctx_t * ctx) {
  int err;
  err = fd_stakes_decode(&self->stakes, ctx);
  if ( FD_UNLIKELY(err) ) return err;
  err = fd_recent_block_hashes_decode(&self->recent_block_hashes, ctx);
  if ( FD_UNLIKELY(err) ) return err;
  err = fd_clock_timestamp_votes_decode(&self->timestamp_votes, ctx);
  if ( FD_UNLIKELY(err) ) return err;
  err = fd_bincode_uint64_decode(&self->slot, ctx);
  if( FD_UNLIKELY( err!=FD_BINCODE_SUCCESS ) ) return err;
  err = fd_hash_decode(&self->poh, ctx);
  if ( FD_UNLIKELY(err) ) return err;
  err = fd_hash_decode(&self->banks_hash, ctx);
  if ( FD_UNLIKELY(err) ) return err;
  err = fd_fee_rate_governor_decode(&self->fee_rate_governor, ctx);
  if ( FD_UNLIKELY(err) ) return err;
  err = fd_bincode_uint64_decode(&self->lamports_per_signature, ctx);
  if( FD_UNLIKELY( err!=FD_BINCODE_SUCCESS ) ) return err;
  err = fd_bincode_uint64_decode(&self->hashes_per_tick, ctx);
  if( FD_UNLIKELY( err!=FD_BINCODE_SUCCESS ) ) return err;
  err = fd_bincode_uint64_decode(&self->ticks_per_slot, ctx);
  if( FD_UNLIKELY( err!=FD_BINCODE_SUCCESS ) ) return err;
  err = fd_bincode_uint128_decode(&self->ns_per_slot, ctx);
  if ( FD_UNLIKELY(err) ) return err;
  err = fd_bincode_uint64_decode(&self->genesis_creation_time, ctx);
  if( FD_UNLIKELY( err!=FD_BINCODE_SUCCESS ) ) return err;
  err = fd_bincode_double_decode(&self->slots_per_year, ctx);
  if ( FD_UNLIKELY(err) ) return err;
  err = fd_bincode_uint64_decode(&self->max_tick_height, ctx);
  if( FD_UNLIKELY( err!=FD_BINCODE_SUCCESS ) ) return err;
  err = fd_inflation_decode(&self->inflation, ctx);
  if ( FD_UNLIKELY(err) ) return err;
  err = fd_epoch_schedule_decode(&self->epoch_schedule, ctx);
  if ( FD_UNLIKELY(err) ) return err;
  err = fd_rent_decode(&self->rent, ctx);
  if ( FD_UNLIKELY(err) ) return err;
  err = fd_pubkey_decode(&self->collector_id, ctx);
  if ( FD_UNLIKELY(err) ) return err;
  err = fd_bincode_uint64_decode(&self->collected, ctx);
  if( FD_UNLIKELY( err!=FD_BINCODE_SUCCESS ) ) return err;
  return FD_BINCODE_SUCCESS;
}
void fd_firedancer_banks_new(fd_firedancer_banks_t* self) {
  fd_memset(self, 0, sizeof(fd_firedancer_banks_t));
  fd_stakes_new(&self->stakes);
  fd_recent_block_hashes_new(&self->recent_block_hashes);
  fd_clock_timestamp_votes_new(&self->timestamp_votes);
  fd_hash_new(&self->poh);
  fd_hash_new(&self->banks_hash);
  fd_fee_rate_governor_new(&self->fee_rate_governor);
  fd_inflation_new(&self->inflation);
  fd_epoch_schedule_new(&self->epoch_schedule);
  fd_rent_new(&self->rent);
  fd_pubkey_new(&self->collector_id);
}
void fd_firedancer_banks_destroy(fd_firedancer_banks_t* self, fd_bincode_destroy_ctx_t * ctx) {
  fd_stakes_destroy(&self->stakes, ctx);
  fd_recent_block_hashes_destroy(&self->recent_block_hashes, ctx);
  fd_clock_timestamp_votes_destroy(&self->timestamp_votes, ctx);
  fd_hash_destroy(&self->poh, ctx);
  fd_hash_destroy(&self->banks_hash, ctx);
  fd_fee_rate_governor_destroy(&self->fee_rate_governor, ctx);
  fd_inflation_destroy(&self->inflation, ctx);
  fd_epoch_schedule_destroy(&self->epoch_schedule, ctx);
  fd_rent_destroy(&self->rent, ctx);
  fd_pubkey_destroy(&self->collector_id, ctx);
}

void fd_firedancer_banks_walk(fd_firedancer_banks_t* self, fd_walk_fun_t fun, const char *name, int level) {
  fun(self, name, 32, "fd_firedancer_banks", level++);
  fd_stakes_walk(&self->stakes, fun, "stakes", level + 1);
  fd_recent_block_hashes_walk(&self->recent_block_hashes, fun, "recent_block_hashes", level + 1);
  fd_clock_timestamp_votes_walk(&self->timestamp_votes, fun, "timestamp_votes", level + 1);
  fun(&self->slot, "slot", 11, "ulong", level + 1);
  fd_hash_walk(&self->poh, fun, "poh", level + 1);
  fd_hash_walk(&self->banks_hash, fun, "banks_hash", level + 1);
  fd_fee_rate_governor_walk(&self->fee_rate_governor, fun, "fee_rate_governor", level + 1);
  fun(&self->lamports_per_signature, "lamports_per_signature", 11, "ulong", level + 1);
  fun(&self->hashes_per_tick, "hashes_per_tick", 11, "ulong", level + 1);
  fun(&self->ticks_per_slot, "ticks_per_slot", 11, "ulong", level + 1);
  fun(&self->ns_per_slot, "ns_per_slot", 8, "uint128", level + 1);
  fun(&self->genesis_creation_time, "genesis_creation_time", 11, "ulong", level + 1);
  fun(&self->slots_per_year, "slots_per_year", 5, "double", level + 1);
  fun(&self->max_tick_height, "max_tick_height", 11, "ulong", level + 1);
  fd_inflation_walk(&self->inflation, fun, "inflation", level + 1);
  fd_epoch_schedule_walk(&self->epoch_schedule, fun, "epoch_schedule", level + 1);
  fd_rent_walk(&self->rent, fun, "rent", level + 1);
  fd_pubkey_walk(&self->collector_id, fun, "collector_id", level + 1);
  fun(&self->collected, "collected", 11, "ulong", level + 1);
  fun(self, name, 33, "fd_firedancer_banks", --level);
}
ulong fd_firedancer_banks_size(fd_firedancer_banks_t const * self) {
  ulong size = 0;
  size += fd_stakes_size(&self->stakes);
  size += fd_recent_block_hashes_size(&self->recent_block_hashes);
  size += fd_clock_timestamp_votes_size(&self->timestamp_votes);
  size += sizeof(ulong);
  size += fd_hash_size(&self->poh);
  size += fd_hash_size(&self->banks_hash);
  size += fd_fee_rate_governor_size(&self->fee_rate_governor);
  size += sizeof(ulong);
  size += sizeof(ulong);
  size += sizeof(ulong);
  size += sizeof(uint128);
  size += sizeof(ulong);
  size += sizeof(double);
  size += sizeof(ulong);
  size += fd_inflation_size(&self->inflation);
  size += fd_epoch_schedule_size(&self->epoch_schedule);
  size += fd_rent_size(&self->rent);
  size += fd_pubkey_size(&self->collector_id);
  size += sizeof(ulong);
  return size;
}

int fd_firedancer_banks_encode(fd_firedancer_banks_t const * self, fd_bincode_encode_ctx_t * ctx) {
  int err;
  err = fd_stakes_encode(&self->stakes, ctx);
  if ( FD_UNLIKELY(err) ) return err;
  err = fd_recent_block_hashes_encode(&self->recent_block_hashes, ctx);
  if ( FD_UNLIKELY(err) ) return err;
  err = fd_clock_timestamp_votes_encode(&self->timestamp_votes, ctx);
  if ( FD_UNLIKELY(err) ) return err;
  err = fd_bincode_uint64_encode(&self->slot, ctx);
  if ( FD_UNLIKELY(err) ) return err;
  err = fd_hash_encode(&self->poh, ctx);
  if ( FD_UNLIKELY(err) ) return err;
  err = fd_hash_encode(&self->banks_hash, ctx);
  if ( FD_UNLIKELY(err) ) return err;
  err = fd_fee_rate_governor_encode(&self->fee_rate_governor, ctx);
  if ( FD_UNLIKELY(err) ) return err;
  err = fd_bincode_uint64_encode(&self->lamports_per_signature, ctx);
  if ( FD_UNLIKELY(err) ) return err;
  err = fd_bincode_uint64_encode(&self->hashes_per_tick, ctx);
  if ( FD_UNLIKELY(err) ) return err;
  err = fd_bincode_uint64_encode(&self->ticks_per_slot, ctx);
  if ( FD_UNLIKELY(err) ) return err;
  err = fd_bincode_uint128_encode(&self->ns_per_slot, ctx);
  if ( FD_UNLIKELY(err) ) return err;
  err = fd_bincode_uint64_encode(&self->genesis_creation_time, ctx);
  if ( FD_UNLIKELY(err) ) return err;
  err = fd_bincode_double_encode(&self->slots_per_year, ctx);
  if ( FD_UNLIKELY(err) ) return err;
  err = fd_bincode_uint64_encode(&self->max_tick_height, ctx);
  if ( FD_UNLIKELY(err) ) return err;
  err = fd_inflation_encode(&self->inflation, ctx);
  if ( FD_UNLIKELY(err) ) return err;
  err = fd_epoch_schedule_encode(&self->epoch_schedule, ctx);
  if ( FD_UNLIKELY(err) ) return err;
  err = fd_rent_encode(&self->rent, ctx);
  if ( FD_UNLIKELY(err) ) return err;
  err = fd_pubkey_encode(&self->collector_id, ctx);
  if ( FD_UNLIKELY(err) ) return err;
  err = fd_bincode_uint64_encode(&self->collected, ctx);
  if ( FD_UNLIKELY(err) ) return err;
  return FD_BINCODE_SUCCESS;
}

int fd_vote_decode(fd_vote_t* self, fd_bincode_decode_ctx_t * ctx) {
  int err;
  ulong slots_len;
  err = fd_bincode_uint64_decode( &slots_len, ctx );
  if ( FD_UNLIKELY(err) ) return err;
  self->slots = deq_ulong_alloc( ctx->valloc );
  if ( slots_len > deq_ulong_max(self->slots) ) return FD_BINCODE_ERR_SMALL_DEQUE;
  for (ulong i = 0; i < slots_len; ++i) {
    ulong * elem = deq_ulong_push_tail_nocopy(self->slots);
    err = fd_bincode_uint64_decode(elem, ctx);
    if ( FD_UNLIKELY(err) ) return err;
  }
  err = fd_hash_decode(&self->hash, ctx);
  if ( FD_UNLIKELY(err) ) return err;
  {
    uchar o;
    err = fd_bincode_option_decode( &o, ctx );
    if( FD_UNLIKELY( err!=FD_BINCODE_SUCCESS ) ) return err;
    if( o ) {
      self->timestamp = fd_valloc_malloc( ctx->valloc, 8, sizeof(ulong) );
      err = fd_bincode_uint64_decode( self->timestamp, ctx );
      if( FD_UNLIKELY( err!=FD_BINCODE_SUCCESS ) ) return err;
    } else
      self->timestamp = NULL;
  }
  return FD_BINCODE_SUCCESS;
}
void fd_vote_new(fd_vote_t* self) {
  fd_memset(self, 0, sizeof(fd_vote_t));
  fd_hash_new(&self->hash);
}
void fd_vote_destroy(fd_vote_t* self, fd_bincode_destroy_ctx_t * ctx) {
  if ( self->slots ) {
    fd_valloc_free( ctx->valloc, deq_ulong_delete( deq_ulong_leave( self->slots) ) );
    self->slots = NULL;
  }
  fd_hash_destroy(&self->hash, ctx);
  if (NULL != self->timestamp) {
    fd_valloc_free( ctx->valloc, self->timestamp);
    self->timestamp = NULL;
  }
}

void fd_vote_walk(fd_vote_t* self, fd_walk_fun_t fun, const char *name, int level) {
  fun(self, name, 32, "fd_vote", level++);
    fun(self->slots, "slots", 36, "slots", level++);
    if (NULL != self->slots) 
     for ( deq_ulong_iter_t iter = deq_ulong_iter_init( self->slots ); !deq_ulong_iter_done( self->slots, iter ); iter = deq_ulong_iter_next( self->slots, iter ) ) {
      ulong * ele = deq_ulong_iter_ele( self->slots, iter );
      fun(ele, "ele", 6, "long", level + 1);
    }
    fun(self->slots, "slots", 37, "slots", --level);
  fd_hash_walk(&self->hash, fun, "hash", level + 1);
  fun(self->timestamp, "timestamp", 11, "ulong", level + 1);
  fun(self, name, 33, "fd_vote", --level);
}
ulong fd_vote_size(fd_vote_t const * self) {
  ulong size = 0;
  if ( self->slots ) {
    size += sizeof(ulong);
    ulong slots_len = deq_ulong_cnt(self->slots);
    size += slots_len * sizeof(ulong);
  } else {
    size += sizeof(ulong);
  }
  size += fd_hash_size(&self->hash);
  size += sizeof(char);
  if (NULL !=  self->timestamp) {
    size += sizeof(ulong);
  }
  return size;
}

int fd_vote_encode(fd_vote_t const * self, fd_bincode_encode_ctx_t * ctx) {
  int err;
  if ( self->slots ) {
    ulong slots_len = deq_ulong_cnt(self->slots);
    err = fd_bincode_uint64_encode(&slots_len, ctx);
    if ( FD_UNLIKELY(err) ) return err;
    for ( deq_ulong_iter_t iter = deq_ulong_iter_init( self->slots ); !deq_ulong_iter_done( self->slots, iter ); iter = deq_ulong_iter_next( self->slots, iter ) ) {
      ulong * ele = deq_ulong_iter_ele( self->slots, iter );
      err = fd_bincode_uint64_encode(ele, ctx);
    }
  } else {
    ulong slots_len = 0;
    err = fd_bincode_uint64_encode(&slots_len, ctx);
    if ( FD_UNLIKELY(err) ) return err;
  }
  err = fd_hash_encode(&self->hash, ctx);
  if ( FD_UNLIKELY(err) ) return err;
  if (self->timestamp != NULL) {
    err = fd_bincode_option_encode(1, ctx);
    if ( FD_UNLIKELY(err) ) return err;
    err = fd_bincode_uint64_encode(self->timestamp, ctx);
    if ( FD_UNLIKELY(err) ) return err;
  } else {
    err = fd_bincode_option_encode(0, ctx);
    if ( FD_UNLIKELY(err) ) return err;
  }
  return FD_BINCODE_SUCCESS;
}

int fd_vote_init_decode(fd_vote_init_t* self, fd_bincode_decode_ctx_t * ctx) {
  int err;
  err = fd_pubkey_decode(&self->node_pubkey, ctx);
  if ( FD_UNLIKELY(err) ) return err;
  err = fd_pubkey_decode(&self->authorized_voter, ctx);
  if ( FD_UNLIKELY(err) ) return err;
  err = fd_pubkey_decode(&self->authorized_withdrawer, ctx);
  if ( FD_UNLIKELY(err) ) return err;
  err = fd_bincode_uint8_decode(&self->commission, ctx);
  if ( FD_UNLIKELY(err) ) return err;
  return FD_BINCODE_SUCCESS;
}
void fd_vote_init_new(fd_vote_init_t* self) {
  fd_memset(self, 0, sizeof(fd_vote_init_t));
  fd_pubkey_new(&self->node_pubkey);
  fd_pubkey_new(&self->authorized_voter);
  fd_pubkey_new(&self->authorized_withdrawer);
}
void fd_vote_init_destroy(fd_vote_init_t* self, fd_bincode_destroy_ctx_t * ctx) {
  fd_pubkey_destroy(&self->node_pubkey, ctx);
  fd_pubkey_destroy(&self->authorized_voter, ctx);
  fd_pubkey_destroy(&self->authorized_withdrawer, ctx);
}

void fd_vote_init_walk(fd_vote_init_t* self, fd_walk_fun_t fun, const char *name, int level) {
  fun(self, name, 32, "fd_vote_init", level++);
  fd_pubkey_walk(&self->node_pubkey, fun, "node_pubkey", level + 1);
  fd_pubkey_walk(&self->authorized_voter, fun, "authorized_voter", level + 1);
  fd_pubkey_walk(&self->authorized_withdrawer, fun, "authorized_withdrawer", level + 1);
  fun(&self->commission, "commission", 9, "uchar", level + 1);
  fun(self, name, 33, "fd_vote_init", --level);
}
ulong fd_vote_init_size(fd_vote_init_t const * self) {
  ulong size = 0;
  size += fd_pubkey_size(&self->node_pubkey);
  size += fd_pubkey_size(&self->authorized_voter);
  size += fd_pubkey_size(&self->authorized_withdrawer);
  size += sizeof(char);
  return size;
}

int fd_vote_init_encode(fd_vote_init_t const * self, fd_bincode_encode_ctx_t * ctx) {
  int err;
  err = fd_pubkey_encode(&self->node_pubkey, ctx);
  if ( FD_UNLIKELY(err) ) return err;
  err = fd_pubkey_encode(&self->authorized_voter, ctx);
  if ( FD_UNLIKELY(err) ) return err;
  err = fd_pubkey_encode(&self->authorized_withdrawer, ctx);
  if ( FD_UNLIKELY(err) ) return err;
  err = fd_bincode_uint8_encode(&self->commission, ctx);
  if ( FD_UNLIKELY(err) ) return err;
  return FD_BINCODE_SUCCESS;
}

FD_FN_PURE uchar fd_vote_authorize_is_voter(fd_vote_authorize_t const * self) {
  return self->discriminant == 0;
}
FD_FN_PURE uchar fd_vote_authorize_is_withdrawer(fd_vote_authorize_t const * self) {
  return self->discriminant == 1;
}
void fd_vote_authorize_inner_new(fd_vote_authorize_inner_t* self, uint discriminant);
int fd_vote_authorize_inner_decode(fd_vote_authorize_inner_t* self, uint discriminant, fd_bincode_decode_ctx_t * ctx) {
  fd_vote_authorize_inner_new(self, discriminant);
  int err;
  switch (discriminant) {
  case 0: {
    return FD_BINCODE_SUCCESS;
  }
  case 1: {
    return FD_BINCODE_SUCCESS;
  }
  default: return FD_BINCODE_ERR_ENCODING;
  }
}
int fd_vote_authorize_decode(fd_vote_authorize_t* self, fd_bincode_decode_ctx_t * ctx) {
  int err = fd_bincode_uint32_decode(&self->discriminant, ctx);
  if ( FD_UNLIKELY(err) ) return err;
  return fd_vote_authorize_inner_decode(&self->inner, self->discriminant, ctx);
}
void fd_vote_authorize_inner_new(fd_vote_authorize_inner_t* self, uint discriminant) {
  switch (discriminant) {
  case 0: {
    break;
  }
  case 1: {
    break;
  }
  default: break; // FD_LOG_ERR(( "unhandled type"));
  }
}
void fd_vote_authorize_new_disc(fd_vote_authorize_t* self, uint discriminant) {
  self->discriminant = discriminant;
  fd_vote_authorize_inner_new(&self->inner, self->discriminant);
}
void fd_vote_authorize_new(fd_vote_authorize_t* self) {
  fd_vote_authorize_new_disc(self, UINT_MAX);
}
void fd_vote_authorize_inner_destroy(fd_vote_authorize_inner_t* self, uint discriminant, fd_bincode_destroy_ctx_t * ctx) {
  switch (discriminant) {
  case 0: {
    break;
  }
  case 1: {
    break;
  }
  default: break; // FD_LOG_ERR(( "unhandled type" ));
  }
}
void fd_vote_authorize_destroy(fd_vote_authorize_t* self, fd_bincode_destroy_ctx_t * ctx) {
  fd_vote_authorize_inner_destroy(&self->inner, self->discriminant, ctx);
}

void fd_vote_authorize_walk(fd_vote_authorize_t* self, fd_walk_fun_t fun, const char *name, int level) {
  fun(self, name, 32, "fd_vote_authorize", level++);
  // enum fd_uchar_walk(&self->commission, fun, "commission", level + 1);
  switch (self->discriminant) {
  }
  fun(self, name, 33, "fd_vote_authorize", --level);
}
ulong fd_vote_authorize_size(fd_vote_authorize_t const * self) {
  ulong size = 0;
  size += sizeof(uint);
  switch (self->discriminant) {
  }
  return size;
}

int fd_vote_authorize_inner_encode(fd_vote_authorize_inner_t const * self, uint discriminant, fd_bincode_encode_ctx_t * ctx) {
  return FD_BINCODE_SUCCESS;
}
int fd_vote_authorize_encode(fd_vote_authorize_t const * self, fd_bincode_encode_ctx_t * ctx) {
  int err;
  err = fd_bincode_uint32_encode(&self->discriminant, ctx);
  if ( FD_UNLIKELY(err) ) return err;
  return fd_vote_authorize_inner_encode(&self->inner, self->discriminant, ctx);
}

int fd_vote_authorize_pubkey_decode(fd_vote_authorize_pubkey_t* self, fd_bincode_decode_ctx_t * ctx) {
  int err;
  err = fd_pubkey_decode(&self->pubkey, ctx);
  if ( FD_UNLIKELY(err) ) return err;
  err = fd_vote_authorize_decode(&self->vote_authorize, ctx);
  if ( FD_UNLIKELY(err) ) return err;
  return FD_BINCODE_SUCCESS;
}
void fd_vote_authorize_pubkey_new(fd_vote_authorize_pubkey_t* self) {
  fd_memset(self, 0, sizeof(fd_vote_authorize_pubkey_t));
  fd_pubkey_new(&self->pubkey);
  fd_vote_authorize_new(&self->vote_authorize);
}
void fd_vote_authorize_pubkey_destroy(fd_vote_authorize_pubkey_t* self, fd_bincode_destroy_ctx_t * ctx) {
  fd_pubkey_destroy(&self->pubkey, ctx);
  fd_vote_authorize_destroy(&self->vote_authorize, ctx);
}

void fd_vote_authorize_pubkey_walk(fd_vote_authorize_pubkey_t* self, fd_walk_fun_t fun, const char *name, int level) {
  fun(self, name, 32, "fd_vote_authorize_pubkey", level++);
  fd_pubkey_walk(&self->pubkey, fun, "pubkey", level + 1);
  fd_vote_authorize_walk(&self->vote_authorize, fun, "vote_authorize", level + 1);
  fun(self, name, 33, "fd_vote_authorize_pubkey", --level);
}
ulong fd_vote_authorize_pubkey_size(fd_vote_authorize_pubkey_t const * self) {
  ulong size = 0;
  size += fd_pubkey_size(&self->pubkey);
  size += fd_vote_authorize_size(&self->vote_authorize);
  return size;
}

int fd_vote_authorize_pubkey_encode(fd_vote_authorize_pubkey_t const * self, fd_bincode_encode_ctx_t * ctx) {
  int err;
  err = fd_pubkey_encode(&self->pubkey, ctx);
  if ( FD_UNLIKELY(err) ) return err;
  err = fd_vote_authorize_encode(&self->vote_authorize, ctx);
  if ( FD_UNLIKELY(err) ) return err;
  return FD_BINCODE_SUCCESS;
}

int fd_vote_switch_decode(fd_vote_switch_t* self, fd_bincode_decode_ctx_t * ctx) {
  int err;
  err = fd_vote_decode(&self->vote, ctx);
  if ( FD_UNLIKELY(err) ) return err;
  err = fd_hash_decode(&self->hash, ctx);
  if ( FD_UNLIKELY(err) ) return err;
  return FD_BINCODE_SUCCESS;
}
void fd_vote_switch_new(fd_vote_switch_t* self) {
  fd_memset(self, 0, sizeof(fd_vote_switch_t));
  fd_vote_new(&self->vote);
  fd_hash_new(&self->hash);
}
void fd_vote_switch_destroy(fd_vote_switch_t* self, fd_bincode_destroy_ctx_t * ctx) {
  fd_vote_destroy(&self->vote, ctx);
  fd_hash_destroy(&self->hash, ctx);
}

void fd_vote_switch_walk(fd_vote_switch_t* self, fd_walk_fun_t fun, const char *name, int level) {
  fun(self, name, 32, "fd_vote_switch", level++);
  fd_vote_walk(&self->vote, fun, "vote", level + 1);
  fd_hash_walk(&self->hash, fun, "hash", level + 1);
  fun(self, name, 33, "fd_vote_switch", --level);
}
ulong fd_vote_switch_size(fd_vote_switch_t const * self) {
  ulong size = 0;
  size += fd_vote_size(&self->vote);
  size += fd_hash_size(&self->hash);
  return size;
}

int fd_vote_switch_encode(fd_vote_switch_t const * self, fd_bincode_encode_ctx_t * ctx) {
  int err;
  err = fd_vote_encode(&self->vote, ctx);
  if ( FD_UNLIKELY(err) ) return err;
  err = fd_hash_encode(&self->hash, ctx);
  if ( FD_UNLIKELY(err) ) return err;
  return FD_BINCODE_SUCCESS;
}

int fd_update_vote_state_switch_decode(fd_update_vote_state_switch_t* self, fd_bincode_decode_ctx_t * ctx) {
  int err;
  err = fd_vote_state_update_decode(&self->vote_state_update, ctx);
  if ( FD_UNLIKELY(err) ) return err;
  err = fd_hash_decode(&self->hash, ctx);
  if ( FD_UNLIKELY(err) ) return err;
  return FD_BINCODE_SUCCESS;
}
void fd_update_vote_state_switch_new(fd_update_vote_state_switch_t* self) {
  fd_memset(self, 0, sizeof(fd_update_vote_state_switch_t));
  fd_vote_state_update_new(&self->vote_state_update);
  fd_hash_new(&self->hash);
}
void fd_update_vote_state_switch_destroy(fd_update_vote_state_switch_t* self, fd_bincode_destroy_ctx_t * ctx) {
  fd_vote_state_update_destroy(&self->vote_state_update, ctx);
  fd_hash_destroy(&self->hash, ctx);
}

void fd_update_vote_state_switch_walk(fd_update_vote_state_switch_t* self, fd_walk_fun_t fun, const char *name, int level) {
  fun(self, name, 32, "fd_update_vote_state_switch", level++);
  fd_vote_state_update_walk(&self->vote_state_update, fun, "vote_state_update", level + 1);
  fd_hash_walk(&self->hash, fun, "hash", level + 1);
  fun(self, name, 33, "fd_update_vote_state_switch", --level);
}
ulong fd_update_vote_state_switch_size(fd_update_vote_state_switch_t const * self) {
  ulong size = 0;
  size += fd_vote_state_update_size(&self->vote_state_update);
  size += fd_hash_size(&self->hash);
  return size;
}

int fd_update_vote_state_switch_encode(fd_update_vote_state_switch_t const * self, fd_bincode_encode_ctx_t * ctx) {
  int err;
  err = fd_vote_state_update_encode(&self->vote_state_update, ctx);
  if ( FD_UNLIKELY(err) ) return err;
  err = fd_hash_encode(&self->hash, ctx);
  if ( FD_UNLIKELY(err) ) return err;
  return FD_BINCODE_SUCCESS;
}

int fd_vote_authorize_with_seed_args_decode(fd_vote_authorize_with_seed_args_t* self, fd_bincode_decode_ctx_t * ctx) {
  int err;
  err = fd_vote_authorize_decode(&self->authorization_type, ctx);
  if ( FD_UNLIKELY(err) ) return err;
  err = fd_pubkey_decode(&self->current_authority_derived_key_owner, ctx);
  if ( FD_UNLIKELY(err) ) return err;
  ulong slen;
  err = fd_bincode_uint64_decode( &slen, ctx );
  if( FD_UNLIKELY( err!=FD_BINCODE_SUCCESS ) ) return err;
  self->current_authority_derived_key_seed = fd_valloc_malloc( ctx->valloc, 1, slen + 1 );
  err = fd_bincode_bytes_decode( (uchar *)self->current_authority_derived_key_seed, slen, ctx );
  if( FD_UNLIKELY( err!=FD_BINCODE_SUCCESS ) ) return err;
  self->current_authority_derived_key_seed[slen] = '\0';
  err = fd_pubkey_decode(&self->new_authority, ctx);
  if ( FD_UNLIKELY(err) ) return err;
  return FD_BINCODE_SUCCESS;
}
void fd_vote_authorize_with_seed_args_new(fd_vote_authorize_with_seed_args_t* self) {
  fd_memset(self, 0, sizeof(fd_vote_authorize_with_seed_args_t));
  fd_vote_authorize_new(&self->authorization_type);
  fd_pubkey_new(&self->current_authority_derived_key_owner);
  fd_pubkey_new(&self->new_authority);
}
void fd_vote_authorize_with_seed_args_destroy(fd_vote_authorize_with_seed_args_t* self, fd_bincode_destroy_ctx_t * ctx) {
  fd_vote_authorize_destroy(&self->authorization_type, ctx);
  fd_pubkey_destroy(&self->current_authority_derived_key_owner, ctx);
  if (NULL != self->current_authority_derived_key_seed) {
    fd_valloc_free( ctx->valloc, self->current_authority_derived_key_seed);
    self->current_authority_derived_key_seed = NULL;
  }
  fd_pubkey_destroy(&self->new_authority, ctx);
}

void fd_vote_authorize_with_seed_args_walk(fd_vote_authorize_with_seed_args_t* self, fd_walk_fun_t fun, const char *name, int level) {
  fun(self, name, 32, "fd_vote_authorize_with_seed_args", level++);
  fd_vote_authorize_walk(&self->authorization_type, fun, "authorization_type", level + 1);
  fd_pubkey_walk(&self->current_authority_derived_key_owner, fun, "current_authority_derived_key_owner", level + 1);
  fun(self->current_authority_derived_key_seed, "current_authority_derived_key_seed", 2, "char*", level + 1);
  fd_pubkey_walk(&self->new_authority, fun, "new_authority", level + 1);
  fun(self, name, 33, "fd_vote_authorize_with_seed_args", --level);
}
ulong fd_vote_authorize_with_seed_args_size(fd_vote_authorize_with_seed_args_t const * self) {
  ulong size = 0;
  size += fd_vote_authorize_size(&self->authorization_type);
  size += fd_pubkey_size(&self->current_authority_derived_key_owner);
  size += sizeof(ulong) + strlen(self->current_authority_derived_key_seed);
  size += fd_pubkey_size(&self->new_authority);
  return size;
}

int fd_vote_authorize_with_seed_args_encode(fd_vote_authorize_with_seed_args_t const * self, fd_bincode_encode_ctx_t * ctx) {
  int err;
  err = fd_vote_authorize_encode(&self->authorization_type, ctx);
  if ( FD_UNLIKELY(err) ) return err;
  err = fd_pubkey_encode(&self->current_authority_derived_key_owner, ctx);
  if ( FD_UNLIKELY(err) ) return err;
  ulong slen = strlen( (char *) self->current_authority_derived_key_seed );
  err = fd_bincode_uint64_encode(&slen, ctx);
  if ( FD_UNLIKELY(err) ) return err;
  err = fd_bincode_bytes_encode((uchar *) self->current_authority_derived_key_seed, slen, ctx);
  if ( FD_UNLIKELY(err) ) return err;
  err = fd_pubkey_encode(&self->new_authority, ctx);
  if ( FD_UNLIKELY(err) ) return err;
  return FD_BINCODE_SUCCESS;
}

int fd_vote_authorize_checked_with_seed_args_decode(fd_vote_authorize_checked_with_seed_args_t* self, fd_bincode_decode_ctx_t * ctx) {
  int err;
  err = fd_vote_authorize_decode(&self->authorization_type, ctx);
  if ( FD_UNLIKELY(err) ) return err;
  err = fd_pubkey_decode(&self->current_authority_derived_key_owner, ctx);
  if ( FD_UNLIKELY(err) ) return err;
  ulong slen;
  err = fd_bincode_uint64_decode( &slen, ctx );
  if( FD_UNLIKELY( err!=FD_BINCODE_SUCCESS ) ) return err;
  self->current_authority_derived_key_seed = fd_valloc_malloc( ctx->valloc, 1, slen + 1 );
  err = fd_bincode_bytes_decode( (uchar *)self->current_authority_derived_key_seed, slen, ctx );
  if( FD_UNLIKELY( err!=FD_BINCODE_SUCCESS ) ) return err;
  self->current_authority_derived_key_seed[slen] = '\0';
  return FD_BINCODE_SUCCESS;
}
void fd_vote_authorize_checked_with_seed_args_new(fd_vote_authorize_checked_with_seed_args_t* self) {
  fd_memset(self, 0, sizeof(fd_vote_authorize_checked_with_seed_args_t));
  fd_vote_authorize_new(&self->authorization_type);
  fd_pubkey_new(&self->current_authority_derived_key_owner);
}
void fd_vote_authorize_checked_with_seed_args_destroy(fd_vote_authorize_checked_with_seed_args_t* self, fd_bincode_destroy_ctx_t * ctx) {
  fd_vote_authorize_destroy(&self->authorization_type, ctx);
  fd_pubkey_destroy(&self->current_authority_derived_key_owner, ctx);
  if (NULL != self->current_authority_derived_key_seed) {
    fd_valloc_free( ctx->valloc, self->current_authority_derived_key_seed);
    self->current_authority_derived_key_seed = NULL;
  }
}

void fd_vote_authorize_checked_with_seed_args_walk(fd_vote_authorize_checked_with_seed_args_t* self, fd_walk_fun_t fun, const char *name, int level) {
  fun(self, name, 32, "fd_vote_authorize_checked_with_seed_args", level++);
  fd_vote_authorize_walk(&self->authorization_type, fun, "authorization_type", level + 1);
  fd_pubkey_walk(&self->current_authority_derived_key_owner, fun, "current_authority_derived_key_owner", level + 1);
  fun(self->current_authority_derived_key_seed, "current_authority_derived_key_seed", 2, "char*", level + 1);
  fun(self, name, 33, "fd_vote_authorize_checked_with_seed_args", --level);
}
ulong fd_vote_authorize_checked_with_seed_args_size(fd_vote_authorize_checked_with_seed_args_t const * self) {
  ulong size = 0;
  size += fd_vote_authorize_size(&self->authorization_type);
  size += fd_pubkey_size(&self->current_authority_derived_key_owner);
  size += sizeof(ulong) + strlen(self->current_authority_derived_key_seed);
  return size;
}

int fd_vote_authorize_checked_with_seed_args_encode(fd_vote_authorize_checked_with_seed_args_t const * self, fd_bincode_encode_ctx_t * ctx) {
  int err;
  err = fd_vote_authorize_encode(&self->authorization_type, ctx);
  if ( FD_UNLIKELY(err) ) return err;
  err = fd_pubkey_encode(&self->current_authority_derived_key_owner, ctx);
  if ( FD_UNLIKELY(err) ) return err;
  ulong slen = strlen( (char *) self->current_authority_derived_key_seed );
  err = fd_bincode_uint64_encode(&slen, ctx);
  if ( FD_UNLIKELY(err) ) return err;
  err = fd_bincode_bytes_encode((uchar *) self->current_authority_derived_key_seed, slen, ctx);
  if ( FD_UNLIKELY(err) ) return err;
  return FD_BINCODE_SUCCESS;
}

FD_FN_PURE uchar fd_vote_instruction_is_initialize_account(fd_vote_instruction_t const * self) {
  return self->discriminant == 0;
}
FD_FN_PURE uchar fd_vote_instruction_is_authorize(fd_vote_instruction_t const * self) {
  return self->discriminant == 1;
}
FD_FN_PURE uchar fd_vote_instruction_is_vote(fd_vote_instruction_t const * self) {
  return self->discriminant == 2;
}
FD_FN_PURE uchar fd_vote_instruction_is_withdraw(fd_vote_instruction_t const * self) {
  return self->discriminant == 3;
}
FD_FN_PURE uchar fd_vote_instruction_is_update_validator_identity(fd_vote_instruction_t const * self) {
  return self->discriminant == 4;
}
FD_FN_PURE uchar fd_vote_instruction_is_update_commission(fd_vote_instruction_t const * self) {
  return self->discriminant == 5;
}
FD_FN_PURE uchar fd_vote_instruction_is_vote_switch(fd_vote_instruction_t const * self) {
  return self->discriminant == 6;
}
FD_FN_PURE uchar fd_vote_instruction_is_authorize_checked(fd_vote_instruction_t const * self) {
  return self->discriminant == 7;
}
FD_FN_PURE uchar fd_vote_instruction_is_update_vote_state(fd_vote_instruction_t const * self) {
  return self->discriminant == 8;
}
FD_FN_PURE uchar fd_vote_instruction_is_update_vote_state_switch(fd_vote_instruction_t const * self) {
  return self->discriminant == 9;
}
FD_FN_PURE uchar fd_vote_instruction_is_authorize_with_seed(fd_vote_instruction_t const * self) {
  return self->discriminant == 10;
}
FD_FN_PURE uchar fd_vote_instruction_is_authorize_checked_with_seed(fd_vote_instruction_t const * self) {
  return self->discriminant == 11;
}
FD_FN_PURE uchar fd_vote_instruction_is_compact_update_vote_state(fd_vote_instruction_t const * self) {
  return self->discriminant == 12;
}
FD_FN_PURE uchar fd_vote_instruction_is_compact_update_vote_state_switch(fd_vote_instruction_t const * self) {
  return self->discriminant == 13;
}
void fd_vote_instruction_inner_new(fd_vote_instruction_inner_t* self, uint discriminant);
int fd_vote_instruction_inner_decode(fd_vote_instruction_inner_t* self, uint discriminant, fd_bincode_decode_ctx_t * ctx) {
  fd_vote_instruction_inner_new(self, discriminant);
  int err;
  switch (discriminant) {
  case 0: {
    return fd_vote_init_decode(&self->initialize_account, ctx);
  }
  case 1: {
    return fd_vote_authorize_pubkey_decode(&self->authorize, ctx);
  }
  case 2: {
    return fd_vote_decode(&self->vote, ctx);
  }
  case 3: {
    err = fd_bincode_uint64_decode(&self->withdraw, ctx);
  if( FD_UNLIKELY( err!=FD_BINCODE_SUCCESS ) ) return err;
    return FD_BINCODE_SUCCESS;
  }
  case 4: {
    return FD_BINCODE_SUCCESS;
  }
  case 5: {
    err = fd_bincode_uint8_decode(&self->update_commission, ctx);
  if ( FD_UNLIKELY(err) ) return err;
    return FD_BINCODE_SUCCESS;
  }
  case 6: {
    return fd_vote_switch_decode(&self->vote_switch, ctx);
  }
  case 7: {
    return fd_vote_authorize_decode(&self->authorize_checked, ctx);
  }
  case 8: {
    return fd_vote_state_update_decode(&self->update_vote_state, ctx);
  }
  case 9: {
    return fd_update_vote_state_switch_decode(&self->update_vote_state_switch, ctx);
  }
  case 10: {
    return fd_vote_authorize_with_seed_args_decode(&self->authorize_with_seed, ctx);
  }
  case 11: {
    return fd_vote_authorize_checked_with_seed_args_decode(&self->authorize_checked_with_seed, ctx);
  }
  case 12: {
    return fd_compact_vote_state_update_decode(&self->compact_update_vote_state, ctx);
  }
  case 13: {
    return fd_compact_vote_state_update_switch_decode(&self->compact_update_vote_state_switch, ctx);
  }
  default: return FD_BINCODE_ERR_ENCODING;
  }
}
int fd_vote_instruction_decode(fd_vote_instruction_t* self, fd_bincode_decode_ctx_t * ctx) {
  int err = fd_bincode_uint32_decode(&self->discriminant, ctx);
  if ( FD_UNLIKELY(err) ) return err;
  return fd_vote_instruction_inner_decode(&self->inner, self->discriminant, ctx);
}
void fd_vote_instruction_inner_new(fd_vote_instruction_inner_t* self, uint discriminant) {
  switch (discriminant) {
  case 0: {
    fd_vote_init_new(&self->initialize_account);
    break;
  }
  case 1: {
    fd_vote_authorize_pubkey_new(&self->authorize);
    break;
  }
  case 2: {
    fd_vote_new(&self->vote);
    break;
  }
  case 3: {
    break;
  }
  case 4: {
    break;
  }
  case 5: {
    break;
  }
  case 6: {
    fd_vote_switch_new(&self->vote_switch);
    break;
  }
  case 7: {
    fd_vote_authorize_new(&self->authorize_checked);
    break;
  }
  case 8: {
    fd_vote_state_update_new(&self->update_vote_state);
    break;
  }
  case 9: {
    fd_update_vote_state_switch_new(&self->update_vote_state_switch);
    break;
  }
  case 10: {
    fd_vote_authorize_with_seed_args_new(&self->authorize_with_seed);
    break;
  }
  case 11: {
    fd_vote_authorize_checked_with_seed_args_new(&self->authorize_checked_with_seed);
    break;
  }
  case 12: {
    fd_compact_vote_state_update_new(&self->compact_update_vote_state);
    break;
  }
  case 13: {
    fd_compact_vote_state_update_switch_new(&self->compact_update_vote_state_switch);
    break;
  }
  default: break; // FD_LOG_ERR(( "unhandled type"));
  }
}
void fd_vote_instruction_new_disc(fd_vote_instruction_t* self, uint discriminant) {
  self->discriminant = discriminant;
  fd_vote_instruction_inner_new(&self->inner, self->discriminant);
}
void fd_vote_instruction_new(fd_vote_instruction_t* self) {
  fd_vote_instruction_new_disc(self, UINT_MAX);
}
void fd_vote_instruction_inner_destroy(fd_vote_instruction_inner_t* self, uint discriminant, fd_bincode_destroy_ctx_t * ctx) {
  switch (discriminant) {
  case 0: {
    fd_vote_init_destroy(&self->initialize_account, ctx);
    break;
  }
  case 1: {
    fd_vote_authorize_pubkey_destroy(&self->authorize, ctx);
    break;
  }
  case 2: {
    fd_vote_destroy(&self->vote, ctx);
    break;
  }
  case 3: {
    break;
  }
  case 4: {
    break;
  }
  case 5: {
    break;
  }
  case 6: {
    fd_vote_switch_destroy(&self->vote_switch, ctx);
    break;
  }
  case 7: {
    fd_vote_authorize_destroy(&self->authorize_checked, ctx);
    break;
  }
  case 8: {
    fd_vote_state_update_destroy(&self->update_vote_state, ctx);
    break;
  }
  case 9: {
    fd_update_vote_state_switch_destroy(&self->update_vote_state_switch, ctx);
    break;
  }
  case 10: {
    fd_vote_authorize_with_seed_args_destroy(&self->authorize_with_seed, ctx);
    break;
  }
  case 11: {
    fd_vote_authorize_checked_with_seed_args_destroy(&self->authorize_checked_with_seed, ctx);
    break;
  }
  case 12: {
    fd_compact_vote_state_update_destroy(&self->compact_update_vote_state, ctx);
    break;
  }
  case 13: {
    fd_compact_vote_state_update_switch_destroy(&self->compact_update_vote_state_switch, ctx);
    break;
  }
  default: break; // FD_LOG_ERR(( "unhandled type" ));
  }
}
void fd_vote_instruction_destroy(fd_vote_instruction_t* self, fd_bincode_destroy_ctx_t * ctx) {
  fd_vote_instruction_inner_destroy(&self->inner, self->discriminant, ctx);
}

void fd_vote_instruction_walk(fd_vote_instruction_t* self, fd_walk_fun_t fun, const char *name, int level) {
  fun(self, name, 32, "fd_vote_instruction", level++);
  // enum fd_char*_walk(&self->current_authority_derived_key_seed, fun, "current_authority_derived_key_seed", level + 1);
  switch (self->discriminant) {
  case 0: {
    fd_vote_init_walk(&self->inner.initialize_account, fun, "initialize_account", level + 1);
    break;
  }
  case 1: {
    fd_vote_authorize_pubkey_walk(&self->inner.authorize, fun, "authorize", level + 1);
    break;
  }
  case 2: {
    fd_vote_walk(&self->inner.vote, fun, "vote", level + 1);
    break;
  }
  case 3: {
  fun(&self->inner.withdraw, "withdraw", 11, "ulong", level + 1);
    break;
  }
  case 5: {
  fun(&self->inner.update_commission, "update_commission", 9, "uchar", level + 1);
    break;
  }
  case 6: {
    fd_vote_switch_walk(&self->inner.vote_switch, fun, "vote_switch", level + 1);
    break;
  }
  case 7: {
    fd_vote_authorize_walk(&self->inner.authorize_checked, fun, "authorize_checked", level + 1);
    break;
  }
  case 8: {
    fd_vote_state_update_walk(&self->inner.update_vote_state, fun, "update_vote_state", level + 1);
    break;
  }
  case 9: {
    fd_update_vote_state_switch_walk(&self->inner.update_vote_state_switch, fun, "update_vote_state_switch", level + 1);
    break;
  }
  case 10: {
    fd_vote_authorize_with_seed_args_walk(&self->inner.authorize_with_seed, fun, "authorize_with_seed", level + 1);
    break;
  }
  case 11: {
    fd_vote_authorize_checked_with_seed_args_walk(&self->inner.authorize_checked_with_seed, fun, "authorize_checked_with_seed", level + 1);
    break;
  }
  case 12: {
    fd_compact_vote_state_update_walk(&self->inner.compact_update_vote_state, fun, "compact_update_vote_state", level + 1);
    break;
  }
  case 13: {
    fd_compact_vote_state_update_switch_walk(&self->inner.compact_update_vote_state_switch, fun, "compact_update_vote_state_switch", level + 1);
    break;
  }
  }
  fun(self, name, 33, "fd_vote_instruction", --level);
}
ulong fd_vote_instruction_size(fd_vote_instruction_t const * self) {
  ulong size = 0;
  size += sizeof(uint);
  switch (self->discriminant) {
  case 0: {
    size += fd_vote_init_size(&self->inner.initialize_account);
    break;
  }
  case 1: {
    size += fd_vote_authorize_pubkey_size(&self->inner.authorize);
    break;
  }
  case 2: {
    size += fd_vote_size(&self->inner.vote);
    break;
  }
  case 3: {
    size += sizeof(ulong);
    break;
  }
  case 5: {
    size += sizeof(char);
    break;
  }
  case 6: {
    size += fd_vote_switch_size(&self->inner.vote_switch);
    break;
  }
  case 7: {
    size += fd_vote_authorize_size(&self->inner.authorize_checked);
    break;
  }
  case 8: {
    size += fd_vote_state_update_size(&self->inner.update_vote_state);
    break;
  }
  case 9: {
    size += fd_update_vote_state_switch_size(&self->inner.update_vote_state_switch);
    break;
  }
  case 10: {
    size += fd_vote_authorize_with_seed_args_size(&self->inner.authorize_with_seed);
    break;
  }
  case 11: {
    size += fd_vote_authorize_checked_with_seed_args_size(&self->inner.authorize_checked_with_seed);
    break;
  }
  case 12: {
    size += fd_compact_vote_state_update_size(&self->inner.compact_update_vote_state);
    break;
  }
  case 13: {
    size += fd_compact_vote_state_update_switch_size(&self->inner.compact_update_vote_state_switch);
    break;
  }
  }
  return size;
}

int fd_vote_instruction_inner_encode(fd_vote_instruction_inner_t const * self, uint discriminant, fd_bincode_encode_ctx_t * ctx) {
  int err;
  switch (discriminant) {
  case 0: {
    err = fd_vote_init_encode(&self->initialize_account, ctx);
    if ( FD_UNLIKELY(err) ) return err;
    break;
  }
  case 1: {
    err = fd_vote_authorize_pubkey_encode(&self->authorize, ctx);
    if ( FD_UNLIKELY(err) ) return err;
    break;
  }
  case 2: {
    err = fd_vote_encode(&self->vote, ctx);
    if ( FD_UNLIKELY(err) ) return err;
    break;
  }
  case 3: {
    err = fd_bincode_uint64_encode(&self->withdraw, ctx);
  if ( FD_UNLIKELY(err) ) return err;
    break;
  }
  case 5: {
    err = fd_bincode_uint8_encode(&self->update_commission, ctx);
  if ( FD_UNLIKELY(err) ) return err;
    break;
  }
  case 6: {
    err = fd_vote_switch_encode(&self->vote_switch, ctx);
    if ( FD_UNLIKELY(err) ) return err;
    break;
  }
  case 7: {
    err = fd_vote_authorize_encode(&self->authorize_checked, ctx);
    if ( FD_UNLIKELY(err) ) return err;
    break;
  }
  case 8: {
    err = fd_vote_state_update_encode(&self->update_vote_state, ctx);
    if ( FD_UNLIKELY(err) ) return err;
    break;
  }
  case 9: {
    err = fd_update_vote_state_switch_encode(&self->update_vote_state_switch, ctx);
    if ( FD_UNLIKELY(err) ) return err;
    break;
  }
  case 10: {
    err = fd_vote_authorize_with_seed_args_encode(&self->authorize_with_seed, ctx);
    if ( FD_UNLIKELY(err) ) return err;
    break;
  }
  case 11: {
    err = fd_vote_authorize_checked_with_seed_args_encode(&self->authorize_checked_with_seed, ctx);
    if ( FD_UNLIKELY(err) ) return err;
    break;
  }
  case 12: {
    err = fd_compact_vote_state_update_encode(&self->compact_update_vote_state, ctx);
    if ( FD_UNLIKELY(err) ) return err;
    break;
  }
  case 13: {
    err = fd_compact_vote_state_update_switch_encode(&self->compact_update_vote_state_switch, ctx);
    if ( FD_UNLIKELY(err) ) return err;
    break;
  }
  }
  return FD_BINCODE_SUCCESS;
}
int fd_vote_instruction_encode(fd_vote_instruction_t const * self, fd_bincode_encode_ctx_t * ctx) {
  int err;
  err = fd_bincode_uint32_encode(&self->discriminant, ctx);
  if ( FD_UNLIKELY(err) ) return err;
  return fd_vote_instruction_inner_encode(&self->inner, self->discriminant, ctx);
}

int fd_system_program_instruction_create_account_decode(fd_system_program_instruction_create_account_t* self, fd_bincode_decode_ctx_t * ctx) {
  int err;
  err = fd_bincode_uint64_decode(&self->lamports, ctx);
  if( FD_UNLIKELY( err!=FD_BINCODE_SUCCESS ) ) return err;
  err = fd_bincode_uint64_decode(&self->space, ctx);
  if( FD_UNLIKELY( err!=FD_BINCODE_SUCCESS ) ) return err;
  err = fd_pubkey_decode(&self->owner, ctx);
  if ( FD_UNLIKELY(err) ) return err;
  return FD_BINCODE_SUCCESS;
}
void fd_system_program_instruction_create_account_new(fd_system_program_instruction_create_account_t* self) {
  fd_memset(self, 0, sizeof(fd_system_program_instruction_create_account_t));
  fd_pubkey_new(&self->owner);
}
void fd_system_program_instruction_create_account_destroy(fd_system_program_instruction_create_account_t* self, fd_bincode_destroy_ctx_t * ctx) {
  fd_pubkey_destroy(&self->owner, ctx);
}

void fd_system_program_instruction_create_account_walk(fd_system_program_instruction_create_account_t* self, fd_walk_fun_t fun, const char *name, int level) {
  fun(self, name, 32, "fd_system_program_instruction_create_account", level++);
  fun(&self->lamports, "lamports", 11, "ulong", level + 1);
  fun(&self->space, "space", 11, "ulong", level + 1);
  fd_pubkey_walk(&self->owner, fun, "owner", level + 1);
  fun(self, name, 33, "fd_system_program_instruction_create_account", --level);
}
ulong fd_system_program_instruction_create_account_size(fd_system_program_instruction_create_account_t const * self) {
  ulong size = 0;
  size += sizeof(ulong);
  size += sizeof(ulong);
  size += fd_pubkey_size(&self->owner);
  return size;
}

int fd_system_program_instruction_create_account_encode(fd_system_program_instruction_create_account_t const * self, fd_bincode_encode_ctx_t * ctx) {
  int err;
  err = fd_bincode_uint64_encode(&self->lamports, ctx);
  if ( FD_UNLIKELY(err) ) return err;
  err = fd_bincode_uint64_encode(&self->space, ctx);
  if ( FD_UNLIKELY(err) ) return err;
  err = fd_pubkey_encode(&self->owner, ctx);
  if ( FD_UNLIKELY(err) ) return err;
  return FD_BINCODE_SUCCESS;
}

int fd_system_program_instruction_create_account_with_seed_decode(fd_system_program_instruction_create_account_with_seed_t* self, fd_bincode_decode_ctx_t * ctx) {
  int err;
  err = fd_pubkey_decode(&self->base, ctx);
  if ( FD_UNLIKELY(err) ) return err;
  ulong slen;
  err = fd_bincode_uint64_decode( &slen, ctx );
  if( FD_UNLIKELY( err!=FD_BINCODE_SUCCESS ) ) return err;
  self->seed = fd_valloc_malloc( ctx->valloc, 1, slen + 1 );
  err = fd_bincode_bytes_decode( (uchar *)self->seed, slen, ctx );
  if( FD_UNLIKELY( err!=FD_BINCODE_SUCCESS ) ) return err;
  self->seed[slen] = '\0';
  err = fd_bincode_uint64_decode(&self->lamports, ctx);
  if( FD_UNLIKELY( err!=FD_BINCODE_SUCCESS ) ) return err;
  err = fd_bincode_uint64_decode(&self->space, ctx);
  if( FD_UNLIKELY( err!=FD_BINCODE_SUCCESS ) ) return err;
  err = fd_pubkey_decode(&self->owner, ctx);
  if ( FD_UNLIKELY(err) ) return err;
  return FD_BINCODE_SUCCESS;
}
void fd_system_program_instruction_create_account_with_seed_new(fd_system_program_instruction_create_account_with_seed_t* self) {
  fd_memset(self, 0, sizeof(fd_system_program_instruction_create_account_with_seed_t));
  fd_pubkey_new(&self->base);
  fd_pubkey_new(&self->owner);
}
void fd_system_program_instruction_create_account_with_seed_destroy(fd_system_program_instruction_create_account_with_seed_t* self, fd_bincode_destroy_ctx_t * ctx) {
  fd_pubkey_destroy(&self->base, ctx);
  if (NULL != self->seed) {
    fd_valloc_free( ctx->valloc, self->seed);
    self->seed = NULL;
  }
  fd_pubkey_destroy(&self->owner, ctx);
}

void fd_system_program_instruction_create_account_with_seed_walk(fd_system_program_instruction_create_account_with_seed_t* self, fd_walk_fun_t fun, const char *name, int level) {
  fun(self, name, 32, "fd_system_program_instruction_create_account_with_seed", level++);
  fd_pubkey_walk(&self->base, fun, "base", level + 1);
  fun(self->seed, "seed", 2, "char*", level + 1);
  fun(&self->lamports, "lamports", 11, "ulong", level + 1);
  fun(&self->space, "space", 11, "ulong", level + 1);
  fd_pubkey_walk(&self->owner, fun, "owner", level + 1);
  fun(self, name, 33, "fd_system_program_instruction_create_account_with_seed", --level);
}
ulong fd_system_program_instruction_create_account_with_seed_size(fd_system_program_instruction_create_account_with_seed_t const * self) {
  ulong size = 0;
  size += fd_pubkey_size(&self->base);
  size += sizeof(ulong) + strlen(self->seed);
  size += sizeof(ulong);
  size += sizeof(ulong);
  size += fd_pubkey_size(&self->owner);
  return size;
}

int fd_system_program_instruction_create_account_with_seed_encode(fd_system_program_instruction_create_account_with_seed_t const * self, fd_bincode_encode_ctx_t * ctx) {
  int err;
  err = fd_pubkey_encode(&self->base, ctx);
  if ( FD_UNLIKELY(err) ) return err;
  ulong slen = strlen( (char *) self->seed );
  err = fd_bincode_uint64_encode(&slen, ctx);
  if ( FD_UNLIKELY(err) ) return err;
  err = fd_bincode_bytes_encode((uchar *) self->seed, slen, ctx);
  if ( FD_UNLIKELY(err) ) return err;
  err = fd_bincode_uint64_encode(&self->lamports, ctx);
  if ( FD_UNLIKELY(err) ) return err;
  err = fd_bincode_uint64_encode(&self->space, ctx);
  if ( FD_UNLIKELY(err) ) return err;
  err = fd_pubkey_encode(&self->owner, ctx);
  if ( FD_UNLIKELY(err) ) return err;
  return FD_BINCODE_SUCCESS;
}

int fd_system_program_instruction_allocate_with_seed_decode(fd_system_program_instruction_allocate_with_seed_t* self, fd_bincode_decode_ctx_t * ctx) {
  int err;
  err = fd_pubkey_decode(&self->base, ctx);
  if ( FD_UNLIKELY(err) ) return err;
  ulong slen;
  err = fd_bincode_uint64_decode( &slen, ctx );
  if( FD_UNLIKELY( err!=FD_BINCODE_SUCCESS ) ) return err;
  self->seed = fd_valloc_malloc( ctx->valloc, 1, slen + 1 );
  err = fd_bincode_bytes_decode( (uchar *)self->seed, slen, ctx );
  if( FD_UNLIKELY( err!=FD_BINCODE_SUCCESS ) ) return err;
  self->seed[slen] = '\0';
  err = fd_bincode_uint64_decode(&self->space, ctx);
  if( FD_UNLIKELY( err!=FD_BINCODE_SUCCESS ) ) return err;
  err = fd_pubkey_decode(&self->owner, ctx);
  if ( FD_UNLIKELY(err) ) return err;
  return FD_BINCODE_SUCCESS;
}
void fd_system_program_instruction_allocate_with_seed_new(fd_system_program_instruction_allocate_with_seed_t* self) {
  fd_memset(self, 0, sizeof(fd_system_program_instruction_allocate_with_seed_t));
  fd_pubkey_new(&self->base);
  fd_pubkey_new(&self->owner);
}
void fd_system_program_instruction_allocate_with_seed_destroy(fd_system_program_instruction_allocate_with_seed_t* self, fd_bincode_destroy_ctx_t * ctx) {
  fd_pubkey_destroy(&self->base, ctx);
  if (NULL != self->seed) {
    fd_valloc_free( ctx->valloc, self->seed);
    self->seed = NULL;
  }
  fd_pubkey_destroy(&self->owner, ctx);
}

void fd_system_program_instruction_allocate_with_seed_walk(fd_system_program_instruction_allocate_with_seed_t* self, fd_walk_fun_t fun, const char *name, int level) {
  fun(self, name, 32, "fd_system_program_instruction_allocate_with_seed", level++);
  fd_pubkey_walk(&self->base, fun, "base", level + 1);
  fun(self->seed, "seed", 2, "char*", level + 1);
  fun(&self->space, "space", 11, "ulong", level + 1);
  fd_pubkey_walk(&self->owner, fun, "owner", level + 1);
  fun(self, name, 33, "fd_system_program_instruction_allocate_with_seed", --level);
}
ulong fd_system_program_instruction_allocate_with_seed_size(fd_system_program_instruction_allocate_with_seed_t const * self) {
  ulong size = 0;
  size += fd_pubkey_size(&self->base);
  size += sizeof(ulong) + strlen(self->seed);
  size += sizeof(ulong);
  size += fd_pubkey_size(&self->owner);
  return size;
}

int fd_system_program_instruction_allocate_with_seed_encode(fd_system_program_instruction_allocate_with_seed_t const * self, fd_bincode_encode_ctx_t * ctx) {
  int err;
  err = fd_pubkey_encode(&self->base, ctx);
  if ( FD_UNLIKELY(err) ) return err;
  ulong slen = strlen( (char *) self->seed );
  err = fd_bincode_uint64_encode(&slen, ctx);
  if ( FD_UNLIKELY(err) ) return err;
  err = fd_bincode_bytes_encode((uchar *) self->seed, slen, ctx);
  if ( FD_UNLIKELY(err) ) return err;
  err = fd_bincode_uint64_encode(&self->space, ctx);
  if ( FD_UNLIKELY(err) ) return err;
  err = fd_pubkey_encode(&self->owner, ctx);
  if ( FD_UNLIKELY(err) ) return err;
  return FD_BINCODE_SUCCESS;
}

int fd_system_program_instruction_assign_with_seed_decode(fd_system_program_instruction_assign_with_seed_t* self, fd_bincode_decode_ctx_t * ctx) {
  int err;
  err = fd_pubkey_decode(&self->base, ctx);
  if ( FD_UNLIKELY(err) ) return err;
  ulong slen;
  err = fd_bincode_uint64_decode( &slen, ctx );
  if( FD_UNLIKELY( err!=FD_BINCODE_SUCCESS ) ) return err;
  self->seed = fd_valloc_malloc( ctx->valloc, 1, slen + 1 );
  err = fd_bincode_bytes_decode( (uchar *)self->seed, slen, ctx );
  if( FD_UNLIKELY( err!=FD_BINCODE_SUCCESS ) ) return err;
  self->seed[slen] = '\0';
  err = fd_pubkey_decode(&self->owner, ctx);
  if ( FD_UNLIKELY(err) ) return err;
  return FD_BINCODE_SUCCESS;
}
void fd_system_program_instruction_assign_with_seed_new(fd_system_program_instruction_assign_with_seed_t* self) {
  fd_memset(self, 0, sizeof(fd_system_program_instruction_assign_with_seed_t));
  fd_pubkey_new(&self->base);
  fd_pubkey_new(&self->owner);
}
void fd_system_program_instruction_assign_with_seed_destroy(fd_system_program_instruction_assign_with_seed_t* self, fd_bincode_destroy_ctx_t * ctx) {
  fd_pubkey_destroy(&self->base, ctx);
  if (NULL != self->seed) {
    fd_valloc_free( ctx->valloc, self->seed);
    self->seed = NULL;
  }
  fd_pubkey_destroy(&self->owner, ctx);
}

void fd_system_program_instruction_assign_with_seed_walk(fd_system_program_instruction_assign_with_seed_t* self, fd_walk_fun_t fun, const char *name, int level) {
  fun(self, name, 32, "fd_system_program_instruction_assign_with_seed", level++);
  fd_pubkey_walk(&self->base, fun, "base", level + 1);
  fun(self->seed, "seed", 2, "char*", level + 1);
  fd_pubkey_walk(&self->owner, fun, "owner", level + 1);
  fun(self, name, 33, "fd_system_program_instruction_assign_with_seed", --level);
}
ulong fd_system_program_instruction_assign_with_seed_size(fd_system_program_instruction_assign_with_seed_t const * self) {
  ulong size = 0;
  size += fd_pubkey_size(&self->base);
  size += sizeof(ulong) + strlen(self->seed);
  size += fd_pubkey_size(&self->owner);
  return size;
}

int fd_system_program_instruction_assign_with_seed_encode(fd_system_program_instruction_assign_with_seed_t const * self, fd_bincode_encode_ctx_t * ctx) {
  int err;
  err = fd_pubkey_encode(&self->base, ctx);
  if ( FD_UNLIKELY(err) ) return err;
  ulong slen = strlen( (char *) self->seed );
  err = fd_bincode_uint64_encode(&slen, ctx);
  if ( FD_UNLIKELY(err) ) return err;
  err = fd_bincode_bytes_encode((uchar *) self->seed, slen, ctx);
  if ( FD_UNLIKELY(err) ) return err;
  err = fd_pubkey_encode(&self->owner, ctx);
  if ( FD_UNLIKELY(err) ) return err;
  return FD_BINCODE_SUCCESS;
}

int fd_system_program_instruction_transfer_with_seed_decode(fd_system_program_instruction_transfer_with_seed_t* self, fd_bincode_decode_ctx_t * ctx) {
  int err;
  err = fd_bincode_uint64_decode(&self->lamports, ctx);
  if( FD_UNLIKELY( err!=FD_BINCODE_SUCCESS ) ) return err;
  ulong slen;
  err = fd_bincode_uint64_decode( &slen, ctx );
  if( FD_UNLIKELY( err!=FD_BINCODE_SUCCESS ) ) return err;
  self->from_seed = fd_valloc_malloc( ctx->valloc, 1, slen + 1 );
  err = fd_bincode_bytes_decode( (uchar *)self->from_seed, slen, ctx );
  if( FD_UNLIKELY( err!=FD_BINCODE_SUCCESS ) ) return err;
  self->from_seed[slen] = '\0';
  err = fd_pubkey_decode(&self->from_owner, ctx);
  if ( FD_UNLIKELY(err) ) return err;
  return FD_BINCODE_SUCCESS;
}
void fd_system_program_instruction_transfer_with_seed_new(fd_system_program_instruction_transfer_with_seed_t* self) {
  fd_memset(self, 0, sizeof(fd_system_program_instruction_transfer_with_seed_t));
  fd_pubkey_new(&self->from_owner);
}
void fd_system_program_instruction_transfer_with_seed_destroy(fd_system_program_instruction_transfer_with_seed_t* self, fd_bincode_destroy_ctx_t * ctx) {
  if (NULL != self->from_seed) {
    fd_valloc_free( ctx->valloc, self->from_seed);
    self->from_seed = NULL;
  }
  fd_pubkey_destroy(&self->from_owner, ctx);
}

void fd_system_program_instruction_transfer_with_seed_walk(fd_system_program_instruction_transfer_with_seed_t* self, fd_walk_fun_t fun, const char *name, int level) {
  fun(self, name, 32, "fd_system_program_instruction_transfer_with_seed", level++);
  fun(&self->lamports, "lamports", 11, "ulong", level + 1);
  fun(self->from_seed, "from_seed", 2, "char*", level + 1);
  fd_pubkey_walk(&self->from_owner, fun, "from_owner", level + 1);
  fun(self, name, 33, "fd_system_program_instruction_transfer_with_seed", --level);
}
ulong fd_system_program_instruction_transfer_with_seed_size(fd_system_program_instruction_transfer_with_seed_t const * self) {
  ulong size = 0;
  size += sizeof(ulong);
  size += sizeof(ulong) + strlen(self->from_seed);
  size += fd_pubkey_size(&self->from_owner);
  return size;
}

int fd_system_program_instruction_transfer_with_seed_encode(fd_system_program_instruction_transfer_with_seed_t const * self, fd_bincode_encode_ctx_t * ctx) {
  int err;
  err = fd_bincode_uint64_encode(&self->lamports, ctx);
  if ( FD_UNLIKELY(err) ) return err;
  ulong slen = strlen( (char *) self->from_seed );
  err = fd_bincode_uint64_encode(&slen, ctx);
  if ( FD_UNLIKELY(err) ) return err;
  err = fd_bincode_bytes_encode((uchar *) self->from_seed, slen, ctx);
  if ( FD_UNLIKELY(err) ) return err;
  err = fd_pubkey_encode(&self->from_owner, ctx);
  if ( FD_UNLIKELY(err) ) return err;
  return FD_BINCODE_SUCCESS;
}

FD_FN_PURE uchar fd_system_program_instruction_is_create_account(fd_system_program_instruction_t const * self) {
  return self->discriminant == 0;
}
FD_FN_PURE uchar fd_system_program_instruction_is_assign(fd_system_program_instruction_t const * self) {
  return self->discriminant == 1;
}
FD_FN_PURE uchar fd_system_program_instruction_is_transfer(fd_system_program_instruction_t const * self) {
  return self->discriminant == 2;
}
FD_FN_PURE uchar fd_system_program_instruction_is_create_account_with_seed(fd_system_program_instruction_t const * self) {
  return self->discriminant == 3;
}
FD_FN_PURE uchar fd_system_program_instruction_is_advance_nonce_account(fd_system_program_instruction_t const * self) {
  return self->discriminant == 4;
}
FD_FN_PURE uchar fd_system_program_instruction_is_withdraw_nonce_account(fd_system_program_instruction_t const * self) {
  return self->discriminant == 5;
}
FD_FN_PURE uchar fd_system_program_instruction_is_initialize_nonce_account(fd_system_program_instruction_t const * self) {
  return self->discriminant == 6;
}
FD_FN_PURE uchar fd_system_program_instruction_is_authorize_nonce_account(fd_system_program_instruction_t const * self) {
  return self->discriminant == 7;
}
FD_FN_PURE uchar fd_system_program_instruction_is_allocate(fd_system_program_instruction_t const * self) {
  return self->discriminant == 8;
}
FD_FN_PURE uchar fd_system_program_instruction_is_allocate_with_seed(fd_system_program_instruction_t const * self) {
  return self->discriminant == 9;
}
FD_FN_PURE uchar fd_system_program_instruction_is_assign_with_seed(fd_system_program_instruction_t const * self) {
  return self->discriminant == 10;
}
FD_FN_PURE uchar fd_system_program_instruction_is_transfer_with_seed(fd_system_program_instruction_t const * self) {
  return self->discriminant == 11;
}
FD_FN_PURE uchar fd_system_program_instruction_is_upgrade_nonce_account(fd_system_program_instruction_t const * self) {
  return self->discriminant == 12;
}
void fd_system_program_instruction_inner_new(fd_system_program_instruction_inner_t* self, uint discriminant);
int fd_system_program_instruction_inner_decode(fd_system_program_instruction_inner_t* self, uint discriminant, fd_bincode_decode_ctx_t * ctx) {
  fd_system_program_instruction_inner_new(self, discriminant);
  int err;
  switch (discriminant) {
  case 0: {
    return fd_system_program_instruction_create_account_decode(&self->create_account, ctx);
  }
  case 1: {
    return fd_pubkey_decode(&self->assign, ctx);
  }
  case 2: {
    err = fd_bincode_uint64_decode(&self->transfer, ctx);
  if( FD_UNLIKELY( err!=FD_BINCODE_SUCCESS ) ) return err;
    return FD_BINCODE_SUCCESS;
  }
  case 3: {
    return fd_system_program_instruction_create_account_with_seed_decode(&self->create_account_with_seed, ctx);
  }
  case 4: {
    return FD_BINCODE_SUCCESS;
  }
  case 5: {
    err = fd_bincode_uint64_decode(&self->withdraw_nonce_account, ctx);
  if( FD_UNLIKELY( err!=FD_BINCODE_SUCCESS ) ) return err;
    return FD_BINCODE_SUCCESS;
  }
  case 6: {
    return fd_pubkey_decode(&self->initialize_nonce_account, ctx);
  }
  case 7: {
    return fd_pubkey_decode(&self->authorize_nonce_account, ctx);
  }
  case 8: {
    err = fd_bincode_uint64_decode(&self->allocate, ctx);
  if( FD_UNLIKELY( err!=FD_BINCODE_SUCCESS ) ) return err;
    return FD_BINCODE_SUCCESS;
  }
  case 9: {
    return fd_system_program_instruction_allocate_with_seed_decode(&self->allocate_with_seed, ctx);
  }
  case 10: {
    return fd_system_program_instruction_assign_with_seed_decode(&self->assign_with_seed, ctx);
  }
  case 11: {
    return fd_system_program_instruction_transfer_with_seed_decode(&self->transfer_with_seed, ctx);
  }
  case 12: {
    return FD_BINCODE_SUCCESS;
  }
  default: return FD_BINCODE_ERR_ENCODING;
  }
}
int fd_system_program_instruction_decode(fd_system_program_instruction_t* self, fd_bincode_decode_ctx_t * ctx) {
  int err = fd_bincode_uint32_decode(&self->discriminant, ctx);
  if ( FD_UNLIKELY(err) ) return err;
  return fd_system_program_instruction_inner_decode(&self->inner, self->discriminant, ctx);
}
void fd_system_program_instruction_inner_new(fd_system_program_instruction_inner_t* self, uint discriminant) {
  switch (discriminant) {
  case 0: {
    fd_system_program_instruction_create_account_new(&self->create_account);
    break;
  }
  case 1: {
    fd_pubkey_new(&self->assign);
    break;
  }
  case 2: {
    break;
  }
  case 3: {
    fd_system_program_instruction_create_account_with_seed_new(&self->create_account_with_seed);
    break;
  }
  case 4: {
    break;
  }
  case 5: {
    break;
  }
  case 6: {
    fd_pubkey_new(&self->initialize_nonce_account);
    break;
  }
  case 7: {
    fd_pubkey_new(&self->authorize_nonce_account);
    break;
  }
  case 8: {
    break;
  }
  case 9: {
    fd_system_program_instruction_allocate_with_seed_new(&self->allocate_with_seed);
    break;
  }
  case 10: {
    fd_system_program_instruction_assign_with_seed_new(&self->assign_with_seed);
    break;
  }
  case 11: {
    fd_system_program_instruction_transfer_with_seed_new(&self->transfer_with_seed);
    break;
  }
  case 12: {
    break;
  }
  default: break; // FD_LOG_ERR(( "unhandled type"));
  }
}
void fd_system_program_instruction_new_disc(fd_system_program_instruction_t* self, uint discriminant) {
  self->discriminant = discriminant;
  fd_system_program_instruction_inner_new(&self->inner, self->discriminant);
}
void fd_system_program_instruction_new(fd_system_program_instruction_t* self) {
  fd_system_program_instruction_new_disc(self, UINT_MAX);
}
void fd_system_program_instruction_inner_destroy(fd_system_program_instruction_inner_t* self, uint discriminant, fd_bincode_destroy_ctx_t * ctx) {
  switch (discriminant) {
  case 0: {
    fd_system_program_instruction_create_account_destroy(&self->create_account, ctx);
    break;
  }
  case 1: {
    fd_pubkey_destroy(&self->assign, ctx);
    break;
  }
  case 2: {
    break;
  }
  case 3: {
    fd_system_program_instruction_create_account_with_seed_destroy(&self->create_account_with_seed, ctx);
    break;
  }
  case 4: {
    break;
  }
  case 5: {
    break;
  }
  case 6: {
    fd_pubkey_destroy(&self->initialize_nonce_account, ctx);
    break;
  }
  case 7: {
    fd_pubkey_destroy(&self->authorize_nonce_account, ctx);
    break;
  }
  case 8: {
    break;
  }
  case 9: {
    fd_system_program_instruction_allocate_with_seed_destroy(&self->allocate_with_seed, ctx);
    break;
  }
  case 10: {
    fd_system_program_instruction_assign_with_seed_destroy(&self->assign_with_seed, ctx);
    break;
  }
  case 11: {
    fd_system_program_instruction_transfer_with_seed_destroy(&self->transfer_with_seed, ctx);
    break;
  }
  case 12: {
    break;
  }
  default: break; // FD_LOG_ERR(( "unhandled type" ));
  }
}
void fd_system_program_instruction_destroy(fd_system_program_instruction_t* self, fd_bincode_destroy_ctx_t * ctx) {
  fd_system_program_instruction_inner_destroy(&self->inner, self->discriminant, ctx);
}

void fd_system_program_instruction_walk(fd_system_program_instruction_t* self, fd_walk_fun_t fun, const char *name, int level) {
  fun(self, name, 32, "fd_system_program_instruction", level++);
  // enum fd_pubkey_walk(&self->from_owner, fun, "from_owner", level + 1);
  switch (self->discriminant) {
  case 0: {
    fd_system_program_instruction_create_account_walk(&self->inner.create_account, fun, "create_account", level + 1);
    break;
  }
  case 1: {
    fd_pubkey_walk(&self->inner.assign, fun, "assign", level + 1);
    break;
  }
  case 2: {
  fun(&self->inner.transfer, "transfer", 11, "ulong", level + 1);
    break;
  }
  case 3: {
    fd_system_program_instruction_create_account_with_seed_walk(&self->inner.create_account_with_seed, fun, "create_account_with_seed", level + 1);
    break;
  }
  case 5: {
  fun(&self->inner.withdraw_nonce_account, "withdraw_nonce_account", 11, "ulong", level + 1);
    break;
  }
  case 6: {
    fd_pubkey_walk(&self->inner.initialize_nonce_account, fun, "initialize_nonce_account", level + 1);
    break;
  }
  case 7: {
    fd_pubkey_walk(&self->inner.authorize_nonce_account, fun, "authorize_nonce_account", level + 1);
    break;
  }
  case 8: {
  fun(&self->inner.allocate, "allocate", 11, "ulong", level + 1);
    break;
  }
  case 9: {
    fd_system_program_instruction_allocate_with_seed_walk(&self->inner.allocate_with_seed, fun, "allocate_with_seed", level + 1);
    break;
  }
  case 10: {
    fd_system_program_instruction_assign_with_seed_walk(&self->inner.assign_with_seed, fun, "assign_with_seed", level + 1);
    break;
  }
  case 11: {
    fd_system_program_instruction_transfer_with_seed_walk(&self->inner.transfer_with_seed, fun, "transfer_with_seed", level + 1);
    break;
  }
  }
  fun(self, name, 33, "fd_system_program_instruction", --level);
}
ulong fd_system_program_instruction_size(fd_system_program_instruction_t const * self) {
  ulong size = 0;
  size += sizeof(uint);
  switch (self->discriminant) {
  case 0: {
    size += fd_system_program_instruction_create_account_size(&self->inner.create_account);
    break;
  }
  case 1: {
    size += fd_pubkey_size(&self->inner.assign);
    break;
  }
  case 2: {
    size += sizeof(ulong);
    break;
  }
  case 3: {
    size += fd_system_program_instruction_create_account_with_seed_size(&self->inner.create_account_with_seed);
    break;
  }
  case 5: {
    size += sizeof(ulong);
    break;
  }
  case 6: {
    size += fd_pubkey_size(&self->inner.initialize_nonce_account);
    break;
  }
  case 7: {
    size += fd_pubkey_size(&self->inner.authorize_nonce_account);
    break;
  }
  case 8: {
    size += sizeof(ulong);
    break;
  }
  case 9: {
    size += fd_system_program_instruction_allocate_with_seed_size(&self->inner.allocate_with_seed);
    break;
  }
  case 10: {
    size += fd_system_program_instruction_assign_with_seed_size(&self->inner.assign_with_seed);
    break;
  }
  case 11: {
    size += fd_system_program_instruction_transfer_with_seed_size(&self->inner.transfer_with_seed);
    break;
  }
  }
  return size;
}

int fd_system_program_instruction_inner_encode(fd_system_program_instruction_inner_t const * self, uint discriminant, fd_bincode_encode_ctx_t * ctx) {
  int err;
  switch (discriminant) {
  case 0: {
    err = fd_system_program_instruction_create_account_encode(&self->create_account, ctx);
    if ( FD_UNLIKELY(err) ) return err;
    break;
  }
  case 1: {
    err = fd_pubkey_encode(&self->assign, ctx);
    if ( FD_UNLIKELY(err) ) return err;
    break;
  }
  case 2: {
    err = fd_bincode_uint64_encode(&self->transfer, ctx);
  if ( FD_UNLIKELY(err) ) return err;
    break;
  }
  case 3: {
    err = fd_system_program_instruction_create_account_with_seed_encode(&self->create_account_with_seed, ctx);
    if ( FD_UNLIKELY(err) ) return err;
    break;
  }
  case 5: {
    err = fd_bincode_uint64_encode(&self->withdraw_nonce_account, ctx);
  if ( FD_UNLIKELY(err) ) return err;
    break;
  }
  case 6: {
    err = fd_pubkey_encode(&self->initialize_nonce_account, ctx);
    if ( FD_UNLIKELY(err) ) return err;
    break;
  }
  case 7: {
    err = fd_pubkey_encode(&self->authorize_nonce_account, ctx);
    if ( FD_UNLIKELY(err) ) return err;
    break;
  }
  case 8: {
    err = fd_bincode_uint64_encode(&self->allocate, ctx);
  if ( FD_UNLIKELY(err) ) return err;
    break;
  }
  case 9: {
    err = fd_system_program_instruction_allocate_with_seed_encode(&self->allocate_with_seed, ctx);
    if ( FD_UNLIKELY(err) ) return err;
    break;
  }
  case 10: {
    err = fd_system_program_instruction_assign_with_seed_encode(&self->assign_with_seed, ctx);
    if ( FD_UNLIKELY(err) ) return err;
    break;
  }
  case 11: {
    err = fd_system_program_instruction_transfer_with_seed_encode(&self->transfer_with_seed, ctx);
    if ( FD_UNLIKELY(err) ) return err;
    break;
  }
  }
  return FD_BINCODE_SUCCESS;
}
int fd_system_program_instruction_encode(fd_system_program_instruction_t const * self, fd_bincode_encode_ctx_t * ctx) {
  int err;
  err = fd_bincode_uint32_encode(&self->discriminant, ctx);
  if ( FD_UNLIKELY(err) ) return err;
  return fd_system_program_instruction_inner_encode(&self->inner, self->discriminant, ctx);
}

FD_FN_PURE uchar fd_system_error_is_account_already_in_use(fd_system_error_t const * self) {
  return self->discriminant == 0;
}
FD_FN_PURE uchar fd_system_error_is_result_with_negative_lamports(fd_system_error_t const * self) {
  return self->discriminant == 1;
}
FD_FN_PURE uchar fd_system_error_is_invalid_program_id(fd_system_error_t const * self) {
  return self->discriminant == 2;
}
FD_FN_PURE uchar fd_system_error_is_invalid_account_data_length(fd_system_error_t const * self) {
  return self->discriminant == 3;
}
FD_FN_PURE uchar fd_system_error_is_max_seed_length_exceeded(fd_system_error_t const * self) {
  return self->discriminant == 4;
}
FD_FN_PURE uchar fd_system_error_is_address_with_seed_mismatch(fd_system_error_t const * self) {
  return self->discriminant == 5;
}
FD_FN_PURE uchar fd_system_error_is_nonce_no_recent_blockhashes(fd_system_error_t const * self) {
  return self->discriminant == 6;
}
FD_FN_PURE uchar fd_system_error_is_nonce_blockhash_not_expired(fd_system_error_t const * self) {
  return self->discriminant == 7;
}
FD_FN_PURE uchar fd_system_error_is_nonce_unexpected_blockhash_value(fd_system_error_t const * self) {
  return self->discriminant == 8;
}
void fd_system_error_inner_new(fd_system_error_inner_t* self, uint discriminant);
int fd_system_error_inner_decode(fd_system_error_inner_t* self, uint discriminant, fd_bincode_decode_ctx_t * ctx) {
  fd_system_error_inner_new(self, discriminant);
  int err;
  switch (discriminant) {
  case 0: {
    return FD_BINCODE_SUCCESS;
  }
  case 1: {
    return FD_BINCODE_SUCCESS;
  }
  case 2: {
    return FD_BINCODE_SUCCESS;
  }
  case 3: {
    return FD_BINCODE_SUCCESS;
  }
  case 4: {
    return FD_BINCODE_SUCCESS;
  }
  case 5: {
    return FD_BINCODE_SUCCESS;
  }
  case 6: {
    return FD_BINCODE_SUCCESS;
  }
  case 7: {
    return FD_BINCODE_SUCCESS;
  }
  case 8: {
    return FD_BINCODE_SUCCESS;
  }
  default: return FD_BINCODE_ERR_ENCODING;
  }
}
int fd_system_error_decode(fd_system_error_t* self, fd_bincode_decode_ctx_t * ctx) {
  int err = fd_bincode_uint32_decode(&self->discriminant, ctx);
  if ( FD_UNLIKELY(err) ) return err;
  return fd_system_error_inner_decode(&self->inner, self->discriminant, ctx);
}
void fd_system_error_inner_new(fd_system_error_inner_t* self, uint discriminant) {
  switch (discriminant) {
  case 0: {
    break;
  }
  case 1: {
    break;
  }
  case 2: {
    break;
  }
  case 3: {
    break;
  }
  case 4: {
    break;
  }
  case 5: {
    break;
  }
  case 6: {
    break;
  }
  case 7: {
    break;
  }
  case 8: {
    break;
  }
  default: break; // FD_LOG_ERR(( "unhandled type"));
  }
}
void fd_system_error_new_disc(fd_system_error_t* self, uint discriminant) {
  self->discriminant = discriminant;
  fd_system_error_inner_new(&self->inner, self->discriminant);
}
void fd_system_error_new(fd_system_error_t* self) {
  fd_system_error_new_disc(self, UINT_MAX);
}
void fd_system_error_inner_destroy(fd_system_error_inner_t* self, uint discriminant, fd_bincode_destroy_ctx_t * ctx) {
  switch (discriminant) {
  case 0: {
    break;
  }
  case 1: {
    break;
  }
  case 2: {
    break;
  }
  case 3: {
    break;
  }
  case 4: {
    break;
  }
  case 5: {
    break;
  }
  case 6: {
    break;
  }
  case 7: {
    break;
  }
  case 8: {
    break;
  }
  default: break; // FD_LOG_ERR(( "unhandled type" ));
  }
}
void fd_system_error_destroy(fd_system_error_t* self, fd_bincode_destroy_ctx_t * ctx) {
  fd_system_error_inner_destroy(&self->inner, self->discriminant, ctx);
}

void fd_system_error_walk(fd_system_error_t* self, fd_walk_fun_t fun, const char *name, int level) {
  fun(self, name, 32, "fd_system_error", level++);
  // enum fd_pubkey_walk(&self->from_owner, fun, "from_owner", level + 1);
  switch (self->discriminant) {
  }
  fun(self, name, 33, "fd_system_error", --level);
}
ulong fd_system_error_size(fd_system_error_t const * self) {
  ulong size = 0;
  size += sizeof(uint);
  switch (self->discriminant) {
  }
  return size;
}

int fd_system_error_inner_encode(fd_system_error_inner_t const * self, uint discriminant, fd_bincode_encode_ctx_t * ctx) {
  return FD_BINCODE_SUCCESS;
}
int fd_system_error_encode(fd_system_error_t const * self, fd_bincode_encode_ctx_t * ctx) {
  int err;
  err = fd_bincode_uint32_encode(&self->discriminant, ctx);
  if ( FD_UNLIKELY(err) ) return err;
  return fd_system_error_inner_encode(&self->inner, self->discriminant, ctx);
}

int fd_stake_authorized_decode(fd_stake_authorized_t* self, fd_bincode_decode_ctx_t * ctx) {
  int err;
  err = fd_pubkey_decode(&self->staker, ctx);
  if ( FD_UNLIKELY(err) ) return err;
  err = fd_pubkey_decode(&self->withdrawer, ctx);
  if ( FD_UNLIKELY(err) ) return err;
  return FD_BINCODE_SUCCESS;
}
void fd_stake_authorized_new(fd_stake_authorized_t* self) {
  fd_memset(self, 0, sizeof(fd_stake_authorized_t));
  fd_pubkey_new(&self->staker);
  fd_pubkey_new(&self->withdrawer);
}
void fd_stake_authorized_destroy(fd_stake_authorized_t* self, fd_bincode_destroy_ctx_t * ctx) {
  fd_pubkey_destroy(&self->staker, ctx);
  fd_pubkey_destroy(&self->withdrawer, ctx);
}

void fd_stake_authorized_walk(fd_stake_authorized_t* self, fd_walk_fun_t fun, const char *name, int level) {
  fun(self, name, 32, "fd_stake_authorized", level++);
  fd_pubkey_walk(&self->staker, fun, "staker", level + 1);
  fd_pubkey_walk(&self->withdrawer, fun, "withdrawer", level + 1);
  fun(self, name, 33, "fd_stake_authorized", --level);
}
ulong fd_stake_authorized_size(fd_stake_authorized_t const * self) {
  ulong size = 0;
  size += fd_pubkey_size(&self->staker);
  size += fd_pubkey_size(&self->withdrawer);
  return size;
}

int fd_stake_authorized_encode(fd_stake_authorized_t const * self, fd_bincode_encode_ctx_t * ctx) {
  int err;
  err = fd_pubkey_encode(&self->staker, ctx);
  if ( FD_UNLIKELY(err) ) return err;
  err = fd_pubkey_encode(&self->withdrawer, ctx);
  if ( FD_UNLIKELY(err) ) return err;
  return FD_BINCODE_SUCCESS;
}

int fd_stake_lockup_decode(fd_stake_lockup_t* self, fd_bincode_decode_ctx_t * ctx) {
  int err;
<<<<<<< HEAD
  err = fd_bincode_uint64_decode(&self->unix_timestamp, ctx);
  if( FD_UNLIKELY( err!=FD_BINCODE_SUCCESS ) ) return err;
=======
  err = fd_bincode_uint64_decode((unsigned long *) &self->unix_timestamp, ctx);
  if ( FD_UNLIKELY(err) ) return err;
>>>>>>> e683428d
  err = fd_bincode_uint64_decode(&self->epoch, ctx);
  if( FD_UNLIKELY( err!=FD_BINCODE_SUCCESS ) ) return err;
  err = fd_pubkey_decode(&self->custodian, ctx);
  if ( FD_UNLIKELY(err) ) return err;
  return FD_BINCODE_SUCCESS;
}
void fd_stake_lockup_new(fd_stake_lockup_t* self) {
  fd_memset(self, 0, sizeof(fd_stake_lockup_t));
  fd_pubkey_new(&self->custodian);
}
void fd_stake_lockup_destroy(fd_stake_lockup_t* self, fd_bincode_destroy_ctx_t * ctx) {
  fd_pubkey_destroy(&self->custodian, ctx);
}

void fd_stake_lockup_walk(fd_stake_lockup_t* self, fd_walk_fun_t fun, const char *name, int level) {
  fun(self, name, 32, "fd_stake_lockup", level++);
  fun(&self->unix_timestamp, "unix_timestamp", 6, "long", level + 1);
  fun(&self->epoch, "epoch", 11, "ulong", level + 1);
  fd_pubkey_walk(&self->custodian, fun, "custodian", level + 1);
  fun(self, name, 33, "fd_stake_lockup", --level);
}
ulong fd_stake_lockup_size(fd_stake_lockup_t const * self) {
  ulong size = 0;
  size += sizeof(long);
  size += sizeof(ulong);
  size += fd_pubkey_size(&self->custodian);
  return size;
}

int fd_stake_lockup_encode(fd_stake_lockup_t const * self, fd_bincode_encode_ctx_t * ctx) {
  int err;
  err = fd_bincode_uint64_encode((unsigned long *) &self->unix_timestamp, ctx);
  if ( FD_UNLIKELY(err) ) return err;
  err = fd_bincode_uint64_encode(&self->epoch, ctx);
  if ( FD_UNLIKELY(err) ) return err;
  err = fd_pubkey_encode(&self->custodian, ctx);
  if ( FD_UNLIKELY(err) ) return err;
  return FD_BINCODE_SUCCESS;
}

int fd_stake_instruction_initialize_decode(fd_stake_instruction_initialize_t* self, fd_bincode_decode_ctx_t * ctx) {
  int err;
  err = fd_stake_authorized_decode(&self->authorized, ctx);
  if ( FD_UNLIKELY(err) ) return err;
  err = fd_stake_lockup_decode(&self->lockup, ctx);
  if ( FD_UNLIKELY(err) ) return err;
  return FD_BINCODE_SUCCESS;
}
void fd_stake_instruction_initialize_new(fd_stake_instruction_initialize_t* self) {
  fd_memset(self, 0, sizeof(fd_stake_instruction_initialize_t));
  fd_stake_authorized_new(&self->authorized);
  fd_stake_lockup_new(&self->lockup);
}
void fd_stake_instruction_initialize_destroy(fd_stake_instruction_initialize_t* self, fd_bincode_destroy_ctx_t * ctx) {
  fd_stake_authorized_destroy(&self->authorized, ctx);
  fd_stake_lockup_destroy(&self->lockup, ctx);
}

void fd_stake_instruction_initialize_walk(fd_stake_instruction_initialize_t* self, fd_walk_fun_t fun, const char *name, int level) {
  fun(self, name, 32, "fd_stake_instruction_initialize", level++);
  fd_stake_authorized_walk(&self->authorized, fun, "authorized", level + 1);
  fd_stake_lockup_walk(&self->lockup, fun, "lockup", level + 1);
  fun(self, name, 33, "fd_stake_instruction_initialize", --level);
}
ulong fd_stake_instruction_initialize_size(fd_stake_instruction_initialize_t const * self) {
  ulong size = 0;
  size += fd_stake_authorized_size(&self->authorized);
  size += fd_stake_lockup_size(&self->lockup);
  return size;
}

int fd_stake_instruction_initialize_encode(fd_stake_instruction_initialize_t const * self, fd_bincode_encode_ctx_t * ctx) {
  int err;
  err = fd_stake_authorized_encode(&self->authorized, ctx);
  if ( FD_UNLIKELY(err) ) return err;
  err = fd_stake_lockup_encode(&self->lockup, ctx);
  if ( FD_UNLIKELY(err) ) return err;
  return FD_BINCODE_SUCCESS;
}

FD_FN_PURE uchar fd_stake_authorize_is_staker(fd_stake_authorize_t const * self) {
  return self->discriminant == 0;
}
FD_FN_PURE uchar fd_stake_authorize_is_withdrawer(fd_stake_authorize_t const * self) {
  return self->discriminant == 1;
}
void fd_stake_authorize_inner_new(fd_stake_authorize_inner_t* self, uint discriminant);
int fd_stake_authorize_inner_decode(fd_stake_authorize_inner_t* self, uint discriminant, fd_bincode_decode_ctx_t * ctx) {
  fd_stake_authorize_inner_new(self, discriminant);
  int err;
  switch (discriminant) {
  case 0: {
    return FD_BINCODE_SUCCESS;
  }
  case 1: {
    return FD_BINCODE_SUCCESS;
  }
  default: return FD_BINCODE_ERR_ENCODING;
  }
}
int fd_stake_authorize_decode(fd_stake_authorize_t* self, fd_bincode_decode_ctx_t * ctx) {
  int err = fd_bincode_uint32_decode(&self->discriminant, ctx);
  if ( FD_UNLIKELY(err) ) return err;
  return fd_stake_authorize_inner_decode(&self->inner, self->discriminant, ctx);
}
void fd_stake_authorize_inner_new(fd_stake_authorize_inner_t* self, uint discriminant) {
  switch (discriminant) {
  case 0: {
    break;
  }
  case 1: {
    break;
  }
  default: break; // FD_LOG_ERR(( "unhandled type"));
  }
}
void fd_stake_authorize_new_disc(fd_stake_authorize_t* self, uint discriminant) {
  self->discriminant = discriminant;
  fd_stake_authorize_inner_new(&self->inner, self->discriminant);
}
void fd_stake_authorize_new(fd_stake_authorize_t* self) {
  fd_stake_authorize_new_disc(self, UINT_MAX);
}
void fd_stake_authorize_inner_destroy(fd_stake_authorize_inner_t* self, uint discriminant, fd_bincode_destroy_ctx_t * ctx) {
  switch (discriminant) {
  case 0: {
    break;
  }
  case 1: {
    break;
  }
  default: break; // FD_LOG_ERR(( "unhandled type" ));
  }
}
void fd_stake_authorize_destroy(fd_stake_authorize_t* self, fd_bincode_destroy_ctx_t * ctx) {
  fd_stake_authorize_inner_destroy(&self->inner, self->discriminant, ctx);
}

void fd_stake_authorize_walk(fd_stake_authorize_t* self, fd_walk_fun_t fun, const char *name, int level) {
  fun(self, name, 32, "fd_stake_authorize", level++);
  // enum fd_stake_lockup_walk(&self->lockup, fun, "lockup", level + 1);
  switch (self->discriminant) {
  }
  fun(self, name, 33, "fd_stake_authorize", --level);
}
ulong fd_stake_authorize_size(fd_stake_authorize_t const * self) {
  ulong size = 0;
  size += sizeof(uint);
  switch (self->discriminant) {
  }
  return size;
}

int fd_stake_authorize_inner_encode(fd_stake_authorize_inner_t const * self, uint discriminant, fd_bincode_encode_ctx_t * ctx) {
  return FD_BINCODE_SUCCESS;
}
int fd_stake_authorize_encode(fd_stake_authorize_t const * self, fd_bincode_encode_ctx_t * ctx) {
  int err;
  err = fd_bincode_uint32_encode(&self->discriminant, ctx);
  if ( FD_UNLIKELY(err) ) return err;
  return fd_stake_authorize_inner_encode(&self->inner, self->discriminant, ctx);
}

int fd_stake_instruction_authorize_decode(fd_stake_instruction_authorize_t* self, fd_bincode_decode_ctx_t * ctx) {
  int err;
  err = fd_pubkey_decode(&self->pubkey, ctx);
  if ( FD_UNLIKELY(err) ) return err;
  err = fd_stake_authorize_decode(&self->stake_authorize, ctx);
  if ( FD_UNLIKELY(err) ) return err;
  return FD_BINCODE_SUCCESS;
}
void fd_stake_instruction_authorize_new(fd_stake_instruction_authorize_t* self) {
  fd_memset(self, 0, sizeof(fd_stake_instruction_authorize_t));
  fd_pubkey_new(&self->pubkey);
  fd_stake_authorize_new(&self->stake_authorize);
}
void fd_stake_instruction_authorize_destroy(fd_stake_instruction_authorize_t* self, fd_bincode_destroy_ctx_t * ctx) {
  fd_pubkey_destroy(&self->pubkey, ctx);
  fd_stake_authorize_destroy(&self->stake_authorize, ctx);
}

void fd_stake_instruction_authorize_walk(fd_stake_instruction_authorize_t* self, fd_walk_fun_t fun, const char *name, int level) {
  fun(self, name, 32, "fd_stake_instruction_authorize", level++);
  fd_pubkey_walk(&self->pubkey, fun, "pubkey", level + 1);
  fd_stake_authorize_walk(&self->stake_authorize, fun, "stake_authorize", level + 1);
  fun(self, name, 33, "fd_stake_instruction_authorize", --level);
}
ulong fd_stake_instruction_authorize_size(fd_stake_instruction_authorize_t const * self) {
  ulong size = 0;
  size += fd_pubkey_size(&self->pubkey);
  size += fd_stake_authorize_size(&self->stake_authorize);
  return size;
}

int fd_stake_instruction_authorize_encode(fd_stake_instruction_authorize_t const * self, fd_bincode_encode_ctx_t * ctx) {
  int err;
  err = fd_pubkey_encode(&self->pubkey, ctx);
  if ( FD_UNLIKELY(err) ) return err;
  err = fd_stake_authorize_encode(&self->stake_authorize, ctx);
  if ( FD_UNLIKELY(err) ) return err;
  return FD_BINCODE_SUCCESS;
}

int fd_lockup_args_decode(fd_lockup_args_t* self, fd_bincode_decode_ctx_t * ctx) {
  int err;
  {
    uchar o;
    err = fd_bincode_option_decode( &o, ctx );
    if( FD_UNLIKELY( err!=FD_BINCODE_SUCCESS ) ) return err;
    if( o ) {
      self->unix_timestamp = fd_valloc_malloc( ctx->valloc, 8, sizeof(ulong) );
      err = fd_bincode_uint64_decode( self->unix_timestamp, ctx );
      if( FD_UNLIKELY( err!=FD_BINCODE_SUCCESS ) ) return err;
    } else
      self->unix_timestamp = NULL;
  }
  {
    uchar o;
    err = fd_bincode_option_decode( &o, ctx );
    if( FD_UNLIKELY( err!=FD_BINCODE_SUCCESS ) ) return err;
    if( o ) {
      self->epoch = fd_valloc_malloc( ctx->valloc, 8, sizeof(ulong) );
      err = fd_bincode_uint64_decode( self->epoch, ctx );
      if( FD_UNLIKELY( err!=FD_BINCODE_SUCCESS ) ) return err;
    } else
      self->epoch = NULL;
  }
  {
    uchar o;
    err = fd_bincode_option_decode( &o, ctx );
    if( FD_UNLIKELY( err!=FD_BINCODE_SUCCESS ) ) return err;
    if( o ) {
      self->custodian = (fd_pubkey_t*)fd_valloc_malloc( ctx->valloc, FD_PUBKEY_ALIGN, FD_PUBKEY_FOOTPRINT );
      fd_pubkey_new( self->custodian );
      err = fd_pubkey_decode( self->custodian, ctx );
      if( FD_UNLIKELY( err!=FD_BINCODE_SUCCESS ) ) return err;
    } else
      self->custodian = NULL;
  }
  return FD_BINCODE_SUCCESS;
}
void fd_lockup_args_new(fd_lockup_args_t* self) {
  fd_memset(self, 0, sizeof(fd_lockup_args_t));
}
void fd_lockup_args_destroy(fd_lockup_args_t* self, fd_bincode_destroy_ctx_t * ctx) {
  if (NULL != self->unix_timestamp) {
    fd_valloc_free( ctx->valloc, self->unix_timestamp);
    self->unix_timestamp = NULL;
  }
  if (NULL != self->epoch) {
    fd_valloc_free( ctx->valloc, self->epoch);
    self->epoch = NULL;
  }
  if (NULL != self->custodian) {
    fd_pubkey_destroy(self->custodian, ctx);
    fd_valloc_free( ctx->valloc, self->custodian);
    self->custodian = NULL;
  }
}

void fd_lockup_args_walk(fd_lockup_args_t* self, fd_walk_fun_t fun, const char *name, int level) {
  fun(self, name, 32, "fd_lockup_args", level++);
  fun(self->unix_timestamp, "unix_timestamp", 11, "ulong", level + 1);
  fun(self->epoch, "epoch", 11, "ulong", level + 1);
  // fun(&self->custodian, "custodian", 16, "option", level + 1);
  fun(self, name, 33, "fd_lockup_args", --level);
}
ulong fd_lockup_args_size(fd_lockup_args_t const * self) {
  ulong size = 0;
  size += sizeof(char);
  if (NULL !=  self->unix_timestamp) {
    size += sizeof(ulong);
  }
  size += sizeof(char);
  if (NULL !=  self->epoch) {
    size += sizeof(ulong);
  }
  size += sizeof(char);
  if (NULL !=  self->custodian) {
    size += fd_pubkey_size(self->custodian);
  }
  return size;
}

int fd_lockup_args_encode(fd_lockup_args_t const * self, fd_bincode_encode_ctx_t * ctx) {
  int err;
  if (self->unix_timestamp != NULL) {
    err = fd_bincode_option_encode(1, ctx);
    if ( FD_UNLIKELY(err) ) return err;
    err = fd_bincode_uint64_encode(self->unix_timestamp, ctx);
    if ( FD_UNLIKELY(err) ) return err;
  } else {
    err = fd_bincode_option_encode(0, ctx);
    if ( FD_UNLIKELY(err) ) return err;
  }
  if (self->epoch != NULL) {
    err = fd_bincode_option_encode(1, ctx);
    if ( FD_UNLIKELY(err) ) return err;
    err = fd_bincode_uint64_encode(self->epoch, ctx);
    if ( FD_UNLIKELY(err) ) return err;
  } else {
    err = fd_bincode_option_encode(0, ctx);
    if ( FD_UNLIKELY(err) ) return err;
  }
  if (self->custodian != NULL) {
    err = fd_bincode_option_encode(1, ctx);
    if ( FD_UNLIKELY(err) ) return err;
    err = fd_pubkey_encode(self->custodian, ctx);
    if ( FD_UNLIKELY(err) ) return err;
  } else {
    err = fd_bincode_option_encode(0, ctx);
    if ( FD_UNLIKELY(err) ) return err;
  }
  return FD_BINCODE_SUCCESS;
}

int fd_authorize_with_seed_args_decode(fd_authorize_with_seed_args_t* self, fd_bincode_decode_ctx_t * ctx) {
  int err;
  err = fd_pubkey_decode(&self->new_authorized_pubkey, ctx);
  if ( FD_UNLIKELY(err) ) return err;
  err = fd_stake_authorize_decode(&self->stake_authorize, ctx);
  if ( FD_UNLIKELY(err) ) return err;
  ulong slen;
  err = fd_bincode_uint64_decode( &slen, ctx );
  if( FD_UNLIKELY( err!=FD_BINCODE_SUCCESS ) ) return err;
  self->authority_seed = fd_valloc_malloc( ctx->valloc, 1, slen + 1 );
  err = fd_bincode_bytes_decode( (uchar *)self->authority_seed, slen, ctx );
  if( FD_UNLIKELY( err!=FD_BINCODE_SUCCESS ) ) return err;
  self->authority_seed[slen] = '\0';
  err = fd_pubkey_decode(&self->authority_owner, ctx);
  if ( FD_UNLIKELY(err) ) return err;
  return FD_BINCODE_SUCCESS;
}
void fd_authorize_with_seed_args_new(fd_authorize_with_seed_args_t* self) {
  fd_memset(self, 0, sizeof(fd_authorize_with_seed_args_t));
  fd_pubkey_new(&self->new_authorized_pubkey);
  fd_stake_authorize_new(&self->stake_authorize);
  fd_pubkey_new(&self->authority_owner);
}
void fd_authorize_with_seed_args_destroy(fd_authorize_with_seed_args_t* self, fd_bincode_destroy_ctx_t * ctx) {
  fd_pubkey_destroy(&self->new_authorized_pubkey, ctx);
  fd_stake_authorize_destroy(&self->stake_authorize, ctx);
  if (NULL != self->authority_seed) {
    fd_valloc_free( ctx->valloc, self->authority_seed);
    self->authority_seed = NULL;
  }
  fd_pubkey_destroy(&self->authority_owner, ctx);
}

void fd_authorize_with_seed_args_walk(fd_authorize_with_seed_args_t* self, fd_walk_fun_t fun, const char *name, int level) {
  fun(self, name, 32, "fd_authorize_with_seed_args", level++);
  fd_pubkey_walk(&self->new_authorized_pubkey, fun, "new_authorized_pubkey", level + 1);
  fd_stake_authorize_walk(&self->stake_authorize, fun, "stake_authorize", level + 1);
  fun(self->authority_seed, "authority_seed", 2, "char*", level + 1);
  fd_pubkey_walk(&self->authority_owner, fun, "authority_owner", level + 1);
  fun(self, name, 33, "fd_authorize_with_seed_args", --level);
}
ulong fd_authorize_with_seed_args_size(fd_authorize_with_seed_args_t const * self) {
  ulong size = 0;
  size += fd_pubkey_size(&self->new_authorized_pubkey);
  size += fd_stake_authorize_size(&self->stake_authorize);
  size += sizeof(ulong) + strlen(self->authority_seed);
  size += fd_pubkey_size(&self->authority_owner);
  return size;
}

int fd_authorize_with_seed_args_encode(fd_authorize_with_seed_args_t const * self, fd_bincode_encode_ctx_t * ctx) {
  int err;
  err = fd_pubkey_encode(&self->new_authorized_pubkey, ctx);
  if ( FD_UNLIKELY(err) ) return err;
  err = fd_stake_authorize_encode(&self->stake_authorize, ctx);
  if ( FD_UNLIKELY(err) ) return err;
  ulong slen = strlen( (char *) self->authority_seed );
  err = fd_bincode_uint64_encode(&slen, ctx);
  if ( FD_UNLIKELY(err) ) return err;
  err = fd_bincode_bytes_encode((uchar *) self->authority_seed, slen, ctx);
  if ( FD_UNLIKELY(err) ) return err;
  err = fd_pubkey_encode(&self->authority_owner, ctx);
  if ( FD_UNLIKELY(err) ) return err;
  return FD_BINCODE_SUCCESS;
}

int fd_authorize_checked_with_seed_args_decode(fd_authorize_checked_with_seed_args_t* self, fd_bincode_decode_ctx_t * ctx) {
  int err;
  err = fd_stake_authorize_decode(&self->stake_authorize, ctx);
  if ( FD_UNLIKELY(err) ) return err;
  ulong slen;
  err = fd_bincode_uint64_decode( &slen, ctx );
  if( FD_UNLIKELY( err!=FD_BINCODE_SUCCESS ) ) return err;
  self->authority_seed = fd_valloc_malloc( ctx->valloc, 1, slen + 1 );
  err = fd_bincode_bytes_decode( (uchar *)self->authority_seed, slen, ctx );
  if( FD_UNLIKELY( err!=FD_BINCODE_SUCCESS ) ) return err;
  self->authority_seed[slen] = '\0';
  err = fd_pubkey_decode(&self->authority_owner, ctx);
  if ( FD_UNLIKELY(err) ) return err;
  return FD_BINCODE_SUCCESS;
}
void fd_authorize_checked_with_seed_args_new(fd_authorize_checked_with_seed_args_t* self) {
  fd_memset(self, 0, sizeof(fd_authorize_checked_with_seed_args_t));
  fd_stake_authorize_new(&self->stake_authorize);
  fd_pubkey_new(&self->authority_owner);
}
void fd_authorize_checked_with_seed_args_destroy(fd_authorize_checked_with_seed_args_t* self, fd_bincode_destroy_ctx_t * ctx) {
  fd_stake_authorize_destroy(&self->stake_authorize, ctx);
  if (NULL != self->authority_seed) {
    fd_valloc_free( ctx->valloc, self->authority_seed);
    self->authority_seed = NULL;
  }
  fd_pubkey_destroy(&self->authority_owner, ctx);
}

void fd_authorize_checked_with_seed_args_walk(fd_authorize_checked_with_seed_args_t* self, fd_walk_fun_t fun, const char *name, int level) {
  fun(self, name, 32, "fd_authorize_checked_with_seed_args", level++);
  fd_stake_authorize_walk(&self->stake_authorize, fun, "stake_authorize", level + 1);
  fun(self->authority_seed, "authority_seed", 2, "char*", level + 1);
  fd_pubkey_walk(&self->authority_owner, fun, "authority_owner", level + 1);
  fun(self, name, 33, "fd_authorize_checked_with_seed_args", --level);
}
ulong fd_authorize_checked_with_seed_args_size(fd_authorize_checked_with_seed_args_t const * self) {
  ulong size = 0;
  size += fd_stake_authorize_size(&self->stake_authorize);
  size += sizeof(ulong) + strlen(self->authority_seed);
  size += fd_pubkey_size(&self->authority_owner);
  return size;
}

int fd_authorize_checked_with_seed_args_encode(fd_authorize_checked_with_seed_args_t const * self, fd_bincode_encode_ctx_t * ctx) {
  int err;
  err = fd_stake_authorize_encode(&self->stake_authorize, ctx);
  if ( FD_UNLIKELY(err) ) return err;
  ulong slen = strlen( (char *) self->authority_seed );
  err = fd_bincode_uint64_encode(&slen, ctx);
  if ( FD_UNLIKELY(err) ) return err;
  err = fd_bincode_bytes_encode((uchar *) self->authority_seed, slen, ctx);
  if ( FD_UNLIKELY(err) ) return err;
  err = fd_pubkey_encode(&self->authority_owner, ctx);
  if ( FD_UNLIKELY(err) ) return err;
  return FD_BINCODE_SUCCESS;
}

int fd_lockup_checked_args_decode(fd_lockup_checked_args_t* self, fd_bincode_decode_ctx_t * ctx) {
  int err;
  {
    uchar o;
    err = fd_bincode_option_decode( &o, ctx );
    if( FD_UNLIKELY( err!=FD_BINCODE_SUCCESS ) ) return err;
    if( o ) {
      self->unix_timestamp = fd_valloc_malloc( ctx->valloc, 8, sizeof(ulong) );
      err = fd_bincode_uint64_decode( self->unix_timestamp, ctx );
      if( FD_UNLIKELY( err!=FD_BINCODE_SUCCESS ) ) return err;
    } else
      self->unix_timestamp = NULL;
  }
  {
    uchar o;
    err = fd_bincode_option_decode( &o, ctx );
    if( FD_UNLIKELY( err!=FD_BINCODE_SUCCESS ) ) return err;
    if( o ) {
      self->epoch = fd_valloc_malloc( ctx->valloc, 8, sizeof(ulong) );
      err = fd_bincode_uint64_decode( self->epoch, ctx );
      if( FD_UNLIKELY( err!=FD_BINCODE_SUCCESS ) ) return err;
    } else
      self->epoch = NULL;
  }
  return FD_BINCODE_SUCCESS;
}
void fd_lockup_checked_args_new(fd_lockup_checked_args_t* self) {
  fd_memset(self, 0, sizeof(fd_lockup_checked_args_t));
}
void fd_lockup_checked_args_destroy(fd_lockup_checked_args_t* self, fd_bincode_destroy_ctx_t * ctx) {
  if (NULL != self->unix_timestamp) {
    fd_valloc_free( ctx->valloc, self->unix_timestamp);
    self->unix_timestamp = NULL;
  }
  if (NULL != self->epoch) {
    fd_valloc_free( ctx->valloc, self->epoch);
    self->epoch = NULL;
  }
}

void fd_lockup_checked_args_walk(fd_lockup_checked_args_t* self, fd_walk_fun_t fun, const char *name, int level) {
  fun(self, name, 32, "fd_lockup_checked_args", level++);
  fun(self->unix_timestamp, "unix_timestamp", 11, "ulong", level + 1);
  fun(self->epoch, "epoch", 11, "ulong", level + 1);
  fun(self, name, 33, "fd_lockup_checked_args", --level);
}
ulong fd_lockup_checked_args_size(fd_lockup_checked_args_t const * self) {
  ulong size = 0;
  size += sizeof(char);
  if (NULL !=  self->unix_timestamp) {
    size += sizeof(ulong);
  }
  size += sizeof(char);
  if (NULL !=  self->epoch) {
    size += sizeof(ulong);
  }
  return size;
}

int fd_lockup_checked_args_encode(fd_lockup_checked_args_t const * self, fd_bincode_encode_ctx_t * ctx) {
  int err;
  if (self->unix_timestamp != NULL) {
    err = fd_bincode_option_encode(1, ctx);
    if ( FD_UNLIKELY(err) ) return err;
    err = fd_bincode_uint64_encode(self->unix_timestamp, ctx);
    if ( FD_UNLIKELY(err) ) return err;
  } else {
    err = fd_bincode_option_encode(0, ctx);
    if ( FD_UNLIKELY(err) ) return err;
  }
  if (self->epoch != NULL) {
    err = fd_bincode_option_encode(1, ctx);
    if ( FD_UNLIKELY(err) ) return err;
    err = fd_bincode_uint64_encode(self->epoch, ctx);
    if ( FD_UNLIKELY(err) ) return err;
  } else {
    err = fd_bincode_option_encode(0, ctx);
    if ( FD_UNLIKELY(err) ) return err;
  }
  return FD_BINCODE_SUCCESS;
}

FD_FN_PURE uchar fd_stake_instruction_is_initialize(fd_stake_instruction_t const * self) {
  return self->discriminant == 0;
}
FD_FN_PURE uchar fd_stake_instruction_is_authorize(fd_stake_instruction_t const * self) {
  return self->discriminant == 1;
}
FD_FN_PURE uchar fd_stake_instruction_is_delegate_stake(fd_stake_instruction_t const * self) {
  return self->discriminant == 2;
}
FD_FN_PURE uchar fd_stake_instruction_is_split(fd_stake_instruction_t const * self) {
  return self->discriminant == 3;
}
FD_FN_PURE uchar fd_stake_instruction_is_withdraw(fd_stake_instruction_t const * self) {
  return self->discriminant == 4;
}
FD_FN_PURE uchar fd_stake_instruction_is_deactivate(fd_stake_instruction_t const * self) {
  return self->discriminant == 5;
}
FD_FN_PURE uchar fd_stake_instruction_is_set_lockup(fd_stake_instruction_t const * self) {
  return self->discriminant == 6;
}
FD_FN_PURE uchar fd_stake_instruction_is_merge(fd_stake_instruction_t const * self) {
  return self->discriminant == 7;
}
FD_FN_PURE uchar fd_stake_instruction_is_authorize_with_seed(fd_stake_instruction_t const * self) {
  return self->discriminant == 8;
}
FD_FN_PURE uchar fd_stake_instruction_is_initialize_checked(fd_stake_instruction_t const * self) {
  return self->discriminant == 9;
}
FD_FN_PURE uchar fd_stake_instruction_is_authorize_checked(fd_stake_instruction_t const * self) {
  return self->discriminant == 10;
}
FD_FN_PURE uchar fd_stake_instruction_is_authorize_checked_with_seed(fd_stake_instruction_t const * self) {
  return self->discriminant == 11;
}
FD_FN_PURE uchar fd_stake_instruction_is_set_lockup_checked(fd_stake_instruction_t const * self) {
  return self->discriminant == 12;
}
FD_FN_PURE uchar fd_stake_instruction_is_get_minimum_delegation(fd_stake_instruction_t const * self) {
  return self->discriminant == 13;
}
FD_FN_PURE uchar fd_stake_instruction_is_deactivate_delinquent(fd_stake_instruction_t const * self) {
  return self->discriminant == 14;
}
FD_FN_PURE uchar fd_stake_instruction_is_redelegate(fd_stake_instruction_t const * self) {
  return self->discriminant == 15;
}
void fd_stake_instruction_inner_new(fd_stake_instruction_inner_t* self, uint discriminant);
int fd_stake_instruction_inner_decode(fd_stake_instruction_inner_t* self, uint discriminant, fd_bincode_decode_ctx_t * ctx) {
  fd_stake_instruction_inner_new(self, discriminant);
  int err;
  switch (discriminant) {
  case 0: {
    return fd_stake_instruction_initialize_decode(&self->initialize, ctx);
  }
  case 1: {
    return fd_stake_instruction_authorize_decode(&self->authorize, ctx);
  }
  case 2: {
    return FD_BINCODE_SUCCESS;
  }
  case 3: {
    err = fd_bincode_uint64_decode(&self->split, ctx);
  if( FD_UNLIKELY( err!=FD_BINCODE_SUCCESS ) ) return err;
    return FD_BINCODE_SUCCESS;
  }
  case 4: {
    err = fd_bincode_uint64_decode(&self->withdraw, ctx);
  if( FD_UNLIKELY( err!=FD_BINCODE_SUCCESS ) ) return err;
    return FD_BINCODE_SUCCESS;
  }
  case 5: {
    return FD_BINCODE_SUCCESS;
  }
  case 6: {
    return FD_BINCODE_SUCCESS;
  }
  case 7: {
    return FD_BINCODE_SUCCESS;
  }
  case 8: {
    return fd_authorize_with_seed_args_decode(&self->authorize_with_seed, ctx);
  }
  case 9: {
    return FD_BINCODE_SUCCESS;
  }
  case 10: {
    return fd_stake_authorize_decode(&self->authorize_checked, ctx);
  }
  case 11: {
    return fd_authorize_checked_with_seed_args_decode(&self->authorize_checked_with_seed, ctx);
  }
  case 12: {
    return fd_lockup_checked_args_decode(&self->set_lockup_checked, ctx);
  }
  case 13: {
    return FD_BINCODE_SUCCESS;
  }
  case 14: {
    return FD_BINCODE_SUCCESS;
  }
  case 15: {
    return FD_BINCODE_SUCCESS;
  }
  default: return FD_BINCODE_ERR_ENCODING;
  }
}
int fd_stake_instruction_decode(fd_stake_instruction_t* self, fd_bincode_decode_ctx_t * ctx) {
  int err = fd_bincode_uint32_decode(&self->discriminant, ctx);
  if ( FD_UNLIKELY(err) ) return err;
  return fd_stake_instruction_inner_decode(&self->inner, self->discriminant, ctx);
}
void fd_stake_instruction_inner_new(fd_stake_instruction_inner_t* self, uint discriminant) {
  switch (discriminant) {
  case 0: {
    fd_stake_instruction_initialize_new(&self->initialize);
    break;
  }
  case 1: {
    fd_stake_instruction_authorize_new(&self->authorize);
    break;
  }
  case 2: {
    break;
  }
  case 3: {
    break;
  }
  case 4: {
    break;
  }
  case 5: {
    break;
  }
  case 6: {
    break;
  }
  case 7: {
    break;
  }
  case 8: {
    fd_authorize_with_seed_args_new(&self->authorize_with_seed);
    break;
  }
  case 9: {
    break;
  }
  case 10: {
    fd_stake_authorize_new(&self->authorize_checked);
    break;
  }
  case 11: {
    fd_authorize_checked_with_seed_args_new(&self->authorize_checked_with_seed);
    break;
  }
  case 12: {
    fd_lockup_checked_args_new(&self->set_lockup_checked);
    break;
  }
  case 13: {
    break;
  }
  case 14: {
    break;
  }
  case 15: {
    break;
  }
  default: break; // FD_LOG_ERR(( "unhandled type"));
  }
}
void fd_stake_instruction_new_disc(fd_stake_instruction_t* self, uint discriminant) {
  self->discriminant = discriminant;
  fd_stake_instruction_inner_new(&self->inner, self->discriminant);
}
void fd_stake_instruction_new(fd_stake_instruction_t* self) {
  fd_stake_instruction_new_disc(self, UINT_MAX);
}
void fd_stake_instruction_inner_destroy(fd_stake_instruction_inner_t* self, uint discriminant, fd_bincode_destroy_ctx_t * ctx) {
  switch (discriminant) {
  case 0: {
    fd_stake_instruction_initialize_destroy(&self->initialize, ctx);
    break;
  }
  case 1: {
    fd_stake_instruction_authorize_destroy(&self->authorize, ctx);
    break;
  }
  case 2: {
    break;
  }
  case 3: {
    break;
  }
  case 4: {
    break;
  }
  case 5: {
    break;
  }
  case 6: {
    break;
  }
  case 7: {
    break;
  }
  case 8: {
    fd_authorize_with_seed_args_destroy(&self->authorize_with_seed, ctx);
    break;
  }
  case 9: {
    break;
  }
  case 10: {
    fd_stake_authorize_destroy(&self->authorize_checked, ctx);
    break;
  }
  case 11: {
    fd_authorize_checked_with_seed_args_destroy(&self->authorize_checked_with_seed, ctx);
    break;
  }
  case 12: {
    fd_lockup_checked_args_destroy(&self->set_lockup_checked, ctx);
    break;
  }
  case 13: {
    break;
  }
  case 14: {
    break;
  }
  case 15: {
    break;
  }
  default: break; // FD_LOG_ERR(( "unhandled type" ));
  }
}
void fd_stake_instruction_destroy(fd_stake_instruction_t* self, fd_bincode_destroy_ctx_t * ctx) {
  fd_stake_instruction_inner_destroy(&self->inner, self->discriminant, ctx);
}

void fd_stake_instruction_walk(fd_stake_instruction_t* self, fd_walk_fun_t fun, const char *name, int level) {
  fun(self, name, 32, "fd_stake_instruction", level++);
  // enum fd_option_walk(&self->epoch, fun, "epoch", level + 1);
  switch (self->discriminant) {
  case 0: {
    fd_stake_instruction_initialize_walk(&self->inner.initialize, fun, "initialize", level + 1);
    break;
  }
  case 1: {
    fd_stake_instruction_authorize_walk(&self->inner.authorize, fun, "authorize", level + 1);
    break;
  }
  case 3: {
  fun(&self->inner.split, "split", 11, "ulong", level + 1);
    break;
  }
  case 4: {
  fun(&self->inner.withdraw, "withdraw", 11, "ulong", level + 1);
    break;
  }
  case 8: {
    fd_authorize_with_seed_args_walk(&self->inner.authorize_with_seed, fun, "authorize_with_seed", level + 1);
    break;
  }
  case 10: {
    fd_stake_authorize_walk(&self->inner.authorize_checked, fun, "authorize_checked", level + 1);
    break;
  }
  case 11: {
    fd_authorize_checked_with_seed_args_walk(&self->inner.authorize_checked_with_seed, fun, "authorize_checked_with_seed", level + 1);
    break;
  }
  case 12: {
    fd_lockup_checked_args_walk(&self->inner.set_lockup_checked, fun, "set_lockup_checked", level + 1);
    break;
  }
  }
  fun(self, name, 33, "fd_stake_instruction", --level);
}
ulong fd_stake_instruction_size(fd_stake_instruction_t const * self) {
  ulong size = 0;
  size += sizeof(uint);
  switch (self->discriminant) {
  case 0: {
    size += fd_stake_instruction_initialize_size(&self->inner.initialize);
    break;
  }
  case 1: {
    size += fd_stake_instruction_authorize_size(&self->inner.authorize);
    break;
  }
  case 3: {
    size += sizeof(ulong);
    break;
  }
  case 4: {
    size += sizeof(ulong);
    break;
  }
  case 8: {
    size += fd_authorize_with_seed_args_size(&self->inner.authorize_with_seed);
    break;
  }
  case 10: {
    size += fd_stake_authorize_size(&self->inner.authorize_checked);
    break;
  }
  case 11: {
    size += fd_authorize_checked_with_seed_args_size(&self->inner.authorize_checked_with_seed);
    break;
  }
  case 12: {
    size += fd_lockup_checked_args_size(&self->inner.set_lockup_checked);
    break;
  }
  }
  return size;
}

int fd_stake_instruction_inner_encode(fd_stake_instruction_inner_t const * self, uint discriminant, fd_bincode_encode_ctx_t * ctx) {
  int err;
  switch (discriminant) {
  case 0: {
    err = fd_stake_instruction_initialize_encode(&self->initialize, ctx);
    if ( FD_UNLIKELY(err) ) return err;
    break;
  }
  case 1: {
    err = fd_stake_instruction_authorize_encode(&self->authorize, ctx);
    if ( FD_UNLIKELY(err) ) return err;
    break;
  }
  case 3: {
    err = fd_bincode_uint64_encode(&self->split, ctx);
  if ( FD_UNLIKELY(err) ) return err;
    break;
  }
  case 4: {
    err = fd_bincode_uint64_encode(&self->withdraw, ctx);
  if ( FD_UNLIKELY(err) ) return err;
    break;
  }
  case 8: {
    err = fd_authorize_with_seed_args_encode(&self->authorize_with_seed, ctx);
    if ( FD_UNLIKELY(err) ) return err;
    break;
  }
  case 10: {
    err = fd_stake_authorize_encode(&self->authorize_checked, ctx);
    if ( FD_UNLIKELY(err) ) return err;
    break;
  }
  case 11: {
    err = fd_authorize_checked_with_seed_args_encode(&self->authorize_checked_with_seed, ctx);
    if ( FD_UNLIKELY(err) ) return err;
    break;
  }
  case 12: {
    err = fd_lockup_checked_args_encode(&self->set_lockup_checked, ctx);
    if ( FD_UNLIKELY(err) ) return err;
    break;
  }
  }
  return FD_BINCODE_SUCCESS;
}
int fd_stake_instruction_encode(fd_stake_instruction_t const * self, fd_bincode_encode_ctx_t * ctx) {
  int err;
  err = fd_bincode_uint32_encode(&self->discriminant, ctx);
  if ( FD_UNLIKELY(err) ) return err;
  return fd_stake_instruction_inner_encode(&self->inner, self->discriminant, ctx);
}

int fd_stake_state_meta_decode(fd_stake_state_meta_t* self, fd_bincode_decode_ctx_t * ctx) {
  int err;
  err = fd_bincode_uint64_decode(&self->rent_exempt_reserve, ctx);
  if( FD_UNLIKELY( err!=FD_BINCODE_SUCCESS ) ) return err;
  err = fd_stake_authorized_decode(&self->authorized, ctx);
  if ( FD_UNLIKELY(err) ) return err;
  err = fd_stake_lockup_decode(&self->lockup, ctx);
  if ( FD_UNLIKELY(err) ) return err;
  return FD_BINCODE_SUCCESS;
}
void fd_stake_state_meta_new(fd_stake_state_meta_t* self) {
  fd_memset(self, 0, sizeof(fd_stake_state_meta_t));
  fd_stake_authorized_new(&self->authorized);
  fd_stake_lockup_new(&self->lockup);
}
void fd_stake_state_meta_destroy(fd_stake_state_meta_t* self, fd_bincode_destroy_ctx_t * ctx) {
  fd_stake_authorized_destroy(&self->authorized, ctx);
  fd_stake_lockup_destroy(&self->lockup, ctx);
}

void fd_stake_state_meta_walk(fd_stake_state_meta_t* self, fd_walk_fun_t fun, const char *name, int level) {
  fun(self, name, 32, "fd_stake_state_meta", level++);
  fun(&self->rent_exempt_reserve, "rent_exempt_reserve", 11, "ulong", level + 1);
  fd_stake_authorized_walk(&self->authorized, fun, "authorized", level + 1);
  fd_stake_lockup_walk(&self->lockup, fun, "lockup", level + 1);
  fun(self, name, 33, "fd_stake_state_meta", --level);
}
ulong fd_stake_state_meta_size(fd_stake_state_meta_t const * self) {
  ulong size = 0;
  size += sizeof(ulong);
  size += fd_stake_authorized_size(&self->authorized);
  size += fd_stake_lockup_size(&self->lockup);
  return size;
}

int fd_stake_state_meta_encode(fd_stake_state_meta_t const * self, fd_bincode_encode_ctx_t * ctx) {
  int err;
  err = fd_bincode_uint64_encode(&self->rent_exempt_reserve, ctx);
  if ( FD_UNLIKELY(err) ) return err;
  err = fd_stake_authorized_encode(&self->authorized, ctx);
  if ( FD_UNLIKELY(err) ) return err;
  err = fd_stake_lockup_encode(&self->lockup, ctx);
  if ( FD_UNLIKELY(err) ) return err;
  return FD_BINCODE_SUCCESS;
}

int fd_stake_decode(fd_stake_t* self, fd_bincode_decode_ctx_t * ctx) {
  int err;
  err = fd_delegation_decode(&self->delegation, ctx);
  if ( FD_UNLIKELY(err) ) return err;
  err = fd_bincode_uint64_decode(&self->credits_observed, ctx);
  if( FD_UNLIKELY( err!=FD_BINCODE_SUCCESS ) ) return err;
  return FD_BINCODE_SUCCESS;
}
void fd_stake_new(fd_stake_t* self) {
  fd_memset(self, 0, sizeof(fd_stake_t));
  fd_delegation_new(&self->delegation);
}
void fd_stake_destroy(fd_stake_t* self, fd_bincode_destroy_ctx_t * ctx) {
  fd_delegation_destroy(&self->delegation, ctx);
}

void fd_stake_walk(fd_stake_t* self, fd_walk_fun_t fun, const char *name, int level) {
  fun(self, name, 32, "fd_stake", level++);
  fd_delegation_walk(&self->delegation, fun, "delegation", level + 1);
  fun(&self->credits_observed, "credits_observed", 11, "ulong", level + 1);
  fun(self, name, 33, "fd_stake", --level);
}
ulong fd_stake_size(fd_stake_t const * self) {
  ulong size = 0;
  size += fd_delegation_size(&self->delegation);
  size += sizeof(ulong);
  return size;
}

int fd_stake_encode(fd_stake_t const * self, fd_bincode_encode_ctx_t * ctx) {
  int err;
  err = fd_delegation_encode(&self->delegation, ctx);
  if ( FD_UNLIKELY(err) ) return err;
  err = fd_bincode_uint64_encode(&self->credits_observed, ctx);
  if ( FD_UNLIKELY(err) ) return err;
  return FD_BINCODE_SUCCESS;
}

int fd_stake_state_stake_decode(fd_stake_state_stake_t* self, fd_bincode_decode_ctx_t * ctx) {
  int err;
  err = fd_stake_state_meta_decode(&self->meta, ctx);
  if ( FD_UNLIKELY(err) ) return err;
  err = fd_stake_decode(&self->stake, ctx);
  if ( FD_UNLIKELY(err) ) return err;
  return FD_BINCODE_SUCCESS;
}
void fd_stake_state_stake_new(fd_stake_state_stake_t* self) {
  fd_memset(self, 0, sizeof(fd_stake_state_stake_t));
  fd_stake_state_meta_new(&self->meta);
  fd_stake_new(&self->stake);
}
void fd_stake_state_stake_destroy(fd_stake_state_stake_t* self, fd_bincode_destroy_ctx_t * ctx) {
  fd_stake_state_meta_destroy(&self->meta, ctx);
  fd_stake_destroy(&self->stake, ctx);
}

void fd_stake_state_stake_walk(fd_stake_state_stake_t* self, fd_walk_fun_t fun, const char *name, int level) {
  fun(self, name, 32, "fd_stake_state_stake", level++);
  fd_stake_state_meta_walk(&self->meta, fun, "meta", level + 1);
  fd_stake_walk(&self->stake, fun, "stake", level + 1);
  fun(self, name, 33, "fd_stake_state_stake", --level);
}
ulong fd_stake_state_stake_size(fd_stake_state_stake_t const * self) {
  ulong size = 0;
  size += fd_stake_state_meta_size(&self->meta);
  size += fd_stake_size(&self->stake);
  return size;
}

int fd_stake_state_stake_encode(fd_stake_state_stake_t const * self, fd_bincode_encode_ctx_t * ctx) {
  int err;
  err = fd_stake_state_meta_encode(&self->meta, ctx);
  if ( FD_UNLIKELY(err) ) return err;
  err = fd_stake_encode(&self->stake, ctx);
  if ( FD_UNLIKELY(err) ) return err;
  return FD_BINCODE_SUCCESS;
}

FD_FN_PURE uchar fd_stake_state_is_uninitialized(fd_stake_state_t const * self) {
  return self->discriminant == 0;
}
FD_FN_PURE uchar fd_stake_state_is_initialized(fd_stake_state_t const * self) {
  return self->discriminant == 1;
}
FD_FN_PURE uchar fd_stake_state_is_stake(fd_stake_state_t const * self) {
  return self->discriminant == 2;
}
FD_FN_PURE uchar fd_stake_state_is_rewards_pool(fd_stake_state_t const * self) {
  return self->discriminant == 3;
}
void fd_stake_state_inner_new(fd_stake_state_inner_t* self, uint discriminant);
int fd_stake_state_inner_decode(fd_stake_state_inner_t* self, uint discriminant, fd_bincode_decode_ctx_t * ctx) {
  fd_stake_state_inner_new(self, discriminant);
  int err;
  switch (discriminant) {
  case 0: {
    return FD_BINCODE_SUCCESS;
  }
  case 1: {
    return fd_stake_state_meta_decode(&self->initialized, ctx);
  }
  case 2: {
    return fd_stake_state_stake_decode(&self->stake, ctx);
  }
  case 3: {
    return FD_BINCODE_SUCCESS;
  }
  default: return FD_BINCODE_ERR_ENCODING;
  }
}
int fd_stake_state_decode(fd_stake_state_t* self, fd_bincode_decode_ctx_t * ctx) {
  int err = fd_bincode_uint32_decode(&self->discriminant, ctx);
  if ( FD_UNLIKELY(err) ) return err;
  return fd_stake_state_inner_decode(&self->inner, self->discriminant, ctx);
}
void fd_stake_state_inner_new(fd_stake_state_inner_t* self, uint discriminant) {
  switch (discriminant) {
  case 0: {
    break;
  }
  case 1: {
    fd_stake_state_meta_new(&self->initialized);
    break;
  }
  case 2: {
    fd_stake_state_stake_new(&self->stake);
    break;
  }
  case 3: {
    break;
  }
  default: break; // FD_LOG_ERR(( "unhandled type"));
  }
}
void fd_stake_state_new_disc(fd_stake_state_t* self, uint discriminant) {
  self->discriminant = discriminant;
  fd_stake_state_inner_new(&self->inner, self->discriminant);
}
void fd_stake_state_new(fd_stake_state_t* self) {
  fd_stake_state_new_disc(self, UINT_MAX);
}
void fd_stake_state_inner_destroy(fd_stake_state_inner_t* self, uint discriminant, fd_bincode_destroy_ctx_t * ctx) {
  switch (discriminant) {
  case 0: {
    break;
  }
  case 1: {
    fd_stake_state_meta_destroy(&self->initialized, ctx);
    break;
  }
  case 2: {
    fd_stake_state_stake_destroy(&self->stake, ctx);
    break;
  }
  case 3: {
    break;
  }
  default: break; // FD_LOG_ERR(( "unhandled type" ));
  }
}
void fd_stake_state_destroy(fd_stake_state_t* self, fd_bincode_destroy_ctx_t * ctx) {
  fd_stake_state_inner_destroy(&self->inner, self->discriminant, ctx);
}

void fd_stake_state_walk(fd_stake_state_t* self, fd_walk_fun_t fun, const char *name, int level) {
  fun(self, name, 32, "fd_stake_state", level++);
  // enum fd_stake_walk(&self->stake, fun, "stake", level + 1);
  switch (self->discriminant) {
  case 1: {
    fd_stake_state_meta_walk(&self->inner.initialized, fun, "initialized", level + 1);
    break;
  }
  case 2: {
    fd_stake_state_stake_walk(&self->inner.stake, fun, "stake", level + 1);
    break;
  }
  }
  fun(self, name, 33, "fd_stake_state", --level);
}
ulong fd_stake_state_size(fd_stake_state_t const * self) {
  ulong size = 0;
  size += sizeof(uint);
  switch (self->discriminant) {
  case 1: {
    size += fd_stake_state_meta_size(&self->inner.initialized);
    break;
  }
  case 2: {
    size += fd_stake_state_stake_size(&self->inner.stake);
    break;
  }
  }
  return size;
}

int fd_stake_state_inner_encode(fd_stake_state_inner_t const * self, uint discriminant, fd_bincode_encode_ctx_t * ctx) {
  int err;
  switch (discriminant) {
  case 1: {
    err = fd_stake_state_meta_encode(&self->initialized, ctx);
    if ( FD_UNLIKELY(err) ) return err;
    break;
  }
  case 2: {
    err = fd_stake_state_stake_encode(&self->stake, ctx);
    if ( FD_UNLIKELY(err) ) return err;
    break;
  }
  }
  return FD_BINCODE_SUCCESS;
}
int fd_stake_state_encode(fd_stake_state_t const * self, fd_bincode_encode_ctx_t * ctx) {
  int err;
  err = fd_bincode_uint32_encode(&self->discriminant, ctx);
  if ( FD_UNLIKELY(err) ) return err;
  return fd_stake_state_inner_encode(&self->inner, self->discriminant, ctx);
}

int fd_nonce_data_decode(fd_nonce_data_t* self, fd_bincode_decode_ctx_t * ctx) {
  int err;
  err = fd_pubkey_decode(&self->authority, ctx);
  if ( FD_UNLIKELY(err) ) return err;
  err = fd_hash_decode(&self->durable_nonce, ctx);
  if ( FD_UNLIKELY(err) ) return err;
  err = fd_fee_calculator_decode(&self->fee_calculator, ctx);
  if ( FD_UNLIKELY(err) ) return err;
  return FD_BINCODE_SUCCESS;
}
void fd_nonce_data_new(fd_nonce_data_t* self) {
  fd_memset(self, 0, sizeof(fd_nonce_data_t));
  fd_pubkey_new(&self->authority);
  fd_hash_new(&self->durable_nonce);
  fd_fee_calculator_new(&self->fee_calculator);
}
void fd_nonce_data_destroy(fd_nonce_data_t* self, fd_bincode_destroy_ctx_t * ctx) {
  fd_pubkey_destroy(&self->authority, ctx);
  fd_hash_destroy(&self->durable_nonce, ctx);
  fd_fee_calculator_destroy(&self->fee_calculator, ctx);
}

void fd_nonce_data_walk(fd_nonce_data_t* self, fd_walk_fun_t fun, const char *name, int level) {
  fun(self, name, 32, "fd_nonce_data", level++);
  fd_pubkey_walk(&self->authority, fun, "authority", level + 1);
  fd_hash_walk(&self->durable_nonce, fun, "durable_nonce", level + 1);
  fd_fee_calculator_walk(&self->fee_calculator, fun, "fee_calculator", level + 1);
  fun(self, name, 33, "fd_nonce_data", --level);
}
ulong fd_nonce_data_size(fd_nonce_data_t const * self) {
  ulong size = 0;
  size += fd_pubkey_size(&self->authority);
  size += fd_hash_size(&self->durable_nonce);
  size += fd_fee_calculator_size(&self->fee_calculator);
  return size;
}

int fd_nonce_data_encode(fd_nonce_data_t const * self, fd_bincode_encode_ctx_t * ctx) {
  int err;
  err = fd_pubkey_encode(&self->authority, ctx);
  if ( FD_UNLIKELY(err) ) return err;
  err = fd_hash_encode(&self->durable_nonce, ctx);
  if ( FD_UNLIKELY(err) ) return err;
  err = fd_fee_calculator_encode(&self->fee_calculator, ctx);
  if ( FD_UNLIKELY(err) ) return err;
  return FD_BINCODE_SUCCESS;
}

FD_FN_PURE uchar fd_nonce_state_is_uninitialized(fd_nonce_state_t const * self) {
  return self->discriminant == 0;
}
FD_FN_PURE uchar fd_nonce_state_is_initialized(fd_nonce_state_t const * self) {
  return self->discriminant == 1;
}
void fd_nonce_state_inner_new(fd_nonce_state_inner_t* self, uint discriminant);
int fd_nonce_state_inner_decode(fd_nonce_state_inner_t* self, uint discriminant, fd_bincode_decode_ctx_t * ctx) {
  fd_nonce_state_inner_new(self, discriminant);
  int err;
  switch (discriminant) {
  case 0: {
    return FD_BINCODE_SUCCESS;
  }
  case 1: {
    return fd_nonce_data_decode(&self->initialized, ctx);
  }
  default: return FD_BINCODE_ERR_ENCODING;
  }
}
int fd_nonce_state_decode(fd_nonce_state_t* self, fd_bincode_decode_ctx_t * ctx) {
  int err = fd_bincode_uint32_decode(&self->discriminant, ctx);
  if ( FD_UNLIKELY(err) ) return err;
  return fd_nonce_state_inner_decode(&self->inner, self->discriminant, ctx);
}
void fd_nonce_state_inner_new(fd_nonce_state_inner_t* self, uint discriminant) {
  switch (discriminant) {
  case 0: {
    break;
  }
  case 1: {
    fd_nonce_data_new(&self->initialized);
    break;
  }
  default: break; // FD_LOG_ERR(( "unhandled type"));
  }
}
void fd_nonce_state_new_disc(fd_nonce_state_t* self, uint discriminant) {
  self->discriminant = discriminant;
  fd_nonce_state_inner_new(&self->inner, self->discriminant);
}
void fd_nonce_state_new(fd_nonce_state_t* self) {
  fd_nonce_state_new_disc(self, UINT_MAX);
}
void fd_nonce_state_inner_destroy(fd_nonce_state_inner_t* self, uint discriminant, fd_bincode_destroy_ctx_t * ctx) {
  switch (discriminant) {
  case 0: {
    break;
  }
  case 1: {
    fd_nonce_data_destroy(&self->initialized, ctx);
    break;
  }
  default: break; // FD_LOG_ERR(( "unhandled type" ));
  }
}
void fd_nonce_state_destroy(fd_nonce_state_t* self, fd_bincode_destroy_ctx_t * ctx) {
  fd_nonce_state_inner_destroy(&self->inner, self->discriminant, ctx);
}

void fd_nonce_state_walk(fd_nonce_state_t* self, fd_walk_fun_t fun, const char *name, int level) {
  fun(self, name, 32, "fd_nonce_state", level++);
  // enum fd_fee_calculator_walk(&self->fee_calculator, fun, "fee_calculator", level + 1);
  switch (self->discriminant) {
  case 1: {
    fd_nonce_data_walk(&self->inner.initialized, fun, "initialized", level + 1);
    break;
  }
  }
  fun(self, name, 33, "fd_nonce_state", --level);
}
ulong fd_nonce_state_size(fd_nonce_state_t const * self) {
  ulong size = 0;
  size += sizeof(uint);
  switch (self->discriminant) {
  case 1: {
    size += fd_nonce_data_size(&self->inner.initialized);
    break;
  }
  }
  return size;
}

int fd_nonce_state_inner_encode(fd_nonce_state_inner_t const * self, uint discriminant, fd_bincode_encode_ctx_t * ctx) {
  int err;
  switch (discriminant) {
  case 1: {
    err = fd_nonce_data_encode(&self->initialized, ctx);
    if ( FD_UNLIKELY(err) ) return err;
    break;
  }
  }
  return FD_BINCODE_SUCCESS;
}
int fd_nonce_state_encode(fd_nonce_state_t const * self, fd_bincode_encode_ctx_t * ctx) {
  int err;
  err = fd_bincode_uint32_encode(&self->discriminant, ctx);
  if ( FD_UNLIKELY(err) ) return err;
  return fd_nonce_state_inner_encode(&self->inner, self->discriminant, ctx);
}

FD_FN_PURE uchar fd_nonce_state_versions_is_legacy(fd_nonce_state_versions_t const * self) {
  return self->discriminant == 0;
}
FD_FN_PURE uchar fd_nonce_state_versions_is_current(fd_nonce_state_versions_t const * self) {
  return self->discriminant == 1;
}
void fd_nonce_state_versions_inner_new(fd_nonce_state_versions_inner_t* self, uint discriminant);
int fd_nonce_state_versions_inner_decode(fd_nonce_state_versions_inner_t* self, uint discriminant, fd_bincode_decode_ctx_t * ctx) {
  fd_nonce_state_versions_inner_new(self, discriminant);
  int err;
  switch (discriminant) {
  case 0: {
    return fd_nonce_state_decode(&self->legacy, ctx);
  }
  case 1: {
    return fd_nonce_state_decode(&self->current, ctx);
  }
  default: return FD_BINCODE_ERR_ENCODING;
  }
}
int fd_nonce_state_versions_decode(fd_nonce_state_versions_t* self, fd_bincode_decode_ctx_t * ctx) {
  int err = fd_bincode_uint32_decode(&self->discriminant, ctx);
  if ( FD_UNLIKELY(err) ) return err;
  return fd_nonce_state_versions_inner_decode(&self->inner, self->discriminant, ctx);
}
void fd_nonce_state_versions_inner_new(fd_nonce_state_versions_inner_t* self, uint discriminant) {
  switch (discriminant) {
  case 0: {
    fd_nonce_state_new(&self->legacy);
    break;
  }
  case 1: {
    fd_nonce_state_new(&self->current);
    break;
  }
  default: break; // FD_LOG_ERR(( "unhandled type"));
  }
}
void fd_nonce_state_versions_new_disc(fd_nonce_state_versions_t* self, uint discriminant) {
  self->discriminant = discriminant;
  fd_nonce_state_versions_inner_new(&self->inner, self->discriminant);
}
void fd_nonce_state_versions_new(fd_nonce_state_versions_t* self) {
  fd_nonce_state_versions_new_disc(self, UINT_MAX);
}
void fd_nonce_state_versions_inner_destroy(fd_nonce_state_versions_inner_t* self, uint discriminant, fd_bincode_destroy_ctx_t * ctx) {
  switch (discriminant) {
  case 0: {
    fd_nonce_state_destroy(&self->legacy, ctx);
    break;
  }
  case 1: {
    fd_nonce_state_destroy(&self->current, ctx);
    break;
  }
  default: break; // FD_LOG_ERR(( "unhandled type" ));
  }
}
void fd_nonce_state_versions_destroy(fd_nonce_state_versions_t* self, fd_bincode_destroy_ctx_t * ctx) {
  fd_nonce_state_versions_inner_destroy(&self->inner, self->discriminant, ctx);
}

void fd_nonce_state_versions_walk(fd_nonce_state_versions_t* self, fd_walk_fun_t fun, const char *name, int level) {
  fun(self, name, 32, "fd_nonce_state_versions", level++);
  // enum fd_fee_calculator_walk(&self->fee_calculator, fun, "fee_calculator", level + 1);
  switch (self->discriminant) {
  case 0: {
    fd_nonce_state_walk(&self->inner.legacy, fun, "legacy", level + 1);
    break;
  }
  case 1: {
    fd_nonce_state_walk(&self->inner.current, fun, "current", level + 1);
    break;
  }
  }
  fun(self, name, 33, "fd_nonce_state_versions", --level);
}
ulong fd_nonce_state_versions_size(fd_nonce_state_versions_t const * self) {
  ulong size = 0;
  size += sizeof(uint);
  switch (self->discriminant) {
  case 0: {
    size += fd_nonce_state_size(&self->inner.legacy);
    break;
  }
  case 1: {
    size += fd_nonce_state_size(&self->inner.current);
    break;
  }
  }
  return size;
}

int fd_nonce_state_versions_inner_encode(fd_nonce_state_versions_inner_t const * self, uint discriminant, fd_bincode_encode_ctx_t * ctx) {
  int err;
  switch (discriminant) {
  case 0: {
    err = fd_nonce_state_encode(&self->legacy, ctx);
    if ( FD_UNLIKELY(err) ) return err;
    break;
  }
  case 1: {
    err = fd_nonce_state_encode(&self->current, ctx);
    if ( FD_UNLIKELY(err) ) return err;
    break;
  }
  }
  return FD_BINCODE_SUCCESS;
}
int fd_nonce_state_versions_encode(fd_nonce_state_versions_t const * self, fd_bincode_encode_ctx_t * ctx) {
  int err;
  err = fd_bincode_uint32_encode(&self->discriminant, ctx);
  if ( FD_UNLIKELY(err) ) return err;
  return fd_nonce_state_versions_inner_encode(&self->inner, self->discriminant, ctx);
}

int fd_compute_budget_program_instruction_request_units_deprecated_decode(fd_compute_budget_program_instruction_request_units_deprecated_t* self, fd_bincode_decode_ctx_t * ctx) {
  int err;
  err = fd_bincode_uint32_decode(&self->units, ctx);
  if ( FD_UNLIKELY(err) ) return err;
  err = fd_bincode_uint32_decode(&self->additional_fee, ctx);
  if ( FD_UNLIKELY(err) ) return err;
  return FD_BINCODE_SUCCESS;
}
void fd_compute_budget_program_instruction_request_units_deprecated_new(fd_compute_budget_program_instruction_request_units_deprecated_t* self) {
  fd_memset(self, 0, sizeof(fd_compute_budget_program_instruction_request_units_deprecated_t));
}
void fd_compute_budget_program_instruction_request_units_deprecated_destroy(fd_compute_budget_program_instruction_request_units_deprecated_t* self, fd_bincode_destroy_ctx_t * ctx) {
}

void fd_compute_budget_program_instruction_request_units_deprecated_walk(fd_compute_budget_program_instruction_request_units_deprecated_t* self, fd_walk_fun_t fun, const char *name, int level) {
  fun(self, name, 32, "fd_compute_budget_program_instruction_request_units_deprecated", level++);
  fun(&self->units, "units", 7, "uint", level + 1);
  fun(&self->additional_fee, "additional_fee", 7, "uint", level + 1);
  fun(self, name, 33, "fd_compute_budget_program_instruction_request_units_deprecated", --level);
}
ulong fd_compute_budget_program_instruction_request_units_deprecated_size(fd_compute_budget_program_instruction_request_units_deprecated_t const * self) {
  ulong size = 0;
  size += sizeof(uint);
  size += sizeof(uint);
  return size;
}

int fd_compute_budget_program_instruction_request_units_deprecated_encode(fd_compute_budget_program_instruction_request_units_deprecated_t const * self, fd_bincode_encode_ctx_t * ctx) {
  int err;
  err = fd_bincode_uint32_encode(&self->units, ctx);
  if ( FD_UNLIKELY(err) ) return err;
  err = fd_bincode_uint32_encode(&self->additional_fee, ctx);
  if ( FD_UNLIKELY(err) ) return err;
  return FD_BINCODE_SUCCESS;
}

FD_FN_PURE uchar fd_compute_budget_program_instruction_is_request_units_deprecated(fd_compute_budget_program_instruction_t const * self) {
  return self->discriminant == 0;
}
FD_FN_PURE uchar fd_compute_budget_program_instruction_is_request_heap_frame(fd_compute_budget_program_instruction_t const * self) {
  return self->discriminant == 1;
}
FD_FN_PURE uchar fd_compute_budget_program_instruction_is_set_compute_unit_limit(fd_compute_budget_program_instruction_t const * self) {
  return self->discriminant == 2;
}
FD_FN_PURE uchar fd_compute_budget_program_instruction_is_set_compute_unit_price(fd_compute_budget_program_instruction_t const * self) {
  return self->discriminant == 3;
}
void fd_compute_budget_program_instruction_inner_new(fd_compute_budget_program_instruction_inner_t* self, uint discriminant);
int fd_compute_budget_program_instruction_inner_decode(fd_compute_budget_program_instruction_inner_t* self, uint discriminant, fd_bincode_decode_ctx_t * ctx) {
  fd_compute_budget_program_instruction_inner_new(self, discriminant);
  int err;
  switch (discriminant) {
  case 0: {
    return fd_compute_budget_program_instruction_request_units_deprecated_decode(&self->request_units_deprecated, ctx);
  }
  case 1: {
    err = fd_bincode_uint32_decode(&self->request_heap_frame, ctx);
  if ( FD_UNLIKELY(err) ) return err;
    return FD_BINCODE_SUCCESS;
  }
  case 2: {
    err = fd_bincode_uint32_decode(&self->set_compute_unit_limit, ctx);
  if ( FD_UNLIKELY(err) ) return err;
    return FD_BINCODE_SUCCESS;
  }
  case 3: {
    err = fd_bincode_uint64_decode(&self->set_compute_unit_price, ctx);
  if( FD_UNLIKELY( err!=FD_BINCODE_SUCCESS ) ) return err;
    return FD_BINCODE_SUCCESS;
  }
  default: return FD_BINCODE_ERR_ENCODING;
  }
}
int fd_compute_budget_program_instruction_decode(fd_compute_budget_program_instruction_t* self, fd_bincode_decode_ctx_t * ctx) {
  ushort tmp = 0;
  int err = fd_bincode_compact_u16_decode(&tmp, ctx);
  self->discriminant = tmp;
  if ( FD_UNLIKELY(err) ) return err;
  return fd_compute_budget_program_instruction_inner_decode(&self->inner, self->discriminant, ctx);
}
void fd_compute_budget_program_instruction_inner_new(fd_compute_budget_program_instruction_inner_t* self, uint discriminant) {
  switch (discriminant) {
  case 0: {
    fd_compute_budget_program_instruction_request_units_deprecated_new(&self->request_units_deprecated);
    break;
  }
  case 1: {
    break;
  }
  case 2: {
    break;
  }
  case 3: {
    break;
  }
  default: break; // FD_LOG_ERR(( "unhandled type"));
  }
}
void fd_compute_budget_program_instruction_new_disc(fd_compute_budget_program_instruction_t* self, uint discriminant) {
  self->discriminant = discriminant;
  fd_compute_budget_program_instruction_inner_new(&self->inner, self->discriminant);
}
void fd_compute_budget_program_instruction_new(fd_compute_budget_program_instruction_t* self) {
  fd_compute_budget_program_instruction_new_disc(self, UINT_MAX);
}
void fd_compute_budget_program_instruction_inner_destroy(fd_compute_budget_program_instruction_inner_t* self, uint discriminant, fd_bincode_destroy_ctx_t * ctx) {
  switch (discriminant) {
  case 0: {
    fd_compute_budget_program_instruction_request_units_deprecated_destroy(&self->request_units_deprecated, ctx);
    break;
  }
  case 1: {
    break;
  }
  case 2: {
    break;
  }
  case 3: {
    break;
  }
  default: break; // FD_LOG_ERR(( "unhandled type" ));
  }
}
void fd_compute_budget_program_instruction_destroy(fd_compute_budget_program_instruction_t* self, fd_bincode_destroy_ctx_t * ctx) {
  fd_compute_budget_program_instruction_inner_destroy(&self->inner, self->discriminant, ctx);
}

void fd_compute_budget_program_instruction_walk(fd_compute_budget_program_instruction_t* self, fd_walk_fun_t fun, const char *name, int level) {
  fun(self, name, 32, "fd_compute_budget_program_instruction", level++);
  // enum fd_uint_walk(&self->additional_fee, fun, "additional_fee", level + 1);
  switch (self->discriminant) {
  case 0: {
    fd_compute_budget_program_instruction_request_units_deprecated_walk(&self->inner.request_units_deprecated, fun, "request_units_deprecated", level + 1);
    break;
  }
  case 1: {
  fun(&self->inner.request_heap_frame, "request_heap_frame", 7, "uint", level + 1);
    break;
  }
  case 2: {
  fun(&self->inner.set_compute_unit_limit, "set_compute_unit_limit", 7, "uint", level + 1);
    break;
  }
  case 3: {
  fun(&self->inner.set_compute_unit_price, "set_compute_unit_price", 11, "ulong", level + 1);
    break;
  }
  }
  fun(self, name, 33, "fd_compute_budget_program_instruction", --level);
}
ulong fd_compute_budget_program_instruction_size(fd_compute_budget_program_instruction_t const * self) {
  ulong size = 0;
  size += sizeof(uint);
  switch (self->discriminant) {
  case 0: {
    size += fd_compute_budget_program_instruction_request_units_deprecated_size(&self->inner.request_units_deprecated);
    break;
  }
  case 1: {
    size += sizeof(uint);
    break;
  }
  case 2: {
    size += sizeof(uint);
    break;
  }
  case 3: {
    size += sizeof(ulong);
    break;
  }
  }
  return size;
}

int fd_compute_budget_program_instruction_inner_encode(fd_compute_budget_program_instruction_inner_t const * self, uint discriminant, fd_bincode_encode_ctx_t * ctx) {
  int err;
  switch (discriminant) {
  case 0: {
    err = fd_compute_budget_program_instruction_request_units_deprecated_encode(&self->request_units_deprecated, ctx);
    if ( FD_UNLIKELY(err) ) return err;
    break;
  }
  case 1: {
    err = fd_bincode_uint32_encode(&self->request_heap_frame, ctx);
  if ( FD_UNLIKELY(err) ) return err;
    break;
  }
  case 2: {
    err = fd_bincode_uint32_encode(&self->set_compute_unit_limit, ctx);
  if ( FD_UNLIKELY(err) ) return err;
    break;
  }
  case 3: {
    err = fd_bincode_uint64_encode(&self->set_compute_unit_price, ctx);
  if ( FD_UNLIKELY(err) ) return err;
    break;
  }
  }
  return FD_BINCODE_SUCCESS;
}
int fd_compute_budget_program_instruction_encode(fd_compute_budget_program_instruction_t const * self, fd_bincode_encode_ctx_t * ctx) {
  int err;
  err = fd_bincode_uint32_encode(&self->discriminant, ctx);
  if ( FD_UNLIKELY(err) ) return err;
  return fd_compute_budget_program_instruction_inner_encode(&self->inner, self->discriminant, ctx);
}

int fd_config_keys_decode(fd_config_keys_t* self, fd_bincode_decode_ctx_t * ctx) {
  int err;
  err = fd_bincode_compact_u16_decode(&self->keys_len, ctx);
  if( FD_UNLIKELY( err!=FD_BINCODE_SUCCESS ) ) return err;
  if (self->keys_len != 0) {
    self->keys = (fd_config_keys_pair_t *)fd_valloc_malloc( ctx->valloc, FD_CONFIG_KEYS_PAIR_ALIGN, FD_CONFIG_KEYS_PAIR_FOOTPRINT*self->keys_len);
    for( ulong i = 0; i < self->keys_len; ++i) {
      fd_config_keys_pair_new(self->keys + i);
    }
    for( ulong i = 0; i < self->keys_len; ++i ) {
      err = fd_config_keys_pair_decode(self->keys + i, ctx);
      if( FD_UNLIKELY( err!=FD_BINCODE_SUCCESS ) ) return err;
    }
  } else
    self->keys = NULL;
  return FD_BINCODE_SUCCESS;
}
void fd_config_keys_new(fd_config_keys_t* self) {
  fd_memset(self, 0, sizeof(fd_config_keys_t));
}
void fd_config_keys_destroy(fd_config_keys_t* self, fd_bincode_destroy_ctx_t * ctx) {
  if (NULL != self->keys) {
    for (ulong i = 0; i < self->keys_len; ++i)
      fd_config_keys_pair_destroy(self->keys + i, ctx);
    fd_valloc_free( ctx->valloc, self->keys );
    self->keys = NULL;
  }
}

void fd_config_keys_walk(fd_config_keys_t* self, fd_walk_fun_t fun, const char *name, int level) {
  fun(self, name, 32, "fd_config_keys", level++);
  if (self->keys_len != 0) {
    fun(NULL, NULL, 30, "keys", level++);
    for (ulong i = 0; i < self->keys_len; ++i)
      fd_config_keys_pair_walk(self->keys + i, fun, "config_keys_pair", level + 1);
    fun(NULL, NULL, 31, "keys", --level);
  }
  fun(self, name, 33, "fd_config_keys", --level);
}
ulong fd_config_keys_size(fd_config_keys_t const * self) {
  ulong size = 0;
  size += sizeof(ulong);
  for (ulong i = 0; i < self->keys_len; ++i)
    size += fd_config_keys_pair_size(self->keys + i);
  return size;
}

int fd_config_keys_encode(fd_config_keys_t const * self, fd_bincode_encode_ctx_t * ctx) {
  int err;
  err = fd_bincode_compact_u16_encode(&self->keys_len, ctx);
  if ( FD_UNLIKELY(err) ) return err;
  if (self->keys_len != 0) {
    for (ulong i = 0; i < self->keys_len; ++i) {
      err = fd_config_keys_pair_encode(self->keys + i, ctx);
      if ( FD_UNLIKELY(err) ) return err;
    }
  }
  return FD_BINCODE_SUCCESS;
}

int fd_bpf_loader_program_instruction_write_decode(fd_bpf_loader_program_instruction_write_t* self, fd_bincode_decode_ctx_t * ctx) {
  int err;
  err = fd_bincode_uint32_decode(&self->offset, ctx);
  if ( FD_UNLIKELY(err) ) return err;
  err = fd_bincode_uint64_decode(&self->bytes_len, ctx);
  if( FD_UNLIKELY( err!=FD_BINCODE_SUCCESS ) ) return err;
  if (self->bytes_len != 0) {
    self->bytes = fd_valloc_malloc( ctx->valloc, 8UL, self->bytes_len );
    err = fd_bincode_bytes_decode(self->bytes, self->bytes_len, ctx);
    if( FD_UNLIKELY( err!=FD_BINCODE_SUCCESS ) ) return err;
  } else
    self->bytes = NULL;
  return FD_BINCODE_SUCCESS;
}
void fd_bpf_loader_program_instruction_write_new(fd_bpf_loader_program_instruction_write_t* self) {
  fd_memset(self, 0, sizeof(fd_bpf_loader_program_instruction_write_t));
}
void fd_bpf_loader_program_instruction_write_destroy(fd_bpf_loader_program_instruction_write_t* self, fd_bincode_destroy_ctx_t * ctx) {
  if (NULL != self->bytes) {
    fd_valloc_free( ctx->valloc, self->bytes );
    self->bytes = NULL;
  }
}

void fd_bpf_loader_program_instruction_write_walk(fd_bpf_loader_program_instruction_write_t* self, fd_walk_fun_t fun, const char *name, int level) {
  fun(self, name, 32, "fd_bpf_loader_program_instruction_write", level++);
  fun(&self->offset, "offset", 7, "uint", level + 1);
  fun(self->bytes, "bytes", 2, "uchar", level + 1);
  fun(self, name, 33, "fd_bpf_loader_program_instruction_write", --level);
}
ulong fd_bpf_loader_program_instruction_write_size(fd_bpf_loader_program_instruction_write_t const * self) {
  ulong size = 0;
  size += sizeof(uint);
  size += sizeof(ulong);
  size += self->bytes_len;
  return size;
}

int fd_bpf_loader_program_instruction_write_encode(fd_bpf_loader_program_instruction_write_t const * self, fd_bincode_encode_ctx_t * ctx) {
  int err;
  err = fd_bincode_uint32_encode(&self->offset, ctx);
  if ( FD_UNLIKELY(err) ) return err;
  err = fd_bincode_uint64_encode(&self->bytes_len, ctx);
  if ( FD_UNLIKELY(err) ) return err;
  if (self->bytes_len != 0) {
    err = fd_bincode_bytes_encode(self->bytes, self->bytes_len, ctx);
    if ( FD_UNLIKELY(err) ) return err;
  }
  return FD_BINCODE_SUCCESS;
}

FD_FN_PURE uchar fd_bpf_loader_program_instruction_is_write(fd_bpf_loader_program_instruction_t const * self) {
  return self->discriminant == 0;
}
FD_FN_PURE uchar fd_bpf_loader_program_instruction_is_finalize(fd_bpf_loader_program_instruction_t const * self) {
  return self->discriminant == 1;
}
void fd_bpf_loader_program_instruction_inner_new(fd_bpf_loader_program_instruction_inner_t* self, uint discriminant);
int fd_bpf_loader_program_instruction_inner_decode(fd_bpf_loader_program_instruction_inner_t* self, uint discriminant, fd_bincode_decode_ctx_t * ctx) {
  fd_bpf_loader_program_instruction_inner_new(self, discriminant);
  int err;
  switch (discriminant) {
  case 0: {
    return fd_bpf_loader_program_instruction_write_decode(&self->write, ctx);
  }
  case 1: {
    return FD_BINCODE_SUCCESS;
  }
  default: return FD_BINCODE_ERR_ENCODING;
  }
}
int fd_bpf_loader_program_instruction_decode(fd_bpf_loader_program_instruction_t* self, fd_bincode_decode_ctx_t * ctx) {
  int err = fd_bincode_uint32_decode(&self->discriminant, ctx);
  if ( FD_UNLIKELY(err) ) return err;
  return fd_bpf_loader_program_instruction_inner_decode(&self->inner, self->discriminant, ctx);
}
void fd_bpf_loader_program_instruction_inner_new(fd_bpf_loader_program_instruction_inner_t* self, uint discriminant) {
  switch (discriminant) {
  case 0: {
    fd_bpf_loader_program_instruction_write_new(&self->write);
    break;
  }
  case 1: {
    break;
  }
  default: break; // FD_LOG_ERR(( "unhandled type"));
  }
}
void fd_bpf_loader_program_instruction_new_disc(fd_bpf_loader_program_instruction_t* self, uint discriminant) {
  self->discriminant = discriminant;
  fd_bpf_loader_program_instruction_inner_new(&self->inner, self->discriminant);
}
void fd_bpf_loader_program_instruction_new(fd_bpf_loader_program_instruction_t* self) {
  fd_bpf_loader_program_instruction_new_disc(self, UINT_MAX);
}
void fd_bpf_loader_program_instruction_inner_destroy(fd_bpf_loader_program_instruction_inner_t* self, uint discriminant, fd_bincode_destroy_ctx_t * ctx) {
  switch (discriminant) {
  case 0: {
    fd_bpf_loader_program_instruction_write_destroy(&self->write, ctx);
    break;
  }
  case 1: {
    break;
  }
  default: break; // FD_LOG_ERR(( "unhandled type" ));
  }
}
void fd_bpf_loader_program_instruction_destroy(fd_bpf_loader_program_instruction_t* self, fd_bincode_destroy_ctx_t * ctx) {
  fd_bpf_loader_program_instruction_inner_destroy(&self->inner, self->discriminant, ctx);
}

void fd_bpf_loader_program_instruction_walk(fd_bpf_loader_program_instruction_t* self, fd_walk_fun_t fun, const char *name, int level) {
  fun(self, name, 32, "fd_bpf_loader_program_instruction", level++);
  // enum fd_vector_walk(&self->bytes, fun, "bytes", level + 1);
  switch (self->discriminant) {
  case 0: {
    fd_bpf_loader_program_instruction_write_walk(&self->inner.write, fun, "write", level + 1);
    break;
  }
  }
  fun(self, name, 33, "fd_bpf_loader_program_instruction", --level);
}
ulong fd_bpf_loader_program_instruction_size(fd_bpf_loader_program_instruction_t const * self) {
  ulong size = 0;
  size += sizeof(uint);
  switch (self->discriminant) {
  case 0: {
    size += fd_bpf_loader_program_instruction_write_size(&self->inner.write);
    break;
  }
  }
  return size;
}

int fd_bpf_loader_program_instruction_inner_encode(fd_bpf_loader_program_instruction_inner_t const * self, uint discriminant, fd_bincode_encode_ctx_t * ctx) {
  int err;
  switch (discriminant) {
  case 0: {
    err = fd_bpf_loader_program_instruction_write_encode(&self->write, ctx);
    if ( FD_UNLIKELY(err) ) return err;
    break;
  }
  }
  return FD_BINCODE_SUCCESS;
}
int fd_bpf_loader_program_instruction_encode(fd_bpf_loader_program_instruction_t const * self, fd_bincode_encode_ctx_t * ctx) {
  int err;
  err = fd_bincode_uint32_encode(&self->discriminant, ctx);
  if ( FD_UNLIKELY(err) ) return err;
  return fd_bpf_loader_program_instruction_inner_encode(&self->inner, self->discriminant, ctx);
}

int fd_bpf_upgradeable_loader_program_instruction_write_decode(fd_bpf_upgradeable_loader_program_instruction_write_t* self, fd_bincode_decode_ctx_t * ctx) {
  int err;
  err = fd_bincode_uint32_decode(&self->offset, ctx);
  if ( FD_UNLIKELY(err) ) return err;
  err = fd_bincode_uint64_decode(&self->bytes_len, ctx);
  if( FD_UNLIKELY( err!=FD_BINCODE_SUCCESS ) ) return err;
  if (self->bytes_len != 0) {
    self->bytes = fd_valloc_malloc( ctx->valloc, 8UL, self->bytes_len );
    err = fd_bincode_bytes_decode(self->bytes, self->bytes_len, ctx);
    if( FD_UNLIKELY( err!=FD_BINCODE_SUCCESS ) ) return err;
  } else
    self->bytes = NULL;
  return FD_BINCODE_SUCCESS;
}
void fd_bpf_upgradeable_loader_program_instruction_write_new(fd_bpf_upgradeable_loader_program_instruction_write_t* self) {
  fd_memset(self, 0, sizeof(fd_bpf_upgradeable_loader_program_instruction_write_t));
}
void fd_bpf_upgradeable_loader_program_instruction_write_destroy(fd_bpf_upgradeable_loader_program_instruction_write_t* self, fd_bincode_destroy_ctx_t * ctx) {
  if (NULL != self->bytes) {
    fd_valloc_free( ctx->valloc, self->bytes );
    self->bytes = NULL;
  }
}

void fd_bpf_upgradeable_loader_program_instruction_write_walk(fd_bpf_upgradeable_loader_program_instruction_write_t* self, fd_walk_fun_t fun, const char *name, int level) {
  fun(self, name, 32, "fd_bpf_upgradeable_loader_program_instruction_write", level++);
  fun(&self->offset, "offset", 7, "uint", level + 1);
  fun(self->bytes, "bytes", 2, "uchar", level + 1);
  fun(self, name, 33, "fd_bpf_upgradeable_loader_program_instruction_write", --level);
}
ulong fd_bpf_upgradeable_loader_program_instruction_write_size(fd_bpf_upgradeable_loader_program_instruction_write_t const * self) {
  ulong size = 0;
  size += sizeof(uint);
  size += sizeof(ulong);
  size += self->bytes_len;
  return size;
}

int fd_bpf_upgradeable_loader_program_instruction_write_encode(fd_bpf_upgradeable_loader_program_instruction_write_t const * self, fd_bincode_encode_ctx_t * ctx) {
  int err;
  err = fd_bincode_uint32_encode(&self->offset, ctx);
  if ( FD_UNLIKELY(err) ) return err;
  err = fd_bincode_uint64_encode(&self->bytes_len, ctx);
  if ( FD_UNLIKELY(err) ) return err;
  if (self->bytes_len != 0) {
    err = fd_bincode_bytes_encode(self->bytes, self->bytes_len, ctx);
    if ( FD_UNLIKELY(err) ) return err;
  }
  return FD_BINCODE_SUCCESS;
}

int fd_bpf_upgradeable_loader_program_instruction_deploy_with_max_data_len_decode(fd_bpf_upgradeable_loader_program_instruction_deploy_with_max_data_len_t* self, fd_bincode_decode_ctx_t * ctx) {
  int err;
  err = fd_bincode_uint64_decode(&self->max_data_len, ctx);
  if( FD_UNLIKELY( err!=FD_BINCODE_SUCCESS ) ) return err;
  return FD_BINCODE_SUCCESS;
}
void fd_bpf_upgradeable_loader_program_instruction_deploy_with_max_data_len_new(fd_bpf_upgradeable_loader_program_instruction_deploy_with_max_data_len_t* self) {
  fd_memset(self, 0, sizeof(fd_bpf_upgradeable_loader_program_instruction_deploy_with_max_data_len_t));
}
void fd_bpf_upgradeable_loader_program_instruction_deploy_with_max_data_len_destroy(fd_bpf_upgradeable_loader_program_instruction_deploy_with_max_data_len_t* self, fd_bincode_destroy_ctx_t * ctx) {
}

void fd_bpf_upgradeable_loader_program_instruction_deploy_with_max_data_len_walk(fd_bpf_upgradeable_loader_program_instruction_deploy_with_max_data_len_t* self, fd_walk_fun_t fun, const char *name, int level) {
  fun(self, name, 32, "fd_bpf_upgradeable_loader_program_instruction_deploy_with_max_data_len", level++);
  fun(&self->max_data_len, "max_data_len", 11, "ulong", level + 1);
  fun(self, name, 33, "fd_bpf_upgradeable_loader_program_instruction_deploy_with_max_data_len", --level);
}
ulong fd_bpf_upgradeable_loader_program_instruction_deploy_with_max_data_len_size(fd_bpf_upgradeable_loader_program_instruction_deploy_with_max_data_len_t const * self) {
  ulong size = 0;
  size += sizeof(ulong);
  return size;
}

int fd_bpf_upgradeable_loader_program_instruction_deploy_with_max_data_len_encode(fd_bpf_upgradeable_loader_program_instruction_deploy_with_max_data_len_t const * self, fd_bincode_encode_ctx_t * ctx) {
  int err;
  err = fd_bincode_uint64_encode(&self->max_data_len, ctx);
  if ( FD_UNLIKELY(err) ) return err;
  return FD_BINCODE_SUCCESS;
}

int fd_bpf_upgradeable_loader_program_instruction_extend_program_decode(fd_bpf_upgradeable_loader_program_instruction_extend_program_t* self, fd_bincode_decode_ctx_t * ctx) {
  int err;
  err = fd_bincode_uint32_decode(&self->additional_bytes, ctx);
  if ( FD_UNLIKELY(err) ) return err;
  return FD_BINCODE_SUCCESS;
}
void fd_bpf_upgradeable_loader_program_instruction_extend_program_new(fd_bpf_upgradeable_loader_program_instruction_extend_program_t* self) {
  fd_memset(self, 0, sizeof(fd_bpf_upgradeable_loader_program_instruction_extend_program_t));
}
void fd_bpf_upgradeable_loader_program_instruction_extend_program_destroy(fd_bpf_upgradeable_loader_program_instruction_extend_program_t* self, fd_bincode_destroy_ctx_t * ctx) {
}

void fd_bpf_upgradeable_loader_program_instruction_extend_program_walk(fd_bpf_upgradeable_loader_program_instruction_extend_program_t* self, fd_walk_fun_t fun, const char *name, int level) {
  fun(self, name, 32, "fd_bpf_upgradeable_loader_program_instruction_extend_program", level++);
  fun(&self->additional_bytes, "additional_bytes", 7, "uint", level + 1);
  fun(self, name, 33, "fd_bpf_upgradeable_loader_program_instruction_extend_program", --level);
}
ulong fd_bpf_upgradeable_loader_program_instruction_extend_program_size(fd_bpf_upgradeable_loader_program_instruction_extend_program_t const * self) {
  ulong size = 0;
  size += sizeof(uint);
  return size;
}

int fd_bpf_upgradeable_loader_program_instruction_extend_program_encode(fd_bpf_upgradeable_loader_program_instruction_extend_program_t const * self, fd_bincode_encode_ctx_t * ctx) {
  int err;
  err = fd_bincode_uint32_encode(&self->additional_bytes, ctx);
  if ( FD_UNLIKELY(err) ) return err;
  return FD_BINCODE_SUCCESS;
}

FD_FN_PURE uchar fd_bpf_upgradeable_loader_program_instruction_is_initialize_buffer(fd_bpf_upgradeable_loader_program_instruction_t const * self) {
  return self->discriminant == 0;
}
FD_FN_PURE uchar fd_bpf_upgradeable_loader_program_instruction_is_write(fd_bpf_upgradeable_loader_program_instruction_t const * self) {
  return self->discriminant == 1;
}
FD_FN_PURE uchar fd_bpf_upgradeable_loader_program_instruction_is_deploy_with_max_data_len(fd_bpf_upgradeable_loader_program_instruction_t const * self) {
  return self->discriminant == 2;
}
FD_FN_PURE uchar fd_bpf_upgradeable_loader_program_instruction_is_upgrade(fd_bpf_upgradeable_loader_program_instruction_t const * self) {
  return self->discriminant == 3;
}
FD_FN_PURE uchar fd_bpf_upgradeable_loader_program_instruction_is_set_authority(fd_bpf_upgradeable_loader_program_instruction_t const * self) {
  return self->discriminant == 4;
}
FD_FN_PURE uchar fd_bpf_upgradeable_loader_program_instruction_is_close(fd_bpf_upgradeable_loader_program_instruction_t const * self) {
  return self->discriminant == 5;
}
FD_FN_PURE uchar fd_bpf_upgradeable_loader_program_instruction_is_extend_program(fd_bpf_upgradeable_loader_program_instruction_t const * self) {
  return self->discriminant == 6;
}
void fd_bpf_upgradeable_loader_program_instruction_inner_new(fd_bpf_upgradeable_loader_program_instruction_inner_t* self, uint discriminant);
int fd_bpf_upgradeable_loader_program_instruction_inner_decode(fd_bpf_upgradeable_loader_program_instruction_inner_t* self, uint discriminant, fd_bincode_decode_ctx_t * ctx) {
  fd_bpf_upgradeable_loader_program_instruction_inner_new(self, discriminant);
  int err;
  switch (discriminant) {
  case 0: {
    return FD_BINCODE_SUCCESS;
  }
  case 1: {
    return fd_bpf_upgradeable_loader_program_instruction_write_decode(&self->write, ctx);
  }
  case 2: {
    return fd_bpf_upgradeable_loader_program_instruction_deploy_with_max_data_len_decode(&self->deploy_with_max_data_len, ctx);
  }
  case 3: {
    return FD_BINCODE_SUCCESS;
  }
  case 4: {
    return FD_BINCODE_SUCCESS;
  }
  case 5: {
    return FD_BINCODE_SUCCESS;
  }
  case 6: {
    return fd_bpf_upgradeable_loader_program_instruction_extend_program_decode(&self->extend_program, ctx);
  }
  default: return FD_BINCODE_ERR_ENCODING;
  }
}
int fd_bpf_upgradeable_loader_program_instruction_decode(fd_bpf_upgradeable_loader_program_instruction_t* self, fd_bincode_decode_ctx_t * ctx) {
  int err = fd_bincode_uint32_decode(&self->discriminant, ctx);
  if ( FD_UNLIKELY(err) ) return err;
  return fd_bpf_upgradeable_loader_program_instruction_inner_decode(&self->inner, self->discriminant, ctx);
}
void fd_bpf_upgradeable_loader_program_instruction_inner_new(fd_bpf_upgradeable_loader_program_instruction_inner_t* self, uint discriminant) {
  switch (discriminant) {
  case 0: {
    break;
  }
  case 1: {
    fd_bpf_upgradeable_loader_program_instruction_write_new(&self->write);
    break;
  }
  case 2: {
    fd_bpf_upgradeable_loader_program_instruction_deploy_with_max_data_len_new(&self->deploy_with_max_data_len);
    break;
  }
  case 3: {
    break;
  }
  case 4: {
    break;
  }
  case 5: {
    break;
  }
  case 6: {
    fd_bpf_upgradeable_loader_program_instruction_extend_program_new(&self->extend_program);
    break;
  }
  default: break; // FD_LOG_ERR(( "unhandled type"));
  }
}
void fd_bpf_upgradeable_loader_program_instruction_new_disc(fd_bpf_upgradeable_loader_program_instruction_t* self, uint discriminant) {
  self->discriminant = discriminant;
  fd_bpf_upgradeable_loader_program_instruction_inner_new(&self->inner, self->discriminant);
}
void fd_bpf_upgradeable_loader_program_instruction_new(fd_bpf_upgradeable_loader_program_instruction_t* self) {
  fd_bpf_upgradeable_loader_program_instruction_new_disc(self, UINT_MAX);
}
void fd_bpf_upgradeable_loader_program_instruction_inner_destroy(fd_bpf_upgradeable_loader_program_instruction_inner_t* self, uint discriminant, fd_bincode_destroy_ctx_t * ctx) {
  switch (discriminant) {
  case 0: {
    break;
  }
  case 1: {
    fd_bpf_upgradeable_loader_program_instruction_write_destroy(&self->write, ctx);
    break;
  }
  case 2: {
    fd_bpf_upgradeable_loader_program_instruction_deploy_with_max_data_len_destroy(&self->deploy_with_max_data_len, ctx);
    break;
  }
  case 3: {
    break;
  }
  case 4: {
    break;
  }
  case 5: {
    break;
  }
  case 6: {
    fd_bpf_upgradeable_loader_program_instruction_extend_program_destroy(&self->extend_program, ctx);
    break;
  }
  default: break; // FD_LOG_ERR(( "unhandled type" ));
  }
}
void fd_bpf_upgradeable_loader_program_instruction_destroy(fd_bpf_upgradeable_loader_program_instruction_t* self, fd_bincode_destroy_ctx_t * ctx) {
  fd_bpf_upgradeable_loader_program_instruction_inner_destroy(&self->inner, self->discriminant, ctx);
}

void fd_bpf_upgradeable_loader_program_instruction_walk(fd_bpf_upgradeable_loader_program_instruction_t* self, fd_walk_fun_t fun, const char *name, int level) {
  fun(self, name, 32, "fd_bpf_upgradeable_loader_program_instruction", level++);
  // enum fd_uint_walk(&self->additional_bytes, fun, "additional_bytes", level + 1);
  switch (self->discriminant) {
  case 1: {
    fd_bpf_upgradeable_loader_program_instruction_write_walk(&self->inner.write, fun, "write", level + 1);
    break;
  }
  case 2: {
    fd_bpf_upgradeable_loader_program_instruction_deploy_with_max_data_len_walk(&self->inner.deploy_with_max_data_len, fun, "deploy_with_max_data_len", level + 1);
    break;
  }
  case 6: {
    fd_bpf_upgradeable_loader_program_instruction_extend_program_walk(&self->inner.extend_program, fun, "extend_program", level + 1);
    break;
  }
  }
  fun(self, name, 33, "fd_bpf_upgradeable_loader_program_instruction", --level);
}
ulong fd_bpf_upgradeable_loader_program_instruction_size(fd_bpf_upgradeable_loader_program_instruction_t const * self) {
  ulong size = 0;
  size += sizeof(uint);
  switch (self->discriminant) {
  case 1: {
    size += fd_bpf_upgradeable_loader_program_instruction_write_size(&self->inner.write);
    break;
  }
  case 2: {
    size += fd_bpf_upgradeable_loader_program_instruction_deploy_with_max_data_len_size(&self->inner.deploy_with_max_data_len);
    break;
  }
  case 6: {
    size += fd_bpf_upgradeable_loader_program_instruction_extend_program_size(&self->inner.extend_program);
    break;
  }
  }
  return size;
}

int fd_bpf_upgradeable_loader_program_instruction_inner_encode(fd_bpf_upgradeable_loader_program_instruction_inner_t const * self, uint discriminant, fd_bincode_encode_ctx_t * ctx) {
  int err;
  switch (discriminant) {
  case 1: {
    err = fd_bpf_upgradeable_loader_program_instruction_write_encode(&self->write, ctx);
    if ( FD_UNLIKELY(err) ) return err;
    break;
  }
  case 2: {
    err = fd_bpf_upgradeable_loader_program_instruction_deploy_with_max_data_len_encode(&self->deploy_with_max_data_len, ctx);
    if ( FD_UNLIKELY(err) ) return err;
    break;
  }
  case 6: {
    err = fd_bpf_upgradeable_loader_program_instruction_extend_program_encode(&self->extend_program, ctx);
    if ( FD_UNLIKELY(err) ) return err;
    break;
  }
  }
  return FD_BINCODE_SUCCESS;
}
int fd_bpf_upgradeable_loader_program_instruction_encode(fd_bpf_upgradeable_loader_program_instruction_t const * self, fd_bincode_encode_ctx_t * ctx) {
  int err;
  err = fd_bincode_uint32_encode(&self->discriminant, ctx);
  if ( FD_UNLIKELY(err) ) return err;
  return fd_bpf_upgradeable_loader_program_instruction_inner_encode(&self->inner, self->discriminant, ctx);
}

int fd_bpf_upgradeable_loader_state_buffer_decode(fd_bpf_upgradeable_loader_state_buffer_t* self, fd_bincode_decode_ctx_t * ctx) {
  int err;
  {
    uchar o;
    err = fd_bincode_option_decode( &o, ctx );
    if( FD_UNLIKELY( err!=FD_BINCODE_SUCCESS ) ) return err;
    if( o ) {
      self->authority_address = (fd_pubkey_t*)fd_valloc_malloc( ctx->valloc, FD_PUBKEY_ALIGN, FD_PUBKEY_FOOTPRINT );
      fd_pubkey_new( self->authority_address );
      err = fd_pubkey_decode( self->authority_address, ctx );
      if( FD_UNLIKELY( err!=FD_BINCODE_SUCCESS ) ) return err;
    } else
      self->authority_address = NULL;
  }
  return FD_BINCODE_SUCCESS;
}
void fd_bpf_upgradeable_loader_state_buffer_new(fd_bpf_upgradeable_loader_state_buffer_t* self) {
  fd_memset(self, 0, sizeof(fd_bpf_upgradeable_loader_state_buffer_t));
}
void fd_bpf_upgradeable_loader_state_buffer_destroy(fd_bpf_upgradeable_loader_state_buffer_t* self, fd_bincode_destroy_ctx_t * ctx) {
  if (NULL != self->authority_address) {
    fd_pubkey_destroy(self->authority_address, ctx);
    fd_valloc_free( ctx->valloc, self->authority_address);
    self->authority_address = NULL;
  }
}

void fd_bpf_upgradeable_loader_state_buffer_walk(fd_bpf_upgradeable_loader_state_buffer_t* self, fd_walk_fun_t fun, const char *name, int level) {
  fun(self, name, 32, "fd_bpf_upgradeable_loader_state_buffer", level++);
  // fun(&self->authority_address, "authority_address", 16, "option", level + 1);
  fun(self, name, 33, "fd_bpf_upgradeable_loader_state_buffer", --level);
}
ulong fd_bpf_upgradeable_loader_state_buffer_size(fd_bpf_upgradeable_loader_state_buffer_t const * self) {
  ulong size = 0;
  size += sizeof(char);
  if (NULL !=  self->authority_address) {
    size += fd_pubkey_size(self->authority_address);
  }
  return size;
}

int fd_bpf_upgradeable_loader_state_buffer_encode(fd_bpf_upgradeable_loader_state_buffer_t const * self, fd_bincode_encode_ctx_t * ctx) {
  int err;
  if (self->authority_address != NULL) {
    err = fd_bincode_option_encode(1, ctx);
    if ( FD_UNLIKELY(err) ) return err;
    err = fd_pubkey_encode(self->authority_address, ctx);
    if ( FD_UNLIKELY(err) ) return err;
  } else {
    err = fd_bincode_option_encode(0, ctx);
    if ( FD_UNLIKELY(err) ) return err;
  }
  return FD_BINCODE_SUCCESS;
}

int fd_bpf_upgradeable_loader_state_program_decode(fd_bpf_upgradeable_loader_state_program_t* self, fd_bincode_decode_ctx_t * ctx) {
  int err;
  err = fd_pubkey_decode(&self->programdata_address, ctx);
  if ( FD_UNLIKELY(err) ) return err;
  return FD_BINCODE_SUCCESS;
}
void fd_bpf_upgradeable_loader_state_program_new(fd_bpf_upgradeable_loader_state_program_t* self) {
  fd_memset(self, 0, sizeof(fd_bpf_upgradeable_loader_state_program_t));
  fd_pubkey_new(&self->programdata_address);
}
void fd_bpf_upgradeable_loader_state_program_destroy(fd_bpf_upgradeable_loader_state_program_t* self, fd_bincode_destroy_ctx_t * ctx) {
  fd_pubkey_destroy(&self->programdata_address, ctx);
}

void fd_bpf_upgradeable_loader_state_program_walk(fd_bpf_upgradeable_loader_state_program_t* self, fd_walk_fun_t fun, const char *name, int level) {
  fun(self, name, 32, "fd_bpf_upgradeable_loader_state_program", level++);
  fd_pubkey_walk(&self->programdata_address, fun, "programdata_address", level + 1);
  fun(self, name, 33, "fd_bpf_upgradeable_loader_state_program", --level);
}
ulong fd_bpf_upgradeable_loader_state_program_size(fd_bpf_upgradeable_loader_state_program_t const * self) {
  ulong size = 0;
  size += fd_pubkey_size(&self->programdata_address);
  return size;
}

int fd_bpf_upgradeable_loader_state_program_encode(fd_bpf_upgradeable_loader_state_program_t const * self, fd_bincode_encode_ctx_t * ctx) {
  int err;
  err = fd_pubkey_encode(&self->programdata_address, ctx);
  if ( FD_UNLIKELY(err) ) return err;
  return FD_BINCODE_SUCCESS;
}

int fd_bpf_upgradeable_loader_state_program_data_decode(fd_bpf_upgradeable_loader_state_program_data_t* self, fd_bincode_decode_ctx_t * ctx) {
  int err;
  err = fd_bincode_uint64_decode(&self->slot, ctx);
  if( FD_UNLIKELY( err!=FD_BINCODE_SUCCESS ) ) return err;
  {
    uchar o;
    err = fd_bincode_option_decode( &o, ctx );
    if( FD_UNLIKELY( err!=FD_BINCODE_SUCCESS ) ) return err;
    if( o ) {
      self->upgrade_authority_address = (fd_pubkey_t*)fd_valloc_malloc( ctx->valloc, FD_PUBKEY_ALIGN, FD_PUBKEY_FOOTPRINT );
      fd_pubkey_new( self->upgrade_authority_address );
      err = fd_pubkey_decode( self->upgrade_authority_address, ctx );
      if( FD_UNLIKELY( err!=FD_BINCODE_SUCCESS ) ) return err;
    } else
      self->upgrade_authority_address = NULL;
  }
  return FD_BINCODE_SUCCESS;
}
void fd_bpf_upgradeable_loader_state_program_data_new(fd_bpf_upgradeable_loader_state_program_data_t* self) {
  fd_memset(self, 0, sizeof(fd_bpf_upgradeable_loader_state_program_data_t));
}
void fd_bpf_upgradeable_loader_state_program_data_destroy(fd_bpf_upgradeable_loader_state_program_data_t* self, fd_bincode_destroy_ctx_t * ctx) {
  if (NULL != self->upgrade_authority_address) {
    fd_pubkey_destroy(self->upgrade_authority_address, ctx);
    fd_valloc_free( ctx->valloc, self->upgrade_authority_address);
    self->upgrade_authority_address = NULL;
  }
}

void fd_bpf_upgradeable_loader_state_program_data_walk(fd_bpf_upgradeable_loader_state_program_data_t* self, fd_walk_fun_t fun, const char *name, int level) {
  fun(self, name, 32, "fd_bpf_upgradeable_loader_state_program_data", level++);
  fun(&self->slot, "slot", 11, "ulong", level + 1);
  // fun(&self->upgrade_authority_address, "upgrade_authority_address", 16, "option", level + 1);
  fun(self, name, 33, "fd_bpf_upgradeable_loader_state_program_data", --level);
}
ulong fd_bpf_upgradeable_loader_state_program_data_size(fd_bpf_upgradeable_loader_state_program_data_t const * self) {
  ulong size = 0;
  size += sizeof(ulong);
  size += sizeof(char);
  if (NULL !=  self->upgrade_authority_address) {
    size += fd_pubkey_size(self->upgrade_authority_address);
  }
  return size;
}

int fd_bpf_upgradeable_loader_state_program_data_encode(fd_bpf_upgradeable_loader_state_program_data_t const * self, fd_bincode_encode_ctx_t * ctx) {
  int err;
  err = fd_bincode_uint64_encode(&self->slot, ctx);
  if ( FD_UNLIKELY(err) ) return err;
  if (self->upgrade_authority_address != NULL) {
    err = fd_bincode_option_encode(1, ctx);
    if ( FD_UNLIKELY(err) ) return err;
    err = fd_pubkey_encode(self->upgrade_authority_address, ctx);
    if ( FD_UNLIKELY(err) ) return err;
  } else {
    err = fd_bincode_option_encode(0, ctx);
    if ( FD_UNLIKELY(err) ) return err;
  }
  return FD_BINCODE_SUCCESS;
}

FD_FN_PURE uchar fd_bpf_upgradeable_loader_state_is_uninitialized(fd_bpf_upgradeable_loader_state_t const * self) {
  return self->discriminant == 0;
}
FD_FN_PURE uchar fd_bpf_upgradeable_loader_state_is_buffer(fd_bpf_upgradeable_loader_state_t const * self) {
  return self->discriminant == 1;
}
FD_FN_PURE uchar fd_bpf_upgradeable_loader_state_is_program(fd_bpf_upgradeable_loader_state_t const * self) {
  return self->discriminant == 2;
}
FD_FN_PURE uchar fd_bpf_upgradeable_loader_state_is_program_data(fd_bpf_upgradeable_loader_state_t const * self) {
  return self->discriminant == 3;
}
void fd_bpf_upgradeable_loader_state_inner_new(fd_bpf_upgradeable_loader_state_inner_t* self, uint discriminant);
int fd_bpf_upgradeable_loader_state_inner_decode(fd_bpf_upgradeable_loader_state_inner_t* self, uint discriminant, fd_bincode_decode_ctx_t * ctx) {
  fd_bpf_upgradeable_loader_state_inner_new(self, discriminant);
  int err;
  switch (discriminant) {
  case 0: {
    return FD_BINCODE_SUCCESS;
  }
  case 1: {
    return fd_bpf_upgradeable_loader_state_buffer_decode(&self->buffer, ctx);
  }
  case 2: {
    return fd_bpf_upgradeable_loader_state_program_decode(&self->program, ctx);
  }
  case 3: {
    return fd_bpf_upgradeable_loader_state_program_data_decode(&self->program_data, ctx);
  }
  default: return FD_BINCODE_ERR_ENCODING;
  }
}
int fd_bpf_upgradeable_loader_state_decode(fd_bpf_upgradeable_loader_state_t* self, fd_bincode_decode_ctx_t * ctx) {
  int err = fd_bincode_uint32_decode(&self->discriminant, ctx);
  if ( FD_UNLIKELY(err) ) return err;
  return fd_bpf_upgradeable_loader_state_inner_decode(&self->inner, self->discriminant, ctx);
}
void fd_bpf_upgradeable_loader_state_inner_new(fd_bpf_upgradeable_loader_state_inner_t* self, uint discriminant) {
  switch (discriminant) {
  case 0: {
    break;
  }
  case 1: {
    fd_bpf_upgradeable_loader_state_buffer_new(&self->buffer);
    break;
  }
  case 2: {
    fd_bpf_upgradeable_loader_state_program_new(&self->program);
    break;
  }
  case 3: {
    fd_bpf_upgradeable_loader_state_program_data_new(&self->program_data);
    break;
  }
  default: break; // FD_LOG_ERR(( "unhandled type"));
  }
}
void fd_bpf_upgradeable_loader_state_new_disc(fd_bpf_upgradeable_loader_state_t* self, uint discriminant) {
  self->discriminant = discriminant;
  fd_bpf_upgradeable_loader_state_inner_new(&self->inner, self->discriminant);
}
void fd_bpf_upgradeable_loader_state_new(fd_bpf_upgradeable_loader_state_t* self) {
  fd_bpf_upgradeable_loader_state_new_disc(self, UINT_MAX);
}
void fd_bpf_upgradeable_loader_state_inner_destroy(fd_bpf_upgradeable_loader_state_inner_t* self, uint discriminant, fd_bincode_destroy_ctx_t * ctx) {
  switch (discriminant) {
  case 0: {
    break;
  }
  case 1: {
    fd_bpf_upgradeable_loader_state_buffer_destroy(&self->buffer, ctx);
    break;
  }
  case 2: {
    fd_bpf_upgradeable_loader_state_program_destroy(&self->program, ctx);
    break;
  }
  case 3: {
    fd_bpf_upgradeable_loader_state_program_data_destroy(&self->program_data, ctx);
    break;
  }
  default: break; // FD_LOG_ERR(( "unhandled type" ));
  }
}
void fd_bpf_upgradeable_loader_state_destroy(fd_bpf_upgradeable_loader_state_t* self, fd_bincode_destroy_ctx_t * ctx) {
  fd_bpf_upgradeable_loader_state_inner_destroy(&self->inner, self->discriminant, ctx);
}

void fd_bpf_upgradeable_loader_state_walk(fd_bpf_upgradeable_loader_state_t* self, fd_walk_fun_t fun, const char *name, int level) {
  fun(self, name, 32, "fd_bpf_upgradeable_loader_state", level++);
  // enum fd_option_walk(&self->upgrade_authority_address, fun, "upgrade_authority_address", level + 1);
  switch (self->discriminant) {
  case 1: {
    fd_bpf_upgradeable_loader_state_buffer_walk(&self->inner.buffer, fun, "buffer", level + 1);
    break;
  }
  case 2: {
    fd_bpf_upgradeable_loader_state_program_walk(&self->inner.program, fun, "program", level + 1);
    break;
  }
  case 3: {
    fd_bpf_upgradeable_loader_state_program_data_walk(&self->inner.program_data, fun, "program_data", level + 1);
    break;
  }
  }
  fun(self, name, 33, "fd_bpf_upgradeable_loader_state", --level);
}
ulong fd_bpf_upgradeable_loader_state_size(fd_bpf_upgradeable_loader_state_t const * self) {
  ulong size = 0;
  size += sizeof(uint);
  switch (self->discriminant) {
  case 1: {
    size += fd_bpf_upgradeable_loader_state_buffer_size(&self->inner.buffer);
    break;
  }
  case 2: {
    size += fd_bpf_upgradeable_loader_state_program_size(&self->inner.program);
    break;
  }
  case 3: {
    size += fd_bpf_upgradeable_loader_state_program_data_size(&self->inner.program_data);
    break;
  }
  }
  return size;
}

int fd_bpf_upgradeable_loader_state_inner_encode(fd_bpf_upgradeable_loader_state_inner_t const * self, uint discriminant, fd_bincode_encode_ctx_t * ctx) {
  int err;
  switch (discriminant) {
  case 1: {
    err = fd_bpf_upgradeable_loader_state_buffer_encode(&self->buffer, ctx);
    if ( FD_UNLIKELY(err) ) return err;
    break;
  }
  case 2: {
    err = fd_bpf_upgradeable_loader_state_program_encode(&self->program, ctx);
    if ( FD_UNLIKELY(err) ) return err;
    break;
  }
  case 3: {
    err = fd_bpf_upgradeable_loader_state_program_data_encode(&self->program_data, ctx);
    if ( FD_UNLIKELY(err) ) return err;
    break;
  }
  }
  return FD_BINCODE_SUCCESS;
}
int fd_bpf_upgradeable_loader_state_encode(fd_bpf_upgradeable_loader_state_t const * self, fd_bincode_encode_ctx_t * ctx) {
  int err;
  err = fd_bincode_uint32_encode(&self->discriminant, ctx);
  if ( FD_UNLIKELY(err) ) return err;
  return fd_bpf_upgradeable_loader_state_inner_encode(&self->inner, self->discriminant, ctx);
}

int fd_frozen_hash_status_decode(fd_frozen_hash_status_t* self, fd_bincode_decode_ctx_t * ctx) {
  int err;
  err = fd_hash_decode(&self->frozen_hash, ctx);
  if ( FD_UNLIKELY(err) ) return err;
  err = fd_bincode_uint8_decode(&self->frozen_status, ctx);
  if ( FD_UNLIKELY(err) ) return err;
  return FD_BINCODE_SUCCESS;
}
void fd_frozen_hash_status_new(fd_frozen_hash_status_t* self) {
  fd_memset(self, 0, sizeof(fd_frozen_hash_status_t));
  fd_hash_new(&self->frozen_hash);
}
void fd_frozen_hash_status_destroy(fd_frozen_hash_status_t* self, fd_bincode_destroy_ctx_t * ctx) {
  fd_hash_destroy(&self->frozen_hash, ctx);
}

void fd_frozen_hash_status_walk(fd_frozen_hash_status_t* self, fd_walk_fun_t fun, const char *name, int level) {
  fun(self, name, 32, "fd_frozen_hash_status", level++);
  fd_hash_walk(&self->frozen_hash, fun, "frozen_hash", level + 1);
  fun(&self->frozen_status, "frozen_status", 9, "uchar", level + 1);
  fun(self, name, 33, "fd_frozen_hash_status", --level);
}
ulong fd_frozen_hash_status_size(fd_frozen_hash_status_t const * self) {
  ulong size = 0;
  size += fd_hash_size(&self->frozen_hash);
  size += sizeof(char);
  return size;
}

int fd_frozen_hash_status_encode(fd_frozen_hash_status_t const * self, fd_bincode_encode_ctx_t * ctx) {
  int err;
  err = fd_hash_encode(&self->frozen_hash, ctx);
  if ( FD_UNLIKELY(err) ) return err;
  err = fd_bincode_uint8_encode(&self->frozen_status, ctx);
  if ( FD_UNLIKELY(err) ) return err;
  return FD_BINCODE_SUCCESS;
}

FD_FN_PURE uchar fd_frozen_hash_versioned_is_current(fd_frozen_hash_versioned_t const * self) {
  return self->discriminant == 0;
}
void fd_frozen_hash_versioned_inner_new(fd_frozen_hash_versioned_inner_t* self, uint discriminant);
int fd_frozen_hash_versioned_inner_decode(fd_frozen_hash_versioned_inner_t* self, uint discriminant, fd_bincode_decode_ctx_t * ctx) {
  fd_frozen_hash_versioned_inner_new(self, discriminant);
  int err;
  switch (discriminant) {
  case 0: {
    return fd_frozen_hash_status_decode(&self->current, ctx);
  }
  default: return FD_BINCODE_ERR_ENCODING;
  }
}
int fd_frozen_hash_versioned_decode(fd_frozen_hash_versioned_t* self, fd_bincode_decode_ctx_t * ctx) {
  int err = fd_bincode_uint32_decode(&self->discriminant, ctx);
  if ( FD_UNLIKELY(err) ) return err;
  return fd_frozen_hash_versioned_inner_decode(&self->inner, self->discriminant, ctx);
}
void fd_frozen_hash_versioned_inner_new(fd_frozen_hash_versioned_inner_t* self, uint discriminant) {
  switch (discriminant) {
  case 0: {
    fd_frozen_hash_status_new(&self->current);
    break;
  }
  default: break; // FD_LOG_ERR(( "unhandled type"));
  }
}
void fd_frozen_hash_versioned_new_disc(fd_frozen_hash_versioned_t* self, uint discriminant) {
  self->discriminant = discriminant;
  fd_frozen_hash_versioned_inner_new(&self->inner, self->discriminant);
}
void fd_frozen_hash_versioned_new(fd_frozen_hash_versioned_t* self) {
  fd_frozen_hash_versioned_new_disc(self, UINT_MAX);
}
void fd_frozen_hash_versioned_inner_destroy(fd_frozen_hash_versioned_inner_t* self, uint discriminant, fd_bincode_destroy_ctx_t * ctx) {
  switch (discriminant) {
  case 0: {
    fd_frozen_hash_status_destroy(&self->current, ctx);
    break;
  }
  default: break; // FD_LOG_ERR(( "unhandled type" ));
  }
}
void fd_frozen_hash_versioned_destroy(fd_frozen_hash_versioned_t* self, fd_bincode_destroy_ctx_t * ctx) {
  fd_frozen_hash_versioned_inner_destroy(&self->inner, self->discriminant, ctx);
}

void fd_frozen_hash_versioned_walk(fd_frozen_hash_versioned_t* self, fd_walk_fun_t fun, const char *name, int level) {
  fun(self, name, 32, "fd_frozen_hash_versioned", level++);
  // enum fd_uchar_walk(&self->frozen_status, fun, "frozen_status", level + 1);
  switch (self->discriminant) {
  case 0: {
    fd_frozen_hash_status_walk(&self->inner.current, fun, "current", level + 1);
    break;
  }
  }
  fun(self, name, 33, "fd_frozen_hash_versioned", --level);
}
ulong fd_frozen_hash_versioned_size(fd_frozen_hash_versioned_t const * self) {
  ulong size = 0;
  size += sizeof(uint);
  switch (self->discriminant) {
  case 0: {
    size += fd_frozen_hash_status_size(&self->inner.current);
    break;
  }
  }
  return size;
}

int fd_frozen_hash_versioned_inner_encode(fd_frozen_hash_versioned_inner_t const * self, uint discriminant, fd_bincode_encode_ctx_t * ctx) {
  int err;
  switch (discriminant) {
  case 0: {
    err = fd_frozen_hash_status_encode(&self->current, ctx);
    if ( FD_UNLIKELY(err) ) return err;
    break;
  }
  }
  return FD_BINCODE_SUCCESS;
}
int fd_frozen_hash_versioned_encode(fd_frozen_hash_versioned_t const * self, fd_bincode_encode_ctx_t * ctx) {
  int err;
  err = fd_bincode_uint32_encode(&self->discriminant, ctx);
  if ( FD_UNLIKELY(err) ) return err;
  return fd_frozen_hash_versioned_inner_encode(&self->inner, self->discriminant, ctx);
}

#define REDBLK_T fd_stake_history_epochentry_pair_t_mapnode_t
#define REDBLK_NAME fd_stake_history_epochentry_pair_t_map
#define REDBLK_IMPL_STYLE 2
#include "../../util/tmpl/fd_redblack.c"
#undef REDBLK_T
#undef REDBLK_NAME
long fd_stake_history_epochentry_pair_t_map_compare(fd_stake_history_epochentry_pair_t_mapnode_t * left, fd_stake_history_epochentry_pair_t_mapnode_t * right) {
  return (long)(left->elem.epoch - right->elem.epoch);
}
#define REDBLK_T fd_vote_accounts_pair_t_mapnode_t
#define REDBLK_NAME fd_vote_accounts_pair_t_map
#define REDBLK_IMPL_STYLE 2
#include "../../util/tmpl/fd_redblack.c"
#undef REDBLK_T
#undef REDBLK_NAME
long fd_vote_accounts_pair_t_map_compare(fd_vote_accounts_pair_t_mapnode_t * left, fd_vote_accounts_pair_t_mapnode_t * right) {
  return memcmp(left->elem.key.uc, right->elem.key.uc, sizeof(right->elem.key));
}
#define REDBLK_T fd_delegation_pair_t_mapnode_t
#define REDBLK_NAME fd_delegation_pair_t_map
#define REDBLK_IMPL_STYLE 2
#include "../../util/tmpl/fd_redblack.c"
#undef REDBLK_T
#undef REDBLK_NAME
long fd_delegation_pair_t_map_compare(fd_delegation_pair_t_mapnode_t * left, fd_delegation_pair_t_mapnode_t * right) {
  return memcmp(left->elem.account.uc, right->elem.account.uc, sizeof(right->elem.account));
}
#define REDBLK_T fd_serializable_account_storage_entry_t_mapnode_t
#define REDBLK_NAME fd_serializable_account_storage_entry_t_map
#define REDBLK_IMPL_STYLE 2
#include "../../util/tmpl/fd_redblack.c"
#undef REDBLK_T
#undef REDBLK_NAME
long fd_serializable_account_storage_entry_t_map_compare(fd_serializable_account_storage_entry_t_mapnode_t * left, fd_serializable_account_storage_entry_t_mapnode_t * right) {
  return (long)(left->elem.id - right->elem.id);
}
#define REDBLK_T fd_slot_account_pair_t_mapnode_t
#define REDBLK_NAME fd_slot_account_pair_t_map
#define REDBLK_IMPL_STYLE 2
#include "../../util/tmpl/fd_redblack.c"
#undef REDBLK_T
#undef REDBLK_NAME
long fd_slot_account_pair_t_map_compare(fd_slot_account_pair_t_mapnode_t * left, fd_slot_account_pair_t_mapnode_t * right) {
  return (long)(left->elem.slot - right->elem.slot);
}
#define REDBLK_T fd_clock_timestamp_vote_t_mapnode_t
#define REDBLK_NAME fd_clock_timestamp_vote_t_map
#define REDBLK_IMPL_STYLE 2
#include "../../util/tmpl/fd_redblack.c"
#undef REDBLK_T
#undef REDBLK_NAME
long fd_clock_timestamp_vote_t_map_compare(fd_clock_timestamp_vote_t_mapnode_t * left, fd_clock_timestamp_vote_t_mapnode_t * right) {
  return memcmp(left->elem.pubkey.uc, right->elem.pubkey.uc, sizeof(right->elem.pubkey));
}<|MERGE_RESOLUTION|>--- conflicted
+++ resolved
@@ -6837,13 +6837,8 @@
 
 int fd_stake_lockup_decode(fd_stake_lockup_t* self, fd_bincode_decode_ctx_t * ctx) {
   int err;
-<<<<<<< HEAD
-  err = fd_bincode_uint64_decode(&self->unix_timestamp, ctx);
-  if( FD_UNLIKELY( err!=FD_BINCODE_SUCCESS ) ) return err;
-=======
-  err = fd_bincode_uint64_decode((unsigned long *) &self->unix_timestamp, ctx);
-  if ( FD_UNLIKELY(err) ) return err;
->>>>>>> e683428d
+  err = fd_bincode_uint64_decode((ulong *) &self->unix_timestamp, ctx);
+  if ( FD_UNLIKELY(err) ) return err;
   err = fd_bincode_uint64_decode(&self->epoch, ctx);
   if( FD_UNLIKELY( err!=FD_BINCODE_SUCCESS ) ) return err;
   err = fd_pubkey_decode(&self->custodian, ctx);
@@ -6875,7 +6870,7 @@
 
 int fd_stake_lockup_encode(fd_stake_lockup_t const * self, fd_bincode_encode_ctx_t * ctx) {
   int err;
-  err = fd_bincode_uint64_encode((unsigned long *) &self->unix_timestamp, ctx);
+  err = fd_bincode_uint64_encode((ulong *) &self->unix_timestamp, ctx);
   if ( FD_UNLIKELY(err) ) return err;
   err = fd_bincode_uint64_encode(&self->epoch, ctx);
   if ( FD_UNLIKELY(err) ) return err;
