--- conflicted
+++ resolved
@@ -1,18 +1,9 @@
 #include "fd_types.h"
-
-/* FIXME: Temporary scaffolding */
-#pragma GCC diagnostic push
 #pragma GCC diagnostic ignored "-Wunused-parameter"
 #pragma GCC diagnostic ignored "-Wunused-variable"
-#if FD_USING_GCC==1 /* Clang doesn't understand these options */
-#pragma GCC diagnostic ignored "-Wsuggest-attribute=const"
-#pragma GCC diagnostic ignored "-Wsuggest-attribute=pure"
-#endif
-
 #ifdef _DISABLE_OPTIMIZATION
 #pragma GCC optimize ("O0")
 #endif
-<<<<<<< HEAD
 #define SOURCE_fd_src_flamenco_types_fd_types_c
 #include "fd_types_custom.c"
 int fd_feature_decode(fd_feature_t* self, fd_bincode_decode_ctx_t * ctx) {
@@ -67,8 +58,6 @@
   }
   return FD_BINCODE_SUCCESS;
 }
-=======
->>>>>>> 4804daa9
 
 int fd_fee_calculator_decode(fd_fee_calculator_t* self, fd_bincode_decode_ctx_t * ctx) {
   int err;
@@ -3383,7 +3372,7 @@
   fun(&self->commission, "commission", 9, "uchar", level + 1);
     fun(self->votes, "votes", 36, "votes", level++);
     if (NULL != self->votes) 
-    for ( deq_fd_vote_lockout_t_iter_t iter = deq_fd_vote_lockout_t_iter_init( self->votes ); !deq_fd_vote_lockout_t_iter_done( self->votes, iter ); iter = deq_fd_vote_lockout_t_iter_next( self->votes, iter ) ) {
+     for ( deq_fd_vote_lockout_t_iter_t iter = deq_fd_vote_lockout_t_iter_init( self->votes ); !deq_fd_vote_lockout_t_iter_done( self->votes, iter ); iter = deq_fd_vote_lockout_t_iter_next( self->votes, iter ) ) {
       fd_vote_lockout_t * ele = deq_fd_vote_lockout_t_iter_ele( self->votes, iter );
       fd_vote_lockout_walk(ele, fun, "votes", level + 1);
     }
@@ -3391,7 +3380,7 @@
   fun(self->saved_root_slot, "saved_root_slot", 11, "ulong", level + 1);
     fun(self->epoch_credits, "epoch_credits", 36, "epoch_credits", level++);
     if (NULL != self->epoch_credits) 
-    for ( deq_fd_vote_epoch_credits_t_iter_t iter = deq_fd_vote_epoch_credits_t_iter_init( self->epoch_credits ); !deq_fd_vote_epoch_credits_t_iter_done( self->epoch_credits, iter ); iter = deq_fd_vote_epoch_credits_t_iter_next( self->epoch_credits, iter ) ) {
+     for ( deq_fd_vote_epoch_credits_t_iter_t iter = deq_fd_vote_epoch_credits_t_iter_init( self->epoch_credits ); !deq_fd_vote_epoch_credits_t_iter_done( self->epoch_credits, iter ); iter = deq_fd_vote_epoch_credits_t_iter_next( self->epoch_credits, iter ) ) {
       fd_vote_epoch_credits_t * ele = deq_fd_vote_epoch_credits_t_iter_ele( self->epoch_credits, iter );
       fd_vote_epoch_credits_walk(ele, fun, "epoch_credits", level + 1);
     }
@@ -3596,7 +3585,7 @@
   fun(&self->commission, "commission", 9, "uchar", level + 1);
     fun(self->votes, "votes", 36, "votes", level++);
     if (NULL != self->votes) 
-    for ( deq_fd_vote_lockout_t_iter_t iter = deq_fd_vote_lockout_t_iter_init( self->votes ); !deq_fd_vote_lockout_t_iter_done( self->votes, iter ); iter = deq_fd_vote_lockout_t_iter_next( self->votes, iter ) ) {
+     for ( deq_fd_vote_lockout_t_iter_t iter = deq_fd_vote_lockout_t_iter_init( self->votes ); !deq_fd_vote_lockout_t_iter_done( self->votes, iter ); iter = deq_fd_vote_lockout_t_iter_next( self->votes, iter ) ) {
       fd_vote_lockout_t * ele = deq_fd_vote_lockout_t_iter_ele( self->votes, iter );
       fd_vote_lockout_walk(ele, fun, "votes", level + 1);
     }
@@ -3604,7 +3593,7 @@
   fun(self->saved_root_slot, "saved_root_slot", 11, "ulong", level + 1);
     fun(self->authorized_voters, "authorized_voters", 36, "authorized_voters", level++);
     if (NULL != self->authorized_voters) 
-    for ( deq_fd_vote_historical_authorized_voter_t_iter_t iter = deq_fd_vote_historical_authorized_voter_t_iter_init( self->authorized_voters ); !deq_fd_vote_historical_authorized_voter_t_iter_done( self->authorized_voters, iter ); iter = deq_fd_vote_historical_authorized_voter_t_iter_next( self->authorized_voters, iter ) ) {
+     for ( deq_fd_vote_historical_authorized_voter_t_iter_t iter = deq_fd_vote_historical_authorized_voter_t_iter_init( self->authorized_voters ); !deq_fd_vote_historical_authorized_voter_t_iter_done( self->authorized_voters, iter ); iter = deq_fd_vote_historical_authorized_voter_t_iter_next( self->authorized_voters, iter ) ) {
       fd_vote_historical_authorized_voter_t * ele = deq_fd_vote_historical_authorized_voter_t_iter_ele( self->authorized_voters, iter );
       fd_vote_historical_authorized_voter_walk(ele, fun, "authorized_voters", level + 1);
     }
@@ -3612,7 +3601,7 @@
   fd_vote_prior_voters_walk(&self->prior_voters, fun, "prior_voters", level + 1);
     fun(self->epoch_credits, "epoch_credits", 36, "epoch_credits", level++);
     if (NULL != self->epoch_credits) 
-    for ( deq_fd_vote_epoch_credits_t_iter_t iter = deq_fd_vote_epoch_credits_t_iter_init( self->epoch_credits ); !deq_fd_vote_epoch_credits_t_iter_done( self->epoch_credits, iter ); iter = deq_fd_vote_epoch_credits_t_iter_next( self->epoch_credits, iter ) ) {
+     for ( deq_fd_vote_epoch_credits_t_iter_t iter = deq_fd_vote_epoch_credits_t_iter_init( self->epoch_credits ); !deq_fd_vote_epoch_credits_t_iter_done( self->epoch_credits, iter ); iter = deq_fd_vote_epoch_credits_t_iter_next( self->epoch_credits, iter ) ) {
       fd_vote_epoch_credits_t * ele = deq_fd_vote_epoch_credits_t_iter_ele( self->epoch_credits, iter );
       fd_vote_epoch_credits_walk(ele, fun, "epoch_credits", level + 1);
     }
@@ -4335,7 +4324,7 @@
   fun(self, name, 32, "fd_slot_hashes", level++);
     fun(self->hashes, "hashes", 36, "hashes", level++);
     if (NULL != self->hashes) 
-    for ( deq_fd_slot_hash_t_iter_t iter = deq_fd_slot_hash_t_iter_init( self->hashes ); !deq_fd_slot_hash_t_iter_done( self->hashes, iter ); iter = deq_fd_slot_hash_t_iter_next( self->hashes, iter ) ) {
+     for ( deq_fd_slot_hash_t_iter_t iter = deq_fd_slot_hash_t_iter_init( self->hashes ); !deq_fd_slot_hash_t_iter_done( self->hashes, iter ); iter = deq_fd_slot_hash_t_iter_next( self->hashes, iter ) ) {
       fd_slot_hash_t * ele = deq_fd_slot_hash_t_iter_ele( self->hashes, iter );
       fd_slot_hash_walk(ele, fun, "hashes", level + 1);
     }
@@ -4448,7 +4437,7 @@
   fun(self, name, 32, "fd_recent_block_hashes", level++);
     fun(self->hashes, "hashes", 36, "hashes", level++);
     if (NULL != self->hashes) 
-    for ( deq_fd_block_block_hash_entry_t_iter_t iter = deq_fd_block_block_hash_entry_t_iter_init( self->hashes ); !deq_fd_block_block_hash_entry_t_iter_done( self->hashes, iter ); iter = deq_fd_block_block_hash_entry_t_iter_next( self->hashes, iter ) ) {
+     for ( deq_fd_block_block_hash_entry_t_iter_t iter = deq_fd_block_block_hash_entry_t_iter_init( self->hashes ); !deq_fd_block_block_hash_entry_t_iter_done( self->hashes, iter ); iter = deq_fd_block_block_hash_entry_t_iter_next( self->hashes, iter ) ) {
       fd_block_block_hash_entry_t * ele = deq_fd_block_block_hash_entry_t_iter_ele( self->hashes, iter );
       fd_block_block_hash_entry_walk(ele, fun, "hashes", level + 1);
     }
@@ -5103,7 +5092,7 @@
   fun(self, name, 32, "fd_vote", level++);
     fun(self->slots, "slots", 36, "slots", level++);
     if (NULL != self->slots) 
-    for ( deq_ulong_iter_t iter = deq_ulong_iter_init( self->slots ); !deq_ulong_iter_done( self->slots, iter ); iter = deq_ulong_iter_next( self->slots, iter ) ) {
+     for ( deq_ulong_iter_t iter = deq_ulong_iter_init( self->slots ); !deq_ulong_iter_done( self->slots, iter ); iter = deq_ulong_iter_next( self->slots, iter ) ) {
       ulong * ele = deq_ulong_iter_ele( self->slots, iter );
       fun(ele, "ele", 6, "long", level + 1);
     }
@@ -8557,7 +8546,6 @@
     self->bytes = NULL;
   return FD_BINCODE_SUCCESS;
 }
-<<<<<<< HEAD
 void fd_bpf_loader_program_instruction_write_new(fd_bpf_loader_program_instruction_write_t* self) {
   fd_memset(self, 0, sizeof(fd_bpf_loader_program_instruction_write_t));
 }
@@ -9464,8 +9452,6 @@
 long fd_serializable_account_storage_entry_t_map_compare(fd_serializable_account_storage_entry_t_mapnode_t * left, fd_serializable_account_storage_entry_t_mapnode_t * right) {
   return (long)(left->elem.id - right->elem.id);
 }
-=======
->>>>>>> 4804daa9
 #define REDBLK_T fd_slot_account_pair_t_mapnode_t
 #define REDBLK_NAME fd_slot_account_pair_t_map
 #define REDBLK_IMPL_STYLE 2
@@ -9475,7 +9461,6 @@
 long fd_slot_account_pair_t_map_compare(fd_slot_account_pair_t_mapnode_t * left, fd_slot_account_pair_t_mapnode_t * right) {
   return (long)(left->elem.slot - right->elem.slot);
 }
-<<<<<<< HEAD
 #define REDBLK_T fd_clock_timestamp_vote_t_mapnode_t
 #define REDBLK_NAME fd_clock_timestamp_vote_t_map
 #define REDBLK_IMPL_STYLE 2
@@ -9484,9 +9469,4 @@
 #undef REDBLK_NAME
 long fd_clock_timestamp_vote_t_map_compare(fd_clock_timestamp_vote_t_mapnode_t * left, fd_clock_timestamp_vote_t_mapnode_t * right) {
   return memcmp(left->elem.pubkey.uc, right->elem.pubkey.uc, sizeof(right->elem.pubkey));
-}
-=======
-
-/* FIXME: SEE ABOVE PUSH */
-#pragma GCC diagnostic pop
->>>>>>> 4804daa9
+}