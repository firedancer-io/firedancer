#ifndef HEADER_FD_RUNTIME_TYPES
#define HEADER_FD_RUNTIME_TYPES

#include "fd_bincode.h"
#include "fd_types_custom.h"
#define FD_ACCOUNT_META_MAGIC 9823

/* sdk/program/src/feature.rs#L22 */
struct fd_feature {
  ulong* activated_at;
};
typedef struct fd_feature fd_feature_t;
#define FD_FEATURE_FOOTPRINT sizeof(fd_feature_t)
#define FD_FEATURE_ALIGN (8UL)

/* https://github.com/solana-labs/solana/blob/8f2c8b8388a495d2728909e30460aa40dcc5d733/sdk/program/src/fee_calculator.rs#L9 */
struct fd_fee_calculator {
  ulong lamports_per_signature;
};
typedef struct fd_fee_calculator fd_fee_calculator_t;
#define FD_FEE_CALCULATOR_FOOTPRINT sizeof(fd_fee_calculator_t)
#define FD_FEE_CALCULATOR_ALIGN (8UL)

struct fd_hash_age {
  fd_fee_calculator_t fee_calculator;
  ulong hash_index;
  ulong timestamp;
};
typedef struct fd_hash_age fd_hash_age_t;
#define FD_HASH_AGE_FOOTPRINT sizeof(fd_hash_age_t)
#define FD_HASH_AGE_ALIGN (8UL)

struct fd_hash_hash_age_pair {
  fd_hash_t key;
  fd_hash_age_t val;
};
typedef struct fd_hash_hash_age_pair fd_hash_hash_age_pair_t;
#define FD_HASH_HASH_AGE_PAIR_FOOTPRINT sizeof(fd_hash_hash_age_pair_t)
#define FD_HASH_HASH_AGE_PAIR_ALIGN (8UL)

struct fd_block_hash_queue {
  ulong last_hash_index;
  fd_hash_t* last_hash;
  ulong ages_len;
  fd_hash_hash_age_pair_t* ages;
  ulong max_age;
};
typedef struct fd_block_hash_queue fd_block_hash_queue_t;
#define FD_BLOCK_HASH_QUEUE_FOOTPRINT sizeof(fd_block_hash_queue_t)
#define FD_BLOCK_HASH_QUEUE_ALIGN (8UL)

struct fd_fee_rate_governor {
  ulong target_lamports_per_signature;
  ulong target_signatures_per_slot;
  ulong min_lamports_per_signature;
  ulong max_lamports_per_signature;
  uchar burn_percent;
};
typedef struct fd_fee_rate_governor fd_fee_rate_governor_t;
#define FD_FEE_RATE_GOVERNOR_FOOTPRINT sizeof(fd_fee_rate_governor_t)
#define FD_FEE_RATE_GOVERNOR_ALIGN (8UL)

struct fd_slot_pair {
  ulong slot;
  ulong val;
};
typedef struct fd_slot_pair fd_slot_pair_t;
#define FD_SLOT_PAIR_FOOTPRINT sizeof(fd_slot_pair_t)
#define FD_SLOT_PAIR_ALIGN (8UL)

struct fd_hard_forks {
  ulong hard_forks_len;
  fd_slot_pair_t* hard_forks;
};
typedef struct fd_hard_forks fd_hard_forks_t;
#define FD_HARD_FORKS_FOOTPRINT sizeof(fd_hard_forks_t)
#define FD_HARD_FORKS_ALIGN (8UL)

struct fd_inflation {
  double initial;
  double terminal;
  double taper;
  double foundation;
  double foundation_term;
  double __unused;
};
typedef struct fd_inflation fd_inflation_t;
#define FD_INFLATION_FOOTPRINT sizeof(fd_inflation_t)
#define FD_INFLATION_ALIGN (8UL)

/* https://github.com/solana-labs/solana/blob/8f2c8b8388a495d2728909e30460aa40dcc5d733/sdk/program/src/rent.rs#L11 */
struct fd_rent {
  ulong lamports_per_uint8_year;
  double exemption_threshold;
  uchar burn_percent;
};
typedef struct fd_rent fd_rent_t;
#define FD_RENT_FOOTPRINT sizeof(fd_rent_t)
#define FD_RENT_ALIGN (8UL)

struct fd_rent_collector {
  ulong epoch;
  fd_epoch_schedule_t epoch_schedule;
  double slots_per_year;
  fd_rent_t rent;
};
typedef struct fd_rent_collector fd_rent_collector_t;
#define FD_RENT_COLLECTOR_FOOTPRINT sizeof(fd_rent_collector_t)
#define FD_RENT_COLLECTOR_ALIGN (8UL)

struct fd_stake_history_entry {
  ulong effective;
  ulong activating;
  ulong deactivating;
};
typedef struct fd_stake_history_entry fd_stake_history_entry_t;
#define FD_STAKE_HISTORY_ENTRY_FOOTPRINT sizeof(fd_stake_history_entry_t)
#define FD_STAKE_HISTORY_ENTRY_ALIGN (8UL)

struct fd_stake_history_epochentry_pair {
  ulong epoch;
  fd_stake_history_entry_t entry;
};
typedef struct fd_stake_history_epochentry_pair fd_stake_history_epochentry_pair_t;
#define FD_STAKE_HISTORY_EPOCHENTRY_PAIR_FOOTPRINT sizeof(fd_stake_history_epochentry_pair_t)
#define FD_STAKE_HISTORY_EPOCHENTRY_PAIR_ALIGN (8UL)

typedef struct fd_stake_history_epochentry_pair_t_mapnode fd_stake_history_epochentry_pair_t_mapnode_t;
#define REDBLK_T fd_stake_history_epochentry_pair_t_mapnode_t
#define REDBLK_NAME fd_stake_history_epochentry_pair_t_map
#define REDBLK_IMPL_STYLE 1
#include "../../util/tmpl/fd_redblack.c"
#undef REDBLK_T
#undef REDBLK_NAME
struct fd_stake_history_epochentry_pair_t_mapnode {
    fd_stake_history_epochentry_pair_t elem;
    ulong redblack_parent;
    ulong redblack_left;
    ulong redblack_right;
    int redblack_color;
};
static inline fd_stake_history_epochentry_pair_t_mapnode_t *
fd_stake_history_epochentry_pair_t_map_alloc( fd_valloc_t valloc, ulong len ) {
  void * mem = fd_valloc_malloc( valloc, fd_stake_history_epochentry_pair_t_map_align(), fd_stake_history_epochentry_pair_t_map_footprint(len));
  return fd_stake_history_epochentry_pair_t_map_join(fd_stake_history_epochentry_pair_t_map_new(mem, len));
}
/* https://github.com/solana-labs/solana/blob/8f2c8b8388a495d2728909e30460aa40dcc5d733/sdk/program/src/stake_history.rs#L55 */
struct fd_stake_history {
  fd_stake_history_epochentry_pair_t_mapnode_t * entries_pool;
  fd_stake_history_epochentry_pair_t_mapnode_t * entries_root;
};
typedef struct fd_stake_history fd_stake_history_t;
#define FD_STAKE_HISTORY_FOOTPRINT sizeof(fd_stake_history_t)
#define FD_STAKE_HISTORY_ALIGN (8UL)

struct fd_solana_account {
  ulong lamports;
  ulong data_len;
  uchar* data;
  fd_pubkey_t owner;
  uchar executable;
  ulong rent_epoch;
};
typedef struct fd_solana_account fd_solana_account_t;
#define FD_SOLANA_ACCOUNT_FOOTPRINT sizeof(fd_solana_account_t)
#define FD_SOLANA_ACCOUNT_ALIGN (8UL)

struct __attribute__((packed)) fd_solana_account_stored_meta {
  ulong write_version_obsolete;
  ulong data_len;
  char pubkey[32];
};
typedef struct fd_solana_account_stored_meta fd_solana_account_stored_meta_t;
#define FD_SOLANA_ACCOUNT_STORED_META_FOOTPRINT sizeof(fd_solana_account_stored_meta_t)
#define FD_SOLANA_ACCOUNT_STORED_META_ALIGN (8UL)

struct __attribute__((packed)) fd_solana_account_meta {
  ulong lamports;
  ulong rent_epoch;
  char owner[32];
  char executable;
  char padding[7];
};
typedef struct fd_solana_account_meta fd_solana_account_meta_t;
#define FD_SOLANA_ACCOUNT_META_FOOTPRINT sizeof(fd_solana_account_meta_t)
#define FD_SOLANA_ACCOUNT_META_ALIGN (8UL)

struct __attribute__((packed)) fd_solana_account_fd_hash {
  char value[32];
};
typedef struct fd_solana_account_fd_hash fd_solana_account_fd_hash_t;
#define FD_SOLANA_ACCOUNT_FD_HASH_FOOTPRINT sizeof(fd_solana_account_fd_hash_t)
#define FD_SOLANA_ACCOUNT_FD_HASH_ALIGN (8UL)

struct __attribute__((packed, aligned(8UL))) fd_solana_account_hdr {
  fd_solana_account_stored_meta_t meta;
  fd_solana_account_meta_t info;
  fd_solana_account_fd_hash_t hash;
};
typedef struct fd_solana_account_hdr fd_solana_account_hdr_t;
#define FD_SOLANA_ACCOUNT_HDR_FOOTPRINT sizeof(fd_solana_account_hdr_t)
#define FD_SOLANA_ACCOUNT_HDR_ALIGN (8UL)

struct __attribute__((packed)) fd_account_meta {
  ushort magic;
  ushort hlen;
  ulong dlen;
  uchar hash[32];
  ulong slot;
  fd_solana_account_meta_t info;
};
typedef struct fd_account_meta fd_account_meta_t;
#define FD_ACCOUNT_META_FOOTPRINT sizeof(fd_account_meta_t)
#define FD_ACCOUNT_META_ALIGN (8UL)

struct fd_vote_accounts_pair {
  fd_pubkey_t key;
  ulong stake;
  fd_solana_account_t value;
};
typedef struct fd_vote_accounts_pair fd_vote_accounts_pair_t;
#define FD_VOTE_ACCOUNTS_PAIR_FOOTPRINT sizeof(fd_vote_accounts_pair_t)
#define FD_VOTE_ACCOUNTS_PAIR_ALIGN (8UL)

typedef struct fd_vote_accounts_pair_t_mapnode fd_vote_accounts_pair_t_mapnode_t;
#define REDBLK_T fd_vote_accounts_pair_t_mapnode_t
#define REDBLK_NAME fd_vote_accounts_pair_t_map
#define REDBLK_IMPL_STYLE 1
#include "../../util/tmpl/fd_redblack.c"
#undef REDBLK_T
#undef REDBLK_NAME
struct fd_vote_accounts_pair_t_mapnode {
    fd_vote_accounts_pair_t elem;
    ulong redblack_parent;
    ulong redblack_left;
    ulong redblack_right;
    int redblack_color;
};
static inline fd_vote_accounts_pair_t_mapnode_t *
fd_vote_accounts_pair_t_map_alloc( fd_valloc_t valloc, ulong len ) {
  void * mem = fd_valloc_malloc( valloc, fd_vote_accounts_pair_t_map_align(), fd_vote_accounts_pair_t_map_footprint(len));
  return fd_vote_accounts_pair_t_map_join(fd_vote_accounts_pair_t_map_new(mem, len));
}
struct fd_vote_accounts {
  fd_vote_accounts_pair_t_mapnode_t * vote_accounts_pool;
  fd_vote_accounts_pair_t_mapnode_t * vote_accounts_root;
};
typedef struct fd_vote_accounts fd_vote_accounts_t;
#define FD_VOTE_ACCOUNTS_FOOTPRINT sizeof(fd_vote_accounts_t)
#define FD_VOTE_ACCOUNTS_ALIGN (8UL)

/* https://github.com/solana-labs/solana/blob/8f2c8b8388a495d2728909e30460aa40dcc5d733/sdk/program/src/stake/state.rs#L303 */
struct fd_delegation {
  fd_pubkey_t voter_pubkey;
  ulong stake;
  ulong activation_epoch;
  ulong deactivation_epoch;
  double warmup_cooldown_rate;
};
typedef struct fd_delegation fd_delegation_t;
#define FD_DELEGATION_FOOTPRINT sizeof(fd_delegation_t)
#define FD_DELEGATION_ALIGN (8UL)

struct fd_delegation_pair {
  fd_pubkey_t account;
  fd_delegation_t delegation;
};
typedef struct fd_delegation_pair fd_delegation_pair_t;
#define FD_DELEGATION_PAIR_FOOTPRINT sizeof(fd_delegation_pair_t)
#define FD_DELEGATION_PAIR_ALIGN (8UL)

typedef struct fd_delegation_pair_t_mapnode fd_delegation_pair_t_mapnode_t;
#define REDBLK_T fd_delegation_pair_t_mapnode_t
#define REDBLK_NAME fd_delegation_pair_t_map
#define REDBLK_IMPL_STYLE 1
#include "../../util/tmpl/fd_redblack.c"
#undef REDBLK_T
#undef REDBLK_NAME
struct fd_delegation_pair_t_mapnode {
    fd_delegation_pair_t elem;
    ulong redblack_parent;
    ulong redblack_left;
    ulong redblack_right;
    int redblack_color;
};
static inline fd_delegation_pair_t_mapnode_t *
fd_delegation_pair_t_map_alloc( fd_valloc_t valloc, ulong len ) {
  void * mem = fd_valloc_malloc( valloc, fd_delegation_pair_t_map_align(), fd_delegation_pair_t_map_footprint(len));
  return fd_delegation_pair_t_map_join(fd_delegation_pair_t_map_new(mem, len));
}
/* https://github.com/solana-labs/solana/blob/88aeaa82a856fc807234e7da0b31b89f2dc0e091/runtime/src/stakes.rs#L147 */
struct fd_stakes {
  fd_vote_accounts_t vote_accounts;
  fd_delegation_pair_t_mapnode_t * stake_delegations_pool;
  fd_delegation_pair_t_mapnode_t * stake_delegations_root;
  ulong unused;
  ulong epoch;
  fd_stake_history_t stake_history;
};
typedef struct fd_stakes fd_stakes_t;
#define FD_STAKES_FOOTPRINT sizeof(fd_stakes_t)
#define FD_STAKES_ALIGN (8UL)

struct fd_bank_incremental_snapshot_persistence {
  ulong full_slot;
  fd_hash_t full_hash;
  ulong full_capitalization;
  fd_hash_t incremental_hash;
  ulong incremental_capitalization;
};
typedef struct fd_bank_incremental_snapshot_persistence fd_bank_incremental_snapshot_persistence_t;
#define FD_BANK_INCREMENTAL_SNAPSHOT_PERSISTENCE_FOOTPRINT sizeof(fd_bank_incremental_snapshot_persistence_t)
#define FD_BANK_INCREMENTAL_SNAPSHOT_PERSISTENCE_ALIGN (8UL)

struct fd_node_vote_accounts {
  ulong vote_accounts_len;
  fd_pubkey_t* vote_accounts;
  ulong total_stake;
};
typedef struct fd_node_vote_accounts fd_node_vote_accounts_t;
#define FD_NODE_VOTE_ACCOUNTS_FOOTPRINT sizeof(fd_node_vote_accounts_t)
#define FD_NODE_VOTE_ACCOUNTS_ALIGN (8UL)

struct fd_pubkey_node_vote_accounts_pair {
  fd_pubkey_t key;
  fd_node_vote_accounts_t value;
};
typedef struct fd_pubkey_node_vote_accounts_pair fd_pubkey_node_vote_accounts_pair_t;
#define FD_PUBKEY_NODE_VOTE_ACCOUNTS_PAIR_FOOTPRINT sizeof(fd_pubkey_node_vote_accounts_pair_t)
#define FD_PUBKEY_NODE_VOTE_ACCOUNTS_PAIR_ALIGN (8UL)

struct fd_pubkey_pubkey_pair {
  fd_pubkey_t key;
  fd_pubkey_t value;
};
typedef struct fd_pubkey_pubkey_pair fd_pubkey_pubkey_pair_t;
#define FD_PUBKEY_PUBKEY_PAIR_FOOTPRINT sizeof(fd_pubkey_pubkey_pair_t)
#define FD_PUBKEY_PUBKEY_PAIR_ALIGN (8UL)

struct fd_epoch_stakes {
  fd_stakes_t stakes;
  ulong total_stake;
  ulong node_id_to_vote_accounts_len;
  fd_pubkey_node_vote_accounts_pair_t* node_id_to_vote_accounts;
  ulong epoch_authorized_voters_len;
  fd_pubkey_pubkey_pair_t* epoch_authorized_voters;
};
typedef struct fd_epoch_stakes fd_epoch_stakes_t;
#define FD_EPOCH_STAKES_FOOTPRINT sizeof(fd_epoch_stakes_t)
#define FD_EPOCH_STAKES_ALIGN (8UL)

struct fd_epoch_epoch_stakes_pair {
  ulong key;
  fd_epoch_stakes_t value;
};
typedef struct fd_epoch_epoch_stakes_pair fd_epoch_epoch_stakes_pair_t;
#define FD_EPOCH_EPOCH_STAKES_PAIR_FOOTPRINT sizeof(fd_epoch_epoch_stakes_pair_t)
#define FD_EPOCH_EPOCH_STAKES_PAIR_ALIGN (8UL)

struct fd_pubkey_u64_pair {
  fd_pubkey_t _0;
  ulong _1;
};
typedef struct fd_pubkey_u64_pair fd_pubkey_u64_pair_t;
#define FD_PUBKEY_U64_PAIR_FOOTPRINT sizeof(fd_pubkey_u64_pair_t)
#define FD_PUBKEY_U64_PAIR_ALIGN (8UL)

struct fd_unused_accounts {
  ulong unused1_len;
  fd_pubkey_t* unused1;
  ulong unused2_len;
  fd_pubkey_t* unused2;
  ulong unused3_len;
  fd_pubkey_u64_pair_t* unused3;
};
typedef struct fd_unused_accounts fd_unused_accounts_t;
#define FD_UNUSED_ACCOUNTS_FOOTPRINT sizeof(fd_unused_accounts_t)
#define FD_UNUSED_ACCOUNTS_ALIGN (8UL)

/* https://github.com/solana-labs/solana/blob/88aeaa82a856fc807234e7da0b31b89f2dc0e091/runtime/src/bank.rs#L967 */
struct fd_deserializable_versioned_bank {
  fd_block_hash_queue_t blockhash_queue;
  ulong ancestors_len;
  fd_slot_pair_t* ancestors;
  fd_hash_t hash;
  fd_hash_t parent_hash;
  ulong parent_slot;
  fd_hard_forks_t hard_forks;
  ulong transaction_count;
  ulong tick_height;
  ulong signature_count;
  ulong capitalization;
  ulong max_tick_height;
  ulong* hashes_per_tick;
  ulong ticks_per_slot;
  uint128 ns_per_slot;
  ulong genesis_creation_time;
  double slots_per_year;
  ulong accounts_data_len;
  ulong slot;
  ulong epoch;
  ulong block_height;
  fd_pubkey_t collector_id;
  ulong collector_fees;
  fd_fee_calculator_t fee_calculator;
  fd_fee_rate_governor_t fee_rate_governor;
  ulong collected_rent;
  fd_rent_collector_t rent_collector;
  fd_epoch_schedule_t epoch_schedule;
  fd_inflation_t inflation;
  fd_stakes_t stakes;
  fd_unused_accounts_t unused_accounts;
  ulong epoch_stakes_len;
  fd_epoch_epoch_stakes_pair_t* epoch_stakes;
  char is_delta;
};
typedef struct fd_deserializable_versioned_bank fd_deserializable_versioned_bank_t;
#define FD_DESERIALIZABLE_VERSIONED_BANK_FOOTPRINT sizeof(fd_deserializable_versioned_bank_t)
#define FD_DESERIALIZABLE_VERSIONED_BANK_ALIGN (8UL)

struct fd_serializable_account_storage_entry {
  ulong id;
  ulong accounts_current_len;
};
typedef struct fd_serializable_account_storage_entry fd_serializable_account_storage_entry_t;
#define FD_SERIALIZABLE_ACCOUNT_STORAGE_ENTRY_FOOTPRINT sizeof(fd_serializable_account_storage_entry_t)
#define FD_SERIALIZABLE_ACCOUNT_STORAGE_ENTRY_ALIGN (8UL)

struct fd_bank_hash_stats {
  ulong num_updated_accounts;
  ulong num_removed_accounts;
  ulong num_lamports_stored;
  ulong total_data_len;
  ulong num_executable_accounts;
};
typedef struct fd_bank_hash_stats fd_bank_hash_stats_t;
#define FD_BANK_HASH_STATS_FOOTPRINT sizeof(fd_bank_hash_stats_t)
#define FD_BANK_HASH_STATS_ALIGN (8UL)

struct fd_bank_hash_info {
  fd_hash_t hash;
  fd_hash_t snapshot_hash;
  fd_bank_hash_stats_t stats;
};
typedef struct fd_bank_hash_info fd_bank_hash_info_t;
#define FD_BANK_HASH_INFO_FOOTPRINT sizeof(fd_bank_hash_info_t)
#define FD_BANK_HASH_INFO_ALIGN (8UL)

typedef struct fd_serializable_account_storage_entry_t_mapnode fd_serializable_account_storage_entry_t_mapnode_t;
#define REDBLK_T fd_serializable_account_storage_entry_t_mapnode_t
#define REDBLK_NAME fd_serializable_account_storage_entry_t_map
#define REDBLK_IMPL_STYLE 1
#include "../../util/tmpl/fd_redblack.c"
#undef REDBLK_T
#undef REDBLK_NAME
struct fd_serializable_account_storage_entry_t_mapnode {
    fd_serializable_account_storage_entry_t elem;
    ulong redblack_parent;
    ulong redblack_left;
    ulong redblack_right;
    int redblack_color;
};
static inline fd_serializable_account_storage_entry_t_mapnode_t *
fd_serializable_account_storage_entry_t_map_alloc( fd_valloc_t valloc, ulong len ) {
  void * mem = fd_valloc_malloc( valloc, fd_serializable_account_storage_entry_t_map_align(), fd_serializable_account_storage_entry_t_map_footprint(len));
  return fd_serializable_account_storage_entry_t_map_join(fd_serializable_account_storage_entry_t_map_new(mem, len));
}
struct fd_slot_account_pair {
  ulong slot;
  fd_serializable_account_storage_entry_t_mapnode_t * accounts_pool;
  fd_serializable_account_storage_entry_t_mapnode_t * accounts_root;
};
typedef struct fd_slot_account_pair fd_slot_account_pair_t;
#define FD_SLOT_ACCOUNT_PAIR_FOOTPRINT sizeof(fd_slot_account_pair_t)
#define FD_SLOT_ACCOUNT_PAIR_ALIGN (8UL)

struct fd_slot_map_pair {
  ulong slot;
  fd_hash_t hash;
};
typedef struct fd_slot_map_pair fd_slot_map_pair_t;
#define FD_SLOT_MAP_PAIR_FOOTPRINT sizeof(fd_slot_map_pair_t)
#define FD_SLOT_MAP_PAIR_ALIGN (8UL)

typedef struct fd_slot_account_pair_t_mapnode fd_slot_account_pair_t_mapnode_t;
#define REDBLK_T fd_slot_account_pair_t_mapnode_t
#define REDBLK_NAME fd_slot_account_pair_t_map
#define REDBLK_IMPL_STYLE 1
#include "../../util/tmpl/fd_redblack.c"
#undef REDBLK_T
#undef REDBLK_NAME
struct fd_slot_account_pair_t_mapnode {
    fd_slot_account_pair_t elem;
    ulong redblack_parent;
    ulong redblack_left;
    ulong redblack_right;
    int redblack_color;
};
static inline fd_slot_account_pair_t_mapnode_t *
fd_slot_account_pair_t_map_alloc( fd_valloc_t valloc, ulong len ) {
  void * mem = fd_valloc_malloc( valloc, fd_slot_account_pair_t_map_align(), fd_slot_account_pair_t_map_footprint(len));
  return fd_slot_account_pair_t_map_join(fd_slot_account_pair_t_map_new(mem, len));
}
struct fd_solana_accounts_db_fields {
  fd_slot_account_pair_t_mapnode_t * storages_pool;
  fd_slot_account_pair_t_mapnode_t * storages_root;
  ulong version;
  ulong slot;
  fd_bank_hash_info_t bank_hash_info;
  ulong historical_roots_len;
  ulong* historical_roots;
  ulong historical_roots_with_hash_len;
  fd_slot_map_pair_t* historical_roots_with_hash;
};
typedef struct fd_solana_accounts_db_fields fd_solana_accounts_db_fields_t;
#define FD_SOLANA_ACCOUNTS_DB_FIELDS_FOOTPRINT sizeof(fd_solana_accounts_db_fields_t)
#define FD_SOLANA_ACCOUNTS_DB_FIELDS_ALIGN (8UL)

struct fd_solana_manifest {
  fd_deserializable_versioned_bank_t bank;
  fd_solana_accounts_db_fields_t accounts_db;
  ulong lamports_per_signature;
};
typedef struct fd_solana_manifest fd_solana_manifest_t;
#define FD_SOLANA_MANIFEST_FOOTPRINT sizeof(fd_solana_manifest_t)
#define FD_SOLANA_MANIFEST_ALIGN (8UL)

struct fd_rust_duration {
  ulong seconds;
  uint nanoseconds;
};
typedef struct fd_rust_duration fd_rust_duration_t;
#define FD_RUST_DURATION_FOOTPRINT sizeof(fd_rust_duration_t)
#define FD_RUST_DURATION_ALIGN (8UL)

struct fd_poh_config {
  fd_rust_duration_t target_tick_duration;
  ulong* target_tick_count;
  ulong* hashes_per_tick;
};
typedef struct fd_poh_config fd_poh_config_t;
#define FD_POH_CONFIG_FOOTPRINT sizeof(fd_poh_config_t)
#define FD_POH_CONFIG_ALIGN (8UL)

struct fd_string_pubkey_pair {
  char* string;
  fd_pubkey_t pubkey;
};
typedef struct fd_string_pubkey_pair fd_string_pubkey_pair_t;
#define FD_STRING_PUBKEY_PAIR_FOOTPRINT sizeof(fd_string_pubkey_pair_t)
#define FD_STRING_PUBKEY_PAIR_ALIGN (8UL)

struct fd_pubkey_account_pair {
  fd_pubkey_t key;
  fd_solana_account_t account;
};
typedef struct fd_pubkey_account_pair fd_pubkey_account_pair_t;
#define FD_PUBKEY_ACCOUNT_PAIR_FOOTPRINT sizeof(fd_pubkey_account_pair_t)
#define FD_PUBKEY_ACCOUNT_PAIR_ALIGN (8UL)

struct fd_genesis_solana {
  ulong creation_time;
  ulong accounts_len;
  fd_pubkey_account_pair_t* accounts;
  ulong native_instruction_processors_len;
  fd_string_pubkey_pair_t* native_instruction_processors;
  ulong rewards_pools_len;
  fd_pubkey_account_pair_t* rewards_pools;
  ulong ticks_per_slot;
  ulong unused;
  fd_poh_config_t poh_config;
  ulong __backwards_compat_with_v0_23;
  fd_fee_rate_governor_t fee_rate_governor;
  fd_rent_t rent;
  fd_inflation_t inflation;
  fd_epoch_schedule_t epoch_schedule;
  uint cluster_type;
};
typedef struct fd_genesis_solana fd_genesis_solana_t;
#define FD_GENESIS_SOLANA_FOOTPRINT sizeof(fd_genesis_solana_t)
#define FD_GENESIS_SOLANA_ALIGN (8UL)

/* https://github.com/solana-labs/solana/blob/8f2c8b8388a495d2728909e30460aa40dcc5d733/sdk/program/src/clock.rs#L114 */
struct fd_sol_sysvar_clock {
  ulong slot;
  long epoch_start_timestamp;
  ulong epoch;
  ulong leader_schedule_epoch;
  long unix_timestamp;
};
typedef struct fd_sol_sysvar_clock fd_sol_sysvar_clock_t;
#define FD_SOL_SYSVAR_CLOCK_FOOTPRINT sizeof(fd_sol_sysvar_clock_t)
#define FD_SOL_SYSVAR_CLOCK_ALIGN (8UL)

struct fd_vote_lockout {
  ulong slot;
  uint confirmation_count;
};
typedef struct fd_vote_lockout fd_vote_lockout_t;
#define FD_VOTE_LOCKOUT_FOOTPRINT sizeof(fd_vote_lockout_t)
#define FD_VOTE_LOCKOUT_ALIGN (8UL)

struct fd_compact_vote_lockout {
  ulong slot;
  uchar confirmation_count;
};
typedef struct fd_compact_vote_lockout fd_compact_vote_lockout_t;
#define FD_COMPACT_VOTE_LOCKOUT_FOOTPRINT sizeof(fd_compact_vote_lockout_t)
#define FD_COMPACT_VOTE_LOCKOUT_ALIGN (8UL)

struct fd_vote_authorized_voter {
  ulong epoch;
  fd_pubkey_t pubkey;
};
typedef struct fd_vote_authorized_voter fd_vote_authorized_voter_t;
#define FD_VOTE_AUTHORIZED_VOTER_FOOTPRINT sizeof(fd_vote_authorized_voter_t)
#define FD_VOTE_AUTHORIZED_VOTER_ALIGN (8UL)

struct fd_vote_prior_voter {
  fd_pubkey_t pubkey;
  ulong epoch_start;
  ulong epoch_end;
};
typedef struct fd_vote_prior_voter fd_vote_prior_voter_t;
#define FD_VOTE_PRIOR_VOTER_FOOTPRINT sizeof(fd_vote_prior_voter_t)
#define FD_VOTE_PRIOR_VOTER_ALIGN (8UL)

struct fd_vote_prior_voter_0_23_5 {
  fd_pubkey_t pubkey;
  ulong epoch_start;
  ulong epoch_end;
  ulong slot;
};
typedef struct fd_vote_prior_voter_0_23_5 fd_vote_prior_voter_0_23_5_t;
#define FD_VOTE_PRIOR_VOTER_0_23_5_FOOTPRINT sizeof(fd_vote_prior_voter_0_23_5_t)
#define FD_VOTE_PRIOR_VOTER_0_23_5_ALIGN (8UL)

struct fd_vote_epoch_credits {
  ulong epoch;
  ulong credits;
  ulong prev_credits;
};
typedef struct fd_vote_epoch_credits fd_vote_epoch_credits_t;
#define FD_VOTE_EPOCH_CREDITS_FOOTPRINT sizeof(fd_vote_epoch_credits_t)
#define FD_VOTE_EPOCH_CREDITS_ALIGN (8UL)

/* https://github.com/solana-labs/solana/blob/8f2c8b8388a495d2728909e30460aa40dcc5d733/programs/vote/src/authorized_voters.rs#L9 */
struct fd_vote_historical_authorized_voter {
  ulong epoch;
  fd_pubkey_t pubkey;
};
typedef struct fd_vote_historical_authorized_voter fd_vote_historical_authorized_voter_t;
#define FD_VOTE_HISTORICAL_AUTHORIZED_VOTER_FOOTPRINT sizeof(fd_vote_historical_authorized_voter_t)
#define FD_VOTE_HISTORICAL_AUTHORIZED_VOTER_ALIGN (8UL)

struct fd_vote_block_timestamp {
  ulong slot;
  ulong timestamp;
};
typedef struct fd_vote_block_timestamp fd_vote_block_timestamp_t;
#define FD_VOTE_BLOCK_TIMESTAMP_FOOTPRINT sizeof(fd_vote_block_timestamp_t)
#define FD_VOTE_BLOCK_TIMESTAMP_ALIGN (8UL)

/* https://github.com/solana-labs/solana/blob/8f2c8b8388a495d2728909e30460aa40dcc5d733/programs/vote/src/vote_state/mod.rs#L268 */
struct fd_vote_prior_voters {
  fd_vote_prior_voter_t buf[32];
  ulong idx;
  uchar is_empty;
};
typedef struct fd_vote_prior_voters fd_vote_prior_voters_t;
#define FD_VOTE_PRIOR_VOTERS_FOOTPRINT sizeof(fd_vote_prior_voters_t)
#define FD_VOTE_PRIOR_VOTERS_ALIGN (8UL)

/* https://github.com/solana-labs/solana/blob/8f2c8b8388a495d2728909e30460aa40dcc5d733/programs/vote/src/vote_state/mod.rs#L268 */
struct fd_vote_prior_voters_0_23_5 {
  fd_vote_prior_voter_0_23_5_t buf[32];
  ulong idx;
  uchar is_empty;
};
typedef struct fd_vote_prior_voters_0_23_5 fd_vote_prior_voters_0_23_5_t;
#define FD_VOTE_PRIOR_VOTERS_0_23_5_FOOTPRINT sizeof(fd_vote_prior_voters_0_23_5_t)
#define FD_VOTE_PRIOR_VOTERS_0_23_5_ALIGN (8UL)

#define DEQUE_NAME deq_fd_vote_lockout_t
#define DEQUE_T fd_vote_lockout_t
#define DEQUE_MAX 35
#include "../../util/tmpl/fd_deque.c"
#undef DEQUE_NAME
#undef DEQUE_T
#undef DEQUE_MAX
static inline fd_vote_lockout_t *
deq_fd_vote_lockout_t_alloc( fd_valloc_t valloc ) {
  void * mem = fd_valloc_malloc( valloc, deq_fd_vote_lockout_t_align(), deq_fd_vote_lockout_t_footprint());
  return deq_fd_vote_lockout_t_join( deq_fd_vote_lockout_t_new( mem ) );
}
#define DEQUE_NAME deq_fd_vote_epoch_credits_t
#define DEQUE_T fd_vote_epoch_credits_t
#define DEQUE_MAX 100
#include "../../util/tmpl/fd_deque.c"
#undef DEQUE_NAME
#undef DEQUE_T
#undef DEQUE_MAX
static inline fd_vote_epoch_credits_t *
deq_fd_vote_epoch_credits_t_alloc( fd_valloc_t valloc ) {
  void * mem = fd_valloc_malloc( valloc, deq_fd_vote_epoch_credits_t_align(), deq_fd_vote_epoch_credits_t_footprint());
  return deq_fd_vote_epoch_credits_t_join( deq_fd_vote_epoch_credits_t_new( mem ) );
}
/* https://github.com/solana-labs/solana/blob/8f2c8b8388a495d2728909e30460aa40dcc5d733/programs/vote/src/vote_state/vote_state_0_23_5.rs#L6 */
struct fd_vote_state_0_23_5 {
  fd_pubkey_t voting_node;
  fd_pubkey_t authorized_voter;
  ulong authorized_voter_epoch;
  fd_vote_prior_voters_0_23_5_t prior_voters;
  fd_pubkey_t authorized_withdrawer;
  uchar commission;
  fd_vote_lockout_t * votes;
  ulong* saved_root_slot;
  fd_vote_epoch_credits_t * epoch_credits;
  fd_vote_block_timestamp_t latest_timestamp;
};
typedef struct fd_vote_state_0_23_5 fd_vote_state_0_23_5_t;
#define FD_VOTE_STATE_0_23_5_FOOTPRINT sizeof(fd_vote_state_0_23_5_t)
#define FD_VOTE_STATE_0_23_5_ALIGN (8UL)

#define DEQUE_NAME deq_fd_vote_historical_authorized_voter_t
#define DEQUE_T fd_vote_historical_authorized_voter_t
#define DEQUE_MAX 35
#include "../../util/tmpl/fd_deque.c"
#undef DEQUE_NAME
#undef DEQUE_T
#undef DEQUE_MAX
static inline fd_vote_historical_authorized_voter_t *
deq_fd_vote_historical_authorized_voter_t_alloc( fd_valloc_t valloc ) {
  void * mem = fd_valloc_malloc( valloc, deq_fd_vote_historical_authorized_voter_t_align(), deq_fd_vote_historical_authorized_voter_t_footprint());
  return deq_fd_vote_historical_authorized_voter_t_join( deq_fd_vote_historical_authorized_voter_t_new( mem ) );
}
/* https://github.com/solana-labs/solana/blob/8f2c8b8388a495d2728909e30460aa40dcc5d733/programs/vote/src/vote_state/mod.rs#L310 */
struct fd_vote_state {
  fd_pubkey_t voting_node;
  fd_pubkey_t authorized_withdrawer;
  uchar commission;
  fd_vote_lockout_t * votes;
  ulong* saved_root_slot;
  fd_vote_historical_authorized_voter_t * authorized_voters;
  fd_vote_prior_voters_t prior_voters;
  fd_vote_epoch_credits_t * epoch_credits;
  fd_vote_block_timestamp_t latest_timestamp;
};
typedef struct fd_vote_state fd_vote_state_t;
#define FD_VOTE_STATE_FOOTPRINT sizeof(fd_vote_state_t)
#define FD_VOTE_STATE_ALIGN (8UL)

union fd_vote_state_versioned_inner {
  fd_vote_state_0_23_5_t v0_23_5;
  fd_vote_state_t current;
};
typedef union fd_vote_state_versioned_inner fd_vote_state_versioned_inner_t;

/* https://github.com/solana-labs/solana/blob/8f2c8b8388a495d2728909e30460aa40dcc5d733/programs/vote/src/vote_state/vote_state_versions.rs#L4 */
struct fd_vote_state_versioned {
  uint discriminant;
  fd_vote_state_versioned_inner_t inner;
};
typedef struct fd_vote_state_versioned fd_vote_state_versioned_t;
#define FD_VOTE_STATE_VERSIONED_FOOTPRINT sizeof(fd_vote_state_versioned_t)
#define FD_VOTE_STATE_VERSIONED_ALIGN (8UL)

/* https://github.com/solana-labs/solana/blob/8f2c8b8388a495d2728909e30460aa40dcc5d733/programs/vote/src/vote_state/mod.rs#L185 */
struct fd_vote_state_update {
  ulong lockouts_len;
  fd_vote_lockout_t* lockouts;
  ulong* proposed_root;
  fd_hash_t hash;
  ulong* timestamp;
};
typedef struct fd_vote_state_update fd_vote_state_update_t;
#define FD_VOTE_STATE_UPDATE_FOOTPRINT sizeof(fd_vote_state_update_t)
#define FD_VOTE_STATE_UPDATE_ALIGN (8UL)

struct fd_compact_vote_state_update {
  ulong proposed_root;
  ushort lockouts_len;
  fd_compact_vote_lockout_t* lockouts;
  fd_hash_t hash;
  ulong* timestamp;
};
typedef struct fd_compact_vote_state_update fd_compact_vote_state_update_t;
#define FD_COMPACT_VOTE_STATE_UPDATE_FOOTPRINT sizeof(fd_compact_vote_state_update_t)
#define FD_COMPACT_VOTE_STATE_UPDATE_ALIGN (8UL)

/* https://github.com/solana-labs/solana/blob/252438e28fbfb2c695fe1215171b83456e4b761c/programs/vote/src/vote_instruction.rs#L143 */
struct fd_compact_vote_state_update_switch {
  fd_compact_vote_state_update_t compact_vote_state_update;
  fd_hash_t hash;
};
typedef struct fd_compact_vote_state_update_switch fd_compact_vote_state_update_switch_t;
#define FD_COMPACT_VOTE_STATE_UPDATE_SWITCH_FOOTPRINT sizeof(fd_compact_vote_state_update_switch_t)
#define FD_COMPACT_VOTE_STATE_UPDATE_SWITCH_ALIGN (8UL)

struct fd_slot_history_inner {
  ulong blocks_len;
  ulong* blocks;
};
typedef struct fd_slot_history_inner fd_slot_history_inner_t;
#define FD_SLOT_HISTORY_INNER_FOOTPRINT sizeof(fd_slot_history_inner_t)
#define FD_SLOT_HISTORY_INNER_ALIGN (8UL)

/* https://github.com/tov/bv-rs/blob/107be3e9c45324e55844befa4c4239d4d3d092c6/src/bit_vec/inner.rs#L8 */
struct fd_slot_history_bitvec {
  fd_slot_history_inner_t* bits;
  ulong len;
};
typedef struct fd_slot_history_bitvec fd_slot_history_bitvec_t;
#define FD_SLOT_HISTORY_BITVEC_FOOTPRINT sizeof(fd_slot_history_bitvec_t)
#define FD_SLOT_HISTORY_BITVEC_ALIGN (8UL)

/* https://github.com/solana-labs/solana/blob/8f2c8b8388a495d2728909e30460aa40dcc5d733/sdk/program/src/slot_history.rs#L11 */
struct fd_slot_history {
  fd_slot_history_bitvec_t bits;
  ulong next_slot;
};
typedef struct fd_slot_history fd_slot_history_t;
#define FD_SLOT_HISTORY_FOOTPRINT sizeof(fd_slot_history_t)
#define FD_SLOT_HISTORY_ALIGN (8UL)

struct fd_slot_hash {
  ulong slot;
  fd_hash_t hash;
};
typedef struct fd_slot_hash fd_slot_hash_t;
#define FD_SLOT_HASH_FOOTPRINT sizeof(fd_slot_hash_t)
#define FD_SLOT_HASH_ALIGN (8UL)

#define DEQUE_NAME deq_fd_slot_hash_t
#define DEQUE_T fd_slot_hash_t
#define DEQUE_MAX 512
#include "../../util/tmpl/fd_deque.c"
#undef DEQUE_NAME
#undef DEQUE_T
#undef DEQUE_MAX
static inline fd_slot_hash_t *
deq_fd_slot_hash_t_alloc( fd_valloc_t valloc ) {
  void * mem = fd_valloc_malloc( valloc, deq_fd_slot_hash_t_align(), deq_fd_slot_hash_t_footprint());
  return deq_fd_slot_hash_t_join( deq_fd_slot_hash_t_new( mem ) );
}
/* https://github.com/solana-labs/solana/blob/8f2c8b8388a495d2728909e30460aa40dcc5d733/sdk/program/src/slot_hashes.rs#L31 */
struct fd_slot_hashes {
  fd_slot_hash_t * hashes;
};
typedef struct fd_slot_hashes fd_slot_hashes_t;
#define FD_SLOT_HASHES_FOOTPRINT sizeof(fd_slot_hashes_t)
#define FD_SLOT_HASHES_ALIGN (8UL)

struct fd_block_block_hash_entry {
  fd_hash_t blockhash;
  fd_fee_calculator_t fee_calculator;
};
typedef struct fd_block_block_hash_entry fd_block_block_hash_entry_t;
#define FD_BLOCK_BLOCK_HASH_ENTRY_FOOTPRINT sizeof(fd_block_block_hash_entry_t)
#define FD_BLOCK_BLOCK_HASH_ENTRY_ALIGN (8UL)

#define DEQUE_NAME deq_fd_block_block_hash_entry_t
#define DEQUE_T fd_block_block_hash_entry_t
#define DEQUE_MAX 350
#include "../../util/tmpl/fd_deque.c"
#undef DEQUE_NAME
#undef DEQUE_T
#undef DEQUE_MAX
static inline fd_block_block_hash_entry_t *
deq_fd_block_block_hash_entry_t_alloc( fd_valloc_t valloc ) {
  void * mem = fd_valloc_malloc( valloc, deq_fd_block_block_hash_entry_t_align(), deq_fd_block_block_hash_entry_t_footprint());
  return deq_fd_block_block_hash_entry_t_join( deq_fd_block_block_hash_entry_t_new( mem ) );
}
struct fd_recent_block_hashes {
  fd_block_block_hash_entry_t * hashes;
};
typedef struct fd_recent_block_hashes fd_recent_block_hashes_t;
#define FD_RECENT_BLOCK_HASHES_FOOTPRINT sizeof(fd_recent_block_hashes_t)
#define FD_RECENT_BLOCK_HASHES_ALIGN (8UL)

struct fd_slot_meta {
  ulong slot;
  ulong consumed;
  ulong received;
  ulong first_shred_timestamp;
  ulong last_index;
  ulong parent_slot;
  ulong next_slot_len;
  ulong* next_slot;
  uchar is_connected;
  ulong entry_end_indexes_len;
  uint* entry_end_indexes;
};
typedef struct fd_slot_meta fd_slot_meta_t;
#define FD_SLOT_META_FOOTPRINT sizeof(fd_slot_meta_t)
#define FD_SLOT_META_ALIGN (8UL)

struct fd_slot_meta_meta {
  ulong start_slot;
  ulong end_slot;
};
typedef struct fd_slot_meta_meta fd_slot_meta_meta_t;
#define FD_SLOT_META_META_FOOTPRINT sizeof(fd_slot_meta_meta_t)
#define FD_SLOT_META_META_ALIGN (8UL)

/* A validator timestamp oracle vote received from a voting node */
struct fd_clock_timestamp_vote {
  fd_pubkey_t pubkey;
  long timestamp;
  ulong slot;
};
typedef struct fd_clock_timestamp_vote fd_clock_timestamp_vote_t;
#define FD_CLOCK_TIMESTAMP_VOTE_FOOTPRINT sizeof(fd_clock_timestamp_vote_t)
#define FD_CLOCK_TIMESTAMP_VOTE_ALIGN (8UL)

typedef struct fd_clock_timestamp_vote_t_mapnode fd_clock_timestamp_vote_t_mapnode_t;
#define REDBLK_T fd_clock_timestamp_vote_t_mapnode_t
#define REDBLK_NAME fd_clock_timestamp_vote_t_map
#define REDBLK_IMPL_STYLE 1
#include "../../util/tmpl/fd_redblack.c"
#undef REDBLK_T
#undef REDBLK_NAME
struct fd_clock_timestamp_vote_t_mapnode {
    fd_clock_timestamp_vote_t elem;
    ulong redblack_parent;
    ulong redblack_left;
    ulong redblack_right;
    int redblack_color;
};
static inline fd_clock_timestamp_vote_t_mapnode_t *
fd_clock_timestamp_vote_t_map_alloc( fd_valloc_t valloc, ulong len ) {
  void * mem = fd_valloc_malloc( valloc, fd_clock_timestamp_vote_t_map_align(), fd_clock_timestamp_vote_t_map_footprint(len));
  return fd_clock_timestamp_vote_t_map_join(fd_clock_timestamp_vote_t_map_new(mem, len));
}
/* Validator timestamp oracle votes received from voting nodes. TODO: make this a map */
struct fd_clock_timestamp_votes {
  fd_clock_timestamp_vote_t_mapnode_t * votes_pool;
  fd_clock_timestamp_vote_t_mapnode_t * votes_root;
};
typedef struct fd_clock_timestamp_votes fd_clock_timestamp_votes_t;
#define FD_CLOCK_TIMESTAMP_VOTES_FOOTPRINT sizeof(fd_clock_timestamp_votes_t)
#define FD_CLOCK_TIMESTAMP_VOTES_ALIGN (8UL)

/* https://github.com/solana-labs/solana/blob/8f2c8b8388a495d2728909e30460aa40dcc5d733/sdk/program/src/sysvar/fees.rs#L21 */
struct fd_sysvar_fees {
  fd_fee_calculator_t fee_calculator;
};
typedef struct fd_sysvar_fees fd_sysvar_fees_t;
#define FD_SYSVAR_FEES_FOOTPRINT sizeof(fd_sysvar_fees_t)
#define FD_SYSVAR_FEES_ALIGN (8UL)

struct fd_config_keys_pair {
  fd_pubkey_t key;
  uchar signer;
};
typedef struct fd_config_keys_pair fd_config_keys_pair_t;
#define FD_CONFIG_KEYS_PAIR_FOOTPRINT sizeof(fd_config_keys_pair_t)
#define FD_CONFIG_KEYS_PAIR_ALIGN (8UL)

/* https://github.com/solana-labs/solana/blob/8f2c8b8388a495d2728909e30460aa40dcc5d733/sdk/program/src/stake/config.rs#L14 */
struct fd_stake_config {
  ushort config_keys_len;
  fd_config_keys_pair_t* config_keys;
  double warmup_cooldown_rate;
  uchar slash_penalty;
};
typedef struct fd_stake_config fd_stake_config_t;
#define FD_STAKE_CONFIG_FOOTPRINT sizeof(fd_stake_config_t)
#define FD_STAKE_CONFIG_ALIGN (8UL)

struct fd_firedancer_banks {
  fd_stakes_t stakes;
  fd_recent_block_hashes_t recent_block_hashes;
  fd_clock_timestamp_votes_t timestamp_votes;
  ulong slot;
  fd_hash_t poh;
  fd_hash_t banks_hash;
  fd_fee_rate_governor_t fee_rate_governor;
  ulong lamports_per_signature;
  ulong hashes_per_tick;
  ulong ticks_per_slot;
  uint128 ns_per_slot;
  ulong genesis_creation_time;
  double slots_per_year;
  ulong max_tick_height;
  fd_inflation_t inflation;
  fd_epoch_schedule_t epoch_schedule;
  fd_rent_t rent;
  fd_pubkey_t collector_id;
  ulong collected;
};
typedef struct fd_firedancer_banks fd_firedancer_banks_t;
#define FD_FIREDANCER_BANKS_FOOTPRINT sizeof(fd_firedancer_banks_t)
#define FD_FIREDANCER_BANKS_ALIGN (8UL)

#define DEQUE_NAME deq_ulong
#define DEQUE_T ulong
#define DEQUE_MAX 35
#include "../../util/tmpl/fd_deque.c"
#undef DEQUE_NAME
#undef DEQUE_T
#undef DEQUE_MAX
static inline ulong *
deq_ulong_alloc( fd_valloc_t valloc ) {
  void * mem = fd_valloc_malloc( valloc, deq_ulong_align(), deq_ulong_footprint());
  return deq_ulong_join( deq_ulong_new( mem ) );
}
/* https://github.com/solana-labs/solana/blob/8f2c8b8388a495d2728909e30460aa40dcc5d733/programs/vote/src/vote_state/mod.rs#L133 */
struct fd_vote {
  ulong * slots;
  fd_hash_t hash;
  ulong* timestamp;
};
typedef struct fd_vote fd_vote_t;
#define FD_VOTE_FOOTPRINT sizeof(fd_vote_t)
#define FD_VOTE_ALIGN (8UL)

/* https://github.com/solana-labs/solana/blob/8f2c8b8388a495d2728909e30460aa40dcc5d733/programs/vote/src/vote_state/mod.rs#L230 */
struct fd_vote_init {
  fd_pubkey_t node_pubkey;
  fd_pubkey_t authorized_voter;
  fd_pubkey_t authorized_withdrawer;
  uchar commission;
};
typedef struct fd_vote_init fd_vote_init_t;
#define FD_VOTE_INIT_FOOTPRINT sizeof(fd_vote_init_t)
#define FD_VOTE_INIT_ALIGN (8UL)

union fd_vote_authorize_inner {
  uchar nonempty; /* Hack to support enums with no inner structures */ 
};
typedef union fd_vote_authorize_inner fd_vote_authorize_inner_t;

/* https://github.com/solana-labs/solana/blob/8f2c8b8388a495d2728909e30460aa40dcc5d733/programs/vote/src/vote_state/mod.rs#L238 */
struct fd_vote_authorize {
  uint discriminant;
  fd_vote_authorize_inner_t inner;
};
typedef struct fd_vote_authorize fd_vote_authorize_t;
#define FD_VOTE_AUTHORIZE_FOOTPRINT sizeof(fd_vote_authorize_t)
#define FD_VOTE_AUTHORIZE_ALIGN (8UL)

/* https://github.com/solana-labs/solana/blob/8f2c8b8388a495d2728909e30460aa40dcc5d733/programs/vote/src/vote_instruction.rs#L37 */
struct fd_vote_authorize_pubkey {
  fd_pubkey_t pubkey;
  fd_vote_authorize_t vote_authorize;
};
typedef struct fd_vote_authorize_pubkey fd_vote_authorize_pubkey_t;
#define FD_VOTE_AUTHORIZE_PUBKEY_FOOTPRINT sizeof(fd_vote_authorize_pubkey_t)
#define FD_VOTE_AUTHORIZE_PUBKEY_ALIGN (8UL)

/* https://github.com/solana-labs/solana/blob/8f2c8b8388a495d2728909e30460aa40dcc5d733/programs/vote/src/vote_instruction.rs#L78 */
struct fd_vote_switch {
  fd_vote_t vote;
  fd_hash_t hash;
};
typedef struct fd_vote_switch fd_vote_switch_t;
#define FD_VOTE_SWITCH_FOOTPRINT sizeof(fd_vote_switch_t)
#define FD_VOTE_SWITCH_ALIGN (8UL)

/* https://github.com/solana-labs/solana/blob/8f2c8b8388a495d2728909e30460aa40dcc5d733/programs/vote/src/vote_instruction.rs#L104 */
struct fd_update_vote_state_switch {
  fd_vote_state_update_t vote_state_update;
  fd_hash_t hash;
};
typedef struct fd_update_vote_state_switch fd_update_vote_state_switch_t;
#define FD_UPDATE_VOTE_STATE_SWITCH_FOOTPRINT sizeof(fd_update_vote_state_switch_t)
#define FD_UPDATE_VOTE_STATE_SWITCH_ALIGN (8UL)

/* https://github.com/solana-labs/solana/blob/8f2c8b8388a495d2728909e30460aa40dcc5d733/programs/vote/src/vote_state/mod.rs#L244 */
struct fd_vote_authorize_with_seed_args {
  fd_vote_authorize_t authorization_type;
  fd_pubkey_t current_authority_derived_key_owner;
  char* current_authority_derived_key_seed;
  fd_pubkey_t new_authority;
};
typedef struct fd_vote_authorize_with_seed_args fd_vote_authorize_with_seed_args_t;
#define FD_VOTE_AUTHORIZE_WITH_SEED_ARGS_FOOTPRINT sizeof(fd_vote_authorize_with_seed_args_t)
#define FD_VOTE_AUTHORIZE_WITH_SEED_ARGS_ALIGN (8UL)

/* https://github.com/solana-labs/solana/blob/8f2c8b8388a495d2728909e30460aa40dcc5d733/programs/vote/src/vote_state/mod.rs#L252 */
struct fd_vote_authorize_checked_with_seed_args {
  fd_vote_authorize_t authorization_type;
  fd_pubkey_t current_authority_derived_key_owner;
  char* current_authority_derived_key_seed;
};
typedef struct fd_vote_authorize_checked_with_seed_args fd_vote_authorize_checked_with_seed_args_t;
#define FD_VOTE_AUTHORIZE_CHECKED_WITH_SEED_ARGS_FOOTPRINT sizeof(fd_vote_authorize_checked_with_seed_args_t)
#define FD_VOTE_AUTHORIZE_CHECKED_WITH_SEED_ARGS_ALIGN (8UL)

union fd_vote_instruction_inner {
  fd_vote_init_t initialize_account;
  fd_vote_authorize_pubkey_t authorize;
  fd_vote_t vote;
  ulong withdraw;
  uchar update_commission;
  fd_vote_switch_t vote_switch;
  fd_vote_authorize_t authorize_checked;
  fd_vote_state_update_t update_vote_state;
  fd_update_vote_state_switch_t update_vote_state_switch;
  fd_vote_authorize_with_seed_args_t authorize_with_seed;
  fd_vote_authorize_checked_with_seed_args_t authorize_checked_with_seed;
  fd_compact_vote_state_update_t compact_update_vote_state;
  fd_compact_vote_state_update_switch_t compact_update_vote_state_switch;
};
typedef union fd_vote_instruction_inner fd_vote_instruction_inner_t;

/* https://github.com/firedancer-io/solana/blob/53a4e5d6c58b2ffe89b09304e4437f8ca198dadd/programs/vote/src/vote_instruction.rs#L21 */
struct fd_vote_instruction {
  uint discriminant;
  fd_vote_instruction_inner_t inner;
};
typedef struct fd_vote_instruction fd_vote_instruction_t;
#define FD_VOTE_INSTRUCTION_FOOTPRINT sizeof(fd_vote_instruction_t)
#define FD_VOTE_INSTRUCTION_ALIGN (8UL)

/* https://github.com/solana-labs/solana/blob/8f2c8b8388a495d2728909e30460aa40dcc5d733/sdk/program/src/system_instruction.rs#L158 */
struct fd_system_program_instruction_create_account {
  ulong lamports;
  ulong space;
  fd_pubkey_t owner;
};
typedef struct fd_system_program_instruction_create_account fd_system_program_instruction_create_account_t;
#define FD_SYSTEM_PROGRAM_INSTRUCTION_CREATE_ACCOUNT_FOOTPRINT sizeof(fd_system_program_instruction_create_account_t)
#define FD_SYSTEM_PROGRAM_INSTRUCTION_CREATE_ACCOUNT_ALIGN (8UL)

/* https://github.com/solana-labs/solana/blob/8f2c8b8388a495d2728909e30460aa40dcc5d733/sdk/program/src/system_instruction.rs#L193 */
struct fd_system_program_instruction_create_account_with_seed {
  fd_pubkey_t base;
  char* seed;
  ulong lamports;
  ulong space;
  fd_pubkey_t owner;
};
typedef struct fd_system_program_instruction_create_account_with_seed fd_system_program_instruction_create_account_with_seed_t;
#define FD_SYSTEM_PROGRAM_INSTRUCTION_CREATE_ACCOUNT_WITH_SEED_FOOTPRINT sizeof(fd_system_program_instruction_create_account_with_seed_t)
#define FD_SYSTEM_PROGRAM_INSTRUCTION_CREATE_ACCOUNT_WITH_SEED_ALIGN (8UL)

/* https://github.com/solana-labs/solana/blob/8f2c8b8388a495d2728909e30460aa40dcc5d733/sdk/program/src/system_instruction.rs#L269 */
struct fd_system_program_instruction_allocate_with_seed {
  fd_pubkey_t base;
  char* seed;
  ulong space;
  fd_pubkey_t owner;
};
typedef struct fd_system_program_instruction_allocate_with_seed fd_system_program_instruction_allocate_with_seed_t;
#define FD_SYSTEM_PROGRAM_INSTRUCTION_ALLOCATE_WITH_SEED_FOOTPRINT sizeof(fd_system_program_instruction_allocate_with_seed_t)
#define FD_SYSTEM_PROGRAM_INSTRUCTION_ALLOCATE_WITH_SEED_ALIGN (8UL)

/* https://github.com/solana-labs/solana/blob/8f2c8b8388a495d2728909e30460aa40dcc5d733/sdk/program/src/system_instruction.rs#L288 */
struct fd_system_program_instruction_assign_with_seed {
  fd_pubkey_t base;
  char* seed;
  fd_pubkey_t owner;
};
typedef struct fd_system_program_instruction_assign_with_seed fd_system_program_instruction_assign_with_seed_t;
#define FD_SYSTEM_PROGRAM_INSTRUCTION_ASSIGN_WITH_SEED_FOOTPRINT sizeof(fd_system_program_instruction_assign_with_seed_t)
#define FD_SYSTEM_PROGRAM_INSTRUCTION_ASSIGN_WITH_SEED_ALIGN (8UL)

/* https://github.com/solana-labs/solana/blob/8f2c8b8388a495d2728909e30460aa40dcc5d733/sdk/program/src/system_instruction.rs#L288 */
struct fd_system_program_instruction_transfer_with_seed {
  ulong lamports;
  char* from_seed;
  fd_pubkey_t from_owner;
};
typedef struct fd_system_program_instruction_transfer_with_seed fd_system_program_instruction_transfer_with_seed_t;
#define FD_SYSTEM_PROGRAM_INSTRUCTION_TRANSFER_WITH_SEED_FOOTPRINT sizeof(fd_system_program_instruction_transfer_with_seed_t)
#define FD_SYSTEM_PROGRAM_INSTRUCTION_TRANSFER_WITH_SEED_ALIGN (8UL)

union fd_system_program_instruction_inner {
  fd_system_program_instruction_create_account_t create_account;
  fd_pubkey_t assign;
  ulong transfer;
  fd_system_program_instruction_create_account_with_seed_t create_account_with_seed;
  ulong withdraw_nonce_account;
  fd_pubkey_t initialize_nonce_account;
  fd_pubkey_t authorize_nonce_account;
  ulong allocate;
  fd_system_program_instruction_allocate_with_seed_t allocate_with_seed;
  fd_system_program_instruction_assign_with_seed_t assign_with_seed;
  fd_system_program_instruction_transfer_with_seed_t transfer_with_seed;
};
typedef union fd_system_program_instruction_inner fd_system_program_instruction_inner_t;

/* https://github.com/solana-labs/solana/blob/8f2c8b8388a495d2728909e30460aa40dcc5d733/sdk/program/src/system_instruction.rs#L152 */
struct fd_system_program_instruction {
  uint discriminant;
  fd_system_program_instruction_inner_t inner;
};
typedef struct fd_system_program_instruction fd_system_program_instruction_t;
#define FD_SYSTEM_PROGRAM_INSTRUCTION_FOOTPRINT sizeof(fd_system_program_instruction_t)
#define FD_SYSTEM_PROGRAM_INSTRUCTION_ALIGN (8UL)

union fd_system_error_inner {
  uchar nonempty; /* Hack to support enums with no inner structures */ 
};
typedef union fd_system_error_inner fd_system_error_inner_t;

/* https://github.com/solana-labs/solana/blob/8f2c8b8388a495d2728909e30460aa40dcc5d733/sdk/program/src/system_instruction.rs#L16 */
struct fd_system_error {
  uint discriminant;
  fd_system_error_inner_t inner;
};
typedef struct fd_system_error fd_system_error_t;
#define FD_SYSTEM_ERROR_FOOTPRINT sizeof(fd_system_error_t)
#define FD_SYSTEM_ERROR_ALIGN (8UL)

/* https://github.com/solana-labs/solana/blob/8f2c8b8388a495d2728909e30460aa40dcc5d733/sdk/program/src/stake/state.rs#L169 */
struct fd_stake_authorized {
  fd_pubkey_t staker;
  fd_pubkey_t withdrawer;
};
typedef struct fd_stake_authorized fd_stake_authorized_t;
#define FD_STAKE_AUTHORIZED_FOOTPRINT sizeof(fd_stake_authorized_t)
#define FD_STAKE_AUTHORIZED_ALIGN (8UL)

/* https://github.com/solana-labs/solana/blob/8f2c8b8388a495d2728909e30460aa40dcc5d733/sdk/program/src/stake/state.rs#L135 */
struct fd_stake_lockup {
<<<<<<< HEAD
  ulong unix_timestamp;
  ulong epoch;
=======
  long unix_timestamp;
  unsigned long epoch;
>>>>>>> e683428d
  fd_pubkey_t custodian;
};
typedef struct fd_stake_lockup fd_stake_lockup_t;
#define FD_STAKE_LOCKUP_FOOTPRINT sizeof(fd_stake_lockup_t)
#define FD_STAKE_LOCKUP_ALIGN (8UL)

/* https://github.com/solana-labs/solana/blob/8f2c8b8388a495d2728909e30460aa40dcc5d733/sdk/program/src/stake/instruction.rs#L68 */
struct fd_stake_instruction_initialize {
  fd_stake_authorized_t authorized;
  fd_stake_lockup_t lockup;
};
typedef struct fd_stake_instruction_initialize fd_stake_instruction_initialize_t;
#define FD_STAKE_INSTRUCTION_INITIALIZE_FOOTPRINT sizeof(fd_stake_instruction_initialize_t)
#define FD_STAKE_INSTRUCTION_INITIALIZE_ALIGN (8UL)

union fd_stake_authorize_inner {
  uchar nonempty; /* Hack to support enums with no inner structures */ 
};
typedef union fd_stake_authorize_inner fd_stake_authorize_inner_t;

/* https://github.com/solana-labs/solana/blob/8f2c8b8388a495d2728909e30460aa40dcc5d733/sdk/program/src/stake/state.rs#L117 */
struct fd_stake_authorize {
  uint discriminant;
  fd_stake_authorize_inner_t inner;
};
typedef struct fd_stake_authorize fd_stake_authorize_t;
#define FD_STAKE_AUTHORIZE_FOOTPRINT sizeof(fd_stake_authorize_t)
#define FD_STAKE_AUTHORIZE_ALIGN (8UL)

/* https://github.com/solana-labs/solana/blob/8f2c8b8388a495d2728909e30460aa40dcc5d733/sdk/program/src/stake/instruction.rs#L78 */
struct fd_stake_instruction_authorize {
  fd_pubkey_t pubkey;
  fd_stake_authorize_t stake_authorize;
};
typedef struct fd_stake_instruction_authorize fd_stake_instruction_authorize_t;
#define FD_STAKE_INSTRUCTION_AUTHORIZE_FOOTPRINT sizeof(fd_stake_instruction_authorize_t)
#define FD_STAKE_INSTRUCTION_AUTHORIZE_ALIGN (8UL)

/* https://github.com/solana-labs/solana/blob/8f2c8b8388a495d2728909e30460aa40dcc5d733/sdk/program/src/stake/instruction.rs#L228 */
struct fd_lockup_args {
  ulong* unix_timestamp;
  ulong* epoch;
  fd_pubkey_t* custodian;
};
typedef struct fd_lockup_args fd_lockup_args_t;
#define FD_LOCKUP_ARGS_FOOTPRINT sizeof(fd_lockup_args_t)
#define FD_LOCKUP_ARGS_ALIGN (8UL)

/* https://github.com/solana-labs/solana/blob/8f2c8b8388a495d2728909e30460aa40dcc5d733/sdk/program/src/stake/instruction.rs#L241 */
struct fd_authorize_with_seed_args {
  fd_pubkey_t new_authorized_pubkey;
  fd_stake_authorize_t stake_authorize;
  char* authority_seed;
  fd_pubkey_t authority_owner;
};
typedef struct fd_authorize_with_seed_args fd_authorize_with_seed_args_t;
#define FD_AUTHORIZE_WITH_SEED_ARGS_FOOTPRINT sizeof(fd_authorize_with_seed_args_t)
#define FD_AUTHORIZE_WITH_SEED_ARGS_ALIGN (8UL)

/* https://github.com/solana-labs/solana/blob/8f2c8b8388a495d2728909e30460aa40dcc5d733/sdk/program/src/stake/instruction.rs#L249 */
struct fd_authorize_checked_with_seed_args {
  fd_stake_authorize_t stake_authorize;
  char* authority_seed;
  fd_pubkey_t authority_owner;
};
typedef struct fd_authorize_checked_with_seed_args fd_authorize_checked_with_seed_args_t;
#define FD_AUTHORIZE_CHECKED_WITH_SEED_ARGS_FOOTPRINT sizeof(fd_authorize_checked_with_seed_args_t)
#define FD_AUTHORIZE_CHECKED_WITH_SEED_ARGS_ALIGN (8UL)

/* https://github.com/solana-labs/solana/blob/8f2c8b8388a495d2728909e30460aa40dcc5d733/sdk/program/src/stake/instruction.rs#L235 */
struct fd_lockup_checked_args {
  ulong* unix_timestamp;
  ulong* epoch;
};
typedef struct fd_lockup_checked_args fd_lockup_checked_args_t;
#define FD_LOCKUP_CHECKED_ARGS_FOOTPRINT sizeof(fd_lockup_checked_args_t)
#define FD_LOCKUP_CHECKED_ARGS_ALIGN (8UL)

union fd_stake_instruction_inner {
  fd_stake_instruction_initialize_t initialize;
  fd_stake_instruction_authorize_t authorize;
  ulong split;
  ulong withdraw;
  fd_authorize_with_seed_args_t authorize_with_seed;
  fd_stake_authorize_t authorize_checked;
  fd_authorize_checked_with_seed_args_t authorize_checked_with_seed;
  fd_lockup_checked_args_t set_lockup_checked;
};
typedef union fd_stake_instruction_inner fd_stake_instruction_inner_t;

/* https://github.com/solana-labs/solana/blob/8f2c8b8388a495d2728909e30460aa40dcc5d733/sdk/program/src/stake/instruction.rs#L58 */
struct fd_stake_instruction {
  uint discriminant;
  fd_stake_instruction_inner_t inner;
};
typedef struct fd_stake_instruction fd_stake_instruction_t;
#define FD_STAKE_INSTRUCTION_FOOTPRINT sizeof(fd_stake_instruction_t)
#define FD_STAKE_INSTRUCTION_ALIGN (8UL)

/* https://github.com/solana-labs/solana/blob/8f2c8b8388a495d2728909e30460aa40dcc5d733/sdk/program/src/stake/state.rs#L248 */
struct fd_stake_state_meta {
  ulong rent_exempt_reserve;
  fd_stake_authorized_t authorized;
  fd_stake_lockup_t lockup;
};
typedef struct fd_stake_state_meta fd_stake_state_meta_t;
#define FD_STAKE_STATE_META_FOOTPRINT sizeof(fd_stake_state_meta_t)
#define FD_STAKE_STATE_META_ALIGN (8UL)

struct fd_stake {
  fd_delegation_t delegation;
  ulong credits_observed;
};
typedef struct fd_stake fd_stake_t;
#define FD_STAKE_FOOTPRINT sizeof(fd_stake_t)
#define FD_STAKE_ALIGN (8UL)

/* https://github.com/solana-labs/solana/blob/8f2c8b8388a495d2728909e30460aa40dcc5d733/sdk/program/src/stake/state.rs#L25 */
struct fd_stake_state_stake {
  fd_stake_state_meta_t meta;
  fd_stake_t stake;
};
typedef struct fd_stake_state_stake fd_stake_state_stake_t;
#define FD_STAKE_STATE_STAKE_FOOTPRINT sizeof(fd_stake_state_stake_t)
#define FD_STAKE_STATE_STAKE_ALIGN (8UL)

union fd_stake_state_inner {
  fd_stake_state_meta_t initialized;
  fd_stake_state_stake_t stake;
};
typedef union fd_stake_state_inner fd_stake_state_inner_t;

/* https://github.com/solana-labs/solana/blob/8f2c8b8388a495d2728909e30460aa40dcc5d733/sdk/program/src/stake/state.rs#L22 */
struct fd_stake_state {
  uint discriminant;
  fd_stake_state_inner_t inner;
};
typedef struct fd_stake_state fd_stake_state_t;
#define FD_STAKE_STATE_FOOTPRINT sizeof(fd_stake_state_t)
#define FD_STAKE_STATE_ALIGN (8UL)

/* https://github.com/solana-labs/solana/blob/8f2c8b8388a495d2728909e30460aa40dcc5d733/sdk/program/src/nonce/state/current.rs#L17 */
struct fd_nonce_data {
  fd_pubkey_t authority;
  fd_hash_t durable_nonce;
  fd_fee_calculator_t fee_calculator;
};
typedef struct fd_nonce_data fd_nonce_data_t;
#define FD_NONCE_DATA_FOOTPRINT sizeof(fd_nonce_data_t)
#define FD_NONCE_DATA_ALIGN (8UL)

union fd_nonce_state_inner {
  fd_nonce_data_t initialized;
};
typedef union fd_nonce_state_inner fd_nonce_state_inner_t;

/* https://github.com/solana-labs/solana/blob/8f2c8b8388a495d2728909e30460aa40dcc5d733/sdk/program/src/nonce/state/current.rs#L65 */
struct fd_nonce_state {
  uint discriminant;
  fd_nonce_state_inner_t inner;
};
typedef struct fd_nonce_state fd_nonce_state_t;
#define FD_NONCE_STATE_FOOTPRINT sizeof(fd_nonce_state_t)
#define FD_NONCE_STATE_ALIGN (8UL)

union fd_nonce_state_versions_inner {
  fd_nonce_state_t legacy;
  fd_nonce_state_t current;
};
typedef union fd_nonce_state_versions_inner fd_nonce_state_versions_inner_t;

/* https://github.com/solana-labs/solana/blob/8f2c8b8388a495d2728909e30460aa40dcc5d733/sdk/program/src/nonce/state/mod.rs#L9 */
struct fd_nonce_state_versions {
  uint discriminant;
  fd_nonce_state_versions_inner_t inner;
};
typedef struct fd_nonce_state_versions fd_nonce_state_versions_t;
#define FD_NONCE_STATE_VERSIONS_FOOTPRINT sizeof(fd_nonce_state_versions_t)
#define FD_NONCE_STATE_VERSIONS_ALIGN (8UL)

/* https://github.com/solana-labs/solana/blob/6c520396cd76807f6227a7973f7373b37894251c/sdk/src/compute_budget.rs#L28 */
struct fd_compute_budget_program_instruction_request_units_deprecated {
  uint units;
  uint additional_fee;
};
typedef struct fd_compute_budget_program_instruction_request_units_deprecated fd_compute_budget_program_instruction_request_units_deprecated_t;
#define FD_COMPUTE_BUDGET_PROGRAM_INSTRUCTION_REQUEST_UNITS_DEPRECATED_FOOTPRINT sizeof(fd_compute_budget_program_instruction_request_units_deprecated_t)
#define FD_COMPUTE_BUDGET_PROGRAM_INSTRUCTION_REQUEST_UNITS_DEPRECATED_ALIGN (8UL)

union fd_compute_budget_program_instruction_inner {
  fd_compute_budget_program_instruction_request_units_deprecated_t request_units_deprecated;
  uint request_heap_frame;
  uint set_compute_unit_limit;
  ulong set_compute_unit_price;
};
typedef union fd_compute_budget_program_instruction_inner fd_compute_budget_program_instruction_inner_t;

/* https://github.com/solana-labs/solana/blob/6c520396cd76807f6227a7973f7373b37894251c/sdk/src/compute_budget.rs#L25 */
struct fd_compute_budget_program_instruction {
  uint discriminant;
  fd_compute_budget_program_instruction_inner_t inner;
};
typedef struct fd_compute_budget_program_instruction fd_compute_budget_program_instruction_t;
#define FD_COMPUTE_BUDGET_PROGRAM_INSTRUCTION_FOOTPRINT sizeof(fd_compute_budget_program_instruction_t)
#define FD_COMPUTE_BUDGET_PROGRAM_INSTRUCTION_ALIGN (8UL)

/* https://github.com/solana-labs/solana/blob/a03ae63daff987912c48ee286eb8ee7e8a84bf01/programs/config/src/lib.rs#L32 */
struct fd_config_keys {
  ushort keys_len;
  fd_config_keys_pair_t* keys;
};
typedef struct fd_config_keys fd_config_keys_t;
#define FD_CONFIG_KEYS_FOOTPRINT sizeof(fd_config_keys_t)
#define FD_CONFIG_KEYS_ALIGN (8UL)

/*  */
struct fd_bpf_loader_program_instruction_write {
  uint offset;
  ulong bytes_len;
  uchar* bytes;
};
typedef struct fd_bpf_loader_program_instruction_write fd_bpf_loader_program_instruction_write_t;
#define FD_BPF_LOADER_PROGRAM_INSTRUCTION_WRITE_FOOTPRINT sizeof(fd_bpf_loader_program_instruction_write_t)
#define FD_BPF_LOADER_PROGRAM_INSTRUCTION_WRITE_ALIGN (8UL)

union fd_bpf_loader_program_instruction_inner {
  fd_bpf_loader_program_instruction_write_t write;
};
typedef union fd_bpf_loader_program_instruction_inner fd_bpf_loader_program_instruction_inner_t;

/*  */
struct fd_bpf_loader_program_instruction {
  uint discriminant;
  fd_bpf_loader_program_instruction_inner_t inner;
};
typedef struct fd_bpf_loader_program_instruction fd_bpf_loader_program_instruction_t;
#define FD_BPF_LOADER_PROGRAM_INSTRUCTION_FOOTPRINT sizeof(fd_bpf_loader_program_instruction_t)
#define FD_BPF_LOADER_PROGRAM_INSTRUCTION_ALIGN (8UL)

/*  */
struct fd_bpf_upgradeable_loader_program_instruction_write {
  uint offset;
  ulong bytes_len;
  uchar* bytes;
};
typedef struct fd_bpf_upgradeable_loader_program_instruction_write fd_bpf_upgradeable_loader_program_instruction_write_t;
#define FD_BPF_UPGRADEABLE_LOADER_PROGRAM_INSTRUCTION_WRITE_FOOTPRINT sizeof(fd_bpf_upgradeable_loader_program_instruction_write_t)
#define FD_BPF_UPGRADEABLE_LOADER_PROGRAM_INSTRUCTION_WRITE_ALIGN (8UL)

/*  */
struct fd_bpf_upgradeable_loader_program_instruction_deploy_with_max_data_len {
  ulong max_data_len;
};
typedef struct fd_bpf_upgradeable_loader_program_instruction_deploy_with_max_data_len fd_bpf_upgradeable_loader_program_instruction_deploy_with_max_data_len_t;
#define FD_BPF_UPGRADEABLE_LOADER_PROGRAM_INSTRUCTION_DEPLOY_WITH_MAX_DATA_LEN_FOOTPRINT sizeof(fd_bpf_upgradeable_loader_program_instruction_deploy_with_max_data_len_t)
#define FD_BPF_UPGRADEABLE_LOADER_PROGRAM_INSTRUCTION_DEPLOY_WITH_MAX_DATA_LEN_ALIGN (8UL)

/*  */
struct fd_bpf_upgradeable_loader_program_instruction_extend_program {
  uint additional_bytes;
};
typedef struct fd_bpf_upgradeable_loader_program_instruction_extend_program fd_bpf_upgradeable_loader_program_instruction_extend_program_t;
#define FD_BPF_UPGRADEABLE_LOADER_PROGRAM_INSTRUCTION_EXTEND_PROGRAM_FOOTPRINT sizeof(fd_bpf_upgradeable_loader_program_instruction_extend_program_t)
#define FD_BPF_UPGRADEABLE_LOADER_PROGRAM_INSTRUCTION_EXTEND_PROGRAM_ALIGN (8UL)

union fd_bpf_upgradeable_loader_program_instruction_inner {
  fd_bpf_upgradeable_loader_program_instruction_write_t write;
  fd_bpf_upgradeable_loader_program_instruction_deploy_with_max_data_len_t deploy_with_max_data_len;
  fd_bpf_upgradeable_loader_program_instruction_extend_program_t extend_program;
};
typedef union fd_bpf_upgradeable_loader_program_instruction_inner fd_bpf_upgradeable_loader_program_instruction_inner_t;

/*  */
struct fd_bpf_upgradeable_loader_program_instruction {
  uint discriminant;
  fd_bpf_upgradeable_loader_program_instruction_inner_t inner;
};
typedef struct fd_bpf_upgradeable_loader_program_instruction fd_bpf_upgradeable_loader_program_instruction_t;
#define FD_BPF_UPGRADEABLE_LOADER_PROGRAM_INSTRUCTION_FOOTPRINT sizeof(fd_bpf_upgradeable_loader_program_instruction_t)
#define FD_BPF_UPGRADEABLE_LOADER_PROGRAM_INSTRUCTION_ALIGN (8UL)

/*  */
struct fd_bpf_upgradeable_loader_state_buffer {
  fd_pubkey_t* authority_address;
};
typedef struct fd_bpf_upgradeable_loader_state_buffer fd_bpf_upgradeable_loader_state_buffer_t;
#define FD_BPF_UPGRADEABLE_LOADER_STATE_BUFFER_FOOTPRINT sizeof(fd_bpf_upgradeable_loader_state_buffer_t)
#define FD_BPF_UPGRADEABLE_LOADER_STATE_BUFFER_ALIGN (8UL)

/*  */
struct fd_bpf_upgradeable_loader_state_program {
  fd_pubkey_t programdata_address;
};
typedef struct fd_bpf_upgradeable_loader_state_program fd_bpf_upgradeable_loader_state_program_t;
#define FD_BPF_UPGRADEABLE_LOADER_STATE_PROGRAM_FOOTPRINT sizeof(fd_bpf_upgradeable_loader_state_program_t)
#define FD_BPF_UPGRADEABLE_LOADER_STATE_PROGRAM_ALIGN (8UL)

/*  */
struct fd_bpf_upgradeable_loader_state_program_data {
  ulong slot;
  fd_pubkey_t* upgrade_authority_address;
};
typedef struct fd_bpf_upgradeable_loader_state_program_data fd_bpf_upgradeable_loader_state_program_data_t;
#define FD_BPF_UPGRADEABLE_LOADER_STATE_PROGRAM_DATA_FOOTPRINT sizeof(fd_bpf_upgradeable_loader_state_program_data_t)
#define FD_BPF_UPGRADEABLE_LOADER_STATE_PROGRAM_DATA_ALIGN (8UL)

union fd_bpf_upgradeable_loader_state_inner {
  fd_bpf_upgradeable_loader_state_buffer_t buffer;
  fd_bpf_upgradeable_loader_state_program_t program;
  fd_bpf_upgradeable_loader_state_program_data_t program_data;
};
typedef union fd_bpf_upgradeable_loader_state_inner fd_bpf_upgradeable_loader_state_inner_t;

/*  */
struct fd_bpf_upgradeable_loader_state {
  uint discriminant;
  fd_bpf_upgradeable_loader_state_inner_t inner;
};
typedef struct fd_bpf_upgradeable_loader_state fd_bpf_upgradeable_loader_state_t;
#define FD_BPF_UPGRADEABLE_LOADER_STATE_FOOTPRINT sizeof(fd_bpf_upgradeable_loader_state_t)
#define FD_BPF_UPGRADEABLE_LOADER_STATE_ALIGN (8UL)

/* https://github.com/firedancer-io/solana/blob/f4b7c54f9e021b40cfc7cbd32dc12b19dedbe791/ledger/src/blockstore_meta.rs#L178 */
struct fd_frozen_hash_status {
  fd_hash_t frozen_hash;
  uchar frozen_status;
};
typedef struct fd_frozen_hash_status fd_frozen_hash_status_t;
#define FD_FROZEN_HASH_STATUS_FOOTPRINT sizeof(fd_frozen_hash_status_t)
#define FD_FROZEN_HASH_STATUS_ALIGN (8UL)

union fd_frozen_hash_versioned_inner {
  fd_frozen_hash_status_t current;
};
typedef union fd_frozen_hash_versioned_inner fd_frozen_hash_versioned_inner_t;

/* https://github.com/firedancer-io/solana/blob/f4b7c54f9e021b40cfc7cbd32dc12b19dedbe791/ledger/src/blockstore_meta.rs#L157 */
struct fd_frozen_hash_versioned {
  uint discriminant;
  fd_frozen_hash_versioned_inner_t inner;
};
typedef struct fd_frozen_hash_versioned fd_frozen_hash_versioned_t;
#define FD_FROZEN_HASH_VERSIONED_FOOTPRINT sizeof(fd_frozen_hash_versioned_t)
#define FD_FROZEN_HASH_VERSIONED_ALIGN (8UL)


FD_PROTOTYPES_BEGIN

void fd_feature_new(fd_feature_t* self);
int fd_feature_decode(fd_feature_t* self, fd_bincode_decode_ctx_t * ctx);
int fd_feature_encode(fd_feature_t const * self, fd_bincode_encode_ctx_t * ctx);
void fd_feature_destroy(fd_feature_t* self, fd_bincode_destroy_ctx_t * ctx);
void fd_feature_walk(fd_feature_t* self, fd_walk_fun_t fun, const char *name, int level);
ulong fd_feature_size(fd_feature_t const * self);

void fd_fee_calculator_new(fd_fee_calculator_t* self);
int fd_fee_calculator_decode(fd_fee_calculator_t* self, fd_bincode_decode_ctx_t * ctx);
int fd_fee_calculator_encode(fd_fee_calculator_t const * self, fd_bincode_encode_ctx_t * ctx);
void fd_fee_calculator_destroy(fd_fee_calculator_t* self, fd_bincode_destroy_ctx_t * ctx);
void fd_fee_calculator_walk(fd_fee_calculator_t* self, fd_walk_fun_t fun, const char *name, int level);
ulong fd_fee_calculator_size(fd_fee_calculator_t const * self);

void fd_hash_age_new(fd_hash_age_t* self);
int fd_hash_age_decode(fd_hash_age_t* self, fd_bincode_decode_ctx_t * ctx);
int fd_hash_age_encode(fd_hash_age_t const * self, fd_bincode_encode_ctx_t * ctx);
void fd_hash_age_destroy(fd_hash_age_t* self, fd_bincode_destroy_ctx_t * ctx);
void fd_hash_age_walk(fd_hash_age_t* self, fd_walk_fun_t fun, const char *name, int level);
ulong fd_hash_age_size(fd_hash_age_t const * self);

void fd_hash_hash_age_pair_new(fd_hash_hash_age_pair_t* self);
int fd_hash_hash_age_pair_decode(fd_hash_hash_age_pair_t* self, fd_bincode_decode_ctx_t * ctx);
int fd_hash_hash_age_pair_encode(fd_hash_hash_age_pair_t const * self, fd_bincode_encode_ctx_t * ctx);
void fd_hash_hash_age_pair_destroy(fd_hash_hash_age_pair_t* self, fd_bincode_destroy_ctx_t * ctx);
void fd_hash_hash_age_pair_walk(fd_hash_hash_age_pair_t* self, fd_walk_fun_t fun, const char *name, int level);
ulong fd_hash_hash_age_pair_size(fd_hash_hash_age_pair_t const * self);

void fd_block_hash_queue_new(fd_block_hash_queue_t* self);
int fd_block_hash_queue_decode(fd_block_hash_queue_t* self, fd_bincode_decode_ctx_t * ctx);
int fd_block_hash_queue_encode(fd_block_hash_queue_t const * self, fd_bincode_encode_ctx_t * ctx);
void fd_block_hash_queue_destroy(fd_block_hash_queue_t* self, fd_bincode_destroy_ctx_t * ctx);
void fd_block_hash_queue_walk(fd_block_hash_queue_t* self, fd_walk_fun_t fun, const char *name, int level);
ulong fd_block_hash_queue_size(fd_block_hash_queue_t const * self);

void fd_fee_rate_governor_new(fd_fee_rate_governor_t* self);
int fd_fee_rate_governor_decode(fd_fee_rate_governor_t* self, fd_bincode_decode_ctx_t * ctx);
int fd_fee_rate_governor_encode(fd_fee_rate_governor_t const * self, fd_bincode_encode_ctx_t * ctx);
void fd_fee_rate_governor_destroy(fd_fee_rate_governor_t* self, fd_bincode_destroy_ctx_t * ctx);
void fd_fee_rate_governor_walk(fd_fee_rate_governor_t* self, fd_walk_fun_t fun, const char *name, int level);
ulong fd_fee_rate_governor_size(fd_fee_rate_governor_t const * self);

void fd_slot_pair_new(fd_slot_pair_t* self);
int fd_slot_pair_decode(fd_slot_pair_t* self, fd_bincode_decode_ctx_t * ctx);
int fd_slot_pair_encode(fd_slot_pair_t const * self, fd_bincode_encode_ctx_t * ctx);
void fd_slot_pair_destroy(fd_slot_pair_t* self, fd_bincode_destroy_ctx_t * ctx);
void fd_slot_pair_walk(fd_slot_pair_t* self, fd_walk_fun_t fun, const char *name, int level);
ulong fd_slot_pair_size(fd_slot_pair_t const * self);

void fd_hard_forks_new(fd_hard_forks_t* self);
int fd_hard_forks_decode(fd_hard_forks_t* self, fd_bincode_decode_ctx_t * ctx);
int fd_hard_forks_encode(fd_hard_forks_t const * self, fd_bincode_encode_ctx_t * ctx);
void fd_hard_forks_destroy(fd_hard_forks_t* self, fd_bincode_destroy_ctx_t * ctx);
void fd_hard_forks_walk(fd_hard_forks_t* self, fd_walk_fun_t fun, const char *name, int level);
ulong fd_hard_forks_size(fd_hard_forks_t const * self);

void fd_inflation_new(fd_inflation_t* self);
int fd_inflation_decode(fd_inflation_t* self, fd_bincode_decode_ctx_t * ctx);
int fd_inflation_encode(fd_inflation_t const * self, fd_bincode_encode_ctx_t * ctx);
void fd_inflation_destroy(fd_inflation_t* self, fd_bincode_destroy_ctx_t * ctx);
void fd_inflation_walk(fd_inflation_t* self, fd_walk_fun_t fun, const char *name, int level);
ulong fd_inflation_size(fd_inflation_t const * self);

void fd_rent_new(fd_rent_t* self);
int fd_rent_decode(fd_rent_t* self, fd_bincode_decode_ctx_t * ctx);
int fd_rent_encode(fd_rent_t const * self, fd_bincode_encode_ctx_t * ctx);
void fd_rent_destroy(fd_rent_t* self, fd_bincode_destroy_ctx_t * ctx);
void fd_rent_walk(fd_rent_t* self, fd_walk_fun_t fun, const char *name, int level);
ulong fd_rent_size(fd_rent_t const * self);

void fd_rent_collector_new(fd_rent_collector_t* self);
int fd_rent_collector_decode(fd_rent_collector_t* self, fd_bincode_decode_ctx_t * ctx);
int fd_rent_collector_encode(fd_rent_collector_t const * self, fd_bincode_encode_ctx_t * ctx);
void fd_rent_collector_destroy(fd_rent_collector_t* self, fd_bincode_destroy_ctx_t * ctx);
void fd_rent_collector_walk(fd_rent_collector_t* self, fd_walk_fun_t fun, const char *name, int level);
ulong fd_rent_collector_size(fd_rent_collector_t const * self);

void fd_stake_history_entry_new(fd_stake_history_entry_t* self);
int fd_stake_history_entry_decode(fd_stake_history_entry_t* self, fd_bincode_decode_ctx_t * ctx);
int fd_stake_history_entry_encode(fd_stake_history_entry_t const * self, fd_bincode_encode_ctx_t * ctx);
void fd_stake_history_entry_destroy(fd_stake_history_entry_t* self, fd_bincode_destroy_ctx_t * ctx);
void fd_stake_history_entry_walk(fd_stake_history_entry_t* self, fd_walk_fun_t fun, const char *name, int level);
ulong fd_stake_history_entry_size(fd_stake_history_entry_t const * self);

void fd_stake_history_epochentry_pair_new(fd_stake_history_epochentry_pair_t* self);
int fd_stake_history_epochentry_pair_decode(fd_stake_history_epochentry_pair_t* self, fd_bincode_decode_ctx_t * ctx);
int fd_stake_history_epochentry_pair_encode(fd_stake_history_epochentry_pair_t const * self, fd_bincode_encode_ctx_t * ctx);
void fd_stake_history_epochentry_pair_destroy(fd_stake_history_epochentry_pair_t* self, fd_bincode_destroy_ctx_t * ctx);
void fd_stake_history_epochentry_pair_walk(fd_stake_history_epochentry_pair_t* self, fd_walk_fun_t fun, const char *name, int level);
ulong fd_stake_history_epochentry_pair_size(fd_stake_history_epochentry_pair_t const * self);

void fd_stake_history_new(fd_stake_history_t* self);
int fd_stake_history_decode(fd_stake_history_t* self, fd_bincode_decode_ctx_t * ctx);
int fd_stake_history_encode(fd_stake_history_t const * self, fd_bincode_encode_ctx_t * ctx);
void fd_stake_history_destroy(fd_stake_history_t* self, fd_bincode_destroy_ctx_t * ctx);
void fd_stake_history_walk(fd_stake_history_t* self, fd_walk_fun_t fun, const char *name, int level);
ulong fd_stake_history_size(fd_stake_history_t const * self);

void fd_solana_account_new(fd_solana_account_t* self);
int fd_solana_account_decode(fd_solana_account_t* self, fd_bincode_decode_ctx_t * ctx);
int fd_solana_account_encode(fd_solana_account_t const * self, fd_bincode_encode_ctx_t * ctx);
void fd_solana_account_destroy(fd_solana_account_t* self, fd_bincode_destroy_ctx_t * ctx);
void fd_solana_account_walk(fd_solana_account_t* self, fd_walk_fun_t fun, const char *name, int level);
ulong fd_solana_account_size(fd_solana_account_t const * self);

void fd_vote_accounts_pair_new(fd_vote_accounts_pair_t* self);
int fd_vote_accounts_pair_decode(fd_vote_accounts_pair_t* self, fd_bincode_decode_ctx_t * ctx);
int fd_vote_accounts_pair_encode(fd_vote_accounts_pair_t const * self, fd_bincode_encode_ctx_t * ctx);
void fd_vote_accounts_pair_destroy(fd_vote_accounts_pair_t* self, fd_bincode_destroy_ctx_t * ctx);
void fd_vote_accounts_pair_walk(fd_vote_accounts_pair_t* self, fd_walk_fun_t fun, const char *name, int level);
ulong fd_vote_accounts_pair_size(fd_vote_accounts_pair_t const * self);

void fd_vote_accounts_new(fd_vote_accounts_t* self);
int fd_vote_accounts_decode(fd_vote_accounts_t* self, fd_bincode_decode_ctx_t * ctx);
int fd_vote_accounts_encode(fd_vote_accounts_t const * self, fd_bincode_encode_ctx_t * ctx);
void fd_vote_accounts_destroy(fd_vote_accounts_t* self, fd_bincode_destroy_ctx_t * ctx);
void fd_vote_accounts_walk(fd_vote_accounts_t* self, fd_walk_fun_t fun, const char *name, int level);
ulong fd_vote_accounts_size(fd_vote_accounts_t const * self);

void fd_delegation_new(fd_delegation_t* self);
int fd_delegation_decode(fd_delegation_t* self, fd_bincode_decode_ctx_t * ctx);
int fd_delegation_encode(fd_delegation_t const * self, fd_bincode_encode_ctx_t * ctx);
void fd_delegation_destroy(fd_delegation_t* self, fd_bincode_destroy_ctx_t * ctx);
void fd_delegation_walk(fd_delegation_t* self, fd_walk_fun_t fun, const char *name, int level);
ulong fd_delegation_size(fd_delegation_t const * self);

void fd_delegation_pair_new(fd_delegation_pair_t* self);
int fd_delegation_pair_decode(fd_delegation_pair_t* self, fd_bincode_decode_ctx_t * ctx);
int fd_delegation_pair_encode(fd_delegation_pair_t const * self, fd_bincode_encode_ctx_t * ctx);
void fd_delegation_pair_destroy(fd_delegation_pair_t* self, fd_bincode_destroy_ctx_t * ctx);
void fd_delegation_pair_walk(fd_delegation_pair_t* self, fd_walk_fun_t fun, const char *name, int level);
ulong fd_delegation_pair_size(fd_delegation_pair_t const * self);

void fd_stakes_new(fd_stakes_t* self);
int fd_stakes_decode(fd_stakes_t* self, fd_bincode_decode_ctx_t * ctx);
int fd_stakes_encode(fd_stakes_t const * self, fd_bincode_encode_ctx_t * ctx);
void fd_stakes_destroy(fd_stakes_t* self, fd_bincode_destroy_ctx_t * ctx);
void fd_stakes_walk(fd_stakes_t* self, fd_walk_fun_t fun, const char *name, int level);
ulong fd_stakes_size(fd_stakes_t const * self);

void fd_bank_incremental_snapshot_persistence_new(fd_bank_incremental_snapshot_persistence_t* self);
int fd_bank_incremental_snapshot_persistence_decode(fd_bank_incremental_snapshot_persistence_t* self, fd_bincode_decode_ctx_t * ctx);
int fd_bank_incremental_snapshot_persistence_encode(fd_bank_incremental_snapshot_persistence_t const * self, fd_bincode_encode_ctx_t * ctx);
void fd_bank_incremental_snapshot_persistence_destroy(fd_bank_incremental_snapshot_persistence_t* self, fd_bincode_destroy_ctx_t * ctx);
void fd_bank_incremental_snapshot_persistence_walk(fd_bank_incremental_snapshot_persistence_t* self, fd_walk_fun_t fun, const char *name, int level);
ulong fd_bank_incremental_snapshot_persistence_size(fd_bank_incremental_snapshot_persistence_t const * self);

void fd_node_vote_accounts_new(fd_node_vote_accounts_t* self);
int fd_node_vote_accounts_decode(fd_node_vote_accounts_t* self, fd_bincode_decode_ctx_t * ctx);
int fd_node_vote_accounts_encode(fd_node_vote_accounts_t const * self, fd_bincode_encode_ctx_t * ctx);
void fd_node_vote_accounts_destroy(fd_node_vote_accounts_t* self, fd_bincode_destroy_ctx_t * ctx);
void fd_node_vote_accounts_walk(fd_node_vote_accounts_t* self, fd_walk_fun_t fun, const char *name, int level);
ulong fd_node_vote_accounts_size(fd_node_vote_accounts_t const * self);

void fd_pubkey_node_vote_accounts_pair_new(fd_pubkey_node_vote_accounts_pair_t* self);
int fd_pubkey_node_vote_accounts_pair_decode(fd_pubkey_node_vote_accounts_pair_t* self, fd_bincode_decode_ctx_t * ctx);
int fd_pubkey_node_vote_accounts_pair_encode(fd_pubkey_node_vote_accounts_pair_t const * self, fd_bincode_encode_ctx_t * ctx);
void fd_pubkey_node_vote_accounts_pair_destroy(fd_pubkey_node_vote_accounts_pair_t* self, fd_bincode_destroy_ctx_t * ctx);
void fd_pubkey_node_vote_accounts_pair_walk(fd_pubkey_node_vote_accounts_pair_t* self, fd_walk_fun_t fun, const char *name, int level);
ulong fd_pubkey_node_vote_accounts_pair_size(fd_pubkey_node_vote_accounts_pair_t const * self);

void fd_pubkey_pubkey_pair_new(fd_pubkey_pubkey_pair_t* self);
int fd_pubkey_pubkey_pair_decode(fd_pubkey_pubkey_pair_t* self, fd_bincode_decode_ctx_t * ctx);
int fd_pubkey_pubkey_pair_encode(fd_pubkey_pubkey_pair_t const * self, fd_bincode_encode_ctx_t * ctx);
void fd_pubkey_pubkey_pair_destroy(fd_pubkey_pubkey_pair_t* self, fd_bincode_destroy_ctx_t * ctx);
void fd_pubkey_pubkey_pair_walk(fd_pubkey_pubkey_pair_t* self, fd_walk_fun_t fun, const char *name, int level);
ulong fd_pubkey_pubkey_pair_size(fd_pubkey_pubkey_pair_t const * self);

void fd_epoch_stakes_new(fd_epoch_stakes_t* self);
int fd_epoch_stakes_decode(fd_epoch_stakes_t* self, fd_bincode_decode_ctx_t * ctx);
int fd_epoch_stakes_encode(fd_epoch_stakes_t const * self, fd_bincode_encode_ctx_t * ctx);
void fd_epoch_stakes_destroy(fd_epoch_stakes_t* self, fd_bincode_destroy_ctx_t * ctx);
void fd_epoch_stakes_walk(fd_epoch_stakes_t* self, fd_walk_fun_t fun, const char *name, int level);
ulong fd_epoch_stakes_size(fd_epoch_stakes_t const * self);

void fd_epoch_epoch_stakes_pair_new(fd_epoch_epoch_stakes_pair_t* self);
int fd_epoch_epoch_stakes_pair_decode(fd_epoch_epoch_stakes_pair_t* self, fd_bincode_decode_ctx_t * ctx);
int fd_epoch_epoch_stakes_pair_encode(fd_epoch_epoch_stakes_pair_t const * self, fd_bincode_encode_ctx_t * ctx);
void fd_epoch_epoch_stakes_pair_destroy(fd_epoch_epoch_stakes_pair_t* self, fd_bincode_destroy_ctx_t * ctx);
void fd_epoch_epoch_stakes_pair_walk(fd_epoch_epoch_stakes_pair_t* self, fd_walk_fun_t fun, const char *name, int level);
ulong fd_epoch_epoch_stakes_pair_size(fd_epoch_epoch_stakes_pair_t const * self);

void fd_pubkey_u64_pair_new(fd_pubkey_u64_pair_t* self);
int fd_pubkey_u64_pair_decode(fd_pubkey_u64_pair_t* self, fd_bincode_decode_ctx_t * ctx);
int fd_pubkey_u64_pair_encode(fd_pubkey_u64_pair_t const * self, fd_bincode_encode_ctx_t * ctx);
void fd_pubkey_u64_pair_destroy(fd_pubkey_u64_pair_t* self, fd_bincode_destroy_ctx_t * ctx);
void fd_pubkey_u64_pair_walk(fd_pubkey_u64_pair_t* self, fd_walk_fun_t fun, const char *name, int level);
ulong fd_pubkey_u64_pair_size(fd_pubkey_u64_pair_t const * self);

void fd_unused_accounts_new(fd_unused_accounts_t* self);
int fd_unused_accounts_decode(fd_unused_accounts_t* self, fd_bincode_decode_ctx_t * ctx);
int fd_unused_accounts_encode(fd_unused_accounts_t const * self, fd_bincode_encode_ctx_t * ctx);
void fd_unused_accounts_destroy(fd_unused_accounts_t* self, fd_bincode_destroy_ctx_t * ctx);
void fd_unused_accounts_walk(fd_unused_accounts_t* self, fd_walk_fun_t fun, const char *name, int level);
ulong fd_unused_accounts_size(fd_unused_accounts_t const * self);

void fd_deserializable_versioned_bank_new(fd_deserializable_versioned_bank_t* self);
int fd_deserializable_versioned_bank_decode(fd_deserializable_versioned_bank_t* self, fd_bincode_decode_ctx_t * ctx);
int fd_deserializable_versioned_bank_encode(fd_deserializable_versioned_bank_t const * self, fd_bincode_encode_ctx_t * ctx);
void fd_deserializable_versioned_bank_destroy(fd_deserializable_versioned_bank_t* self, fd_bincode_destroy_ctx_t * ctx);
void fd_deserializable_versioned_bank_walk(fd_deserializable_versioned_bank_t* self, fd_walk_fun_t fun, const char *name, int level);
ulong fd_deserializable_versioned_bank_size(fd_deserializable_versioned_bank_t const * self);

void fd_serializable_account_storage_entry_new(fd_serializable_account_storage_entry_t* self);
int fd_serializable_account_storage_entry_decode(fd_serializable_account_storage_entry_t* self, fd_bincode_decode_ctx_t * ctx);
int fd_serializable_account_storage_entry_encode(fd_serializable_account_storage_entry_t const * self, fd_bincode_encode_ctx_t * ctx);
void fd_serializable_account_storage_entry_destroy(fd_serializable_account_storage_entry_t* self, fd_bincode_destroy_ctx_t * ctx);
void fd_serializable_account_storage_entry_walk(fd_serializable_account_storage_entry_t* self, fd_walk_fun_t fun, const char *name, int level);
ulong fd_serializable_account_storage_entry_size(fd_serializable_account_storage_entry_t const * self);

void fd_bank_hash_stats_new(fd_bank_hash_stats_t* self);
int fd_bank_hash_stats_decode(fd_bank_hash_stats_t* self, fd_bincode_decode_ctx_t * ctx);
int fd_bank_hash_stats_encode(fd_bank_hash_stats_t const * self, fd_bincode_encode_ctx_t * ctx);
void fd_bank_hash_stats_destroy(fd_bank_hash_stats_t* self, fd_bincode_destroy_ctx_t * ctx);
void fd_bank_hash_stats_walk(fd_bank_hash_stats_t* self, fd_walk_fun_t fun, const char *name, int level);
ulong fd_bank_hash_stats_size(fd_bank_hash_stats_t const * self);

void fd_bank_hash_info_new(fd_bank_hash_info_t* self);
int fd_bank_hash_info_decode(fd_bank_hash_info_t* self, fd_bincode_decode_ctx_t * ctx);
int fd_bank_hash_info_encode(fd_bank_hash_info_t const * self, fd_bincode_encode_ctx_t * ctx);
void fd_bank_hash_info_destroy(fd_bank_hash_info_t* self, fd_bincode_destroy_ctx_t * ctx);
void fd_bank_hash_info_walk(fd_bank_hash_info_t* self, fd_walk_fun_t fun, const char *name, int level);
ulong fd_bank_hash_info_size(fd_bank_hash_info_t const * self);

void fd_slot_account_pair_new(fd_slot_account_pair_t* self);
int fd_slot_account_pair_decode(fd_slot_account_pair_t* self, fd_bincode_decode_ctx_t * ctx);
int fd_slot_account_pair_encode(fd_slot_account_pair_t const * self, fd_bincode_encode_ctx_t * ctx);
void fd_slot_account_pair_destroy(fd_slot_account_pair_t* self, fd_bincode_destroy_ctx_t * ctx);
void fd_slot_account_pair_walk(fd_slot_account_pair_t* self, fd_walk_fun_t fun, const char *name, int level);
ulong fd_slot_account_pair_size(fd_slot_account_pair_t const * self);

void fd_slot_map_pair_new(fd_slot_map_pair_t* self);
int fd_slot_map_pair_decode(fd_slot_map_pair_t* self, fd_bincode_decode_ctx_t * ctx);
int fd_slot_map_pair_encode(fd_slot_map_pair_t const * self, fd_bincode_encode_ctx_t * ctx);
void fd_slot_map_pair_destroy(fd_slot_map_pair_t* self, fd_bincode_destroy_ctx_t * ctx);
void fd_slot_map_pair_walk(fd_slot_map_pair_t* self, fd_walk_fun_t fun, const char *name, int level);
ulong fd_slot_map_pair_size(fd_slot_map_pair_t const * self);

void fd_solana_accounts_db_fields_new(fd_solana_accounts_db_fields_t* self);
int fd_solana_accounts_db_fields_decode(fd_solana_accounts_db_fields_t* self, fd_bincode_decode_ctx_t * ctx);
int fd_solana_accounts_db_fields_encode(fd_solana_accounts_db_fields_t const * self, fd_bincode_encode_ctx_t * ctx);
void fd_solana_accounts_db_fields_destroy(fd_solana_accounts_db_fields_t* self, fd_bincode_destroy_ctx_t * ctx);
void fd_solana_accounts_db_fields_walk(fd_solana_accounts_db_fields_t* self, fd_walk_fun_t fun, const char *name, int level);
ulong fd_solana_accounts_db_fields_size(fd_solana_accounts_db_fields_t const * self);

void fd_solana_manifest_new(fd_solana_manifest_t* self);
int fd_solana_manifest_decode(fd_solana_manifest_t* self, fd_bincode_decode_ctx_t * ctx);
int fd_solana_manifest_encode(fd_solana_manifest_t const * self, fd_bincode_encode_ctx_t * ctx);
void fd_solana_manifest_destroy(fd_solana_manifest_t* self, fd_bincode_destroy_ctx_t * ctx);
void fd_solana_manifest_walk(fd_solana_manifest_t* self, fd_walk_fun_t fun, const char *name, int level);
ulong fd_solana_manifest_size(fd_solana_manifest_t const * self);

void fd_rust_duration_new(fd_rust_duration_t* self);
int fd_rust_duration_decode(fd_rust_duration_t* self, fd_bincode_decode_ctx_t * ctx);
int fd_rust_duration_encode(fd_rust_duration_t const * self, fd_bincode_encode_ctx_t * ctx);
void fd_rust_duration_destroy(fd_rust_duration_t* self, fd_bincode_destroy_ctx_t * ctx);
void fd_rust_duration_walk(fd_rust_duration_t* self, fd_walk_fun_t fun, const char *name, int level);
ulong fd_rust_duration_size(fd_rust_duration_t const * self);

void fd_poh_config_new(fd_poh_config_t* self);
int fd_poh_config_decode(fd_poh_config_t* self, fd_bincode_decode_ctx_t * ctx);
int fd_poh_config_encode(fd_poh_config_t const * self, fd_bincode_encode_ctx_t * ctx);
void fd_poh_config_destroy(fd_poh_config_t* self, fd_bincode_destroy_ctx_t * ctx);
void fd_poh_config_walk(fd_poh_config_t* self, fd_walk_fun_t fun, const char *name, int level);
ulong fd_poh_config_size(fd_poh_config_t const * self);

void fd_string_pubkey_pair_new(fd_string_pubkey_pair_t* self);
int fd_string_pubkey_pair_decode(fd_string_pubkey_pair_t* self, fd_bincode_decode_ctx_t * ctx);
int fd_string_pubkey_pair_encode(fd_string_pubkey_pair_t const * self, fd_bincode_encode_ctx_t * ctx);
void fd_string_pubkey_pair_destroy(fd_string_pubkey_pair_t* self, fd_bincode_destroy_ctx_t * ctx);
void fd_string_pubkey_pair_walk(fd_string_pubkey_pair_t* self, fd_walk_fun_t fun, const char *name, int level);
ulong fd_string_pubkey_pair_size(fd_string_pubkey_pair_t const * self);

void fd_pubkey_account_pair_new(fd_pubkey_account_pair_t* self);
int fd_pubkey_account_pair_decode(fd_pubkey_account_pair_t* self, fd_bincode_decode_ctx_t * ctx);
int fd_pubkey_account_pair_encode(fd_pubkey_account_pair_t const * self, fd_bincode_encode_ctx_t * ctx);
void fd_pubkey_account_pair_destroy(fd_pubkey_account_pair_t* self, fd_bincode_destroy_ctx_t * ctx);
void fd_pubkey_account_pair_walk(fd_pubkey_account_pair_t* self, fd_walk_fun_t fun, const char *name, int level);
ulong fd_pubkey_account_pair_size(fd_pubkey_account_pair_t const * self);

void fd_genesis_solana_new(fd_genesis_solana_t* self);
int fd_genesis_solana_decode(fd_genesis_solana_t* self, fd_bincode_decode_ctx_t * ctx);
int fd_genesis_solana_encode(fd_genesis_solana_t const * self, fd_bincode_encode_ctx_t * ctx);
void fd_genesis_solana_destroy(fd_genesis_solana_t* self, fd_bincode_destroy_ctx_t * ctx);
void fd_genesis_solana_walk(fd_genesis_solana_t* self, fd_walk_fun_t fun, const char *name, int level);
ulong fd_genesis_solana_size(fd_genesis_solana_t const * self);

void fd_sol_sysvar_clock_new(fd_sol_sysvar_clock_t* self);
int fd_sol_sysvar_clock_decode(fd_sol_sysvar_clock_t* self, fd_bincode_decode_ctx_t * ctx);
int fd_sol_sysvar_clock_encode(fd_sol_sysvar_clock_t const * self, fd_bincode_encode_ctx_t * ctx);
void fd_sol_sysvar_clock_destroy(fd_sol_sysvar_clock_t* self, fd_bincode_destroy_ctx_t * ctx);
void fd_sol_sysvar_clock_walk(fd_sol_sysvar_clock_t* self, fd_walk_fun_t fun, const char *name, int level);
ulong fd_sol_sysvar_clock_size(fd_sol_sysvar_clock_t const * self);

void fd_vote_lockout_new(fd_vote_lockout_t* self);
int fd_vote_lockout_decode(fd_vote_lockout_t* self, fd_bincode_decode_ctx_t * ctx);
int fd_vote_lockout_encode(fd_vote_lockout_t const * self, fd_bincode_encode_ctx_t * ctx);
void fd_vote_lockout_destroy(fd_vote_lockout_t* self, fd_bincode_destroy_ctx_t * ctx);
void fd_vote_lockout_walk(fd_vote_lockout_t* self, fd_walk_fun_t fun, const char *name, int level);
ulong fd_vote_lockout_size(fd_vote_lockout_t const * self);

void fd_compact_vote_lockout_new(fd_compact_vote_lockout_t* self);
int fd_compact_vote_lockout_decode(fd_compact_vote_lockout_t* self, fd_bincode_decode_ctx_t * ctx);
int fd_compact_vote_lockout_encode(fd_compact_vote_lockout_t const * self, fd_bincode_encode_ctx_t * ctx);
void fd_compact_vote_lockout_destroy(fd_compact_vote_lockout_t* self, fd_bincode_destroy_ctx_t * ctx);
void fd_compact_vote_lockout_walk(fd_compact_vote_lockout_t* self, fd_walk_fun_t fun, const char *name, int level);
ulong fd_compact_vote_lockout_size(fd_compact_vote_lockout_t const * self);

void fd_vote_authorized_voter_new(fd_vote_authorized_voter_t* self);
int fd_vote_authorized_voter_decode(fd_vote_authorized_voter_t* self, fd_bincode_decode_ctx_t * ctx);
int fd_vote_authorized_voter_encode(fd_vote_authorized_voter_t const * self, fd_bincode_encode_ctx_t * ctx);
void fd_vote_authorized_voter_destroy(fd_vote_authorized_voter_t* self, fd_bincode_destroy_ctx_t * ctx);
void fd_vote_authorized_voter_walk(fd_vote_authorized_voter_t* self, fd_walk_fun_t fun, const char *name, int level);
ulong fd_vote_authorized_voter_size(fd_vote_authorized_voter_t const * self);

void fd_vote_prior_voter_new(fd_vote_prior_voter_t* self);
int fd_vote_prior_voter_decode(fd_vote_prior_voter_t* self, fd_bincode_decode_ctx_t * ctx);
int fd_vote_prior_voter_encode(fd_vote_prior_voter_t const * self, fd_bincode_encode_ctx_t * ctx);
void fd_vote_prior_voter_destroy(fd_vote_prior_voter_t* self, fd_bincode_destroy_ctx_t * ctx);
void fd_vote_prior_voter_walk(fd_vote_prior_voter_t* self, fd_walk_fun_t fun, const char *name, int level);
ulong fd_vote_prior_voter_size(fd_vote_prior_voter_t const * self);

void fd_vote_prior_voter_0_23_5_new(fd_vote_prior_voter_0_23_5_t* self);
int fd_vote_prior_voter_0_23_5_decode(fd_vote_prior_voter_0_23_5_t* self, fd_bincode_decode_ctx_t * ctx);
int fd_vote_prior_voter_0_23_5_encode(fd_vote_prior_voter_0_23_5_t const * self, fd_bincode_encode_ctx_t * ctx);
void fd_vote_prior_voter_0_23_5_destroy(fd_vote_prior_voter_0_23_5_t* self, fd_bincode_destroy_ctx_t * ctx);
void fd_vote_prior_voter_0_23_5_walk(fd_vote_prior_voter_0_23_5_t* self, fd_walk_fun_t fun, const char *name, int level);
ulong fd_vote_prior_voter_0_23_5_size(fd_vote_prior_voter_0_23_5_t const * self);

void fd_vote_epoch_credits_new(fd_vote_epoch_credits_t* self);
int fd_vote_epoch_credits_decode(fd_vote_epoch_credits_t* self, fd_bincode_decode_ctx_t * ctx);
int fd_vote_epoch_credits_encode(fd_vote_epoch_credits_t const * self, fd_bincode_encode_ctx_t * ctx);
void fd_vote_epoch_credits_destroy(fd_vote_epoch_credits_t* self, fd_bincode_destroy_ctx_t * ctx);
void fd_vote_epoch_credits_walk(fd_vote_epoch_credits_t* self, fd_walk_fun_t fun, const char *name, int level);
ulong fd_vote_epoch_credits_size(fd_vote_epoch_credits_t const * self);

void fd_vote_historical_authorized_voter_new(fd_vote_historical_authorized_voter_t* self);
int fd_vote_historical_authorized_voter_decode(fd_vote_historical_authorized_voter_t* self, fd_bincode_decode_ctx_t * ctx);
int fd_vote_historical_authorized_voter_encode(fd_vote_historical_authorized_voter_t const * self, fd_bincode_encode_ctx_t * ctx);
void fd_vote_historical_authorized_voter_destroy(fd_vote_historical_authorized_voter_t* self, fd_bincode_destroy_ctx_t * ctx);
void fd_vote_historical_authorized_voter_walk(fd_vote_historical_authorized_voter_t* self, fd_walk_fun_t fun, const char *name, int level);
ulong fd_vote_historical_authorized_voter_size(fd_vote_historical_authorized_voter_t const * self);

void fd_vote_block_timestamp_new(fd_vote_block_timestamp_t* self);
int fd_vote_block_timestamp_decode(fd_vote_block_timestamp_t* self, fd_bincode_decode_ctx_t * ctx);
int fd_vote_block_timestamp_encode(fd_vote_block_timestamp_t const * self, fd_bincode_encode_ctx_t * ctx);
void fd_vote_block_timestamp_destroy(fd_vote_block_timestamp_t* self, fd_bincode_destroy_ctx_t * ctx);
void fd_vote_block_timestamp_walk(fd_vote_block_timestamp_t* self, fd_walk_fun_t fun, const char *name, int level);
ulong fd_vote_block_timestamp_size(fd_vote_block_timestamp_t const * self);

void fd_vote_prior_voters_new(fd_vote_prior_voters_t* self);
int fd_vote_prior_voters_decode(fd_vote_prior_voters_t* self, fd_bincode_decode_ctx_t * ctx);
int fd_vote_prior_voters_encode(fd_vote_prior_voters_t const * self, fd_bincode_encode_ctx_t * ctx);
void fd_vote_prior_voters_destroy(fd_vote_prior_voters_t* self, fd_bincode_destroy_ctx_t * ctx);
void fd_vote_prior_voters_walk(fd_vote_prior_voters_t* self, fd_walk_fun_t fun, const char *name, int level);
ulong fd_vote_prior_voters_size(fd_vote_prior_voters_t const * self);

void fd_vote_prior_voters_0_23_5_new(fd_vote_prior_voters_0_23_5_t* self);
int fd_vote_prior_voters_0_23_5_decode(fd_vote_prior_voters_0_23_5_t* self, fd_bincode_decode_ctx_t * ctx);
int fd_vote_prior_voters_0_23_5_encode(fd_vote_prior_voters_0_23_5_t const * self, fd_bincode_encode_ctx_t * ctx);
void fd_vote_prior_voters_0_23_5_destroy(fd_vote_prior_voters_0_23_5_t* self, fd_bincode_destroy_ctx_t * ctx);
void fd_vote_prior_voters_0_23_5_walk(fd_vote_prior_voters_0_23_5_t* self, fd_walk_fun_t fun, const char *name, int level);
ulong fd_vote_prior_voters_0_23_5_size(fd_vote_prior_voters_0_23_5_t const * self);

void fd_vote_state_0_23_5_new(fd_vote_state_0_23_5_t* self);
int fd_vote_state_0_23_5_decode(fd_vote_state_0_23_5_t* self, fd_bincode_decode_ctx_t * ctx);
int fd_vote_state_0_23_5_encode(fd_vote_state_0_23_5_t const * self, fd_bincode_encode_ctx_t * ctx);
void fd_vote_state_0_23_5_destroy(fd_vote_state_0_23_5_t* self, fd_bincode_destroy_ctx_t * ctx);
void fd_vote_state_0_23_5_walk(fd_vote_state_0_23_5_t* self, fd_walk_fun_t fun, const char *name, int level);
ulong fd_vote_state_0_23_5_size(fd_vote_state_0_23_5_t const * self);

void fd_vote_state_new(fd_vote_state_t* self);
int fd_vote_state_decode(fd_vote_state_t* self, fd_bincode_decode_ctx_t * ctx);
int fd_vote_state_encode(fd_vote_state_t const * self, fd_bincode_encode_ctx_t * ctx);
void fd_vote_state_destroy(fd_vote_state_t* self, fd_bincode_destroy_ctx_t * ctx);
void fd_vote_state_walk(fd_vote_state_t* self, fd_walk_fun_t fun, const char *name, int level);
ulong fd_vote_state_size(fd_vote_state_t const * self);

void fd_vote_state_versioned_new_disc(fd_vote_state_versioned_t* self, uint discriminant);
void fd_vote_state_versioned_new(fd_vote_state_versioned_t* self);
int fd_vote_state_versioned_decode(fd_vote_state_versioned_t* self, fd_bincode_decode_ctx_t * ctx);
int fd_vote_state_versioned_encode(fd_vote_state_versioned_t const * self, fd_bincode_encode_ctx_t * ctx);
void fd_vote_state_versioned_destroy(fd_vote_state_versioned_t* self, fd_bincode_destroy_ctx_t * ctx);
void fd_vote_state_versioned_walk(fd_vote_state_versioned_t* self, fd_walk_fun_t fun, const char *name, int level);
ulong fd_vote_state_versioned_size(fd_vote_state_versioned_t const * self);

FD_FN_PURE uchar fd_vote_state_versioned_is_v0_23_5(fd_vote_state_versioned_t const * self);
FD_FN_PURE uchar fd_vote_state_versioned_is_current(fd_vote_state_versioned_t const * self);
enum {
fd_vote_state_versioned_enum_v0_23_5 = 0,
fd_vote_state_versioned_enum_current = 1,
}; 
void fd_vote_state_update_new(fd_vote_state_update_t* self);
int fd_vote_state_update_decode(fd_vote_state_update_t* self, fd_bincode_decode_ctx_t * ctx);
int fd_vote_state_update_encode(fd_vote_state_update_t const * self, fd_bincode_encode_ctx_t * ctx);
void fd_vote_state_update_destroy(fd_vote_state_update_t* self, fd_bincode_destroy_ctx_t * ctx);
void fd_vote_state_update_walk(fd_vote_state_update_t* self, fd_walk_fun_t fun, const char *name, int level);
ulong fd_vote_state_update_size(fd_vote_state_update_t const * self);

void fd_compact_vote_state_update_new(fd_compact_vote_state_update_t* self);
int fd_compact_vote_state_update_decode(fd_compact_vote_state_update_t* self, fd_bincode_decode_ctx_t * ctx);
int fd_compact_vote_state_update_encode(fd_compact_vote_state_update_t const * self, fd_bincode_encode_ctx_t * ctx);
void fd_compact_vote_state_update_destroy(fd_compact_vote_state_update_t* self, fd_bincode_destroy_ctx_t * ctx);
void fd_compact_vote_state_update_walk(fd_compact_vote_state_update_t* self, fd_walk_fun_t fun, const char *name, int level);
ulong fd_compact_vote_state_update_size(fd_compact_vote_state_update_t const * self);

void fd_compact_vote_state_update_switch_new(fd_compact_vote_state_update_switch_t* self);
int fd_compact_vote_state_update_switch_decode(fd_compact_vote_state_update_switch_t* self, fd_bincode_decode_ctx_t * ctx);
int fd_compact_vote_state_update_switch_encode(fd_compact_vote_state_update_switch_t const * self, fd_bincode_encode_ctx_t * ctx);
void fd_compact_vote_state_update_switch_destroy(fd_compact_vote_state_update_switch_t* self, fd_bincode_destroy_ctx_t * ctx);
void fd_compact_vote_state_update_switch_walk(fd_compact_vote_state_update_switch_t* self, fd_walk_fun_t fun, const char *name, int level);
ulong fd_compact_vote_state_update_switch_size(fd_compact_vote_state_update_switch_t const * self);

void fd_slot_history_inner_new(fd_slot_history_inner_t* self);
int fd_slot_history_inner_decode(fd_slot_history_inner_t* self, fd_bincode_decode_ctx_t * ctx);
int fd_slot_history_inner_encode(fd_slot_history_inner_t const * self, fd_bincode_encode_ctx_t * ctx);
void fd_slot_history_inner_destroy(fd_slot_history_inner_t* self, fd_bincode_destroy_ctx_t * ctx);
void fd_slot_history_inner_walk(fd_slot_history_inner_t* self, fd_walk_fun_t fun, const char *name, int level);
ulong fd_slot_history_inner_size(fd_slot_history_inner_t const * self);

void fd_slot_history_bitvec_new(fd_slot_history_bitvec_t* self);
int fd_slot_history_bitvec_decode(fd_slot_history_bitvec_t* self, fd_bincode_decode_ctx_t * ctx);
int fd_slot_history_bitvec_encode(fd_slot_history_bitvec_t const * self, fd_bincode_encode_ctx_t * ctx);
void fd_slot_history_bitvec_destroy(fd_slot_history_bitvec_t* self, fd_bincode_destroy_ctx_t * ctx);
void fd_slot_history_bitvec_walk(fd_slot_history_bitvec_t* self, fd_walk_fun_t fun, const char *name, int level);
ulong fd_slot_history_bitvec_size(fd_slot_history_bitvec_t const * self);

void fd_slot_history_new(fd_slot_history_t* self);
int fd_slot_history_decode(fd_slot_history_t* self, fd_bincode_decode_ctx_t * ctx);
int fd_slot_history_encode(fd_slot_history_t const * self, fd_bincode_encode_ctx_t * ctx);
void fd_slot_history_destroy(fd_slot_history_t* self, fd_bincode_destroy_ctx_t * ctx);
void fd_slot_history_walk(fd_slot_history_t* self, fd_walk_fun_t fun, const char *name, int level);
ulong fd_slot_history_size(fd_slot_history_t const * self);

void fd_slot_hash_new(fd_slot_hash_t* self);
int fd_slot_hash_decode(fd_slot_hash_t* self, fd_bincode_decode_ctx_t * ctx);
int fd_slot_hash_encode(fd_slot_hash_t const * self, fd_bincode_encode_ctx_t * ctx);
void fd_slot_hash_destroy(fd_slot_hash_t* self, fd_bincode_destroy_ctx_t * ctx);
void fd_slot_hash_walk(fd_slot_hash_t* self, fd_walk_fun_t fun, const char *name, int level);
ulong fd_slot_hash_size(fd_slot_hash_t const * self);

void fd_slot_hashes_new(fd_slot_hashes_t* self);
int fd_slot_hashes_decode(fd_slot_hashes_t* self, fd_bincode_decode_ctx_t * ctx);
int fd_slot_hashes_encode(fd_slot_hashes_t const * self, fd_bincode_encode_ctx_t * ctx);
void fd_slot_hashes_destroy(fd_slot_hashes_t* self, fd_bincode_destroy_ctx_t * ctx);
void fd_slot_hashes_walk(fd_slot_hashes_t* self, fd_walk_fun_t fun, const char *name, int level);
ulong fd_slot_hashes_size(fd_slot_hashes_t const * self);

void fd_block_block_hash_entry_new(fd_block_block_hash_entry_t* self);
int fd_block_block_hash_entry_decode(fd_block_block_hash_entry_t* self, fd_bincode_decode_ctx_t * ctx);
int fd_block_block_hash_entry_encode(fd_block_block_hash_entry_t const * self, fd_bincode_encode_ctx_t * ctx);
void fd_block_block_hash_entry_destroy(fd_block_block_hash_entry_t* self, fd_bincode_destroy_ctx_t * ctx);
void fd_block_block_hash_entry_walk(fd_block_block_hash_entry_t* self, fd_walk_fun_t fun, const char *name, int level);
ulong fd_block_block_hash_entry_size(fd_block_block_hash_entry_t const * self);

void fd_recent_block_hashes_new(fd_recent_block_hashes_t* self);
int fd_recent_block_hashes_decode(fd_recent_block_hashes_t* self, fd_bincode_decode_ctx_t * ctx);
int fd_recent_block_hashes_encode(fd_recent_block_hashes_t const * self, fd_bincode_encode_ctx_t * ctx);
void fd_recent_block_hashes_destroy(fd_recent_block_hashes_t* self, fd_bincode_destroy_ctx_t * ctx);
void fd_recent_block_hashes_walk(fd_recent_block_hashes_t* self, fd_walk_fun_t fun, const char *name, int level);
ulong fd_recent_block_hashes_size(fd_recent_block_hashes_t const * self);

void fd_slot_meta_new(fd_slot_meta_t* self);
int fd_slot_meta_decode(fd_slot_meta_t* self, fd_bincode_decode_ctx_t * ctx);
int fd_slot_meta_encode(fd_slot_meta_t const * self, fd_bincode_encode_ctx_t * ctx);
void fd_slot_meta_destroy(fd_slot_meta_t* self, fd_bincode_destroy_ctx_t * ctx);
void fd_slot_meta_walk(fd_slot_meta_t* self, fd_walk_fun_t fun, const char *name, int level);
ulong fd_slot_meta_size(fd_slot_meta_t const * self);

void fd_slot_meta_meta_new(fd_slot_meta_meta_t* self);
int fd_slot_meta_meta_decode(fd_slot_meta_meta_t* self, fd_bincode_decode_ctx_t * ctx);
int fd_slot_meta_meta_encode(fd_slot_meta_meta_t const * self, fd_bincode_encode_ctx_t * ctx);
void fd_slot_meta_meta_destroy(fd_slot_meta_meta_t* self, fd_bincode_destroy_ctx_t * ctx);
void fd_slot_meta_meta_walk(fd_slot_meta_meta_t* self, fd_walk_fun_t fun, const char *name, int level);
ulong fd_slot_meta_meta_size(fd_slot_meta_meta_t const * self);

void fd_clock_timestamp_vote_new(fd_clock_timestamp_vote_t* self);
int fd_clock_timestamp_vote_decode(fd_clock_timestamp_vote_t* self, fd_bincode_decode_ctx_t * ctx);
int fd_clock_timestamp_vote_encode(fd_clock_timestamp_vote_t const * self, fd_bincode_encode_ctx_t * ctx);
void fd_clock_timestamp_vote_destroy(fd_clock_timestamp_vote_t* self, fd_bincode_destroy_ctx_t * ctx);
void fd_clock_timestamp_vote_walk(fd_clock_timestamp_vote_t* self, fd_walk_fun_t fun, const char *name, int level);
ulong fd_clock_timestamp_vote_size(fd_clock_timestamp_vote_t const * self);

void fd_clock_timestamp_votes_new(fd_clock_timestamp_votes_t* self);
int fd_clock_timestamp_votes_decode(fd_clock_timestamp_votes_t* self, fd_bincode_decode_ctx_t * ctx);
int fd_clock_timestamp_votes_encode(fd_clock_timestamp_votes_t const * self, fd_bincode_encode_ctx_t * ctx);
void fd_clock_timestamp_votes_destroy(fd_clock_timestamp_votes_t* self, fd_bincode_destroy_ctx_t * ctx);
void fd_clock_timestamp_votes_walk(fd_clock_timestamp_votes_t* self, fd_walk_fun_t fun, const char *name, int level);
ulong fd_clock_timestamp_votes_size(fd_clock_timestamp_votes_t const * self);

void fd_sysvar_fees_new(fd_sysvar_fees_t* self);
int fd_sysvar_fees_decode(fd_sysvar_fees_t* self, fd_bincode_decode_ctx_t * ctx);
int fd_sysvar_fees_encode(fd_sysvar_fees_t const * self, fd_bincode_encode_ctx_t * ctx);
void fd_sysvar_fees_destroy(fd_sysvar_fees_t* self, fd_bincode_destroy_ctx_t * ctx);
void fd_sysvar_fees_walk(fd_sysvar_fees_t* self, fd_walk_fun_t fun, const char *name, int level);
ulong fd_sysvar_fees_size(fd_sysvar_fees_t const * self);

void fd_config_keys_pair_new(fd_config_keys_pair_t* self);
int fd_config_keys_pair_decode(fd_config_keys_pair_t* self, fd_bincode_decode_ctx_t * ctx);
int fd_config_keys_pair_encode(fd_config_keys_pair_t const * self, fd_bincode_encode_ctx_t * ctx);
void fd_config_keys_pair_destroy(fd_config_keys_pair_t* self, fd_bincode_destroy_ctx_t * ctx);
void fd_config_keys_pair_walk(fd_config_keys_pair_t* self, fd_walk_fun_t fun, const char *name, int level);
ulong fd_config_keys_pair_size(fd_config_keys_pair_t const * self);

void fd_stake_config_new(fd_stake_config_t* self);
int fd_stake_config_decode(fd_stake_config_t* self, fd_bincode_decode_ctx_t * ctx);
int fd_stake_config_encode(fd_stake_config_t const * self, fd_bincode_encode_ctx_t * ctx);
void fd_stake_config_destroy(fd_stake_config_t* self, fd_bincode_destroy_ctx_t * ctx);
void fd_stake_config_walk(fd_stake_config_t* self, fd_walk_fun_t fun, const char *name, int level);
ulong fd_stake_config_size(fd_stake_config_t const * self);

void fd_firedancer_banks_new(fd_firedancer_banks_t* self);
int fd_firedancer_banks_decode(fd_firedancer_banks_t* self, fd_bincode_decode_ctx_t * ctx);
int fd_firedancer_banks_encode(fd_firedancer_banks_t const * self, fd_bincode_encode_ctx_t * ctx);
void fd_firedancer_banks_destroy(fd_firedancer_banks_t* self, fd_bincode_destroy_ctx_t * ctx);
void fd_firedancer_banks_walk(fd_firedancer_banks_t* self, fd_walk_fun_t fun, const char *name, int level);
ulong fd_firedancer_banks_size(fd_firedancer_banks_t const * self);

void fd_vote_new(fd_vote_t* self);
int fd_vote_decode(fd_vote_t* self, fd_bincode_decode_ctx_t * ctx);
int fd_vote_encode(fd_vote_t const * self, fd_bincode_encode_ctx_t * ctx);
void fd_vote_destroy(fd_vote_t* self, fd_bincode_destroy_ctx_t * ctx);
void fd_vote_walk(fd_vote_t* self, fd_walk_fun_t fun, const char *name, int level);
ulong fd_vote_size(fd_vote_t const * self);

void fd_vote_init_new(fd_vote_init_t* self);
int fd_vote_init_decode(fd_vote_init_t* self, fd_bincode_decode_ctx_t * ctx);
int fd_vote_init_encode(fd_vote_init_t const * self, fd_bincode_encode_ctx_t * ctx);
void fd_vote_init_destroy(fd_vote_init_t* self, fd_bincode_destroy_ctx_t * ctx);
void fd_vote_init_walk(fd_vote_init_t* self, fd_walk_fun_t fun, const char *name, int level);
ulong fd_vote_init_size(fd_vote_init_t const * self);

void fd_vote_authorize_new_disc(fd_vote_authorize_t* self, uint discriminant);
void fd_vote_authorize_new(fd_vote_authorize_t* self);
int fd_vote_authorize_decode(fd_vote_authorize_t* self, fd_bincode_decode_ctx_t * ctx);
int fd_vote_authorize_encode(fd_vote_authorize_t const * self, fd_bincode_encode_ctx_t * ctx);
void fd_vote_authorize_destroy(fd_vote_authorize_t* self, fd_bincode_destroy_ctx_t * ctx);
void fd_vote_authorize_walk(fd_vote_authorize_t* self, fd_walk_fun_t fun, const char *name, int level);
ulong fd_vote_authorize_size(fd_vote_authorize_t const * self);

FD_FN_PURE uchar fd_vote_authorize_is_voter(fd_vote_authorize_t const * self);
FD_FN_PURE uchar fd_vote_authorize_is_withdrawer(fd_vote_authorize_t const * self);
enum {
fd_vote_authorize_enum_voter = 0,
fd_vote_authorize_enum_withdrawer = 1,
}; 
void fd_vote_authorize_pubkey_new(fd_vote_authorize_pubkey_t* self);
int fd_vote_authorize_pubkey_decode(fd_vote_authorize_pubkey_t* self, fd_bincode_decode_ctx_t * ctx);
int fd_vote_authorize_pubkey_encode(fd_vote_authorize_pubkey_t const * self, fd_bincode_encode_ctx_t * ctx);
void fd_vote_authorize_pubkey_destroy(fd_vote_authorize_pubkey_t* self, fd_bincode_destroy_ctx_t * ctx);
void fd_vote_authorize_pubkey_walk(fd_vote_authorize_pubkey_t* self, fd_walk_fun_t fun, const char *name, int level);
ulong fd_vote_authorize_pubkey_size(fd_vote_authorize_pubkey_t const * self);

void fd_vote_switch_new(fd_vote_switch_t* self);
int fd_vote_switch_decode(fd_vote_switch_t* self, fd_bincode_decode_ctx_t * ctx);
int fd_vote_switch_encode(fd_vote_switch_t const * self, fd_bincode_encode_ctx_t * ctx);
void fd_vote_switch_destroy(fd_vote_switch_t* self, fd_bincode_destroy_ctx_t * ctx);
void fd_vote_switch_walk(fd_vote_switch_t* self, fd_walk_fun_t fun, const char *name, int level);
ulong fd_vote_switch_size(fd_vote_switch_t const * self);

void fd_update_vote_state_switch_new(fd_update_vote_state_switch_t* self);
int fd_update_vote_state_switch_decode(fd_update_vote_state_switch_t* self, fd_bincode_decode_ctx_t * ctx);
int fd_update_vote_state_switch_encode(fd_update_vote_state_switch_t const * self, fd_bincode_encode_ctx_t * ctx);
void fd_update_vote_state_switch_destroy(fd_update_vote_state_switch_t* self, fd_bincode_destroy_ctx_t * ctx);
void fd_update_vote_state_switch_walk(fd_update_vote_state_switch_t* self, fd_walk_fun_t fun, const char *name, int level);
ulong fd_update_vote_state_switch_size(fd_update_vote_state_switch_t const * self);

void fd_vote_authorize_with_seed_args_new(fd_vote_authorize_with_seed_args_t* self);
int fd_vote_authorize_with_seed_args_decode(fd_vote_authorize_with_seed_args_t* self, fd_bincode_decode_ctx_t * ctx);
int fd_vote_authorize_with_seed_args_encode(fd_vote_authorize_with_seed_args_t const * self, fd_bincode_encode_ctx_t * ctx);
void fd_vote_authorize_with_seed_args_destroy(fd_vote_authorize_with_seed_args_t* self, fd_bincode_destroy_ctx_t * ctx);
void fd_vote_authorize_with_seed_args_walk(fd_vote_authorize_with_seed_args_t* self, fd_walk_fun_t fun, const char *name, int level);
ulong fd_vote_authorize_with_seed_args_size(fd_vote_authorize_with_seed_args_t const * self);

void fd_vote_authorize_checked_with_seed_args_new(fd_vote_authorize_checked_with_seed_args_t* self);
int fd_vote_authorize_checked_with_seed_args_decode(fd_vote_authorize_checked_with_seed_args_t* self, fd_bincode_decode_ctx_t * ctx);
int fd_vote_authorize_checked_with_seed_args_encode(fd_vote_authorize_checked_with_seed_args_t const * self, fd_bincode_encode_ctx_t * ctx);
void fd_vote_authorize_checked_with_seed_args_destroy(fd_vote_authorize_checked_with_seed_args_t* self, fd_bincode_destroy_ctx_t * ctx);
void fd_vote_authorize_checked_with_seed_args_walk(fd_vote_authorize_checked_with_seed_args_t* self, fd_walk_fun_t fun, const char *name, int level);
ulong fd_vote_authorize_checked_with_seed_args_size(fd_vote_authorize_checked_with_seed_args_t const * self);

void fd_vote_instruction_new_disc(fd_vote_instruction_t* self, uint discriminant);
void fd_vote_instruction_new(fd_vote_instruction_t* self);
int fd_vote_instruction_decode(fd_vote_instruction_t* self, fd_bincode_decode_ctx_t * ctx);
int fd_vote_instruction_encode(fd_vote_instruction_t const * self, fd_bincode_encode_ctx_t * ctx);
void fd_vote_instruction_destroy(fd_vote_instruction_t* self, fd_bincode_destroy_ctx_t * ctx);
void fd_vote_instruction_walk(fd_vote_instruction_t* self, fd_walk_fun_t fun, const char *name, int level);
ulong fd_vote_instruction_size(fd_vote_instruction_t const * self);

FD_FN_PURE uchar fd_vote_instruction_is_initialize_account(fd_vote_instruction_t const * self);
FD_FN_PURE uchar fd_vote_instruction_is_authorize(fd_vote_instruction_t const * self);
FD_FN_PURE uchar fd_vote_instruction_is_vote(fd_vote_instruction_t const * self);
FD_FN_PURE uchar fd_vote_instruction_is_withdraw(fd_vote_instruction_t const * self);
FD_FN_PURE uchar fd_vote_instruction_is_update_validator_identity(fd_vote_instruction_t const * self);
FD_FN_PURE uchar fd_vote_instruction_is_update_commission(fd_vote_instruction_t const * self);
FD_FN_PURE uchar fd_vote_instruction_is_vote_switch(fd_vote_instruction_t const * self);
FD_FN_PURE uchar fd_vote_instruction_is_authorize_checked(fd_vote_instruction_t const * self);
FD_FN_PURE uchar fd_vote_instruction_is_update_vote_state(fd_vote_instruction_t const * self);
FD_FN_PURE uchar fd_vote_instruction_is_update_vote_state_switch(fd_vote_instruction_t const * self);
FD_FN_PURE uchar fd_vote_instruction_is_authorize_with_seed(fd_vote_instruction_t const * self);
FD_FN_PURE uchar fd_vote_instruction_is_authorize_checked_with_seed(fd_vote_instruction_t const * self);
FD_FN_PURE uchar fd_vote_instruction_is_compact_update_vote_state(fd_vote_instruction_t const * self);
FD_FN_PURE uchar fd_vote_instruction_is_compact_update_vote_state_switch(fd_vote_instruction_t const * self);
enum {
fd_vote_instruction_enum_initialize_account = 0,
fd_vote_instruction_enum_authorize = 1,
fd_vote_instruction_enum_vote = 2,
fd_vote_instruction_enum_withdraw = 3,
fd_vote_instruction_enum_update_validator_identity = 4,
fd_vote_instruction_enum_update_commission = 5,
fd_vote_instruction_enum_vote_switch = 6,
fd_vote_instruction_enum_authorize_checked = 7,
fd_vote_instruction_enum_update_vote_state = 8,
fd_vote_instruction_enum_update_vote_state_switch = 9,
fd_vote_instruction_enum_authorize_with_seed = 10,
fd_vote_instruction_enum_authorize_checked_with_seed = 11,
fd_vote_instruction_enum_compact_update_vote_state = 12,
fd_vote_instruction_enum_compact_update_vote_state_switch = 13,
}; 
void fd_system_program_instruction_create_account_new(fd_system_program_instruction_create_account_t* self);
int fd_system_program_instruction_create_account_decode(fd_system_program_instruction_create_account_t* self, fd_bincode_decode_ctx_t * ctx);
int fd_system_program_instruction_create_account_encode(fd_system_program_instruction_create_account_t const * self, fd_bincode_encode_ctx_t * ctx);
void fd_system_program_instruction_create_account_destroy(fd_system_program_instruction_create_account_t* self, fd_bincode_destroy_ctx_t * ctx);
void fd_system_program_instruction_create_account_walk(fd_system_program_instruction_create_account_t* self, fd_walk_fun_t fun, const char *name, int level);
ulong fd_system_program_instruction_create_account_size(fd_system_program_instruction_create_account_t const * self);

void fd_system_program_instruction_create_account_with_seed_new(fd_system_program_instruction_create_account_with_seed_t* self);
int fd_system_program_instruction_create_account_with_seed_decode(fd_system_program_instruction_create_account_with_seed_t* self, fd_bincode_decode_ctx_t * ctx);
int fd_system_program_instruction_create_account_with_seed_encode(fd_system_program_instruction_create_account_with_seed_t const * self, fd_bincode_encode_ctx_t * ctx);
void fd_system_program_instruction_create_account_with_seed_destroy(fd_system_program_instruction_create_account_with_seed_t* self, fd_bincode_destroy_ctx_t * ctx);
void fd_system_program_instruction_create_account_with_seed_walk(fd_system_program_instruction_create_account_with_seed_t* self, fd_walk_fun_t fun, const char *name, int level);
ulong fd_system_program_instruction_create_account_with_seed_size(fd_system_program_instruction_create_account_with_seed_t const * self);

void fd_system_program_instruction_allocate_with_seed_new(fd_system_program_instruction_allocate_with_seed_t* self);
int fd_system_program_instruction_allocate_with_seed_decode(fd_system_program_instruction_allocate_with_seed_t* self, fd_bincode_decode_ctx_t * ctx);
int fd_system_program_instruction_allocate_with_seed_encode(fd_system_program_instruction_allocate_with_seed_t const * self, fd_bincode_encode_ctx_t * ctx);
void fd_system_program_instruction_allocate_with_seed_destroy(fd_system_program_instruction_allocate_with_seed_t* self, fd_bincode_destroy_ctx_t * ctx);
void fd_system_program_instruction_allocate_with_seed_walk(fd_system_program_instruction_allocate_with_seed_t* self, fd_walk_fun_t fun, const char *name, int level);
ulong fd_system_program_instruction_allocate_with_seed_size(fd_system_program_instruction_allocate_with_seed_t const * self);

void fd_system_program_instruction_assign_with_seed_new(fd_system_program_instruction_assign_with_seed_t* self);
int fd_system_program_instruction_assign_with_seed_decode(fd_system_program_instruction_assign_with_seed_t* self, fd_bincode_decode_ctx_t * ctx);
int fd_system_program_instruction_assign_with_seed_encode(fd_system_program_instruction_assign_with_seed_t const * self, fd_bincode_encode_ctx_t * ctx);
void fd_system_program_instruction_assign_with_seed_destroy(fd_system_program_instruction_assign_with_seed_t* self, fd_bincode_destroy_ctx_t * ctx);
void fd_system_program_instruction_assign_with_seed_walk(fd_system_program_instruction_assign_with_seed_t* self, fd_walk_fun_t fun, const char *name, int level);
ulong fd_system_program_instruction_assign_with_seed_size(fd_system_program_instruction_assign_with_seed_t const * self);

void fd_system_program_instruction_transfer_with_seed_new(fd_system_program_instruction_transfer_with_seed_t* self);
int fd_system_program_instruction_transfer_with_seed_decode(fd_system_program_instruction_transfer_with_seed_t* self, fd_bincode_decode_ctx_t * ctx);
int fd_system_program_instruction_transfer_with_seed_encode(fd_system_program_instruction_transfer_with_seed_t const * self, fd_bincode_encode_ctx_t * ctx);
void fd_system_program_instruction_transfer_with_seed_destroy(fd_system_program_instruction_transfer_with_seed_t* self, fd_bincode_destroy_ctx_t * ctx);
void fd_system_program_instruction_transfer_with_seed_walk(fd_system_program_instruction_transfer_with_seed_t* self, fd_walk_fun_t fun, const char *name, int level);
ulong fd_system_program_instruction_transfer_with_seed_size(fd_system_program_instruction_transfer_with_seed_t const * self);

void fd_system_program_instruction_new_disc(fd_system_program_instruction_t* self, uint discriminant);
void fd_system_program_instruction_new(fd_system_program_instruction_t* self);
int fd_system_program_instruction_decode(fd_system_program_instruction_t* self, fd_bincode_decode_ctx_t * ctx);
int fd_system_program_instruction_encode(fd_system_program_instruction_t const * self, fd_bincode_encode_ctx_t * ctx);
void fd_system_program_instruction_destroy(fd_system_program_instruction_t* self, fd_bincode_destroy_ctx_t * ctx);
void fd_system_program_instruction_walk(fd_system_program_instruction_t* self, fd_walk_fun_t fun, const char *name, int level);
ulong fd_system_program_instruction_size(fd_system_program_instruction_t const * self);

FD_FN_PURE uchar fd_system_program_instruction_is_create_account(fd_system_program_instruction_t const * self);
FD_FN_PURE uchar fd_system_program_instruction_is_assign(fd_system_program_instruction_t const * self);
FD_FN_PURE uchar fd_system_program_instruction_is_transfer(fd_system_program_instruction_t const * self);
FD_FN_PURE uchar fd_system_program_instruction_is_create_account_with_seed(fd_system_program_instruction_t const * self);
FD_FN_PURE uchar fd_system_program_instruction_is_advance_nonce_account(fd_system_program_instruction_t const * self);
FD_FN_PURE uchar fd_system_program_instruction_is_withdraw_nonce_account(fd_system_program_instruction_t const * self);
FD_FN_PURE uchar fd_system_program_instruction_is_initialize_nonce_account(fd_system_program_instruction_t const * self);
FD_FN_PURE uchar fd_system_program_instruction_is_authorize_nonce_account(fd_system_program_instruction_t const * self);
FD_FN_PURE uchar fd_system_program_instruction_is_allocate(fd_system_program_instruction_t const * self);
FD_FN_PURE uchar fd_system_program_instruction_is_allocate_with_seed(fd_system_program_instruction_t const * self);
FD_FN_PURE uchar fd_system_program_instruction_is_assign_with_seed(fd_system_program_instruction_t const * self);
FD_FN_PURE uchar fd_system_program_instruction_is_transfer_with_seed(fd_system_program_instruction_t const * self);
FD_FN_PURE uchar fd_system_program_instruction_is_upgrade_nonce_account(fd_system_program_instruction_t const * self);
enum {
fd_system_program_instruction_enum_create_account = 0,
fd_system_program_instruction_enum_assign = 1,
fd_system_program_instruction_enum_transfer = 2,
fd_system_program_instruction_enum_create_account_with_seed = 3,
fd_system_program_instruction_enum_advance_nonce_account = 4,
fd_system_program_instruction_enum_withdraw_nonce_account = 5,
fd_system_program_instruction_enum_initialize_nonce_account = 6,
fd_system_program_instruction_enum_authorize_nonce_account = 7,
fd_system_program_instruction_enum_allocate = 8,
fd_system_program_instruction_enum_allocate_with_seed = 9,
fd_system_program_instruction_enum_assign_with_seed = 10,
fd_system_program_instruction_enum_transfer_with_seed = 11,
fd_system_program_instruction_enum_upgrade_nonce_account = 12,
}; 
void fd_system_error_new_disc(fd_system_error_t* self, uint discriminant);
void fd_system_error_new(fd_system_error_t* self);
int fd_system_error_decode(fd_system_error_t* self, fd_bincode_decode_ctx_t * ctx);
int fd_system_error_encode(fd_system_error_t const * self, fd_bincode_encode_ctx_t * ctx);
void fd_system_error_destroy(fd_system_error_t* self, fd_bincode_destroy_ctx_t * ctx);
void fd_system_error_walk(fd_system_error_t* self, fd_walk_fun_t fun, const char *name, int level);
ulong fd_system_error_size(fd_system_error_t const * self);

FD_FN_PURE uchar fd_system_error_is_account_already_in_use(fd_system_error_t const * self);
FD_FN_PURE uchar fd_system_error_is_result_with_negative_lamports(fd_system_error_t const * self);
FD_FN_PURE uchar fd_system_error_is_invalid_program_id(fd_system_error_t const * self);
FD_FN_PURE uchar fd_system_error_is_invalid_account_data_length(fd_system_error_t const * self);
FD_FN_PURE uchar fd_system_error_is_max_seed_length_exceeded(fd_system_error_t const * self);
FD_FN_PURE uchar fd_system_error_is_address_with_seed_mismatch(fd_system_error_t const * self);
FD_FN_PURE uchar fd_system_error_is_nonce_no_recent_blockhashes(fd_system_error_t const * self);
FD_FN_PURE uchar fd_system_error_is_nonce_blockhash_not_expired(fd_system_error_t const * self);
FD_FN_PURE uchar fd_system_error_is_nonce_unexpected_blockhash_value(fd_system_error_t const * self);
enum {
fd_system_error_enum_account_already_in_use = 0,
fd_system_error_enum_result_with_negative_lamports = 1,
fd_system_error_enum_invalid_program_id = 2,
fd_system_error_enum_invalid_account_data_length = 3,
fd_system_error_enum_max_seed_length_exceeded = 4,
fd_system_error_enum_address_with_seed_mismatch = 5,
fd_system_error_enum_nonce_no_recent_blockhashes = 6,
fd_system_error_enum_nonce_blockhash_not_expired = 7,
fd_system_error_enum_nonce_unexpected_blockhash_value = 8,
}; 
void fd_stake_authorized_new(fd_stake_authorized_t* self);
int fd_stake_authorized_decode(fd_stake_authorized_t* self, fd_bincode_decode_ctx_t * ctx);
int fd_stake_authorized_encode(fd_stake_authorized_t const * self, fd_bincode_encode_ctx_t * ctx);
void fd_stake_authorized_destroy(fd_stake_authorized_t* self, fd_bincode_destroy_ctx_t * ctx);
void fd_stake_authorized_walk(fd_stake_authorized_t* self, fd_walk_fun_t fun, const char *name, int level);
ulong fd_stake_authorized_size(fd_stake_authorized_t const * self);

void fd_stake_lockup_new(fd_stake_lockup_t* self);
int fd_stake_lockup_decode(fd_stake_lockup_t* self, fd_bincode_decode_ctx_t * ctx);
int fd_stake_lockup_encode(fd_stake_lockup_t const * self, fd_bincode_encode_ctx_t * ctx);
void fd_stake_lockup_destroy(fd_stake_lockup_t* self, fd_bincode_destroy_ctx_t * ctx);
void fd_stake_lockup_walk(fd_stake_lockup_t* self, fd_walk_fun_t fun, const char *name, int level);
ulong fd_stake_lockup_size(fd_stake_lockup_t const * self);

void fd_stake_instruction_initialize_new(fd_stake_instruction_initialize_t* self);
int fd_stake_instruction_initialize_decode(fd_stake_instruction_initialize_t* self, fd_bincode_decode_ctx_t * ctx);
int fd_stake_instruction_initialize_encode(fd_stake_instruction_initialize_t const * self, fd_bincode_encode_ctx_t * ctx);
void fd_stake_instruction_initialize_destroy(fd_stake_instruction_initialize_t* self, fd_bincode_destroy_ctx_t * ctx);
void fd_stake_instruction_initialize_walk(fd_stake_instruction_initialize_t* self, fd_walk_fun_t fun, const char *name, int level);
ulong fd_stake_instruction_initialize_size(fd_stake_instruction_initialize_t const * self);

void fd_stake_authorize_new_disc(fd_stake_authorize_t* self, uint discriminant);
void fd_stake_authorize_new(fd_stake_authorize_t* self);
int fd_stake_authorize_decode(fd_stake_authorize_t* self, fd_bincode_decode_ctx_t * ctx);
int fd_stake_authorize_encode(fd_stake_authorize_t const * self, fd_bincode_encode_ctx_t * ctx);
void fd_stake_authorize_destroy(fd_stake_authorize_t* self, fd_bincode_destroy_ctx_t * ctx);
void fd_stake_authorize_walk(fd_stake_authorize_t* self, fd_walk_fun_t fun, const char *name, int level);
ulong fd_stake_authorize_size(fd_stake_authorize_t const * self);

FD_FN_PURE uchar fd_stake_authorize_is_staker(fd_stake_authorize_t const * self);
FD_FN_PURE uchar fd_stake_authorize_is_withdrawer(fd_stake_authorize_t const * self);
enum {
fd_stake_authorize_enum_staker = 0,
fd_stake_authorize_enum_withdrawer = 1,
}; 
void fd_stake_instruction_authorize_new(fd_stake_instruction_authorize_t* self);
int fd_stake_instruction_authorize_decode(fd_stake_instruction_authorize_t* self, fd_bincode_decode_ctx_t * ctx);
int fd_stake_instruction_authorize_encode(fd_stake_instruction_authorize_t const * self, fd_bincode_encode_ctx_t * ctx);
void fd_stake_instruction_authorize_destroy(fd_stake_instruction_authorize_t* self, fd_bincode_destroy_ctx_t * ctx);
void fd_stake_instruction_authorize_walk(fd_stake_instruction_authorize_t* self, fd_walk_fun_t fun, const char *name, int level);
ulong fd_stake_instruction_authorize_size(fd_stake_instruction_authorize_t const * self);

void fd_lockup_args_new(fd_lockup_args_t* self);
int fd_lockup_args_decode(fd_lockup_args_t* self, fd_bincode_decode_ctx_t * ctx);
int fd_lockup_args_encode(fd_lockup_args_t const * self, fd_bincode_encode_ctx_t * ctx);
void fd_lockup_args_destroy(fd_lockup_args_t* self, fd_bincode_destroy_ctx_t * ctx);
void fd_lockup_args_walk(fd_lockup_args_t* self, fd_walk_fun_t fun, const char *name, int level);
ulong fd_lockup_args_size(fd_lockup_args_t const * self);

void fd_authorize_with_seed_args_new(fd_authorize_with_seed_args_t* self);
int fd_authorize_with_seed_args_decode(fd_authorize_with_seed_args_t* self, fd_bincode_decode_ctx_t * ctx);
int fd_authorize_with_seed_args_encode(fd_authorize_with_seed_args_t const * self, fd_bincode_encode_ctx_t * ctx);
void fd_authorize_with_seed_args_destroy(fd_authorize_with_seed_args_t* self, fd_bincode_destroy_ctx_t * ctx);
void fd_authorize_with_seed_args_walk(fd_authorize_with_seed_args_t* self, fd_walk_fun_t fun, const char *name, int level);
ulong fd_authorize_with_seed_args_size(fd_authorize_with_seed_args_t const * self);

void fd_authorize_checked_with_seed_args_new(fd_authorize_checked_with_seed_args_t* self);
int fd_authorize_checked_with_seed_args_decode(fd_authorize_checked_with_seed_args_t* self, fd_bincode_decode_ctx_t * ctx);
int fd_authorize_checked_with_seed_args_encode(fd_authorize_checked_with_seed_args_t const * self, fd_bincode_encode_ctx_t * ctx);
void fd_authorize_checked_with_seed_args_destroy(fd_authorize_checked_with_seed_args_t* self, fd_bincode_destroy_ctx_t * ctx);
void fd_authorize_checked_with_seed_args_walk(fd_authorize_checked_with_seed_args_t* self, fd_walk_fun_t fun, const char *name, int level);
ulong fd_authorize_checked_with_seed_args_size(fd_authorize_checked_with_seed_args_t const * self);

void fd_lockup_checked_args_new(fd_lockup_checked_args_t* self);
int fd_lockup_checked_args_decode(fd_lockup_checked_args_t* self, fd_bincode_decode_ctx_t * ctx);
int fd_lockup_checked_args_encode(fd_lockup_checked_args_t const * self, fd_bincode_encode_ctx_t * ctx);
void fd_lockup_checked_args_destroy(fd_lockup_checked_args_t* self, fd_bincode_destroy_ctx_t * ctx);
void fd_lockup_checked_args_walk(fd_lockup_checked_args_t* self, fd_walk_fun_t fun, const char *name, int level);
ulong fd_lockup_checked_args_size(fd_lockup_checked_args_t const * self);

void fd_stake_instruction_new_disc(fd_stake_instruction_t* self, uint discriminant);
void fd_stake_instruction_new(fd_stake_instruction_t* self);
int fd_stake_instruction_decode(fd_stake_instruction_t* self, fd_bincode_decode_ctx_t * ctx);
int fd_stake_instruction_encode(fd_stake_instruction_t const * self, fd_bincode_encode_ctx_t * ctx);
void fd_stake_instruction_destroy(fd_stake_instruction_t* self, fd_bincode_destroy_ctx_t * ctx);
void fd_stake_instruction_walk(fd_stake_instruction_t* self, fd_walk_fun_t fun, const char *name, int level);
ulong fd_stake_instruction_size(fd_stake_instruction_t const * self);

FD_FN_PURE uchar fd_stake_instruction_is_initialize(fd_stake_instruction_t const * self);
FD_FN_PURE uchar fd_stake_instruction_is_authorize(fd_stake_instruction_t const * self);
FD_FN_PURE uchar fd_stake_instruction_is_delegate_stake(fd_stake_instruction_t const * self);
FD_FN_PURE uchar fd_stake_instruction_is_split(fd_stake_instruction_t const * self);
FD_FN_PURE uchar fd_stake_instruction_is_withdraw(fd_stake_instruction_t const * self);
FD_FN_PURE uchar fd_stake_instruction_is_deactivate(fd_stake_instruction_t const * self);
FD_FN_PURE uchar fd_stake_instruction_is_set_lockup(fd_stake_instruction_t const * self);
FD_FN_PURE uchar fd_stake_instruction_is_merge(fd_stake_instruction_t const * self);
FD_FN_PURE uchar fd_stake_instruction_is_authorize_with_seed(fd_stake_instruction_t const * self);
FD_FN_PURE uchar fd_stake_instruction_is_initialize_checked(fd_stake_instruction_t const * self);
FD_FN_PURE uchar fd_stake_instruction_is_authorize_checked(fd_stake_instruction_t const * self);
FD_FN_PURE uchar fd_stake_instruction_is_authorize_checked_with_seed(fd_stake_instruction_t const * self);
FD_FN_PURE uchar fd_stake_instruction_is_set_lockup_checked(fd_stake_instruction_t const * self);
FD_FN_PURE uchar fd_stake_instruction_is_get_minimum_delegation(fd_stake_instruction_t const * self);
FD_FN_PURE uchar fd_stake_instruction_is_deactivate_delinquent(fd_stake_instruction_t const * self);
FD_FN_PURE uchar fd_stake_instruction_is_redelegate(fd_stake_instruction_t const * self);
enum {
fd_stake_instruction_enum_initialize = 0,
fd_stake_instruction_enum_authorize = 1,
fd_stake_instruction_enum_delegate_stake = 2,
fd_stake_instruction_enum_split = 3,
fd_stake_instruction_enum_withdraw = 4,
fd_stake_instruction_enum_deactivate = 5,
fd_stake_instruction_enum_set_lockup = 6,
fd_stake_instruction_enum_merge = 7,
fd_stake_instruction_enum_authorize_with_seed = 8,
fd_stake_instruction_enum_initialize_checked = 9,
fd_stake_instruction_enum_authorize_checked = 10,
fd_stake_instruction_enum_authorize_checked_with_seed = 11,
fd_stake_instruction_enum_set_lockup_checked = 12,
fd_stake_instruction_enum_get_minimum_delegation = 13,
fd_stake_instruction_enum_deactivate_delinquent = 14,
fd_stake_instruction_enum_redelegate = 15,
}; 
void fd_stake_state_meta_new(fd_stake_state_meta_t* self);
int fd_stake_state_meta_decode(fd_stake_state_meta_t* self, fd_bincode_decode_ctx_t * ctx);
int fd_stake_state_meta_encode(fd_stake_state_meta_t const * self, fd_bincode_encode_ctx_t * ctx);
void fd_stake_state_meta_destroy(fd_stake_state_meta_t* self, fd_bincode_destroy_ctx_t * ctx);
void fd_stake_state_meta_walk(fd_stake_state_meta_t* self, fd_walk_fun_t fun, const char *name, int level);
ulong fd_stake_state_meta_size(fd_stake_state_meta_t const * self);

void fd_stake_new(fd_stake_t* self);
int fd_stake_decode(fd_stake_t* self, fd_bincode_decode_ctx_t * ctx);
int fd_stake_encode(fd_stake_t const * self, fd_bincode_encode_ctx_t * ctx);
void fd_stake_destroy(fd_stake_t* self, fd_bincode_destroy_ctx_t * ctx);
void fd_stake_walk(fd_stake_t* self, fd_walk_fun_t fun, const char *name, int level);
ulong fd_stake_size(fd_stake_t const * self);

void fd_stake_state_stake_new(fd_stake_state_stake_t* self);
int fd_stake_state_stake_decode(fd_stake_state_stake_t* self, fd_bincode_decode_ctx_t * ctx);
int fd_stake_state_stake_encode(fd_stake_state_stake_t const * self, fd_bincode_encode_ctx_t * ctx);
void fd_stake_state_stake_destroy(fd_stake_state_stake_t* self, fd_bincode_destroy_ctx_t * ctx);
void fd_stake_state_stake_walk(fd_stake_state_stake_t* self, fd_walk_fun_t fun, const char *name, int level);
ulong fd_stake_state_stake_size(fd_stake_state_stake_t const * self);

void fd_stake_state_new_disc(fd_stake_state_t* self, uint discriminant);
void fd_stake_state_new(fd_stake_state_t* self);
int fd_stake_state_decode(fd_stake_state_t* self, fd_bincode_decode_ctx_t * ctx);
int fd_stake_state_encode(fd_stake_state_t const * self, fd_bincode_encode_ctx_t * ctx);
void fd_stake_state_destroy(fd_stake_state_t* self, fd_bincode_destroy_ctx_t * ctx);
void fd_stake_state_walk(fd_stake_state_t* self, fd_walk_fun_t fun, const char *name, int level);
ulong fd_stake_state_size(fd_stake_state_t const * self);

FD_FN_PURE uchar fd_stake_state_is_uninitialized(fd_stake_state_t const * self);
FD_FN_PURE uchar fd_stake_state_is_initialized(fd_stake_state_t const * self);
FD_FN_PURE uchar fd_stake_state_is_stake(fd_stake_state_t const * self);
FD_FN_PURE uchar fd_stake_state_is_rewards_pool(fd_stake_state_t const * self);
enum {
fd_stake_state_enum_uninitialized = 0,
fd_stake_state_enum_initialized = 1,
fd_stake_state_enum_stake = 2,
fd_stake_state_enum_rewards_pool = 3,
}; 
void fd_nonce_data_new(fd_nonce_data_t* self);
int fd_nonce_data_decode(fd_nonce_data_t* self, fd_bincode_decode_ctx_t * ctx);
int fd_nonce_data_encode(fd_nonce_data_t const * self, fd_bincode_encode_ctx_t * ctx);
void fd_nonce_data_destroy(fd_nonce_data_t* self, fd_bincode_destroy_ctx_t * ctx);
void fd_nonce_data_walk(fd_nonce_data_t* self, fd_walk_fun_t fun, const char *name, int level);
ulong fd_nonce_data_size(fd_nonce_data_t const * self);

void fd_nonce_state_new_disc(fd_nonce_state_t* self, uint discriminant);
void fd_nonce_state_new(fd_nonce_state_t* self);
int fd_nonce_state_decode(fd_nonce_state_t* self, fd_bincode_decode_ctx_t * ctx);
int fd_nonce_state_encode(fd_nonce_state_t const * self, fd_bincode_encode_ctx_t * ctx);
void fd_nonce_state_destroy(fd_nonce_state_t* self, fd_bincode_destroy_ctx_t * ctx);
void fd_nonce_state_walk(fd_nonce_state_t* self, fd_walk_fun_t fun, const char *name, int level);
ulong fd_nonce_state_size(fd_nonce_state_t const * self);

FD_FN_PURE uchar fd_nonce_state_is_uninitialized(fd_nonce_state_t const * self);
FD_FN_PURE uchar fd_nonce_state_is_initialized(fd_nonce_state_t const * self);
enum {
fd_nonce_state_enum_uninitialized = 0,
fd_nonce_state_enum_initialized = 1,
}; 
void fd_nonce_state_versions_new_disc(fd_nonce_state_versions_t* self, uint discriminant);
void fd_nonce_state_versions_new(fd_nonce_state_versions_t* self);
int fd_nonce_state_versions_decode(fd_nonce_state_versions_t* self, fd_bincode_decode_ctx_t * ctx);
int fd_nonce_state_versions_encode(fd_nonce_state_versions_t const * self, fd_bincode_encode_ctx_t * ctx);
void fd_nonce_state_versions_destroy(fd_nonce_state_versions_t* self, fd_bincode_destroy_ctx_t * ctx);
void fd_nonce_state_versions_walk(fd_nonce_state_versions_t* self, fd_walk_fun_t fun, const char *name, int level);
ulong fd_nonce_state_versions_size(fd_nonce_state_versions_t const * self);

FD_FN_PURE uchar fd_nonce_state_versions_is_legacy(fd_nonce_state_versions_t const * self);
FD_FN_PURE uchar fd_nonce_state_versions_is_current(fd_nonce_state_versions_t const * self);
enum {
fd_nonce_state_versions_enum_legacy = 0,
fd_nonce_state_versions_enum_current = 1,
}; 
void fd_compute_budget_program_instruction_request_units_deprecated_new(fd_compute_budget_program_instruction_request_units_deprecated_t* self);
int fd_compute_budget_program_instruction_request_units_deprecated_decode(fd_compute_budget_program_instruction_request_units_deprecated_t* self, fd_bincode_decode_ctx_t * ctx);
int fd_compute_budget_program_instruction_request_units_deprecated_encode(fd_compute_budget_program_instruction_request_units_deprecated_t const * self, fd_bincode_encode_ctx_t * ctx);
void fd_compute_budget_program_instruction_request_units_deprecated_destroy(fd_compute_budget_program_instruction_request_units_deprecated_t* self, fd_bincode_destroy_ctx_t * ctx);
void fd_compute_budget_program_instruction_request_units_deprecated_walk(fd_compute_budget_program_instruction_request_units_deprecated_t* self, fd_walk_fun_t fun, const char *name, int level);
ulong fd_compute_budget_program_instruction_request_units_deprecated_size(fd_compute_budget_program_instruction_request_units_deprecated_t const * self);

void fd_compute_budget_program_instruction_new_disc(fd_compute_budget_program_instruction_t* self, uint discriminant);
void fd_compute_budget_program_instruction_new(fd_compute_budget_program_instruction_t* self);
int fd_compute_budget_program_instruction_decode(fd_compute_budget_program_instruction_t* self, fd_bincode_decode_ctx_t * ctx);
int fd_compute_budget_program_instruction_encode(fd_compute_budget_program_instruction_t const * self, fd_bincode_encode_ctx_t * ctx);
void fd_compute_budget_program_instruction_destroy(fd_compute_budget_program_instruction_t* self, fd_bincode_destroy_ctx_t * ctx);
void fd_compute_budget_program_instruction_walk(fd_compute_budget_program_instruction_t* self, fd_walk_fun_t fun, const char *name, int level);
ulong fd_compute_budget_program_instruction_size(fd_compute_budget_program_instruction_t const * self);

FD_FN_PURE uchar fd_compute_budget_program_instruction_is_request_units_deprecated(fd_compute_budget_program_instruction_t const * self);
FD_FN_PURE uchar fd_compute_budget_program_instruction_is_request_heap_frame(fd_compute_budget_program_instruction_t const * self);
FD_FN_PURE uchar fd_compute_budget_program_instruction_is_set_compute_unit_limit(fd_compute_budget_program_instruction_t const * self);
FD_FN_PURE uchar fd_compute_budget_program_instruction_is_set_compute_unit_price(fd_compute_budget_program_instruction_t const * self);
enum {
fd_compute_budget_program_instruction_enum_request_units_deprecated = 0,
fd_compute_budget_program_instruction_enum_request_heap_frame = 1,
fd_compute_budget_program_instruction_enum_set_compute_unit_limit = 2,
fd_compute_budget_program_instruction_enum_set_compute_unit_price = 3,
}; 
void fd_config_keys_new(fd_config_keys_t* self);
int fd_config_keys_decode(fd_config_keys_t* self, fd_bincode_decode_ctx_t * ctx);
int fd_config_keys_encode(fd_config_keys_t const * self, fd_bincode_encode_ctx_t * ctx);
void fd_config_keys_destroy(fd_config_keys_t* self, fd_bincode_destroy_ctx_t * ctx);
void fd_config_keys_walk(fd_config_keys_t* self, fd_walk_fun_t fun, const char *name, int level);
ulong fd_config_keys_size(fd_config_keys_t const * self);

void fd_bpf_loader_program_instruction_write_new(fd_bpf_loader_program_instruction_write_t* self);
int fd_bpf_loader_program_instruction_write_decode(fd_bpf_loader_program_instruction_write_t* self, fd_bincode_decode_ctx_t * ctx);
int fd_bpf_loader_program_instruction_write_encode(fd_bpf_loader_program_instruction_write_t const * self, fd_bincode_encode_ctx_t * ctx);
void fd_bpf_loader_program_instruction_write_destroy(fd_bpf_loader_program_instruction_write_t* self, fd_bincode_destroy_ctx_t * ctx);
void fd_bpf_loader_program_instruction_write_walk(fd_bpf_loader_program_instruction_write_t* self, fd_walk_fun_t fun, const char *name, int level);
ulong fd_bpf_loader_program_instruction_write_size(fd_bpf_loader_program_instruction_write_t const * self);

void fd_bpf_loader_program_instruction_new_disc(fd_bpf_loader_program_instruction_t* self, uint discriminant);
void fd_bpf_loader_program_instruction_new(fd_bpf_loader_program_instruction_t* self);
int fd_bpf_loader_program_instruction_decode(fd_bpf_loader_program_instruction_t* self, fd_bincode_decode_ctx_t * ctx);
int fd_bpf_loader_program_instruction_encode(fd_bpf_loader_program_instruction_t const * self, fd_bincode_encode_ctx_t * ctx);
void fd_bpf_loader_program_instruction_destroy(fd_bpf_loader_program_instruction_t* self, fd_bincode_destroy_ctx_t * ctx);
void fd_bpf_loader_program_instruction_walk(fd_bpf_loader_program_instruction_t* self, fd_walk_fun_t fun, const char *name, int level);
ulong fd_bpf_loader_program_instruction_size(fd_bpf_loader_program_instruction_t const * self);

FD_FN_PURE uchar fd_bpf_loader_program_instruction_is_write(fd_bpf_loader_program_instruction_t const * self);
FD_FN_PURE uchar fd_bpf_loader_program_instruction_is_finalize(fd_bpf_loader_program_instruction_t const * self);
enum {
fd_bpf_loader_program_instruction_enum_write = 0,
fd_bpf_loader_program_instruction_enum_finalize = 1,
}; 
void fd_bpf_upgradeable_loader_program_instruction_write_new(fd_bpf_upgradeable_loader_program_instruction_write_t* self);
int fd_bpf_upgradeable_loader_program_instruction_write_decode(fd_bpf_upgradeable_loader_program_instruction_write_t* self, fd_bincode_decode_ctx_t * ctx);
int fd_bpf_upgradeable_loader_program_instruction_write_encode(fd_bpf_upgradeable_loader_program_instruction_write_t const * self, fd_bincode_encode_ctx_t * ctx);
void fd_bpf_upgradeable_loader_program_instruction_write_destroy(fd_bpf_upgradeable_loader_program_instruction_write_t* self, fd_bincode_destroy_ctx_t * ctx);
void fd_bpf_upgradeable_loader_program_instruction_write_walk(fd_bpf_upgradeable_loader_program_instruction_write_t* self, fd_walk_fun_t fun, const char *name, int level);
ulong fd_bpf_upgradeable_loader_program_instruction_write_size(fd_bpf_upgradeable_loader_program_instruction_write_t const * self);

void fd_bpf_upgradeable_loader_program_instruction_deploy_with_max_data_len_new(fd_bpf_upgradeable_loader_program_instruction_deploy_with_max_data_len_t* self);
int fd_bpf_upgradeable_loader_program_instruction_deploy_with_max_data_len_decode(fd_bpf_upgradeable_loader_program_instruction_deploy_with_max_data_len_t* self, fd_bincode_decode_ctx_t * ctx);
int fd_bpf_upgradeable_loader_program_instruction_deploy_with_max_data_len_encode(fd_bpf_upgradeable_loader_program_instruction_deploy_with_max_data_len_t const * self, fd_bincode_encode_ctx_t * ctx);
void fd_bpf_upgradeable_loader_program_instruction_deploy_with_max_data_len_destroy(fd_bpf_upgradeable_loader_program_instruction_deploy_with_max_data_len_t* self, fd_bincode_destroy_ctx_t * ctx);
void fd_bpf_upgradeable_loader_program_instruction_deploy_with_max_data_len_walk(fd_bpf_upgradeable_loader_program_instruction_deploy_with_max_data_len_t* self, fd_walk_fun_t fun, const char *name, int level);
ulong fd_bpf_upgradeable_loader_program_instruction_deploy_with_max_data_len_size(fd_bpf_upgradeable_loader_program_instruction_deploy_with_max_data_len_t const * self);

void fd_bpf_upgradeable_loader_program_instruction_extend_program_new(fd_bpf_upgradeable_loader_program_instruction_extend_program_t* self);
int fd_bpf_upgradeable_loader_program_instruction_extend_program_decode(fd_bpf_upgradeable_loader_program_instruction_extend_program_t* self, fd_bincode_decode_ctx_t * ctx);
int fd_bpf_upgradeable_loader_program_instruction_extend_program_encode(fd_bpf_upgradeable_loader_program_instruction_extend_program_t const * self, fd_bincode_encode_ctx_t * ctx);
void fd_bpf_upgradeable_loader_program_instruction_extend_program_destroy(fd_bpf_upgradeable_loader_program_instruction_extend_program_t* self, fd_bincode_destroy_ctx_t * ctx);
void fd_bpf_upgradeable_loader_program_instruction_extend_program_walk(fd_bpf_upgradeable_loader_program_instruction_extend_program_t* self, fd_walk_fun_t fun, const char *name, int level);
ulong fd_bpf_upgradeable_loader_program_instruction_extend_program_size(fd_bpf_upgradeable_loader_program_instruction_extend_program_t const * self);

void fd_bpf_upgradeable_loader_program_instruction_new_disc(fd_bpf_upgradeable_loader_program_instruction_t* self, uint discriminant);
void fd_bpf_upgradeable_loader_program_instruction_new(fd_bpf_upgradeable_loader_program_instruction_t* self);
int fd_bpf_upgradeable_loader_program_instruction_decode(fd_bpf_upgradeable_loader_program_instruction_t* self, fd_bincode_decode_ctx_t * ctx);
int fd_bpf_upgradeable_loader_program_instruction_encode(fd_bpf_upgradeable_loader_program_instruction_t const * self, fd_bincode_encode_ctx_t * ctx);
void fd_bpf_upgradeable_loader_program_instruction_destroy(fd_bpf_upgradeable_loader_program_instruction_t* self, fd_bincode_destroy_ctx_t * ctx);
void fd_bpf_upgradeable_loader_program_instruction_walk(fd_bpf_upgradeable_loader_program_instruction_t* self, fd_walk_fun_t fun, const char *name, int level);
ulong fd_bpf_upgradeable_loader_program_instruction_size(fd_bpf_upgradeable_loader_program_instruction_t const * self);

FD_FN_PURE uchar fd_bpf_upgradeable_loader_program_instruction_is_initialize_buffer(fd_bpf_upgradeable_loader_program_instruction_t const * self);
FD_FN_PURE uchar fd_bpf_upgradeable_loader_program_instruction_is_write(fd_bpf_upgradeable_loader_program_instruction_t const * self);
FD_FN_PURE uchar fd_bpf_upgradeable_loader_program_instruction_is_deploy_with_max_data_len(fd_bpf_upgradeable_loader_program_instruction_t const * self);
FD_FN_PURE uchar fd_bpf_upgradeable_loader_program_instruction_is_upgrade(fd_bpf_upgradeable_loader_program_instruction_t const * self);
FD_FN_PURE uchar fd_bpf_upgradeable_loader_program_instruction_is_set_authority(fd_bpf_upgradeable_loader_program_instruction_t const * self);
FD_FN_PURE uchar fd_bpf_upgradeable_loader_program_instruction_is_close(fd_bpf_upgradeable_loader_program_instruction_t const * self);
FD_FN_PURE uchar fd_bpf_upgradeable_loader_program_instruction_is_extend_program(fd_bpf_upgradeable_loader_program_instruction_t const * self);
enum {
fd_bpf_upgradeable_loader_program_instruction_enum_initialize_buffer = 0,
fd_bpf_upgradeable_loader_program_instruction_enum_write = 1,
fd_bpf_upgradeable_loader_program_instruction_enum_deploy_with_max_data_len = 2,
fd_bpf_upgradeable_loader_program_instruction_enum_upgrade = 3,
fd_bpf_upgradeable_loader_program_instruction_enum_set_authority = 4,
fd_bpf_upgradeable_loader_program_instruction_enum_close = 5,
fd_bpf_upgradeable_loader_program_instruction_enum_extend_program = 6,
}; 
void fd_bpf_upgradeable_loader_state_buffer_new(fd_bpf_upgradeable_loader_state_buffer_t* self);
int fd_bpf_upgradeable_loader_state_buffer_decode(fd_bpf_upgradeable_loader_state_buffer_t* self, fd_bincode_decode_ctx_t * ctx);
int fd_bpf_upgradeable_loader_state_buffer_encode(fd_bpf_upgradeable_loader_state_buffer_t const * self, fd_bincode_encode_ctx_t * ctx);
void fd_bpf_upgradeable_loader_state_buffer_destroy(fd_bpf_upgradeable_loader_state_buffer_t* self, fd_bincode_destroy_ctx_t * ctx);
void fd_bpf_upgradeable_loader_state_buffer_walk(fd_bpf_upgradeable_loader_state_buffer_t* self, fd_walk_fun_t fun, const char *name, int level);
ulong fd_bpf_upgradeable_loader_state_buffer_size(fd_bpf_upgradeable_loader_state_buffer_t const * self);

void fd_bpf_upgradeable_loader_state_program_new(fd_bpf_upgradeable_loader_state_program_t* self);
int fd_bpf_upgradeable_loader_state_program_decode(fd_bpf_upgradeable_loader_state_program_t* self, fd_bincode_decode_ctx_t * ctx);
int fd_bpf_upgradeable_loader_state_program_encode(fd_bpf_upgradeable_loader_state_program_t const * self, fd_bincode_encode_ctx_t * ctx);
void fd_bpf_upgradeable_loader_state_program_destroy(fd_bpf_upgradeable_loader_state_program_t* self, fd_bincode_destroy_ctx_t * ctx);
void fd_bpf_upgradeable_loader_state_program_walk(fd_bpf_upgradeable_loader_state_program_t* self, fd_walk_fun_t fun, const char *name, int level);
ulong fd_bpf_upgradeable_loader_state_program_size(fd_bpf_upgradeable_loader_state_program_t const * self);

void fd_bpf_upgradeable_loader_state_program_data_new(fd_bpf_upgradeable_loader_state_program_data_t* self);
int fd_bpf_upgradeable_loader_state_program_data_decode(fd_bpf_upgradeable_loader_state_program_data_t* self, fd_bincode_decode_ctx_t * ctx);
int fd_bpf_upgradeable_loader_state_program_data_encode(fd_bpf_upgradeable_loader_state_program_data_t const * self, fd_bincode_encode_ctx_t * ctx);
void fd_bpf_upgradeable_loader_state_program_data_destroy(fd_bpf_upgradeable_loader_state_program_data_t* self, fd_bincode_destroy_ctx_t * ctx);
void fd_bpf_upgradeable_loader_state_program_data_walk(fd_bpf_upgradeable_loader_state_program_data_t* self, fd_walk_fun_t fun, const char *name, int level);
ulong fd_bpf_upgradeable_loader_state_program_data_size(fd_bpf_upgradeable_loader_state_program_data_t const * self);

void fd_bpf_upgradeable_loader_state_new_disc(fd_bpf_upgradeable_loader_state_t* self, uint discriminant);
void fd_bpf_upgradeable_loader_state_new(fd_bpf_upgradeable_loader_state_t* self);
int fd_bpf_upgradeable_loader_state_decode(fd_bpf_upgradeable_loader_state_t* self, fd_bincode_decode_ctx_t * ctx);
int fd_bpf_upgradeable_loader_state_encode(fd_bpf_upgradeable_loader_state_t const * self, fd_bincode_encode_ctx_t * ctx);
void fd_bpf_upgradeable_loader_state_destroy(fd_bpf_upgradeable_loader_state_t* self, fd_bincode_destroy_ctx_t * ctx);
void fd_bpf_upgradeable_loader_state_walk(fd_bpf_upgradeable_loader_state_t* self, fd_walk_fun_t fun, const char *name, int level);
ulong fd_bpf_upgradeable_loader_state_size(fd_bpf_upgradeable_loader_state_t const * self);

FD_FN_PURE uchar fd_bpf_upgradeable_loader_state_is_uninitialized(fd_bpf_upgradeable_loader_state_t const * self);
FD_FN_PURE uchar fd_bpf_upgradeable_loader_state_is_buffer(fd_bpf_upgradeable_loader_state_t const * self);
FD_FN_PURE uchar fd_bpf_upgradeable_loader_state_is_program(fd_bpf_upgradeable_loader_state_t const * self);
FD_FN_PURE uchar fd_bpf_upgradeable_loader_state_is_program_data(fd_bpf_upgradeable_loader_state_t const * self);
enum {
fd_bpf_upgradeable_loader_state_enum_uninitialized = 0,
fd_bpf_upgradeable_loader_state_enum_buffer = 1,
fd_bpf_upgradeable_loader_state_enum_program = 2,
fd_bpf_upgradeable_loader_state_enum_program_data = 3,
}; 
void fd_frozen_hash_status_new(fd_frozen_hash_status_t* self);
int fd_frozen_hash_status_decode(fd_frozen_hash_status_t* self, fd_bincode_decode_ctx_t * ctx);
int fd_frozen_hash_status_encode(fd_frozen_hash_status_t const * self, fd_bincode_encode_ctx_t * ctx);
void fd_frozen_hash_status_destroy(fd_frozen_hash_status_t* self, fd_bincode_destroy_ctx_t * ctx);
void fd_frozen_hash_status_walk(fd_frozen_hash_status_t* self, fd_walk_fun_t fun, const char *name, int level);
ulong fd_frozen_hash_status_size(fd_frozen_hash_status_t const * self);

void fd_frozen_hash_versioned_new_disc(fd_frozen_hash_versioned_t* self, uint discriminant);
void fd_frozen_hash_versioned_new(fd_frozen_hash_versioned_t* self);
int fd_frozen_hash_versioned_decode(fd_frozen_hash_versioned_t* self, fd_bincode_decode_ctx_t * ctx);
int fd_frozen_hash_versioned_encode(fd_frozen_hash_versioned_t const * self, fd_bincode_encode_ctx_t * ctx);
void fd_frozen_hash_versioned_destroy(fd_frozen_hash_versioned_t* self, fd_bincode_destroy_ctx_t * ctx);
void fd_frozen_hash_versioned_walk(fd_frozen_hash_versioned_t* self, fd_walk_fun_t fun, const char *name, int level);
ulong fd_frozen_hash_versioned_size(fd_frozen_hash_versioned_t const * self);

FD_FN_PURE uchar fd_frozen_hash_versioned_is_current(fd_frozen_hash_versioned_t const * self);
enum {
fd_frozen_hash_versioned_enum_current = 0,
}; 
FD_PROTOTYPES_END

#endif // HEADER_FD_RUNTIME_TYPES<|MERGE_RESOLUTION|>--- conflicted
+++ resolved
@@ -1216,13 +1216,8 @@
 
 /* https://github.com/solana-labs/solana/blob/8f2c8b8388a495d2728909e30460aa40dcc5d733/sdk/program/src/stake/state.rs#L135 */
 struct fd_stake_lockup {
-<<<<<<< HEAD
-  ulong unix_timestamp;
+  long unix_timestamp;
   ulong epoch;
-=======
-  long unix_timestamp;
-  unsigned long epoch;
->>>>>>> e683428d
   fd_pubkey_t custodian;
 };
 typedef struct fd_stake_lockup fd_stake_lockup_t;
