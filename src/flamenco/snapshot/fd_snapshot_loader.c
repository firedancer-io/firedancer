#include "fd_snapshot_loader.h"
#include "fd_snapshot_base.h"
#include "fd_snapshot_http.h"

#include <errno.h>
#include <fcntl.h>
#include <netdb.h>
#include <regex.h>
<<<<<<< HEAD
#include <stdlib.h>
=======
#include <stdlib.h> /* strtoul */
>>>>>>> 12491e7a
#include <unistd.h>
#include <sys/types.h>
#include <sys/socket.h>
#include <netinet/in.h>

#define FD_SNAPSHOT_LOADER_MAGIC (0xa78a73a69d33e6b1UL)

struct fd_snapshot_loader {
  ulong magic;

  /* Source: HTTP */

  void *               http_mem;
  fd_snapshot_http_t * http;

  /* Source: File I/O */

  int                  snapshot_fd;
  fd_io_istream_file_t vfile[1];

  /* Source I/O abstraction */

  fd_io_istream_obj_t    vsrc;

  /* Zstandard decompressor */

  fd_zstd_dstream_t *  zstd;
  fd_io_istream_zstd_t vzstd[1];

  /* Tar reader */

  fd_tar_reader_t    tar[1];
  fd_tar_io_reader_t vtar[1];

  /* Downstream restore */

  fd_snapshot_restore_t * restore;

  /* Hash and slot numbers from filename */

  fd_snapshot_name_t name;
};

typedef struct fd_snapshot_loader fd_snapshot_loader_t;

ulong
fd_snapshot_loader_align( void ) {
  return fd_ulong_max( alignof(fd_snapshot_loader_t), fd_zstd_dstream_align() );
}

ulong
fd_snapshot_loader_footprint( ulong zstd_window_sz ) {
  ulong l = FD_LAYOUT_INIT;
  l = FD_LAYOUT_APPEND( l, alignof(fd_snapshot_loader_t), sizeof(fd_snapshot_loader_t) );
  l = FD_LAYOUT_APPEND( l, fd_zstd_dstream_align(),       fd_zstd_dstream_footprint( zstd_window_sz ) );
  l = FD_LAYOUT_APPEND( l, alignof(fd_snapshot_http_t),   sizeof(fd_snapshot_http_t) );
  /* FIXME add test ensuring zstd dstream align > alignof loader */
  return FD_LAYOUT_FINI( l, fd_snapshot_loader_align() );
}

fd_snapshot_loader_t *
fd_snapshot_loader_new( void * mem,
                        ulong  zstd_window_sz ) {

  if( FD_UNLIKELY( !mem ) ) {
    FD_LOG_WARNING(( "NULL mem" ));
    return NULL;
  }

  if( FD_UNLIKELY( !fd_ulong_is_aligned( (ulong)mem, fd_snapshot_loader_align() ) ) ) {
    FD_LOG_WARNING(( "unaligned mem" ));
    return NULL;
  }

  FD_SCRATCH_ALLOC_INIT( l, mem );
  fd_snapshot_loader_t * loader   = FD_SCRATCH_ALLOC_APPEND( l, alignof(fd_snapshot_loader_t), sizeof(fd_snapshot_loader_t) );
  void *                 zstd_mem = FD_SCRATCH_ALLOC_APPEND( l, fd_zstd_dstream_align(),       fd_zstd_dstream_footprint( zstd_window_sz ) );
  void *                 http_mem = FD_SCRATCH_ALLOC_APPEND( l, alignof(fd_snapshot_http_t),   sizeof(fd_snapshot_http_t) );
  FD_SCRATCH_ALLOC_FINI( l, fd_snapshot_loader_align() );

  fd_memset( loader, 0, sizeof(fd_snapshot_loader_t) );
  loader->http_mem = http_mem;
  loader->zstd     = fd_zstd_dstream_new( zstd_mem, zstd_window_sz );

  FD_COMPILER_MFENCE();
  loader->magic = FD_SNAPSHOT_LOADER_MAGIC;
  FD_COMPILER_MFENCE();

  return loader;
}

void *
fd_snapshot_loader_delete( fd_snapshot_loader_t * loader ) {

  if( FD_UNLIKELY( !loader ) ) return NULL;

  if( FD_UNLIKELY( loader->magic != FD_SNAPSHOT_LOADER_MAGIC ) ) {
    FD_LOG_WARNING(( "invalid magic" ));
    return NULL;
  }

  fd_zstd_dstream_delete   ( loader->zstd  );
  fd_tar_io_reader_delete  ( loader->vtar  );
  fd_io_istream_zstd_delete( loader->vzstd );
  fd_io_istream_file_delete( loader->vfile );
  fd_snapshot_http_delete  ( loader->http  );
  fd_tar_reader_delete     ( loader->tar   );

  if( loader->snapshot_fd>=0 ) {
    if( FD_UNLIKELY( 0!=close( loader->snapshot_fd ) ) )
      FD_LOG_WARNING(( "close(%d) failed (%d-%s)", loader->snapshot_fd, errno, fd_io_strerror( errno ) ));
    loader->snapshot_fd = -1;
  }

  FD_COMPILER_MFENCE();
  loader->magic = 0UL;
  FD_COMPILER_MFENCE();

  return loader;
}

fd_snapshot_loader_t *
fd_snapshot_loader_init( fd_snapshot_loader_t *    d,
                         fd_snapshot_restore_t *   restore,
                         fd_snapshot_src_t const * src,
                         ulong                     base_slot,
                         int                       validate_slot ) {

  d->restore = restore;

  switch( src->type ) {
  case FD_SNAPSHOT_SRC_FILE:
    d->snapshot_fd = open( src->file.path, O_RDONLY );
    if( FD_UNLIKELY( d->snapshot_fd<0 ) ) {
      FD_LOG_WARNING(( "open(%s) failed (%d-%s)", src->file.path, errno, fd_io_strerror( errno ) ));
      return NULL;
    }

    fd_snapshot_name_t * name = fd_snapshot_name_from_cstr( &d->name, src->file.path );
    if( FD_UNLIKELY( !name ) ) {
      return NULL;
    }

    if( FD_UNLIKELY( validate_slot && fd_snapshot_name_slot_validate( name, base_slot ) ) ) {
      return NULL;
    }

    if( FD_UNLIKELY( !fd_io_istream_file_new( d->vfile, d->snapshot_fd ) ) ) {
      FD_LOG_WARNING(( "Failed to create fd_io_istream_file_t" ));
      return NULL;
    }

    d->vsrc = fd_io_istream_file_virtual( d->vfile );
    break;
  case FD_SNAPSHOT_SRC_HTTP:
    d->http = fd_snapshot_http_new( d->http_mem, src->http.dest, src->http.ip4, src->http.port, &d->name );
    if( FD_UNLIKELY( !d->http ) ) {
      FD_LOG_WARNING(( "Failed to create fd_snapshot_http_t" ));
      return NULL;
    }
    fd_snapshot_http_set_path( d->http, src->http.path, src->http.path_len, base_slot );
    d->http->hops = (ushort)3;  /* TODO don't hardcode */

    d->vsrc = fd_io_istream_snapshot_http_virtual( d->http );
    break;
  default:
    __builtin_unreachable();
  }

  /* Set up the snapshot reader */

  if( FD_UNLIKELY( !fd_tar_reader_new( d->tar, &fd_snapshot_restore_tar_vt, d->restore ) ) ) {
    FD_LOG_WARNING(( "Failed to create fd_tar_reader_t" ));
    return NULL;
  }

  fd_zstd_dstream_reset( d->zstd );

  if( FD_UNLIKELY( !fd_io_istream_zstd_new( d->vzstd, d->zstd, d->vsrc ) ) ) {
    FD_LOG_WARNING(( "Failed to create fd_io_istream_zstd_t" ));
    return NULL;
  }

  if( FD_UNLIKELY( !fd_tar_io_reader_new( d->vtar, d->tar, fd_io_istream_zstd_virtual( d->vzstd ) ) ) ) {
    FD_LOG_WARNING(( "Failed to create fd_tar_io_reader_t" ));
    return NULL;
  }

  return d;
}

int
fd_snapshot_loader_advance( fd_snapshot_loader_t * dumper ) {

  fd_tar_io_reader_t * vtar = dumper->vtar;

  int untar_err = fd_tar_io_reader_advance( vtar );
  if( untar_err==0 ) {
    /* Ok */
  } else if( untar_err==MANIFEST_DONE ) {
    /* Finished reading the manifest for the first time. */
    return MANIFEST_DONE;
  } else if( untar_err<0 ) {
    /* EOF */
    return -1;
  } else {
    FD_LOG_WARNING(( "Failed to load snapshot (%d-%s)", untar_err, fd_io_strerror( untar_err ) ));
    return untar_err;
  }

  return 0;
}

/* fd_snapshot_src_parse determines the source from the given cstr. */

fd_snapshot_src_t *
fd_snapshot_src_parse( fd_snapshot_src_t * src,
                       char *              cstr ) {

  fd_memset( src, 0, sizeof(fd_snapshot_src_t) );

  if( 0==strncmp( cstr, "http://", 7 ) ) {
    static char const url_regex[] = "^http://([^:/[:space:]]+)(:[[:digit:]]+)?(/.*)?$";
    regex_t url_re;
    FD_TEST( 0==regcomp( &url_re, url_regex, REG_EXTENDED ) );
    regmatch_t group[4] = {0};
    int url_re_res = regexec( &url_re, cstr, 4, group, 0 );
    regfree( &url_re );
    if( FD_UNLIKELY( url_re_res!=0 ) ) {
      FD_LOG_WARNING(( "Bad URL: %s", cstr ));
      return NULL;
    }

    regmatch_t * m_hostname = &group[1];
    regmatch_t * m_port     = &group[2];
    regmatch_t * m_path     = &group[3];

    src->type = FD_SNAPSHOT_SRC_HTTP;
    src->http.path     = cstr + m_path->rm_so;
    src->http.path_len = (ulong)m_path->rm_eo - (ulong)m_path->rm_so;

    /* Resolve port to IPv4 address */

    if( m_port->rm_so==m_port->rm_eo ) {
      src->http.port = 80;
    } else {
      char port_cstr[7] = {0};
      strncpy( port_cstr, cstr + m_port->rm_so,
               fd_ulong_min( 7, (ulong)m_port->rm_eo - (ulong)m_port->rm_so ) );
      char * port = port_cstr + 1;
      char * end;
      ulong port_ul = strtoul( port, &end, 10 );
      if( FD_UNLIKELY( *end!='\0' ) ) {
        FD_LOG_WARNING(( "Bad port: %s", port ));
        return NULL;
      }
      if( FD_UNLIKELY( port_ul>65535 ) ) {
        FD_LOG_WARNING(( "Port out of range: %lu", port_ul ));
        return NULL;
      }
      src->http.port = (ushort)port_ul;
    }

    /* Resolve host to IPv4 address */

    int sep = cstr[ m_hostname->rm_eo ];
    cstr[ m_hostname->rm_eo ] = '\0';
    char * hostname = cstr + m_hostname->rm_so;

    strncpy( src->http.dest, hostname, sizeof(src->http.dest)-1 );
    src->http.dest[ sizeof(src->http.dest)-1 ] = '\0';

    struct sockaddr_in default_addr = {
      .sin_family = AF_INET,
      .sin_port   = htons( 80 ),
      .sin_addr   = { .s_addr = htonl( INADDR_ANY ) }
    };
    struct addrinfo hints = {
      .ai_family   = AF_INET,
      .ai_socktype = SOCK_STREAM,
      .ai_addr     = fd_type_pun( &default_addr ),
      .ai_addrlen  = sizeof(struct sockaddr_in)
    };
    struct addrinfo * result = NULL;
    int lookup_res = getaddrinfo( hostname, NULL, &hints, &result );
    if( FD_UNLIKELY( lookup_res ) ) {
      FD_LOG_WARNING(( "getaddrinfo(%s) failed (%d-%s)", hostname, lookup_res, gai_strerror( lookup_res ) ));
      return NULL;
    }

    cstr[ m_hostname->rm_eo ] = (char)sep;

    for( struct addrinfo * rp = result; rp; rp = rp->ai_next ) {
      if( rp->ai_family==AF_INET ) {
        struct sockaddr_in * addr = (struct sockaddr_in *)rp->ai_addr;
        src->http.ip4 = addr->sin_addr.s_addr;
        freeaddrinfo( result );
        return src;
      }
    }

    FD_LOG_WARNING(( "Failed to resolve socket address for %s", hostname ));
    freeaddrinfo( result );
    return NULL;
  } else {
    src->type = FD_SNAPSHOT_SRC_FILE;
    src->file.path = cstr;
    return src;
  }

  __builtin_unreachable();
}

fd_snapshot_name_t const *  /* nullable */
fd_snapshot_loader_get_name( fd_snapshot_loader_t const * loader ) {
  return &loader->name;
}<|MERGE_RESOLUTION|>--- conflicted
+++ resolved
@@ -6,11 +6,7 @@
 #include <fcntl.h>
 #include <netdb.h>
 #include <regex.h>
-<<<<<<< HEAD
-#include <stdlib.h>
-=======
 #include <stdlib.h> /* strtoul */
->>>>>>> 12491e7a
 #include <unistd.h>
 #include <sys/types.h>
 #include <sys/socket.h>
