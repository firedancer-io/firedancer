#include "fd_snapshot_create.h"
#include "../runtime/sysvar/fd_sysvar_epoch_schedule.h"
#include "../../ballet/zstd/fd_zstd.h"
#include "../runtime/fd_hashes.h"
#include "../runtime/fd_runtime.h"
#include "../runtime/fd_cost_tracker.h"

#include <errno.h>
#include <stdio.h>
#include <stdlib.h>
#include <sys/stat.h>
#include <sys/types.h>
#include <unistd.h>
#include <zstd.h>

static uchar             padding[ FD_SNAPSHOT_ACC_ALIGN ] = {0};
static fd_account_meta_t default_meta = { .magic = FD_ACCOUNT_META_MAGIC };

static inline fd_account_meta_t *
fd_snapshot_create_get_default_meta( ulong slot ) {
  default_meta.slot = slot;
  return &default_meta;
}

static inline void
fd_snapshot_create_populate_acc_vecs( fd_snapshot_ctx_t *    snapshot_ctx,
                                      fd_solana_manifest_t * manifest,
                                      fd_tar_writer_t *      writer,
                                      ulong *                out_cap ) {

  /* The append vecs need to be described in an index in the manifest so a
     reader knows what account files to look for. These files are technically
     slot indexed, but the Firedancer implementation of the Solana snapshot
     produces far fewer indices. These storages are for the accounts
     that were modified and deleted in the most recent slot because that
     information is used by the Agave client to calculate and verify the
     bank hash for the given slot. This is done as an optimization to avoid
     having to slot index the Firedancer accounts db which would incur a large
     performance hit.

     To avoid iterating through the root twice to determine what accounts were
     touched in the snapshot slot and what accounts were touched in the
     other slots, we will create an array of pubkey pointers for all accounts
     that were touched in the snapshot slot. This buffer can be safely sized to
     the maximum amount of writable accounts that are possible in a non-epoch
     boundary slot. The rationale for this bound is explained in fd_runtime.h.
     We will not attempt to create a snapshot on an epoch boundary.

     TODO: We must add compaction here. */

  fd_pubkey_t * * snapshot_slot_keys    = fd_spad_alloc( snapshot_ctx->spad, alignof(fd_pubkey_t*), sizeof(fd_pubkey_t*) * FD_WRITABLE_ACCS_IN_SLOT );
  ulong           snapshot_slot_key_cnt = 0UL;

  /* We will dynamically resize the number of incremental keys because the upper
     bound will be roughly 8 bytes * writable accs in a slot * number of slots
     since the last full snapshot which can quickly grow to be severalgigabytes
     or more. In the normal case, this won't require dynamic resizing. */
  #define FD_INCREMENTAL_KEY_INIT_BOUND (100000UL)
  ulong                          incremental_key_bound = FD_INCREMENTAL_KEY_INIT_BOUND;
  ulong                          incremental_key_cnt   = 0UL;
  fd_funk_rec_key_t const * * incremental_keys         = snapshot_ctx->is_incremental ?
                                                      fd_spad_alloc( snapshot_ctx->spad, alignof(fd_funk_rec_key_t*), sizeof(fd_funk_rec_key_t*) * incremental_key_bound ) :
                                                      NULL;

  #undef FD_INCREMENTAL_KEY_INIT_BOUND

  /* In order to size out the accounts DB index in the manifest, we must
     iterate through funk and accumulate the size of all of the records
     from all slots before the snapshot_slot. */

  fd_funk_t * funk           = snapshot_ctx->funk;
  ulong       prev_sz        = 0UL;
  ulong       tombstones_cnt = 0UL;
  for( fd_funk_rec_t const * rec = fd_funk_txn_first_rec( funk, NULL ); NULL != rec; rec = fd_funk_txn_next_rec( funk, rec ) ) {

    if( !fd_funk_key_is_acc( rec->pair.key ) ) {
      continue;
    }

    tombstones_cnt++;

    int                 is_tombstone = rec->flags & FD_FUNK_REC_FLAG_ERASE;
    uchar const *       raw          = fd_funk_val( rec, fd_funk_wksp( funk ) );
    fd_account_meta_t * metadata     = is_tombstone ? fd_snapshot_create_get_default_meta( fd_funk_rec_get_erase_data( rec ) ) :
                                                      (fd_account_meta_t*)raw;

    if( !metadata ) {
      continue;
    }

    if( metadata->magic!=FD_ACCOUNT_META_MAGIC ) {
      continue;
    }

    if( snapshot_ctx->is_incremental ) {
      /* We only care about accounts that were modified since the last
         snapshot slot for incremental snapshots.

         We also need to keep track of the capitalization for all of the
         accounts that are in the incremental as this is verified. */
      if( metadata->slot<=snapshot_ctx->last_snap_slot ) {
        continue;
      }
      incremental_keys[ incremental_key_cnt++ ] = rec->pair.key;
      *out_cap += metadata->info.lamports;

      if( FD_UNLIKELY( incremental_key_cnt==incremental_key_bound ) ) {
        /* Dynamically resize if needed. */
        incremental_key_bound *= 2UL;
        fd_funk_rec_key_t const * * new_incremental_keys = fd_spad_alloc( snapshot_ctx->spad,
                                                                         alignof(fd_funk_rec_key_t*),
                                                                            sizeof(fd_funk_rec_key_t*) * incremental_key_bound );
        fd_memcpy( new_incremental_keys, incremental_keys, sizeof(fd_funk_rec_key_t*) * incremental_key_cnt );
        fd_valloc_free( fd_spad_virtual( snapshot_ctx->spad ), incremental_keys );
        incremental_keys = new_incremental_keys;
      }
    }

    /* We know that all of the accounts from the snapshot slot can fit into
       one append vec, so we ignore all accounts from the snapshot slot. */

    if( metadata->slot==snapshot_ctx->slot ) {
      continue;
    }

    prev_sz += metadata->dlen + sizeof(fd_solana_account_hdr_t);

  }

  /* At this point we have sized out all of the relevant accounts that will
     be included in the snapshot. Now we must populate each of the append vecs
     and update the index as we go.

     When we account for the number of slots we need to consider one append vec
     for the snapshot slot and try to maximally fill up the others: an append
     vec has a protocol-defined maximum size in Agave.  */

  ulong num_slots = 1UL + prev_sz / FD_SNAPSHOT_APPEND_VEC_SZ_MAX +
                    (prev_sz % FD_SNAPSHOT_APPEND_VEC_SZ_MAX ? 1UL : 0UL);

  fd_solana_accounts_db_fields_t * accounts_db = &manifest->accounts_db;

  accounts_db->storages_len                    = num_slots;
  accounts_db->storages                        = fd_spad_alloc( snapshot_ctx->spad,
                                                                FD_SNAPSHOT_SLOT_ACC_VECS_ALIGN,
                                                                sizeof(fd_snapshot_slot_acc_vecs_t) * accounts_db->storages_len );
  accounts_db->version                        = 1UL;
  accounts_db->slot                           = snapshot_ctx->slot;
  accounts_db->historical_roots_len           = 0UL;
  accounts_db->historical_roots               = NULL;
  accounts_db->historical_roots_with_hash_len = 0UL;
  accounts_db->historical_roots_with_hash     = NULL;

  for( ulong i=0UL; i<num_slots; i++ ) {
    /* Populate the storages for each slot. As a note, the slot number only
       matters for the snapshot slot. The other slot numbers don't affect
       consensus at all. Agave also maintains an invariant that there can
       only be one account vec per storage. */

    accounts_db->storages[ i ].account_vecs_len          = 1UL;
    accounts_db->storages[ i ].account_vecs              = fd_spad_alloc( snapshot_ctx->spad,
                                                                          FD_SNAPSHOT_ACC_VEC_ALIGN,
                                                                          sizeof(fd_snapshot_acc_vec_t) * accounts_db->storages[ i ].account_vecs_len );
    accounts_db->storages[ i ].account_vecs[ 0 ].file_sz = 0UL;
    accounts_db->storages[ i ].account_vecs[ 0 ].id      = i + 1UL;
    accounts_db->storages[ i ].slot                      = snapshot_ctx->slot - i;
  }

  /* At this point we have iterated through all of the accounts and created
     the index. We are now ready to generate a snapshot hash. For both
     snapshots we need to generate two hashes:
     1. The accounts hash. This is a simple hash of all of the accounts
        included in the snapshot.
     2. The snapshot hash. This is a hash of the accounts hash and the epoch
        account hash. If the EAH is not included, then the accounts hash ==
        snapshot hash.

    There is some nuance as to which hash goes where. For full snapshots,
    the accounts hash in the bank hash info is the accounts hash. The hash in
    the filename is the snapshot hash.

    For incremental snapshots, the account hash in the bank hash info field is
    left zeroed out. The full snapshot's hash is in the incremental persistence
    field. The incremental snapshot's accounts hash is included in the
    incremental persistence field. The hash in the filename is the snapshot
    hash. */

  int err;
  if( !snapshot_ctx->is_incremental ) {

    err = fd_snapshot_service_hash( &snapshot_ctx->acc_hash,
                                    &snapshot_ctx->snap_hash,
                                    &snapshot_ctx->slot_bank,
                                    &snapshot_ctx->epoch_bank,
                                    snapshot_ctx->funk,
                                    snapshot_ctx->tpool,
                                    snapshot_ctx->spad,
                                    snapshot_ctx->features );
    accounts_db->bank_hash_info.accounts_hash = snapshot_ctx->acc_hash;
  } else {
    err = fd_snapshot_service_inc_hash( &snapshot_ctx->acc_hash,
                                        &snapshot_ctx->snap_hash,
                                        &snapshot_ctx->slot_bank,
                                        &snapshot_ctx->epoch_bank,
                                        snapshot_ctx->funk,
                                        incremental_keys,
                                        incremental_key_cnt,
                                        snapshot_ctx->spad,
                                        snapshot_ctx->features );
    fd_valloc_free( fd_spad_virtual( snapshot_ctx->spad ), incremental_keys );

    fd_memset( &accounts_db->bank_hash_info.accounts_hash, 0, sizeof(fd_hash_t) );
  }

  FD_LOG_NOTICE(( "Hashes calculated acc_hash=%s snapshot_hash=%s",
                  FD_BASE58_ENC_32_ALLOCA(&snapshot_ctx->acc_hash),
                  FD_BASE58_ENC_32_ALLOCA(&snapshot_ctx->snap_hash) ));

  if( FD_UNLIKELY( err ) ) {
    FD_LOG_ERR(( "Unable to calculate snapshot hash" ));
  }

  fd_memset( &accounts_db->bank_hash_info.stats, 0, sizeof(fd_bank_hash_stats_t) );

  /* Now, we have calculated the relevant hashes for the accounts.
     Because the files are serially written out for tar and we need to prepend
     the manifest, we must reserve space in the archive for the solana manifest. */

  if( snapshot_ctx->is_incremental ) {
    manifest->bank_incremental_snapshot_persistence = fd_spad_alloc( snapshot_ctx->spad,
                                                                     FD_BANK_INCREMENTAL_SNAPSHOT_PERSISTENCE_ALIGN,
                                                                     sizeof(fd_bank_incremental_snapshot_persistence_t) );
  }

  ulong manifest_sz = fd_solana_manifest_size( manifest );

  char buffer[ FD_SNAPSHOT_DIR_MAX ];
  err = snprintf( buffer, FD_SNAPSHOT_DIR_MAX, "snapshots/%lu/%lu", snapshot_ctx->slot, snapshot_ctx->slot );
  if( FD_UNLIKELY( err<0 ) ) {
    FD_LOG_ERR(( "Unable to format manifest name string" ));
  }

  err = fd_tar_writer_new_file( writer, buffer );
  if( FD_UNLIKELY( err ) ) {
    FD_LOG_ERR(( "Unable to create snapshot manifest file" ));
  }

  /* TODO: We want to eliminate having to write back into the tar file. This
     will enable the snapshot service to only use one file per snapshot.
     In order to do this, we must precompute the index in the manifest
     completely. This will allow us to stream out a compressed snapshot. */

  err = fd_tar_writer_make_space( writer, manifest_sz );
  if( FD_UNLIKELY( err ) ) {
    FD_LOG_ERR(( "Unable to make space for snapshot manifest file" ));
  }

  err = fd_tar_writer_fini_file( writer );
  if( FD_UNLIKELY( err ) ) {
    FD_LOG_ERR(( "Unable to finalize snapshot manifest file" ));
  }

  /* We have made space for the manifest and are ready to append the append
     vec files directly into the tar archive. We will iterate through all of
     the records in the funk root and create/populate an append vec for
     previous slots. Just record the pubkeys for the latest slot to populate
     the append vec after. If the append vec is full, write into the next one. */

  ulong curr_slot = 1UL;
  fd_snapshot_acc_vec_t * prev_accs = &accounts_db->storages[ curr_slot ].account_vecs[ 0UL ];

  err = snprintf( buffer, FD_SNAPSHOT_DIR_MAX, "accounts/%lu.%lu", snapshot_ctx->slot - curr_slot, prev_accs->id );
  if( FD_UNLIKELY( err<0 ) ) {
    FD_LOG_ERR(( "Unable to format previous accounts name string" ));
  }

  err = fd_tar_writer_new_file( writer, buffer );
  if( FD_UNLIKELY( err ) ) {
    FD_LOG_ERR(( "Unable to create previous accounts file" ));
  }

  fd_funk_rec_t * * tombstones = snapshot_ctx->is_incremental ? NULL :
    fd_spad_alloc( snapshot_ctx->spad, alignof(fd_funk_rec_t*), sizeof(fd_funk_rec_t*) * tombstones_cnt );
  tombstones_cnt = 0UL;

  for( fd_funk_rec_t const * rec = fd_funk_txn_first_rec( funk, NULL ); NULL != rec; rec = fd_funk_txn_next_rec( funk, rec ) ) {

    /* Get the account data. */

    if( !fd_funk_key_is_acc( rec->pair.key ) ) {
      continue;
    }

    fd_pubkey_t const * pubkey       = fd_type_pun_const( rec->pair.key[0].uc );
    int                 is_tombstone = rec->flags & FD_FUNK_REC_FLAG_ERASE;
    uchar const *       raw          = fd_funk_val( rec, fd_funk_wksp( funk ) );
    fd_account_meta_t * metadata     = is_tombstone ? fd_snapshot_create_get_default_meta( fd_funk_rec_get_erase_data( rec ) ) :
                                                      (fd_account_meta_t*)raw;

    if( !snapshot_ctx->is_incremental && is_tombstone ) {
      /* If we are in a full snapshot, we need to gather all of the accounts
         that we plan on deleting. */
      tombstones[ tombstones_cnt++ ] = (fd_funk_rec_t*)rec;
    }

    if( !metadata ) {
      continue;
    }

    if( metadata->magic!=FD_ACCOUNT_META_MAGIC ) {
      continue;
    }

    /* Don't iterate through accounts that were touched before the last full
       snapshot. */
    if( snapshot_ctx->is_incremental && metadata->slot<=snapshot_ctx->last_snap_slot ) {
      continue;
    }

    uchar const * acc_data = raw + metadata->hlen;

    /* All accounts that were touched in the snapshot slot should be in
       a different append vec so that Agave can calculate the snapshot slot's
       bank hash. We don't want to include them in an arbitrary append vec. */

    if( metadata->slot==snapshot_ctx->slot ) {
      snapshot_slot_keys[ snapshot_slot_key_cnt++ ] = (fd_pubkey_t*)pubkey;
      continue;
    }

    /* We don't want to iterate over tombstones if the snapshot is not
       incremental */
    if( !snapshot_ctx->is_incremental && is_tombstone ) {
      continue;
    }

    ulong new_sz = prev_accs->file_sz + sizeof(fd_solana_account_hdr_t) + fd_ulong_align_up( metadata->dlen, FD_SNAPSHOT_ACC_ALIGN );

    if( new_sz>FD_SNAPSHOT_APPEND_VEC_SZ_MAX ) {

      /* When the current append vec is full, finish writing it, start writing
         into the next append vec. */

      err = fd_tar_writer_fini_file( writer );
      if( FD_UNLIKELY( err ) ) {
        FD_LOG_ERR(( "Unable to finalize previous accounts file" ));
      }

      prev_accs = &accounts_db->storages[ ++curr_slot ].account_vecs[ 0UL ];

      err = snprintf( buffer, FD_SNAPSHOT_DIR_MAX, "accounts/%lu.%lu", snapshot_ctx->slot - curr_slot, prev_accs->id );
      if( FD_UNLIKELY( err<0 ) ) {
        FD_LOG_ERR(( "Unable to format previous accounts name string" ));
      }

      err = fd_tar_writer_new_file( writer, buffer );
      if( FD_UNLIKELY( err ) ) {
        FD_LOG_ERR(( "Unable to create previous accounts file" ));
      }
    }

    prev_accs->file_sz += sizeof(fd_solana_account_hdr_t) + fd_ulong_align_up( metadata->dlen, FD_SNAPSHOT_ACC_ALIGN );


    /* Write out the header. */

    fd_solana_account_hdr_t header = {0};
    /* Stored meta */
    header.meta.write_version_obsolete = 0UL;
    header.meta.data_len               = metadata->dlen;
    fd_memcpy( header.meta.pubkey, pubkey, sizeof(fd_pubkey_t) );
    /* Account Meta */
    header.info.lamports               = metadata->info.lamports;
    header.info.rent_epoch             = header.info.lamports ? metadata->info.rent_epoch : 0UL;
    fd_memcpy( header.info.owner, metadata->info.owner, sizeof(fd_pubkey_t) );
    header.info.executable             = metadata->info.executable;
    /* Hash */
    fd_memcpy( &header.hash, metadata->hash, sizeof(fd_hash_t) );

    err = fd_tar_writer_write_file_data( writer, &header, sizeof(fd_solana_account_hdr_t) );
    if( FD_UNLIKELY( err ) ) {
      FD_LOG_ERR(( "Unable to stream out account header to tar archive" ));
    }

    /* Write out the file data. */

    err = fd_tar_writer_write_file_data( writer, acc_data, metadata->dlen );
    if( FD_UNLIKELY( err ) ) {
      FD_LOG_ERR(( "Unable to stream out account data to tar archive" ));
    }

    ulong align_sz = fd_ulong_align_up( metadata->dlen, FD_SNAPSHOT_ACC_ALIGN ) - metadata->dlen;
    err = fd_tar_writer_write_file_data( writer, padding, align_sz );
    if( FD_UNLIKELY( err ) ) {
      FD_LOG_ERR( ("Unable to stream out account padding to tar archive" ));
    }
  }

  err = fd_tar_writer_fini_file( writer );
  if( FD_UNLIKELY( err ) ) {
    FD_LOG_ERR(( "Unable to finalize previous accounts file" ));
  }

  /* Now write out the append vec for the snapshot slot. Again, this is needed
     because the snapshot slot's accounts must be in their append vec in order
     to verify the bank hash for the snapshot slot in the Agave client. */

  fd_snapshot_acc_vec_t * curr_accs = &accounts_db->storages[ 0UL ].account_vecs[ 0UL ];
  err = snprintf( buffer, FD_SNAPSHOT_DIR_MAX, "accounts/%lu.%lu", snapshot_ctx->slot, curr_accs->id );
  if( FD_UNLIKELY( err<0 ) ) {
    FD_LOG_ERR(( "Unable to format current accounts name string" ));
  }

  err = fd_tar_writer_new_file( writer, buffer );
  if( FD_UNLIKELY( err ) ) {
    FD_LOG_ERR(( "Unable to create current accounts file" ));
  }

  for( ulong i=0UL; i<snapshot_slot_key_cnt; i++ ) {

    fd_pubkey_t const * pubkey = snapshot_slot_keys[i];
    fd_funk_rec_key_t key = fd_funk_acc_key( pubkey );

    fd_funk_rec_query_t query[1];
    fd_funk_rec_t const * rec = fd_funk_rec_query_try( funk, NULL, &key, query );
    if( FD_UNLIKELY( !rec ) ) {
      FD_LOG_ERR(( "Previously found record can no longer be found" ));
    }

    int                 is_tombstone = rec->flags & FD_FUNK_REC_FLAG_ERASE;
    uchar       const * raw          = fd_funk_val( rec, fd_funk_wksp( funk ) );
    fd_account_meta_t * metadata     = is_tombstone ? fd_snapshot_create_get_default_meta( fd_funk_rec_get_erase_data( rec ) ) :
                                                      (fd_account_meta_t*)raw;

    if( FD_UNLIKELY( !metadata ) ) {
      FD_LOG_ERR(( "Record should have non-NULL metadata" ));
    }

    if( FD_UNLIKELY( metadata->magic!=FD_ACCOUNT_META_MAGIC ) ) {
      FD_LOG_ERR(( "Record should have valid magic" ));
    }

    uchar const * acc_data = raw + metadata->hlen;

    curr_accs->file_sz += sizeof(fd_solana_account_hdr_t) + fd_ulong_align_up( metadata->dlen, FD_SNAPSHOT_ACC_ALIGN );

    /* Write out the header. */
    fd_solana_account_hdr_t header = {0};
    /* Stored meta */
    header.meta.write_version_obsolete = 0UL;
    header.meta.data_len               = metadata->dlen;
    fd_memcpy( header.meta.pubkey, pubkey, sizeof(fd_pubkey_t) );
    /* Account Meta */
    header.info.lamports               = metadata->info.lamports;
    header.info.rent_epoch             = header.info.lamports ? metadata->info.rent_epoch : 0UL;
    fd_memcpy( header.info.owner, metadata->info.owner, sizeof(fd_pubkey_t) );
    header.info.executable             = metadata->info.executable;
    /* Hash */
    fd_memcpy( &header.hash, metadata->hash, sizeof(fd_hash_t) );


    err = fd_tar_writer_write_file_data( writer, &header, sizeof(fd_solana_account_hdr_t) );
    if( FD_UNLIKELY( err ) ) {
      FD_LOG_ERR(( "Unable to stream out account header to tar archive" ));
    }
    err = fd_tar_writer_write_file_data( writer, acc_data, metadata->dlen );
    if( FD_UNLIKELY( err ) ) {
      FD_LOG_ERR(( "Unable to stream out account data to tar archive" ));
    }
    ulong align_sz = fd_ulong_align_up( metadata->dlen, FD_SNAPSHOT_ACC_ALIGN ) - metadata->dlen;
    err = fd_tar_writer_write_file_data( writer, padding, align_sz );
    if( FD_UNLIKELY( err ) ) {
      FD_LOG_ERR(( "Unable to stream out account padding to tar archive" ));
    }

    FD_TEST( !fd_funk_rec_query_test( query ) );
  }

  err = fd_tar_writer_fini_file( writer );
  if( FD_UNLIKELY( err ) ) {
    FD_LOG_ERR(( "Unable to finish writing out file" ));
  }

  /* TODO: At this point we must implement compaction to the snapshot service.
     Without this, we are actually not cleaning up any tombstones from funk. */

  if( snapshot_ctx->is_incremental ) {
    err = fd_funk_rec_forget( funk, tombstones, tombstones_cnt );
    if( FD_UNLIKELY( err!=FD_FUNK_SUCCESS ) ) {
      FD_LOG_ERR(( "Unable to forget tombstones" ));
    }
    FD_LOG_NOTICE(( "Compacted %lu tombstone records", tombstones_cnt ));
  }

  fd_valloc_free( fd_spad_virtual( snapshot_ctx->spad ), snapshot_slot_keys );
  fd_valloc_free( fd_spad_virtual( snapshot_ctx->spad ), tombstones );

}

static void
fd_snapshot_create_serialiable_stakes( fd_snapshot_ctx_t * snapshot_ctx,
                                       fd_stakes_t *       old_stakes,
                                       fd_stakes_t *       new_stakes ) {

  /* The deserialized stakes cache that is used by the runtime can't be
     reserialized into the format that Agave uses. For every vote account
     in the stakes struct, the Firedancer client holds a decoded copy of the
     vote state. However, this vote state can't be reserialized back into the
     full vote account data.

     This poses a problem in the Agave client client because upon boot, Agave
     verifies that for all of the vote accounts in the stakes struct, the data
     in the cache is the same as the data in the accounts db.

     The other problem is that the Firedancer stakes cache does not evict old
     entries and doesn't update delegations within the cache. The cache will
     just insert new pubkeys as stake accounts are created/delegated to. To
     make the cache conformant for the snapshot, old accounts should be removed
     from the snapshot and all of the delegations should be updated. */

  /* First populate the vote accounts using the vote accounts/stakes cache.
     We can populate over all of the fields except we can't reserialize the
     vote account data. Instead we will copy over the raw contents of all of
     the vote accounts. */

  ulong   vote_accounts_len                    = fd_vote_accounts_pair_t_map_size( old_stakes->vote_accounts.vote_accounts_pool, old_stakes->vote_accounts.vote_accounts_root );
  uchar * pool_mem                             = fd_spad_alloc( snapshot_ctx->spad, fd_vote_accounts_pair_t_map_align(), fd_vote_accounts_pair_t_map_footprint( vote_accounts_len ) );
  new_stakes->vote_accounts.vote_accounts_pool = fd_vote_accounts_pair_t_map_join( fd_vote_accounts_pair_t_map_new( pool_mem, vote_accounts_len ) );
  new_stakes->vote_accounts.vote_accounts_root = NULL;

  for( fd_vote_accounts_pair_t_mapnode_t * n = fd_vote_accounts_pair_t_map_minimum(
       old_stakes->vote_accounts.vote_accounts_pool,
       old_stakes->vote_accounts.vote_accounts_root );
       n;
       n = fd_vote_accounts_pair_t_map_successor( old_stakes->vote_accounts.vote_accounts_pool, n ) ) {

    fd_vote_accounts_pair_t_mapnode_t * new_node = fd_vote_accounts_pair_t_map_acquire( new_stakes->vote_accounts.vote_accounts_pool );
    new_node->elem.key   = n->elem.key;
    new_node->elem.stake = n->elem.stake;
    /* Now to populate the value, lookup the account using the acc mgr */
    FD_TXN_ACCOUNT_DECL( vote_acc );
    int err = fd_txn_account_init_from_funk_readonly( vote_acc, &n->elem.key, snapshot_ctx->funk, NULL );
    if( FD_UNLIKELY( err ) ) {
      FD_LOG_ERR(( "Failed to view vote account from stakes cache %s", FD_BASE58_ENC_32_ALLOCA(&n->elem.key) ));
    }

    new_node->elem.value.lamports   = vote_acc->vt->get_lamports( vote_acc );
    new_node->elem.value.data_len   = vote_acc->vt->get_data_len( vote_acc );
    new_node->elem.value.data       = fd_spad_alloc( snapshot_ctx->spad, 8UL, vote_acc->vt->get_data_len( vote_acc ) );
    fd_memcpy( new_node->elem.value.data, vote_acc->vt->get_data( vote_acc ), vote_acc->vt->get_data_len( vote_acc ) );
    new_node->elem.value.owner      = *vote_acc->vt->get_owner( vote_acc );
    new_node->elem.value.executable = (uchar)vote_acc->vt->is_executable( vote_acc );
    new_node->elem.value.rent_epoch = vote_acc->vt->get_rent_epoch( vote_acc );
    fd_vote_accounts_pair_t_map_insert( new_stakes->vote_accounts.vote_accounts_pool, &new_stakes->vote_accounts.vote_accounts_root, new_node );

  }

  /* Stale stake delegations should also be removed or updated in the cache.
     TODO: This will likely be changed in the near future as the stake
     program is migrated to a bpf program. It will likely be replaced by an
     index of stake/vote accounts. */

  FD_TXN_ACCOUNT_DECL( stake_acc );
  fd_delegation_pair_t_mapnode_t *      nn = NULL;
  for( fd_delegation_pair_t_mapnode_t * n  = fd_delegation_pair_t_map_minimum(
      old_stakes->stake_delegations_pool, old_stakes->stake_delegations_root ); n; n=nn ) {

    nn = fd_delegation_pair_t_map_successor( old_stakes->stake_delegations_pool, n );

    int err = fd_txn_account_init_from_funk_readonly( stake_acc, &n->elem.account, snapshot_ctx->funk, NULL );
    if( FD_UNLIKELY( err ) ) {
      /* If the stake account doesn't exist, the cache is stale and the entry
         just needs to be evicted. */
      fd_delegation_pair_t_map_remove( old_stakes->stake_delegations_pool, &old_stakes->stake_delegations_root, n );
      fd_delegation_pair_t_map_release( old_stakes->stake_delegations_pool, n );
    } else {
      /* Otherwise, just update the delegation in case it is stale. */
      fd_stake_state_v2_t * stake_state = fd_bincode_decode_spad(
          stake_state_v2, snapshot_ctx->spad,
          stake_acc->vt->get_data( stake_acc ),
          stake_acc->vt->get_data_len( stake_acc ),
          &err );
      if( FD_UNLIKELY( err ) ) {
        FD_LOG_ERR(( "Failed to decode stake state" ));
      }
      n->elem.delegation = stake_state->inner.stake.stake.delegation;
    }
  }

  /* Copy over the rest of the fields as they are the same. */

  new_stakes->stake_delegations_pool = old_stakes->stake_delegations_pool;
  new_stakes->stake_delegations_root = old_stakes->stake_delegations_root;
  new_stakes->unused                 = old_stakes->unused;
  new_stakes->epoch                  = old_stakes->epoch;
  new_stakes->stake_history          = old_stakes->stake_history;

}

static inline void
fd_snapshot_create_populate_bank( fd_snapshot_ctx_t *   snapshot_ctx,
                                  fd_versioned_bank_t * bank ) {

  fd_slot_bank_t  * slot_bank  = &snapshot_ctx->slot_bank;
  fd_epoch_bank_t * epoch_bank = &snapshot_ctx->epoch_bank;

  /* The blockhash queue has to be copied over along with all of its entries.
     As a note, the size is 300 but in fact is of size 301 due to a knwon bug
     in the agave client that is emulated by the firedancer client. */

<<<<<<< HEAD
  /* TODO: This needs to be converted to a global blockhash queue. */
  // bank->blockhash_queue.last_hash_index = slot_bank->block_hash_queue.last_hash_index;
  // bank->blockhash_queue.last_hash       = fd_spad_alloc( snapshot_ctx->spad, FD_HASH_ALIGN, FD_HASH_FOOTPRINT );
  // fd_memcpy( bank->blockhash_queue.last_hash, slot_bank->block_hash_queue.last_hash, sizeof(fd_hash_t) );

  // bank->blockhash_queue.ages_len = fd_hash_hash_age_pair_t_map_size( slot_bank->block_hash_queue.ages_pool, slot_bank->block_hash_queue.ages_root);
  // bank->blockhash_queue.ages     = fd_spad_alloc( snapshot_ctx->spad, FD_HASH_HASH_AGE_PAIR_ALIGN, bank->blockhash_queue.ages_len * sizeof(fd_hash_hash_age_pair_t) );
  // bank->blockhash_queue.max_age  = FD_BLOCKHASH_QUEUE_SIZE;

  // fd_block_hash_queue_t             * queue               = &slot_bank->block_hash_queue;
  // fd_hash_hash_age_pair_t_mapnode_t * nn                  = NULL;
  // ulong                               blockhash_queue_idx = 0UL;
  // for( fd_hash_hash_age_pair_t_mapnode_t * n = fd_hash_hash_age_pair_t_map_minimum( queue->ages_pool, queue->ages_root ); n; n = nn ) {
  //   nn = fd_hash_hash_age_pair_t_map_successor( queue->ages_pool, n );
  //   fd_memcpy( &bank->blockhash_queue.ages[ blockhash_queue_idx++ ], &n->elem, sizeof(fd_hash_hash_age_pair_t) );
  // }
=======
  bank->blockhash_queue.last_hash_index = slot_bank->block_hash_queue.last_hash_index;
  bank->blockhash_queue.last_hash       = fd_spad_alloc( snapshot_ctx->spad, FD_HASH_ALIGN, FD_HASH_FOOTPRINT );
  *bank->blockhash_queue.last_hash      = *slot_bank->block_hash_queue.last_hash;

  bank->blockhash_queue.ages_len = fd_hash_hash_age_pair_t_map_size( slot_bank->block_hash_queue.ages_pool, slot_bank->block_hash_queue.ages_root);
  bank->blockhash_queue.ages     = fd_spad_alloc( snapshot_ctx->spad, FD_HASH_HASH_AGE_PAIR_ALIGN, bank->blockhash_queue.ages_len * sizeof(fd_hash_hash_age_pair_t) );
  bank->blockhash_queue.max_age  = FD_BLOCKHASH_QUEUE_SIZE;

  fd_block_hash_queue_t             * queue               = &slot_bank->block_hash_queue;
  fd_hash_hash_age_pair_t_mapnode_t * nn                  = NULL;
  ulong                               blockhash_queue_idx = 0UL;
  for( fd_hash_hash_age_pair_t_mapnode_t * n = fd_hash_hash_age_pair_t_map_minimum( queue->ages_pool, queue->ages_root ); n; n = nn ) {
    nn = fd_hash_hash_age_pair_t_map_successor( queue->ages_pool, n );
    bank->blockhash_queue.ages[ blockhash_queue_idx++ ] = n->elem;
  }


>>>>>>> 3902f65c

  /* Ancestor can be omitted to boot off of for both clients */

  bank->ancestors_len                         = 0UL;
  bank->ancestors                             = NULL;

  bank->hash                                  = slot_bank->banks_hash;
  bank->parent_hash                           = slot_bank->prev_banks_hash;
  bank->parent_slot                           = slot_bank->prev_slot;
  bank->hard_forks                            = slot_bank->hard_forks;
  bank->transaction_count                     = slot_bank->transaction_count;
  bank->signature_count                       = slot_bank->parent_signature_cnt;
  bank->capitalization                        = slot_bank->capitalization;
  bank->tick_height                           = slot_bank->tick_height;
  bank->max_tick_height                       = slot_bank->max_tick_height;

  /* The hashes_per_tick needs to be copied over from the epoch bank because
     the pointer could go out of bounds during an epoch boundary. */
  bank->hashes_per_tick                       = fd_spad_alloc( snapshot_ctx->spad, alignof(ulong), sizeof(ulong) );
  *bank->hashes_per_tick                      = epoch_bank->hashes_per_tick;

  bank->ticks_per_slot                        = FD_TICKS_PER_SLOT;
  bank->ns_per_slot                           = epoch_bank->ns_per_slot;
  bank->genesis_creation_time                 = epoch_bank->genesis_creation_time;
  bank->slots_per_year                        = epoch_bank->slots_per_year;

  /* This value can be set to 0 because the Agave client recomputes this value
     and the firedancer client doesn't use it. */

  bank->accounts_data_len                     = 0UL;

  bank->slot                                  = snapshot_ctx->slot;
  bank->epoch                                 = fd_slot_to_epoch( &epoch_bank->epoch_schedule, bank->slot, NULL );
  bank->block_height                          = slot_bank->block_height;

  /* Collector id can be left as null for both clients */

  fd_memset( &bank->collector_id, 0, sizeof(fd_pubkey_t) );

  bank->collector_fees                        = slot_bank->collected_execution_fees + slot_bank->collected_priority_fees;
  bank->fee_calculator.lamports_per_signature = slot_bank->lamports_per_signature;
  bank->fee_rate_governor                     = slot_bank->fee_rate_governor;
  bank->collected_rent                        = slot_bank->collected_rent;

  bank->rent_collector.epoch                  = bank->epoch;
  bank->rent_collector.epoch_schedule         = epoch_bank->rent_epoch_schedule;
  bank->rent_collector.slots_per_year         = epoch_bank->slots_per_year;
  bank->rent_collector.rent                   = epoch_bank->rent;

  bank->epoch_schedule                        = epoch_bank->epoch_schedule;
  bank->inflation                             = epoch_bank->inflation;

  /* Unused accounts can be left as NULL for both clients. */

  fd_memset( &bank->unused_accounts, 0, sizeof(fd_unused_accounts_t) );

  /* We need to copy over the stakes for two epochs despite the Agave client
     providing the stakes for 6 epochs. These stakes need to be copied over
     because of the fact that the leader schedule computation uses the two
     previous epoch stakes.

     TODO: This field has been deprecated by agave and has instead been
     replaced with the versioned epoch stakes field in the manifest. The
     firedancer client will populate the deprecated field. */

  fd_epoch_epoch_stakes_pair_t * relevant_epoch_stakes = fd_spad_alloc( snapshot_ctx->spad, FD_EPOCH_EPOCH_STAKES_PAIR_ALIGN, 2UL * sizeof(fd_epoch_epoch_stakes_pair_t) );
  fd_memset( &relevant_epoch_stakes[0], 0UL, sizeof(fd_epoch_epoch_stakes_pair_t) );
  fd_memset( &relevant_epoch_stakes[1], 0UL, sizeof(fd_epoch_epoch_stakes_pair_t) );
  relevant_epoch_stakes[0].key                        = bank->epoch;
  relevant_epoch_stakes[0].value.stakes.vote_accounts = slot_bank->epoch_stakes;
  relevant_epoch_stakes[1].key                        = bank->epoch+1UL;
  relevant_epoch_stakes[1].value.stakes.vote_accounts = epoch_bank->next_epoch_stakes;

  bank->epoch_stakes_len = 2UL;
  bank->epoch_stakes     = relevant_epoch_stakes;
  bank->is_delta         = snapshot_ctx->is_incremental;

  /* The firedancer runtime currently maintains a version of the stakes which
     can't be reserialized into a format that is compatible with the Solana
     snapshot format. Therefore, we must recompute the data structure using
     the pubkeys from the stakes cache that is currently in the epoch context. */

  fd_snapshot_create_serialiable_stakes( snapshot_ctx, &epoch_bank->stakes, &bank->stakes );

}

static inline void
fd_snapshot_create_setup_and_validate_ctx( fd_snapshot_ctx_t * snapshot_ctx ) {

  fd_funk_t * funk = snapshot_ctx->funk;

  /* First the epoch bank. */

  fd_funk_rec_key_t     epoch_id  = fd_runtime_epoch_bank_key();
  fd_funk_rec_query_t   query[1];
  fd_funk_rec_t const * epoch_rec = fd_funk_rec_query_try( funk, NULL, &epoch_id, query );
  if( FD_UNLIKELY( !epoch_rec ) ) {
    FD_LOG_ERR(( "Failed to read epoch bank record: missing record" ));
  }
  void * epoch_val = fd_funk_val( epoch_rec, fd_funk_wksp( funk ) );

  if( FD_UNLIKELY( fd_funk_val_sz( epoch_rec )<sizeof(uint) ) ) {
    FD_LOG_ERR(( "Failed to read epoch bank record: empty record" ));
  }

  uint epoch_magic = *(uint*)epoch_val;
  if( FD_UNLIKELY( epoch_magic!=FD_RUNTIME_ENC_BINCODE ) ) {
    FD_LOG_ERR(( "Epoch bank record has wrong magic" ));
  }

  int err;
  fd_epoch_bank_t * epoch_bank = fd_bincode_decode_spad(
      epoch_bank, snapshot_ctx->spad,
      (uchar *)epoch_val          + sizeof(uint),
      fd_funk_val_sz( epoch_rec ) - sizeof(uint),
      &err );
  if( FD_UNLIKELY( err!=FD_BINCODE_SUCCESS ) ) {
    FD_LOG_ERR(( "Failed to decode epoch bank" ));
  }

  snapshot_ctx->epoch_bank = *epoch_bank;

  FD_TEST( !fd_funk_rec_query_test( query ) );

  /* Now the slot bank. */

  fd_funk_rec_key_t     slot_id  = fd_runtime_slot_bank_key();
  fd_funk_rec_t const * slot_rec = fd_funk_rec_query_try( funk, NULL, &slot_id, query );
  if( FD_UNLIKELY( !slot_rec ) ) {
    FD_LOG_ERR(( "Failed to read slot bank record: missing record" ));
  }
  void * slot_val = fd_funk_val( slot_rec, fd_funk_wksp( funk ) );

  if( FD_UNLIKELY( fd_funk_val_sz( slot_rec )<sizeof(uint) ) ) {
    FD_LOG_ERR(( "Failed to read slot bank record: empty record" ));
  }

  uint slot_magic = *(uint*)slot_val;
  if( FD_UNLIKELY( slot_magic!=FD_RUNTIME_ENC_BINCODE ) ) {
    FD_LOG_ERR(( "Slot bank record has wrong magic" ));
  }

  fd_slot_bank_t * slot_bank = fd_bincode_decode_spad(
      slot_bank, snapshot_ctx->spad,
      (uchar *)slot_val          + sizeof(uint),
      fd_funk_val_sz( slot_rec ) - sizeof(uint),
      &err );
  if( FD_UNLIKELY( err!=FD_BINCODE_SUCCESS ) ) {
    FD_LOG_ERR(( "Failed to decode slot bank" ));
  }

  snapshot_ctx->slot_bank = *slot_bank;

  FD_TEST( !fd_funk_rec_query_test( query ) );

  /* Validate that the snapshot context is setup correctly */

  if( FD_UNLIKELY( !snapshot_ctx->out_dir ) ) {
    FD_LOG_ERR(( "Snapshot directory is not set" ));
  }

  // if( FD_UNLIKELY( snapshot_ctx->slot>snapshot_ctx->slot_bank.slot ) ) {
  //   FD_LOG_ERR(( "Snapshot slot=%lu is greater than the current slot=%lu",
  //                    snapshot_ctx->slot, snapshot_ctx->slot_bank.slot ));
  // }

  /* Truncate the two files used for snapshot creation and seek to its start. */

  long seek = lseek( snapshot_ctx->tmp_fd, 0, SEEK_SET );
  if( FD_UNLIKELY( seek ) ) {
    FD_LOG_ERR(( "Failed to seek to the start of the file" ));
  }

  if( FD_UNLIKELY( ftruncate( snapshot_ctx->tmp_fd, 0UL ) < 0 ) ) {
    FD_LOG_ERR(( "Failed to truncate the temporary file" ));
  }

  seek = lseek( snapshot_ctx->snapshot_fd, 0, SEEK_SET );
  if( FD_UNLIKELY( seek ) ) {
    FD_LOG_ERR(( "Failed to seek to the start of the file" ));
  }

  if( FD_UNLIKELY( ftruncate( snapshot_ctx->snapshot_fd, 0UL ) < 0 ) ) {
    FD_LOG_ERR(( "Failed to truncate the snapshot file" ));
  }

}

static inline void
fd_snapshot_create_setup_writer( fd_snapshot_ctx_t * snapshot_ctx ) {

  /* Setup a tar writer. */

  uchar * writer_mem   = fd_spad_alloc( snapshot_ctx->spad, fd_tar_writer_align(), fd_tar_writer_footprint() );
  snapshot_ctx->writer = fd_tar_writer_new( writer_mem, snapshot_ctx->tmp_fd );
  if( FD_UNLIKELY( !snapshot_ctx->writer ) ) {
    FD_LOG_ERR(( "Unable to create a tar writer" ));
  }
}

static inline void
fd_snapshot_create_write_version( fd_snapshot_ctx_t * snapshot_ctx ) {

  /* The first file in the tar archive should be the version file.. */

  int err = fd_tar_writer_new_file( snapshot_ctx->writer, FD_SNAPSHOT_VERSION_FILE );
  if( FD_UNLIKELY( err ) ) {
    FD_LOG_ERR(( "Failed to create the version file" ));
  }

  err = fd_tar_writer_write_file_data( snapshot_ctx->writer, FD_SNAPSHOT_VERSION, FD_SNAPSHOT_VERSION_LEN);
  if( FD_UNLIKELY( err ) ) {
    FD_LOG_ERR(( "Failed to create the version file" ));
  }

  err = fd_tar_writer_fini_file( snapshot_ctx->writer );
  if( FD_UNLIKELY( err ) ) {
    FD_LOG_ERR(( "Failed to create the version file" ));
  }

}

static inline void
fd_snapshot_create_write_status_cache( fd_snapshot_ctx_t * snapshot_ctx ) {

  /* First convert the existing status cache into a snapshot-friendly format. */

  fd_bank_slot_deltas_t slot_deltas_new = {0};
  int err = fd_txncache_get_entries( snapshot_ctx->status_cache,
                                     &slot_deltas_new,
                                     snapshot_ctx->spad );
  if( FD_UNLIKELY( err ) ) {
    FD_LOG_ERR(( "Failed to get entries from the status cache" ));
  }
  ulong   bank_slot_deltas_sz = fd_bank_slot_deltas_size( &slot_deltas_new );
  uchar * out_status_cache    = fd_spad_alloc( snapshot_ctx->spad,
                                               FD_BANK_SLOT_DELTAS_ALIGN,
                                               bank_slot_deltas_sz );
  fd_bincode_encode_ctx_t encode_status_cache = {
    .data    = out_status_cache,
    .dataend = out_status_cache + bank_slot_deltas_sz,
  };
  if( FD_UNLIKELY( fd_bank_slot_deltas_encode( &slot_deltas_new, &encode_status_cache ) ) ) {
    FD_LOG_ERR(( "Failed to encode the status cache" ));
  }

  /* Now write out the encoded buffer to the tar archive. */

  err = fd_tar_writer_new_file( snapshot_ctx->writer, FD_SNAPSHOT_STATUS_CACHE_FILE );
  if( FD_UNLIKELY( err ) ) {
    FD_LOG_ERR(( "Failed to create the status cache file" ));
  }
  err = fd_tar_writer_write_file_data( snapshot_ctx->writer, out_status_cache, bank_slot_deltas_sz );
  if( FD_UNLIKELY( err ) ) {
    FD_LOG_ERR(( "Failed to create the status cache file" ));
  }
  err = fd_tar_writer_fini_file( snapshot_ctx->writer );
  if( FD_UNLIKELY( err ) ) {
    FD_LOG_ERR(( "Failed to create the status cache file" ));
  }

  /* Registers all roots and unconstipates the status cache. */

  fd_txncache_flush_constipated_slots( snapshot_ctx->status_cache );

}

static inline void
fd_snapshot_create_write_manifest_and_acc_vecs( fd_snapshot_ctx_t * snapshot_ctx,
                                                fd_hash_t *         out_hash,
                                                ulong *             out_capitalization ) {


  fd_solana_manifest_t manifest = {0};

  /* Copy in all the fields of the bank. */

  fd_snapshot_create_populate_bank( snapshot_ctx, &manifest.bank );

  /* Populate the rest of the manifest, except for the append vec index. */

  manifest.lamports_per_signature                = snapshot_ctx->slot_bank.lamports_per_signature;
  manifest.epoch_account_hash                    = &snapshot_ctx->slot_bank.epoch_account_hash;

  /* FIXME: The versioned epoch stakes needs to be implemented. Right now if
     we try to create a snapshot on or near an epoch boundary, we will produce
     an invalid snapshot. */

  manifest.versioned_epoch_stakes_len            = 0UL;
  manifest.versioned_epoch_stakes                = NULL;

  /* Populate the append vec index and write out the corresponding acc files. */

  ulong incr_capitalization = 0UL;
  fd_snapshot_create_populate_acc_vecs( snapshot_ctx, &manifest, snapshot_ctx->writer, &incr_capitalization );

  /* Once the append vec index is populated and the hashes are calculated,
     propogate the hashes to the correct fields. As a note, the last_snap_hash
     is the full snapshot's account hash. */

  if( snapshot_ctx->is_incremental ) {
    manifest.bank_incremental_snapshot_persistence->full_slot                  = snapshot_ctx->last_snap_slot;
    manifest.bank_incremental_snapshot_persistence->full_hash                  = *snapshot_ctx->last_snap_acc_hash;
    manifest.bank_incremental_snapshot_persistence->full_capitalization        = snapshot_ctx->last_snap_capitalization;
    manifest.bank_incremental_snapshot_persistence->incremental_hash           = snapshot_ctx->acc_hash;
    manifest.bank_incremental_snapshot_persistence->incremental_capitalization = incr_capitalization;
  } else {
    *out_hash           = manifest.accounts_db.bank_hash_info.accounts_hash;
    *out_capitalization = snapshot_ctx->slot_bank.capitalization;
  }

  /* At this point, all of the account files are written out and the append
     vec index is populated in the manifest. We have already reserved space
     in the archive for the manifest. All we need to do now is encode the
     manifest and write it in. */

  ulong   manifest_sz  = fd_solana_manifest_size( &manifest );
  uchar * out_manifest = fd_spad_alloc( snapshot_ctx->spad, fd_solana_manifest_align(), manifest_sz );

  fd_bincode_encode_ctx_t encode = {
    .data    = out_manifest,
    .dataend = out_manifest + manifest_sz
  };

  int err = fd_solana_manifest_encode( &manifest, &encode );
  if( FD_UNLIKELY( err ) ) {
    FD_LOG_ERR(( "Failed to encode the manifest" ));
  }

  err = fd_tar_writer_fill_space( snapshot_ctx->writer, out_manifest, manifest_sz );
  if( FD_UNLIKELY( err ) ) {
    FD_LOG_ERR(( "Failed to write out the manifest" ));
  }

  void * mem = fd_tar_writer_delete( snapshot_ctx->writer );
  if( FD_UNLIKELY( !mem ) ) {
    FD_LOG_ERR(( "Unable to delete the tar writer" ));
  }

}

static inline void
fd_snapshot_create_compress( fd_snapshot_ctx_t * snapshot_ctx ) {

  /* Compress the file using zstd. First open the non-compressed file and
     create a file for the compressed file. The reason why we can't do this
     as we stream out the snapshot archive is that we write back into the
     manifest buffer.

     TODO: A way to eliminate this and to just stream out
     1 compressed file would be to totally precompute the index such that
     we don't have to write back into funk.

     TODO: Currently, the snapshot service interfaces directly with the zstd
     library but a generalized cstream defined in fd_zstd should be used
     instead. */

  ulong in_buf_sz   = ZSTD_CStreamInSize();
  ulong zstd_buf_sz = ZSTD_CStreamOutSize();
  ulong out_buf_sz  = ZSTD_CStreamOutSize();

  char * in_buf   = fd_spad_alloc( snapshot_ctx->spad, FD_ZSTD_CSTREAM_ALIGN, in_buf_sz );
  char * zstd_buf = fd_spad_alloc( snapshot_ctx->spad, FD_ZSTD_CSTREAM_ALIGN, out_buf_sz );
  char * out_buf  = fd_spad_alloc( snapshot_ctx->spad, FD_ZSTD_CSTREAM_ALIGN, out_buf_sz );

  /* Reopen the tarball and open/overwrite the filename for the compressed,
     finalized full snapshot. Setup the zstd compression stream. */

  int err = 0;

  ZSTD_CStream * cstream = ZSTD_createCStream();
  if( FD_UNLIKELY( !cstream ) ) {
    FD_LOG_ERR(( "Failed to create the zstd compression stream" ));
  }
  ZSTD_initCStream( cstream, ZSTD_CLEVEL_DEFAULT );

  fd_io_buffered_ostream_t ostream[1];

  if( FD_UNLIKELY( !fd_io_buffered_ostream_init( ostream, snapshot_ctx->snapshot_fd, out_buf, out_buf_sz ) ) ) {
    FD_LOG_ERR(( "Failed to initialize the ostream" ));
  }

  long seek = lseek( snapshot_ctx->snapshot_fd, 0, SEEK_SET );
  if( FD_UNLIKELY( seek!=0L ) ) {
    FD_LOG_ERR(( "Failed to seek to the start of the file" ));
  }

  /* At this point, the tar archive and the new zstd file is open. The zstd
     streamer is still open. Now, we are ready to read in bytes and stream
     compress them. We will keep going until we see an EOF in a tar archive. */

  ulong in_sz = in_buf_sz;

  ulong off = (ulong)lseek( snapshot_ctx->tmp_fd, 0, SEEK_SET );
  if( FD_UNLIKELY( off ) ) {
    FD_LOG_ERR(( "Failed to seek to the beginning of the file" ));
  }

  while( in_sz==in_buf_sz ) {

    /* Read chunks from the file. There isn't really a need to use a streamed
       reader here because we will read in the max size buffer for every single
       file read except for the very last one.

       in_sz will only not equal in_buf_sz on the last read. */
    err = fd_io_read( snapshot_ctx->tmp_fd, in_buf, 0UL, in_buf_sz, &in_sz );
    if( FD_UNLIKELY( err ) ) {
      FD_LOG_ERR(( "Failed to read in the file" ));
    }

    /* Compress the in memory buffer and add it to the output stream. */

    ZSTD_inBuffer input = { in_buf, in_sz, 0UL };
    while( input.pos<input.size ) {
      ZSTD_outBuffer output = { zstd_buf, zstd_buf_sz, 0UL };
      ulong          ret    = ZSTD_compressStream( cstream, &output, &input );

      if( FD_UNLIKELY( ZSTD_isError( ret ) ) ) {
        FD_LOG_ERR(( "Compression error: %s\n", ZSTD_getErrorName( ret ) ));
      }

      err = fd_io_buffered_ostream_write( ostream, zstd_buf, output.pos );
      if( FD_UNLIKELY( err ) ) {
        FD_LOG_ERR(( "Failed to write out the compressed file" ));
      }
    }
  }

  /* Now flush any bytes left in the zstd buffer, cleanup open file
     descriptors, and deinit any data structures.  */

  ZSTD_outBuffer output    = { zstd_buf, zstd_buf_sz, 0UL };
  ulong          remaining = ZSTD_endStream(  cstream, &output );

  if( FD_UNLIKELY( ZSTD_isError( remaining ) ) ) {
    FD_LOG_ERR(( "Unable to end the zstd stream" ));
  }
  if( output.pos>0UL ) {
    fd_io_buffered_ostream_write( ostream, zstd_buf, output.pos );
  }

  ZSTD_freeCStream( cstream ); /* Works even if cstream is null */
  err = fd_io_buffered_ostream_flush( ostream );
  if( FD_UNLIKELY( err ) ) {
    FD_LOG_ERR(( "Failed to flush the ostream" ));
  }

  /* Assuming that there was a successful write, make the compressed
     snapshot file readable and servable. */

  char tmp_directory_buf_zstd[ FD_SNAPSHOT_DIR_MAX ];
  err = snprintf( tmp_directory_buf_zstd, FD_SNAPSHOT_DIR_MAX, "%s/%s", snapshot_ctx->out_dir, snapshot_ctx->is_incremental ? FD_SNAPSHOT_TMP_INCR_ARCHIVE_ZSTD : FD_SNAPSHOT_TMP_FULL_ARCHIVE_ZSTD );
  if( FD_UNLIKELY( err<0 ) ) {
    FD_LOG_ERR(( "Failed to format directory string" ));
  }

  char directory_buf_zstd[ FD_SNAPSHOT_DIR_MAX ];
  if( !snapshot_ctx->is_incremental ) {
    err = snprintf( directory_buf_zstd, FD_SNAPSHOT_DIR_MAX, "%s/snapshot-%lu-%s.tar.zst",
                    snapshot_ctx->out_dir, snapshot_ctx->slot, FD_BASE58_ENC_32_ALLOCA(&snapshot_ctx->snap_hash) );
  } else {
    err = snprintf( directory_buf_zstd, FD_SNAPSHOT_DIR_MAX, "%s/incremental-snapshot-%lu-%lu-%s.tar.zst",
                    snapshot_ctx->out_dir, snapshot_ctx->last_snap_slot, snapshot_ctx->slot, FD_BASE58_ENC_32_ALLOCA(&snapshot_ctx->snap_hash) );
  }

  if( FD_UNLIKELY( err<0 ) ) {
    FD_LOG_ERR(( "Failed to format directory string" ));
  }

  err = rename( tmp_directory_buf_zstd, directory_buf_zstd );
  if( FD_UNLIKELY( err<0 ) ) {
    FD_LOG_ERR(( "Failed to rename file from %s to %s (%i-%s)", tmp_directory_buf_zstd, directory_buf_zstd, errno, fd_io_strerror( errno ) ));
  }

}

void
fd_snapshot_create_new_snapshot( fd_snapshot_ctx_t * snapshot_ctx,
                                 fd_hash_t *         out_hash,
                                 ulong *             out_capitalization ) {

  FD_LOG_NOTICE(( "Starting to produce a snapshot for slot=%lu in directory=%s", snapshot_ctx->slot, snapshot_ctx->out_dir ));

  /* Validate that the snapshot_ctx is setup correctly. */

  fd_snapshot_create_setup_and_validate_ctx( snapshot_ctx );

  /* Setup the tar archive writer. */

  fd_snapshot_create_setup_writer( snapshot_ctx );

  /* Write out the version file. */

  fd_snapshot_create_write_version( snapshot_ctx );

  /* Dump the status cache and append it to the tar archive. */

  fd_snapshot_create_write_status_cache( snapshot_ctx );

  /* Populate and write out the manifest and append vecs. */

  fd_snapshot_create_write_manifest_and_acc_vecs( snapshot_ctx, out_hash, out_capitalization );

  /* Compress the tar file and write it out to the specified directory. */

  fd_snapshot_create_compress( snapshot_ctx );

  FD_LOG_NOTICE(( "Finished producing a snapshot" ));

}<|MERGE_RESOLUTION|>--- conflicted
+++ resolved
@@ -608,7 +608,6 @@
      As a note, the size is 300 but in fact is of size 301 due to a knwon bug
      in the agave client that is emulated by the firedancer client. */
 
-<<<<<<< HEAD
   /* TODO: This needs to be converted to a global blockhash queue. */
   // bank->blockhash_queue.last_hash_index = slot_bank->block_hash_queue.last_hash_index;
   // bank->blockhash_queue.last_hash       = fd_spad_alloc( snapshot_ctx->spad, FD_HASH_ALIGN, FD_HASH_FOOTPRINT );
@@ -625,25 +624,6 @@
   //   nn = fd_hash_hash_age_pair_t_map_successor( queue->ages_pool, n );
   //   fd_memcpy( &bank->blockhash_queue.ages[ blockhash_queue_idx++ ], &n->elem, sizeof(fd_hash_hash_age_pair_t) );
   // }
-=======
-  bank->blockhash_queue.last_hash_index = slot_bank->block_hash_queue.last_hash_index;
-  bank->blockhash_queue.last_hash       = fd_spad_alloc( snapshot_ctx->spad, FD_HASH_ALIGN, FD_HASH_FOOTPRINT );
-  *bank->blockhash_queue.last_hash      = *slot_bank->block_hash_queue.last_hash;
-
-  bank->blockhash_queue.ages_len = fd_hash_hash_age_pair_t_map_size( slot_bank->block_hash_queue.ages_pool, slot_bank->block_hash_queue.ages_root);
-  bank->blockhash_queue.ages     = fd_spad_alloc( snapshot_ctx->spad, FD_HASH_HASH_AGE_PAIR_ALIGN, bank->blockhash_queue.ages_len * sizeof(fd_hash_hash_age_pair_t) );
-  bank->blockhash_queue.max_age  = FD_BLOCKHASH_QUEUE_SIZE;
-
-  fd_block_hash_queue_t             * queue               = &slot_bank->block_hash_queue;
-  fd_hash_hash_age_pair_t_mapnode_t * nn                  = NULL;
-  ulong                               blockhash_queue_idx = 0UL;
-  for( fd_hash_hash_age_pair_t_mapnode_t * n = fd_hash_hash_age_pair_t_map_minimum( queue->ages_pool, queue->ages_root ); n; n = nn ) {
-    nn = fd_hash_hash_age_pair_t_map_successor( queue->ages_pool, n );
-    bank->blockhash_queue.ages[ blockhash_queue_idx++ ] = n->elem;
-  }
-
-
->>>>>>> 3902f65c
 
   /* Ancestor can be omitted to boot off of for both clients */
 
