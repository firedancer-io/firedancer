--- conflicted
+++ resolved
@@ -57,13 +57,8 @@
   #define FD_INCREMENTAL_KEY_INIT_BOUND (100000UL)
   ulong                       incremental_key_bound = FD_INCREMENTAL_KEY_INIT_BOUND;
   ulong                       incremental_key_cnt   = 0UL;
-<<<<<<< HEAD
-  fd_funkier_rec_key_t const * * incremental_keys      = snapshot_ctx->is_incremental ?
-                                                      fd_spad_alloc( snapshot_ctx->spad, alignof(fd_funkier_rec_key_t*), sizeof(fd_funkier_rec_key_t*) * incremental_key_bound ) :
-=======
   fd_funk_rec_key_t const * * incremental_keys      = snapshot_ctx->is_incremental ?
                                                       fd_spad_alloc( snapshot_ctx->spad, alignof(fd_funk_rec_key_t*), sizeof(fd_funk_rec_key_t*) * incremental_key_bound ) :
->>>>>>> d7293b77
                                                       NULL;
 
   #undef FD_INCREMENTAL_KEY_INIT_BOUND
@@ -83,15 +78,9 @@
 
     tombstones_cnt++;
 
-<<<<<<< HEAD
-    int                 is_tombstone = rec->flags & FD_FUNKIER_REC_FLAG_ERASE;
-    uchar const *       raw          = fd_funkier_val( rec, fd_funkier_wksp( funk ) );
-    fd_account_meta_t * metadata     = is_tombstone ? fd_snapshot_create_get_default_meta( fd_funkier_rec_get_erase_data( rec ) ) :
-=======
     int                 is_tombstone = rec->flags & FD_FUNK_REC_FLAG_ERASE;
     uchar const *       raw          = fd_funk_val( rec, fd_funk_wksp( funk ) );
     fd_account_meta_t * metadata     = is_tombstone ? fd_snapshot_create_get_default_meta( fd_funk_rec_get_erase_data( rec ) ) :
->>>>>>> d7293b77
                                                       (fd_account_meta_t*)raw;
 
     if( !metadata ) {
@@ -117,17 +106,10 @@
       if( FD_UNLIKELY( incremental_key_cnt==incremental_key_bound ) ) {
         /* Dynamically resize if needed. */
         incremental_key_bound *= 2UL;
-<<<<<<< HEAD
-        fd_funkier_rec_key_t const * * new_incremental_keys = fd_spad_alloc( snapshot_ctx->spad,
-                                                                          alignof(fd_funkier_rec_key_t*),
-                                                                          sizeof(fd_funkier_rec_key_t*) * incremental_key_bound );
-        fd_memcpy( new_incremental_keys, incremental_keys, sizeof(fd_funkier_rec_key_t*) * incremental_key_cnt );
-=======
         fd_funk_rec_key_t const * * new_incremental_keys = fd_spad_alloc( snapshot_ctx->spad,
                                                                           alignof(fd_funk_rec_key_t*),
                                                                           sizeof(fd_funk_rec_key_t*) * incremental_key_bound );
         fd_memcpy( new_incremental_keys, incremental_keys, sizeof(fd_funk_rec_key_t*) * incremental_key_cnt );
->>>>>>> d7293b77
         fd_valloc_free( fd_spad_virtual( snapshot_ctx->spad ), incremental_keys );
         incremental_keys = new_incremental_keys;
       }
@@ -294,13 +276,8 @@
     FD_LOG_ERR(( "Unable to create previous accounts file" ));
   }
 
-<<<<<<< HEAD
-  fd_funkier_rec_t * * tombstones = snapshot_ctx->is_incremental ? NULL :
-                                 fd_spad_alloc( snapshot_ctx->spad, alignof(fd_funkier_rec_t*), sizeof(fd_funkier_rec_t*) * tombstones_cnt );
-=======
   fd_funk_rec_t * * tombstones = snapshot_ctx->is_incremental ? NULL :
                                  fd_spad_alloc( snapshot_ctx->spad, alignof(fd_funk_rec_t*), sizeof(fd_funk_rec_t*) * tombstones_cnt );
->>>>>>> d7293b77
   tombstones_cnt = 0UL;
 
   for( fd_funkier_rec_t const * rec = fd_funkier_txn_first_rec( funk, NULL ); NULL != rec; rec = fd_funkier_txn_next_rec( funk, rec ) ) {
@@ -312,15 +289,9 @@
     }
 
     fd_pubkey_t const * pubkey       = fd_type_pun_const( rec->pair.key[0].uc );
-<<<<<<< HEAD
-    int                 is_tombstone = rec->flags & FD_FUNKIER_REC_FLAG_ERASE;
-    uchar const *       raw          = fd_funkier_val( rec, fd_funkier_wksp( funk ) );
-    fd_account_meta_t * metadata     = is_tombstone ? fd_snapshot_create_get_default_meta( fd_funkier_rec_get_erase_data( rec ) ) :
-=======
     int                 is_tombstone = rec->flags & FD_FUNK_REC_FLAG_ERASE;
     uchar const *       raw          = fd_funk_val( rec, fd_funk_wksp( funk ) );
     fd_account_meta_t * metadata     = is_tombstone ? fd_snapshot_create_get_default_meta( fd_funk_rec_get_erase_data( rec ) ) :
->>>>>>> d7293b77
                                                       (fd_account_meta_t*)raw;
 
     if( !snapshot_ctx->is_incremental && is_tombstone ) {
@@ -445,6 +416,9 @@
   for( ulong i=0UL; i<snapshot_slot_key_cnt; i++ ) {
 
     fd_pubkey_t const * pubkey = snapshot_slot_keys[i];
+    fd_funk_rec_key_t key = fd_acc_funk_key( pubkey );
+
+    fd_pubkey_t const * pubkey = snapshot_slot_keys[i];
     fd_funkier_rec_key_t key = fd_acc_funk_key( pubkey );
 
     fd_funkier_rec_query_t query[1];
@@ -453,15 +427,9 @@
       FD_LOG_ERR(( "Previously found record can no longer be found" ));
     }
 
-<<<<<<< HEAD
-    int                 is_tombstone = rec->flags & FD_FUNKIER_REC_FLAG_ERASE;
-    uchar       const * raw          = fd_funkier_val( rec, fd_funkier_wksp( funk ) );
-    fd_account_meta_t * metadata     = is_tombstone ? fd_snapshot_create_get_default_meta( fd_funkier_rec_get_erase_data( rec ) ) :
-=======
     int                 is_tombstone = rec->flags & FD_FUNK_REC_FLAG_ERASE;
     uchar       const * raw          = fd_funk_val( rec, fd_funk_wksp( funk ) );
     fd_account_meta_t * metadata     = is_tombstone ? fd_snapshot_create_get_default_meta( fd_funk_rec_get_erase_data( rec ) ) :
->>>>>>> d7293b77
                                                       (fd_account_meta_t*)raw;
 
     if( FD_UNLIKELY( !metadata ) ) {
@@ -782,12 +750,7 @@
 
   fd_bincode_decode_ctx_t epoch_decode_ctx = {
     .data    = (uchar*)epoch_val + sizeof(uint),
-<<<<<<< HEAD
-    .dataend = (uchar*)epoch_val + fd_funkier_val_sz( epoch_rec ),
-    .valloc  = fd_spad_virtual( snapshot_ctx->spad )
-=======
     .dataend = (uchar*)epoch_val + fd_funk_val_sz( epoch_rec ),
->>>>>>> d7293b77
   };
 
   if( FD_UNLIKELY( epoch_magic!=FD_RUNTIME_ENC_BINCODE ) ) {
@@ -826,12 +789,7 @@
 
   fd_bincode_decode_ctx_t slot_decode_ctx = {
     .data    = (uchar*)slot_val + sizeof(uint),
-<<<<<<< HEAD
-    .dataend = (uchar*)slot_val + fd_funkier_val_sz( slot_rec ),
-    .valloc  = fd_spad_virtual( snapshot_ctx->spad )
-=======
     .dataend = (uchar*)slot_val + fd_funk_val_sz( slot_rec ),
->>>>>>> d7293b77
   };
 
   if( FD_UNLIKELY( slot_magic!=FD_RUNTIME_ENC_BINCODE ) ) {
