--- conflicted
+++ resolved
@@ -219,26 +219,15 @@
 
   /* Check if account exists */
   rec->const_meta = fd_acc_mgr_view_raw( acc_mgr, funk_txn, key, &rec->const_rec, NULL );
-<<<<<<< HEAD
-  if (NULL != rec->const_meta) {
-    if( rec->const_meta->slot > restore->accv_slot )
-      is_dupe = 1;
-  }
-=======
   if( rec->const_meta )
     if( rec->const_meta->slot > restore->accv_slot )
       is_dupe = 1;
->>>>>>> f3bfd57d
 
   /* Write account */
   if( !is_dupe ) {
     int write_result = fd_acc_mgr_modify( acc_mgr, funk_txn, key, /* do_create */ 1, hdr->meta.data_len, rec );
     if( FD_UNLIKELY( write_result != FD_ACC_MGR_SUCCESS ) ) {
-<<<<<<< HEAD
-      FD_LOG_WARNING(( "fd_acc_mgr_modify(%s) failed modify", fd_addr_cstr( key_cstr, key->uc )));
-=======
       FD_LOG_WARNING(( "fd_acc_mgr_modify(%s) failed (%d)", fd_acct_addr_cstr( key_cstr, key->uc ), write_result ));
->>>>>>> f3bfd57d
       return 0;
     }
     rec->meta->dlen = hdr->meta.data_len;
