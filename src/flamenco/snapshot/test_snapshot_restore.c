--- conflicted
+++ resolved
@@ -435,14 +435,6 @@
       fd_funk_rec_prepare_t prepare[1];
       int err;
       fd_funk_rec_t * rec = fd_funk_rec_prepare( funk, restore->funk_txn, &id, prepare, &err );
-<<<<<<< HEAD
-      fd_account_meta_t * meta = fd_funk_val_truncate( rec,
-                                                       sizeof(fd_account_meta_t),
-                                                       fd_funk_alloc( funk ),
-                                                       wksp,
-                                                       fd_funk_val_min_align(),
-                                                       &err );
-=======
       fd_account_meta_t * meta = fd_funk_val_truncate(
           rec,
           fd_funk_alloc( funk ),
@@ -450,7 +442,6 @@
           0UL,
           sizeof(fd_account_meta_t),
           &err );
->>>>>>> 57557832
       FD_TEST( meta );
       fd_account_meta_init( meta );
       meta->dlen          = 0UL;
@@ -504,14 +495,6 @@
       fd_funk_rec_prepare_t prepare[1];
       int err;
       fd_funk_rec_t * rec = fd_funk_rec_prepare( funk, restore->funk_txn, &id, prepare, &err );
-<<<<<<< HEAD
-      fd_account_meta_t * meta = fd_funk_val_truncate( rec,
-                                                       sizeof(fd_account_meta_t)+4,
-                                                       fd_funk_alloc( funk ),
-                                                       wksp,
-                                                       fd_funk_val_min_align(),
-                                                       &err );
-=======
       fd_account_meta_t * meta = fd_funk_val_truncate(
           rec,
           fd_funk_alloc( funk ),
@@ -519,7 +502,6 @@
           0UL,
           sizeof(fd_account_meta_t)+4,
           &err );
->>>>>>> 57557832
       FD_TEST( meta );
       fd_account_meta_init( meta );
       meta->dlen          =  4UL;
