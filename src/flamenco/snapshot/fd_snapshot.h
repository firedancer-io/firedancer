--- conflicted
+++ resolved
@@ -9,26 +9,6 @@
 
 FD_PROTOTYPES_BEGIN
 
-<<<<<<< HEAD
-fd_snapshot_name_t *
-fd_snapshot_name_from_cstr( fd_snapshot_name_t * id,
-                            char const *         cstr,
-                            ulong                base_slot );
-
-fd_snapshot_name_t *
-fd_snapshot_name_from_buf( fd_snapshot_name_t * id,
-                           char const *         str,
-                           ulong                str_len,
-                           ulong                base_slot );
-
-FD_PROTOTYPES_END
-
-#if FD_HAS_ZSTD
-
-FD_PROTOTYPES_BEGIN
-
-=======
->>>>>>> 5aafaa8f
 /* fd_snapshot_load does a blocking load of a snapshot.
 
    source_cstr is either a local file system path (absolute or relative)
