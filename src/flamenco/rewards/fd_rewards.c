#include "fd_rewards.h"
#include <math.h>

#include "../runtime/fd_executor_err.h"
#include "../runtime/fd_system_ids.h"
#include "../runtime/fd_runtime.h"
#include "../runtime/fd_bank_mgr.h"
#include "../runtime/context/fd_exec_slot_ctx.h"
#include "../../ballet/siphash13/fd_siphash13.h"
#include "../runtime/program/fd_program_util.h"

/* https://github.com/anza-xyz/agave/blob/cbc8320d35358da14d79ebcada4dfb6756ffac79/sdk/program/src/native_token.rs#L6 */
#define LAMPORTS_PER_SOL                     (1000000000UL)

/* Number of blocks for reward calculation and storing vote accounts.
   Distributing rewards to stake accounts begins AFTER this many blocks.

   https://github.com/anza-xyz/agave/blob/9a7bf72940f4b3cd7fc94f54e005868ce707d53d/runtime/src/bank/partitioned_epoch_rewards/mod.rs#L27 */
#define REWARD_CALCULATION_NUM_BLOCKS        (1UL)

/* stake accounts to store in one block during partitioned reward interval. Target to store 64 rewards per entry/tick in a block. A block has a minimum of 64 entries/tick. This gives 4096 total rewards to store in one block. */
#define STAKE_ACCOUNT_STORES_PER_BLOCK       (4096UL)

/* https://github.com/anza-xyz/agave/blob/2316fea4c0852e59c071f72d72db020017ffd7d0/runtime/src/bank/partitioned_epoch_rewards/mod.rs#L219 */
#define MAX_FACTOR_OF_REWARD_BLOCKS_IN_EPOCH (10UL)

/* https://github.com/anza-xyz/agave/blob/7117ed9653ce19e8b2dea108eff1f3eb6a3378a7/sdk/src/inflation.rs#L85 */
static double
total( fd_inflation_t const * inflation, double year ) {
  if ( FD_UNLIKELY( year == 0.0 ) ) {
    FD_LOG_ERR(( "inflation year 0" ));
  }
  double tapered = inflation->initial * pow( (1.0 - inflation->taper), year );
  return (tapered > inflation->terminal) ? tapered : inflation->terminal;
}

/* https://github.com/anza-xyz/agave/blob/7117ed9653ce19e8b2dea108eff1f3eb6a3378a7/sdk/src/inflation.rs#L102 */
static double
foundation( fd_inflation_t const * inflation, double year ) {
  return (year < inflation->foundation_term) ? inflation->foundation * total(inflation, year) : 0.0;
}

/* https://github.com/anza-xyz/agave/blob/7117ed9653ce19e8b2dea108eff1f3eb6a3378a7/sdk/src/inflation.rs#L97 */
static double
validator( fd_inflation_t const * inflation, double year) {
  /* https://github.com/firedancer-io/solana/blob/dab3da8e7b667d7527565bddbdbecf7ec1fb868e/sdk/src/inflation.rs#L96-L99 */
  FD_LOG_DEBUG(("Validator Rate: %.16f %.16f %.16f %.16f %.16f", year, total( inflation, year ), foundation( inflation, year ), inflation->taper, inflation->initial));
  return total( inflation, year ) - foundation( inflation, year );
}

/* Calculates the starting slot for inflation from the activation slot. The activation slot is the earliest
    activation slot of the following features:
    - devnet_and_testnet
    - full_inflation_enable, if full_inflation_vote has been activated

    https://github.com/anza-xyz/agave/blob/7117ed9653ce19e8b2dea108eff1f3eb6a3378a7/runtime/src/bank.rs#L2095 */
static FD_FN_CONST ulong
get_inflation_start_slot( fd_exec_slot_ctx_t * slot_ctx ) {
    ulong devnet_and_testnet = FD_FEATURE_ACTIVE( slot_ctx->slot, slot_ctx->epoch_ctx->features, devnet_and_testnet ) ? slot_ctx->epoch_ctx->features.devnet_and_testnet : ULONG_MAX;

    ulong enable = ULONG_MAX;
    if( FD_FEATURE_ACTIVE( slot_ctx->slot, slot_ctx->epoch_ctx->features, full_inflation_vote ) &&
        FD_FEATURE_ACTIVE( slot_ctx->slot, slot_ctx->epoch_ctx->features, full_inflation_enable ) ) {
      enable = slot_ctx->epoch_ctx->features.full_inflation_enable;
    }

    ulong min_slot = fd_ulong_min( enable, devnet_and_testnet );
    if( min_slot == ULONG_MAX ) {
      if( FD_FEATURE_ACTIVE( slot_ctx->slot, slot_ctx->epoch_ctx->features, pico_inflation ) ) {
        min_slot = slot_ctx->epoch_ctx->features.pico_inflation;
      } else {
        min_slot = 0;
      }
    }
    return min_slot;
}

/* https://github.com/anza-xyz/agave/blob/7117ed9653ce19e8b2dea108eff1f3eb6a3378a7/runtime/src/bank.rs#L2110 */
static ulong
get_inflation_num_slots( fd_exec_slot_ctx_t * slot_ctx,
                         fd_epoch_schedule_t const * epoch_schedule,
                         ulong slot ) {
  ulong inflation_activation_slot = get_inflation_start_slot( slot_ctx );
  ulong inflation_start_slot      = fd_epoch_slot0( epoch_schedule,
                                                    fd_ulong_sat_sub( fd_slot_to_epoch( epoch_schedule,
                                                                                        inflation_activation_slot, NULL ),
                                                                      1UL ) );

  ulong epoch = fd_slot_to_epoch( epoch_schedule, slot, NULL );

  return fd_epoch_slot0( epoch_schedule, epoch ) - inflation_start_slot;
}

/* https://github.com/anza-xyz/agave/blob/7117ed9653ce19e8b2dea108eff1f3eb6a3378a7/runtime/src/bank.rs#L2121 */
static double
slot_in_year_for_inflation( fd_exec_slot_ctx_t * slot_ctx ) {
  fd_epoch_bank_t const * epoch_bank = fd_exec_epoch_ctx_epoch_bank( slot_ctx->epoch_ctx );
  ulong num_slots = get_inflation_num_slots( slot_ctx, &epoch_bank->epoch_schedule, slot_ctx->slot );
  return (double)num_slots / (double)epoch_bank->slots_per_year;
}

/* For a given stake and vote_state, calculate how many points were earned (credits * stake) and new value
   for credits_observed were the points paid

    https://github.com/anza-xyz/agave/blob/cbc8320d35358da14d79ebcada4dfb6756ffac79/programs/stake/src/points.rs#L109 */
static void
calculate_stake_points_and_credits( fd_stake_history_t const *     stake_history,
                                    fd_stake_t const *             stake,
                                    fd_vote_state_versioned_t *    vote_state_versioned,
                                    ulong *                        new_rate_activation_epoch,
                                    fd_calculated_stake_points_t * result ) {

  ulong credits_in_stake = stake->credits_observed;

  fd_vote_epoch_credits_t * epoch_credits;
  switch( vote_state_versioned->discriminant ) {
    case fd_vote_state_versioned_enum_current:
      epoch_credits = vote_state_versioned->inner.current.epoch_credits;
      break;
    case fd_vote_state_versioned_enum_v0_23_5:
      epoch_credits = vote_state_versioned->inner.v0_23_5.epoch_credits;
      break;
    case fd_vote_state_versioned_enum_v1_14_11:
      epoch_credits = vote_state_versioned->inner.v1_14_11.epoch_credits;
      break;
    default:
      FD_LOG_ERR(( "invalid vote account, should never happen" ));
  }

  ulong credits_in_vote = 0UL;
  if( FD_LIKELY( !deq_fd_vote_epoch_credits_t_empty( epoch_credits ) ) ) {
    credits_in_vote = deq_fd_vote_epoch_credits_t_peek_tail_const( epoch_credits )->credits;
  }

  /* If the Vote account has less credits observed than the Stake account,
      something is wrong and we need to force an update.

      https://github.com/anza-xyz/agave/blob/cbc8320d35358da14d79ebcada4dfb6756ffac79/programs/stake/src/points.rs#L142 */
  if( FD_UNLIKELY( credits_in_vote < credits_in_stake ) ) {
    result->points = 0;
    result->new_credits_observed = credits_in_vote;
    result->force_credits_update_with_skipped_reward = 1;
    return;
  }

  /* If the Vote account has the same amount of credits observed as the Stake account,
      then the Vote account hasn't earnt any credits and so there is nothing to update.

      https://github.com/anza-xyz/agave/blob/cbc8320d35358da14d79ebcada4dfb6756ffac79/programs/stake/src/points.rs#L148 */
  if( FD_UNLIKELY( credits_in_vote == credits_in_stake ) ) {
    result->points = 0;
    result->new_credits_observed = credits_in_vote;
    result->force_credits_update_with_skipped_reward = 0;
    return;
  }

  /* Calculate the points for each epoch credit */
  uint128 points = 0;
  ulong new_credits_observed = credits_in_stake;
  for( deq_fd_vote_epoch_credits_t_iter_t iter = deq_fd_vote_epoch_credits_t_iter_init( epoch_credits );
        !deq_fd_vote_epoch_credits_t_iter_done( epoch_credits, iter );
        iter = deq_fd_vote_epoch_credits_t_iter_next( epoch_credits, iter ) ) {

    fd_vote_epoch_credits_t * ele = deq_fd_vote_epoch_credits_t_iter_ele( epoch_credits, iter );
    ulong final_epoch_credits = ele->credits;
    ulong initial_epoch_credits = ele->prev_credits;
    uint128 earned_credits = 0;
    if( FD_LIKELY( credits_in_stake < initial_epoch_credits ) ) {
      earned_credits = (uint128)(final_epoch_credits - initial_epoch_credits);
    } else if( FD_UNLIKELY( credits_in_stake < final_epoch_credits ) ) {
      earned_credits = (uint128)(final_epoch_credits - new_credits_observed);
    }

    new_credits_observed = fd_ulong_max( new_credits_observed, final_epoch_credits );

    ulong stake_amount = fd_stake_activating_and_deactivating( &stake->delegation, ele->epoch, stake_history, new_rate_activation_epoch ).effective;

    points += (uint128)stake_amount * earned_credits;
  }

  result->points = points;
  result->new_credits_observed = new_credits_observed;
  result->force_credits_update_with_skipped_reward = 0;
}

/* https://github.com/anza-xyz/agave/blob/cbc8320d35358da14d79ebcada4dfb6756ffac79/programs/stake/src/rewards.rs#L127 */
static int
calculate_stake_rewards( fd_stake_history_t const *      stake_history,
                         fd_stake_t const *              stake,
                         fd_vote_state_versioned_t *     vote_state_versioned,
                         ulong                           rewarded_epoch,
                         fd_point_value_t *              point_value,
                         ulong *                         new_rate_activation_epoch,
                         fd_calculated_stake_rewards_t * result ) {
  fd_calculated_stake_points_t stake_points_result = {0};
  calculate_stake_points_and_credits( stake_history, stake, vote_state_versioned, new_rate_activation_epoch, &stake_points_result);

  // Drive credits_observed forward unconditionally when rewards are disabled
  // or when this is the stake's activation epoch
  if( ( point_value->rewards==0UL ) ||
      ( stake->delegation.activation_epoch==rewarded_epoch ) ) {
      stake_points_result.force_credits_update_with_skipped_reward |= 1;
  }

  if( stake_points_result.force_credits_update_with_skipped_reward ) {
    result->staker_rewards = 0;
    result->voter_rewards = 0;
    result->new_credits_observed = stake_points_result.new_credits_observed;
    return 0;
  }
  if( stake_points_result.points == 0 || point_value->points == 0 ) {
    return 1;
  }

  /* FIXME: need to error out if the conversion from uint128 to u64 fails, also use 128 checked mul and div */
  ulong rewards = (ulong)(stake_points_result.points * (uint128)(point_value->rewards) / (uint128) point_value->points);
  if( rewards == 0 ) {
    return 1;
  }

  fd_commission_split_t split_result;
  fd_vote_commission_split( vote_state_versioned, rewards, &split_result );
  if( split_result.is_split && (split_result.voter_portion == 0 || split_result.staker_portion == 0) ) {
    return 1;
  }

  result->staker_rewards = split_result.staker_portion;
  result->voter_rewards = split_result.voter_portion;
  result->new_credits_observed = stake_points_result.new_credits_observed;
  return 0;
}

/* https://github.com/anza-xyz/agave/blob/cbc8320d35358da14d79ebcada4dfb6756ffac79/programs/stake/src/rewards.rs#L33 */
static int
redeem_rewards( fd_stake_history_t const *      stake_history,
                fd_stake_t const *              stake,
                fd_vote_state_versioned_t *     vote_state_versioned,
                ulong                           rewarded_epoch,
                fd_point_value_t *              point_value,
                ulong *                         new_rate_activation_epoch,
                fd_calculated_stake_rewards_t * calculated_stake_rewards) {

  int rc = calculate_stake_rewards( stake_history, stake, vote_state_versioned, rewarded_epoch, point_value, new_rate_activation_epoch, calculated_stake_rewards );
  if( FD_UNLIKELY( rc!=0 ) ) {
    return rc;
  }

  return FD_EXECUTOR_INSTR_SUCCESS;
}

/* https://github.com/anza-xyz/agave/blob/cbc8320d35358da14d79ebcada4dfb6756ffac79/programs/stake/src/points.rs#L70 */
static int
calculate_points( fd_stake_t const *          stake,
                  fd_vote_state_versioned_t * vote_state_versioned,
                  fd_stake_history_t const  * stake_history,
                  ulong *                     new_rate_activation_epoch,
                  uint128 *                   result ) {
  fd_calculated_stake_points_t stake_point_result;
  calculate_stake_points_and_credits( stake_history, stake, vote_state_versioned, new_rate_activation_epoch, &stake_point_result );
  *result = stake_point_result.points;

  return FD_EXECUTOR_INSTR_SUCCESS;
}

/* Returns the length of the given epoch in slots

   https://github.com/anza-xyz/agave/blob/cbc8320d35358da14d79ebcada4dfb6756ffac79/sdk/program/src/epoch_schedule.rs#L103 */
static ulong
get_slots_in_epoch( ulong                   epoch,
                    fd_epoch_bank_t const * epoch_bank ) {
  return (epoch < epoch_bank->epoch_schedule.first_normal_epoch) ?
          1UL << fd_ulong_sat_add(epoch, FD_EPOCH_LEN_MIN_TRAILING_ZERO) :
          epoch_bank->epoch_schedule.slots_per_epoch;
}

/* https://github.com/anza-xyz/agave/blob/cbc8320d35358da14d79ebcada4dfb6756ffac79/runtime/src/bank.rs#L2082 */
static double
epoch_duration_in_years( fd_epoch_bank_t const * epoch_bank,
                         ulong                   prev_epoch ) {
  ulong slots_in_epoch = get_slots_in_epoch( prev_epoch, epoch_bank );
  return (double)slots_in_epoch / (double) epoch_bank->slots_per_year;
}

/* https://github.com/anza-xyz/agave/blob/7117ed9653ce19e8b2dea108eff1f3eb6a3378a7/runtime/src/bank.rs#L2128 */
static void
calculate_previous_epoch_inflation_rewards( fd_exec_slot_ctx_t *                slot_ctx,
                                            ulong                               prev_epoch_capitalization,
                                            ulong                               prev_epoch,
                                            fd_prev_epoch_inflation_rewards_t * rewards ) {
    double slot_in_year = slot_in_year_for_inflation( slot_ctx );

    fd_epoch_bank_t const * epoch_bank    = fd_exec_epoch_ctx_epoch_bank( slot_ctx->epoch_ctx );
    rewards->validator_rate               = validator( &epoch_bank->inflation, slot_in_year );
    rewards->foundation_rate              = foundation( &epoch_bank->inflation, slot_in_year );
    rewards->prev_epoch_duration_in_years = epoch_duration_in_years( epoch_bank, prev_epoch );
    rewards->validator_rewards            = (ulong)(rewards->validator_rate * (double)prev_epoch_capitalization * rewards->prev_epoch_duration_in_years);
    FD_LOG_DEBUG(( "Rewards %lu, Rate %.16f, Duration %.18f Capitalization %lu Slot in year %.16f", rewards->validator_rewards, rewards->validator_rate, rewards->prev_epoch_duration_in_years, prev_epoch_capitalization, slot_in_year ));
}

/* https://github.com/anza-xyz/agave/blob/cbc8320d35358da14d79ebcada4dfb6756ffac79/programs/stake/src/lib.rs#L29 */
static ulong
get_minimum_stake_delegation( fd_exec_slot_ctx_t * slot_ctx ) {
  if( !FD_FEATURE_ACTIVE( slot_ctx->slot, slot_ctx->epoch_ctx->features, stake_minimum_delegation_for_rewards ) ) {
    return 0UL;
  }

  if( FD_FEATURE_ACTIVE( slot_ctx->slot, slot_ctx->epoch_ctx->features, stake_raise_minimum_delegation_to_1_sol ) ) {
    return LAMPORTS_PER_SOL;
  }

  return 1;
}

static void
calculate_points_range( fd_epoch_info_pair_t const *      stake_infos,
                        fd_calculate_points_task_args_t * task_args,
                        ulong                             start_idx,
                        ulong                             end_idx ) {

  fd_stake_history_t const *        stake_history                  = task_args->stake_history;
  ulong *                           new_warmup_cooldown_rate_epoch = task_args->new_warmup_cooldown_rate_epoch;
  ulong                             minimum_stake_delegation       = task_args->minimum_stake_delegation;

  uint128 total_points = 0;
  for( ulong i=start_idx; i<end_idx; i++ ) {
    fd_epoch_info_pair_t const * stake_info = stake_infos + i;
    fd_stake_t const *           stake      = &stake_info->stake;

    if( FD_UNLIKELY( stake->delegation.stake<minimum_stake_delegation ) ) {
      continue;
    }

    /* Check that the vote account is present in our cache */
    fd_vote_info_pair_t_mapnode_t query_key;
    query_key.elem.account = stake->delegation.voter_pubkey;
    fd_vote_info_pair_t_mapnode_t * vote_state_info = fd_vote_info_pair_t_map_find( task_args->vote_states_pool, task_args->vote_states_root, &query_key );
    if( FD_UNLIKELY( vote_state_info==NULL ) ) {
      FD_LOG_DEBUG(( "vote account missing from cache" ));
      continue;
    }

    uint128 account_points;
    int err = calculate_points( stake, &vote_state_info->elem.state, stake_history, new_warmup_cooldown_rate_epoch, &account_points );
    if( FD_UNLIKELY( err ) ) {
      FD_LOG_DEBUG(( "failed to calculate points" ));
      continue;
    }

    total_points += account_points;
  }

  FD_ATOMIC_FETCH_AND_ADD( task_args->total_points, total_points );


}

static void
calculate_points_tpool_task( void  *tpool,
                             ulong t0 FD_PARAM_UNUSED,      ulong t1 FD_PARAM_UNUSED,
                             void  *args,
                             void  *reduce FD_PARAM_UNUSED, ulong stride FD_PARAM_UNUSED,
                             ulong l0 FD_PARAM_UNUSED,      ulong l1 FD_PARAM_UNUSED,
                             ulong m0,                      ulong m1,
                             ulong n0 FD_PARAM_UNUSED,      ulong n1 FD_PARAM_UNUSED ) {
  fd_epoch_info_pair_t const *      stake_infos                    = ((fd_epoch_info_pair_t const *)tpool);
  fd_calculate_points_task_args_t * task_args                      = (fd_calculate_points_task_args_t *)args;

  calculate_points_range( stake_infos, task_args, m0, m1 );
}

/* Calculates epoch reward points from stake/vote accounts.

    https://github.com/anza-xyz/agave/blob/cbc8320d35358da14d79ebcada4dfb6756ffac79/runtime/src/bank/partitioned_epoch_rewards/calculation.rs#L472 */
static void
calculate_reward_points_partitioned( fd_exec_slot_ctx_t *       slot_ctx,
                                     fd_stake_history_t const * stake_history,
                                     ulong                      rewards,
                                     fd_point_value_t *         result,
                                     fd_tpool_t *               tpool,
                                     fd_epoch_info_t *          temp_info ) {

  uint128 points = 0;
  ulong minimum_stake_delegation = get_minimum_stake_delegation( slot_ctx );

  /* Calculate the points for each stake delegation */
  int _err[1];
  ulong   new_warmup_cooldown_rate_epoch_val = 0UL;
  ulong * new_warmup_cooldown_rate_epoch     = &new_warmup_cooldown_rate_epoch_val;
  int is_some = fd_new_warmup_cooldown_rate_epoch( slot_ctx->slot,
                                                   slot_ctx->sysvar_cache,
                                                   &slot_ctx->epoch_ctx->features,
                                                   slot_ctx->runtime_wksp,
                                                   new_warmup_cooldown_rate_epoch,
                                                   _err );
  if( FD_UNLIKELY( !is_some ) ) {
    new_warmup_cooldown_rate_epoch = NULL;
  }

  fd_calculate_points_task_args_t task_args = {
    .stake_history                  = stake_history,
    .new_warmup_cooldown_rate_epoch = new_warmup_cooldown_rate_epoch,
    .minimum_stake_delegation       = minimum_stake_delegation,
    .vote_states_pool               = temp_info->vote_states_pool,
    .vote_states_root               = temp_info->vote_states_root,
    .total_points                   = &points,
  };

  if( !!tpool ) {
    fd_tpool_exec_all_batch( tpool, 0UL, fd_tpool_worker_cnt( tpool ), calculate_points_tpool_task,
                             temp_info->stake_infos, &task_args, NULL,
                             1UL, 0UL, temp_info->stake_infos_len );
  } else {
    calculate_points_range( temp_info->stake_infos, &task_args, 0UL, temp_info->stake_infos_len );
  }

  if( points > 0 ) {
    result->points  = points;
    result->rewards = rewards;
  }
}

static void
calculate_stake_vote_rewards_account( fd_epoch_info_t const *                             temp_info,
                                      fd_calculate_stake_vote_rewards_task_args_t const * task_args,
                                      ulong                                               start_idx,
                                      ulong                                               end_idx ) {

  fd_epoch_info_pair_t const *                        stake_infos                    = temp_info->stake_infos;
  fd_exec_slot_ctx_t *                                slot_ctx                       = task_args->slot_ctx;
  fd_stake_history_t const *                          stake_history                  = task_args->stake_history;
  ulong                                               rewarded_epoch                 = task_args->rewarded_epoch;
  ulong *                                             new_warmup_cooldown_rate_epoch = task_args->new_warmup_cooldown_rate_epoch;
  fd_point_value_t *                                  point_value                    = task_args->point_value;
  fd_calculate_stake_vote_rewards_result_t *          result                         = task_args->result; // written to
  fd_spad_t *                                         spad                           = task_args->exec_spads[ fd_tile_idx() ];

  FD_SPAD_FRAME_BEGIN( spad ) {

  ulong minimum_stake_delegation = get_minimum_stake_delegation( slot_ctx );
  ulong total_stake_rewards      = 0UL;
  ulong dlist_additional_cnt     = 0UL;

  /* Build a local vote reward map */
  fd_vote_reward_t_mapnode_t * vote_reward_map_pool = fd_vote_reward_t_map_join( fd_vote_reward_t_map_new( fd_spad_alloc( spad,
                                                                                                                          fd_vote_reward_t_map_align(),
                                                                                                                          fd_vote_reward_t_map_footprint( end_idx-start_idx )),
                                                                                  end_idx-start_idx ) );
  fd_vote_reward_t_mapnode_t * vote_reward_map_root = NULL;

  for( ulong i=start_idx; i<end_idx; i++ ) {
    fd_epoch_info_pair_t const * stake_info = stake_infos + i;
    fd_pubkey_t const *          stake_acc  = &stake_info->account;
    fd_stake_t const *           stake      = &stake_info->stake;

    if( FD_FEATURE_ACTIVE( slot_ctx->slot, slot_ctx->epoch_ctx->features, stake_minimum_delegation_for_rewards ) ) {
      if( stake->delegation.stake<minimum_stake_delegation ) {
        continue;
      }
    }

    fd_pubkey_t const * voter_acc = &stake->delegation.voter_pubkey;
    fd_vote_info_pair_t_mapnode_t key;
    key.elem.account = *voter_acc;
    fd_vote_info_pair_t_mapnode_t * vote_state_entry = fd_vote_info_pair_t_map_find( temp_info->vote_states_pool,
                                                                                      temp_info->vote_states_root,
                                                                                      &key );
    if( FD_UNLIKELY( vote_state_entry==NULL ) ) {
      continue;
    }

    fd_vote_state_versioned_t * vote_state = &vote_state_entry->elem.state;

    /* Note, this doesn't actually redeem any rewards.. this is a misnomer. */
    fd_calculated_stake_rewards_t calculated_stake_rewards[1] = {0};
    int err = redeem_rewards( stake_history,
                              stake,
                              vote_state,
                              rewarded_epoch,
                              point_value,
                              new_warmup_cooldown_rate_epoch,
                              calculated_stake_rewards );
    if( FD_UNLIKELY( err!=0 ) ) {
      FD_LOG_DEBUG(( "redeem_rewards failed for %s with error %d", FD_BASE58_ENC_32_ALLOCA( stake_acc->key ), err ));
      continue;
    }

    /* Fetch the comission for the vote account */
    uchar commission = 0;
    switch( vote_state->discriminant ) {
      case fd_vote_state_versioned_enum_current:
        commission = vote_state->inner.current.commission;
        break;
      case fd_vote_state_versioned_enum_v0_23_5:
        commission = vote_state->inner.v0_23_5.commission;
        break;
      case fd_vote_state_versioned_enum_v1_14_11:
        commission = vote_state->inner.v1_14_11.commission;
        break;
      default:
        FD_LOG_DEBUG(( "unsupported vote account" ));
        continue;
    }

    // Find and update the vote reward node in the local map
    fd_vote_reward_t_mapnode_t vote_map_key[1];
    vote_map_key->elem.pubkey = *voter_acc;
    fd_vote_reward_t_mapnode_t * vote_reward_node = fd_vote_reward_t_map_find( result->vote_reward_map_pool, result->vote_reward_map_root, vote_map_key );
    if( FD_UNLIKELY( vote_reward_node==NULL ) ) {
      FD_LOG_WARNING(( "vote account is missing from the vote rewards pool" ));
      continue;
    }

    vote_reward_node = fd_vote_reward_t_map_find( vote_reward_map_pool, vote_reward_map_root, vote_map_key );

    if( vote_reward_node==NULL ) {
      vote_reward_node                    = fd_vote_reward_t_map_acquire( vote_reward_map_pool );
      vote_reward_node->elem.pubkey       = *voter_acc;
      vote_reward_node->elem.commission   = commission;
      vote_reward_node->elem.vote_rewards = calculated_stake_rewards->voter_rewards;
      vote_reward_node->elem.needs_store  = 1;
      fd_vote_reward_t_map_insert( vote_reward_map_pool, &vote_reward_map_root, vote_reward_node );
    } else {
      vote_reward_node->elem.vote_rewards += calculated_stake_rewards->voter_rewards;
    }

    /* Add the stake reward to list of all stake rewards. The update is thread-safe because each index in the dlist
      is only ever accessed / written to once among all threads. */
    fd_stake_reward_t * stake_reward = fd_stake_reward_calculation_pool_ele( result->stake_reward_calculation.pool, i );
    if( FD_UNLIKELY( stake_reward==NULL ) ) {
      FD_LOG_WARNING(( "could not find stake reward node in pool" ));
      continue;
    }

    fd_memcpy( stake_reward->stake_pubkey.uc, stake_acc, sizeof(fd_pubkey_t) );
    stake_reward->lamports         = calculated_stake_rewards->staker_rewards;
    stake_reward->credits_observed = calculated_stake_rewards->new_credits_observed;
    stake_reward->valid            = 1;

    /* Update the total stake rewards */
    total_stake_rewards += calculated_stake_rewards->staker_rewards;
    dlist_additional_cnt++;
  }

  /* Merge vote rewards with result after */
  for( fd_vote_reward_t_mapnode_t * vote_reward_node = fd_vote_reward_t_map_minimum( vote_reward_map_pool, vote_reward_map_root );
        vote_reward_node;
        vote_reward_node = fd_vote_reward_t_map_successor( vote_reward_map_pool, vote_reward_node ) ) {

    fd_vote_reward_t_mapnode_t * result_reward_node = fd_vote_reward_t_map_find( result->vote_reward_map_pool, result->vote_reward_map_root, vote_reward_node );
    FD_ATOMIC_CAS( &result_reward_node->elem.commission, 0, vote_reward_node->elem.commission );
    FD_ATOMIC_FETCH_AND_ADD( &result_reward_node->elem.vote_rewards, vote_reward_node->elem.vote_rewards );
    FD_ATOMIC_CAS( &result_reward_node->elem.needs_store, 0, 1 );
  }

  FD_ATOMIC_FETCH_AND_ADD( &result->stake_reward_calculation.total_stake_rewards_lamports, total_stake_rewards );
  FD_ATOMIC_FETCH_AND_ADD( &result->stake_reward_calculation.stake_rewards_len, dlist_additional_cnt );

  } FD_SPAD_FRAME_END;


}

/* Calculate the partitioned stake rewards for a single stake/vote account pair, updates result with these. */
static void
calculate_stake_vote_rewards_account_tpool_task( void  *tpool,
                                                 ulong t0 FD_PARAM_UNUSED,      ulong t1 FD_PARAM_UNUSED,
                                                 void  *args,
                                                 void  *reduce FD_PARAM_UNUSED, ulong stride FD_PARAM_UNUSED,
                                                 ulong l0 FD_PARAM_UNUSED,      ulong l1 FD_PARAM_UNUSED,
                                                 ulong m0,                      ulong m1,
                                                 ulong n0 FD_PARAM_UNUSED,      ulong n1 FD_PARAM_UNUSED ) {

  fd_epoch_info_t const *                             temp_info                      = ((fd_epoch_info_t const *)tpool);
  fd_calculate_stake_vote_rewards_task_args_t const * task_args                      = (fd_calculate_stake_vote_rewards_task_args_t const *)args;
  calculate_stake_vote_rewards_account( temp_info, task_args, m0, m1 );
}

/* Calculates epoch rewards for stake/vote accounts.
   Returns vote rewards, stake rewards, and the sum of all stake rewards in lamports.

   This uses a pool to allocate the stake rewards, which means that we can use dlists to
   distribute these into partitions of variable size without copying them or over-allocating
   the partitions.
   - We use a single dlist to put all the stake rewards during the calculation phase.
   - We then distribute these into partitions (whose size cannot be known in advance), where each
     partition is a separate dlist.
   - The dlist elements are all backed by the same pool, and allocated once.
   This approach optimizes memory usage and reduces copying.

   https://github.com/anza-xyz/agave/blob/cbc8320d35358da14d79ebcada4dfb6756ffac79/runtime/src/bank/partitioned_epoch_rewards/calculation.rs#L334 */
static void
calculate_stake_vote_rewards( fd_exec_slot_ctx_t *                       slot_ctx,
                              fd_stake_history_t const *                 stake_history,
                              ulong                                      rewarded_epoch,
                              fd_point_value_t *                         point_value,
                              fd_calculate_stake_vote_rewards_result_t * result,
                              fd_epoch_info_t *                          temp_info,
                              fd_tpool_t *                               tpool,
                              fd_spad_t * *                              exec_spads,
                              ulong                                      exec_spad_cnt,
                              fd_spad_t *                                runtime_spad ) {

  int _err[1];
  ulong   new_warmup_cooldown_rate_epoch_val = 0UL;
  ulong * new_warmup_cooldown_rate_epoch     = &new_warmup_cooldown_rate_epoch_val;
  int is_some = fd_new_warmup_cooldown_rate_epoch( slot_ctx->slot,
                                                   slot_ctx->sysvar_cache,
                                                   &slot_ctx->epoch_ctx->features,
                                                   slot_ctx->runtime_wksp,
                                                   new_warmup_cooldown_rate_epoch,
                                                   _err );
  if( FD_UNLIKELY( !is_some ) ) {
    new_warmup_cooldown_rate_epoch = NULL;
  }

  ulong rewards_max_count = temp_info->stake_infos_len;

  /* Create the stake rewards pool and dlist. The pool will be destoyed after the stake rewards have been distributed. */
  result->stake_reward_calculation.pool = fd_stake_reward_calculation_pool_join( fd_stake_reward_calculation_pool_new( fd_spad_alloc( runtime_spad,
                                                                                                                                      fd_stake_reward_calculation_pool_align(),
                                                                                                                                      fd_stake_reward_calculation_pool_footprint( rewards_max_count ) ),
                                                                                                                                      rewards_max_count ) );
  result->stake_reward_calculation.stake_rewards = fd_spad_alloc( runtime_spad,
                                                                  fd_stake_reward_calculation_dlist_align(),
                                                                  fd_stake_reward_calculation_dlist_footprint() );

  fd_stake_reward_calculation_dlist_new( result->stake_reward_calculation.stake_rewards );
  result->stake_reward_calculation.stake_rewards_len = 0UL;

  /* Create the vote rewards map. This will be destroyed after the vote rewards have been distributed. */
  ulong vote_account_cnt       = fd_vote_info_pair_t_map_size( temp_info->vote_states_pool, temp_info->vote_states_root );
  result->vote_reward_map_pool = fd_vote_reward_t_map_join( fd_vote_reward_t_map_new( fd_spad_alloc( runtime_spad,
                                                                                                     fd_vote_reward_t_map_align(),
                                                                                                     fd_vote_reward_t_map_footprint( vote_account_cnt )),
                                                                                      vote_account_cnt ) );
  result->vote_reward_map_root = NULL;

  /* Pre-fill the vote pubkeys in the vote rewards map pool */
  for( fd_vote_info_pair_t_mapnode_t * vote_info = fd_vote_info_pair_t_map_minimum( temp_info->vote_states_pool, temp_info->vote_states_root );
       vote_info;
       vote_info = fd_vote_info_pair_t_map_successor( temp_info->vote_states_pool, vote_info ) ) {

    fd_pubkey_t const *          voter_pubkey     = &vote_info->elem.account;
    fd_vote_reward_t_mapnode_t * vote_reward_node = fd_vote_reward_t_map_acquire( result->vote_reward_map_pool );

    vote_reward_node->elem.pubkey       = *voter_pubkey;
    vote_reward_node->elem.vote_rewards = 0UL;
    vote_reward_node->elem.needs_store  = 0;

    fd_vote_reward_t_map_insert( result->vote_reward_map_pool, &result->vote_reward_map_root, vote_reward_node );
  }

  /* Pre-allocate the dlist stake reward elements */
  for( ulong i=0UL; i<temp_info->stake_infos_len; i++ ) {
    fd_stake_reward_t * stake_reward = fd_stake_reward_calculation_pool_ele_acquire( result->stake_reward_calculation.pool );
    if( FD_UNLIKELY( stake_reward==NULL ) ) {
      FD_LOG_ERR(( "insufficient space allocated for stake reward calculation pool" ));
      return;
    }
    stake_reward->valid = 0;
    fd_stake_reward_calculation_dlist_ele_push_tail( result->stake_reward_calculation.stake_rewards, stake_reward, result->stake_reward_calculation.pool );
  }

  fd_calculate_stake_vote_rewards_task_args_t task_args = {
    .slot_ctx                       = slot_ctx,
    .stake_history                  = stake_history,
    .rewarded_epoch                 = rewarded_epoch,
    .new_warmup_cooldown_rate_epoch = new_warmup_cooldown_rate_epoch,
    .point_value                    = point_value,
    .result                         = result,
    .exec_spads                     = exec_spads,
    .exec_spad_cnt                  = exec_spad_cnt,
  };

  /* Loop over all the delegations
     https://github.com/anza-xyz/agave/blob/cbc8320d35358da14d79ebcada4dfb6756ffac79/runtime/src/bank/partitioned_epoch_rewards/calculation.rs#L367  */
  if( !!tpool ) {
    fd_tpool_exec_all_batch( tpool, 0UL, fd_tpool_worker_cnt( tpool ), calculate_stake_vote_rewards_account_tpool_task,
                             temp_info, &task_args,
                             NULL, 1UL, 0UL, temp_info->stake_infos_len );
  } else {
    calculate_stake_vote_rewards_account( temp_info, &task_args, 0UL, temp_info->stake_infos_len );
  }
}

/* Calculate epoch reward and return vote and stake rewards.

   https://github.com/anza-xyz/agave/blob/cbc8320d35358da14d79ebcada4dfb6756ffac79/runtime/src/bank/partitioned_epoch_rewards/calculation.rs#L273 */
static void
calculate_validator_rewards( fd_exec_slot_ctx_t *                      slot_ctx,
                             ulong                                     rewarded_epoch,
                             ulong                                     rewards,
                             fd_calculate_validator_rewards_result_t * result,
                             fd_epoch_info_t *                         temp_info,
                             fd_tpool_t *                              tpool,
                             fd_spad_t * *                             exec_spads,
                             ulong                                     exec_spad_cnt,
                             fd_spad_t *                               runtime_spad ) {
    /* https://github.com/firedancer-io/solana/blob/dab3da8e7b667d7527565bddbdbecf7ec1fb868e/runtime/src/bank.rs#L2759-L2786 */

  fd_stake_history_t const * stake_history = fd_sysvar_cache_stake_history( slot_ctx->sysvar_cache, slot_ctx->runtime_wksp );
  if( FD_UNLIKELY( !stake_history ) ) {
    FD_LOG_ERR(( "StakeHistory sysvar is missing from sysvar cache" ));
  }

  /* Calculate the epoch reward points from stake/vote accounts */
  calculate_reward_points_partitioned( slot_ctx,
                                       stake_history,
                                       rewards,
                                       &result->point_value,
                                       tpool,
                                       temp_info );

  /* Calculate the stake and vote rewards for each account */
  calculate_stake_vote_rewards( slot_ctx,
                                stake_history,
                                rewarded_epoch,
                                &result->point_value,
                                &result->calculate_stake_vote_rewards_result,
                                temp_info,
                                tpool,
                                exec_spads,
                                exec_spad_cnt,
                                runtime_spad );
}

/* Calculate the number of blocks required to distribute rewards to all stake accounts.

    https://github.com/anza-xyz/agave/blob/9a7bf72940f4b3cd7fc94f54e005868ce707d53d/runtime/src/bank/partitioned_epoch_rewards/mod.rs#L214
 */
static ulong
get_reward_distribution_num_blocks( fd_epoch_schedule_t const * epoch_schedule,
                                    ulong                       slot,
                                    ulong                       total_stake_accounts ) {
  /* https://github.com/firedancer-io/solana/blob/dab3da8e7b667d7527565bddbdbecf7ec1fb868e/runtime/src/bank.rs#L1250-L1267 */
  if( epoch_schedule->warmup &&
      fd_slot_to_epoch( epoch_schedule, slot, NULL ) < epoch_schedule->first_normal_epoch ) {
    return 1UL;
  }

  ulong num_chunks = total_stake_accounts / (ulong)STAKE_ACCOUNT_STORES_PER_BLOCK + (total_stake_accounts % STAKE_ACCOUNT_STORES_PER_BLOCK != 0);
  num_chunks       = fd_ulong_max( num_chunks, 1UL );
  num_chunks       = fd_ulong_min( num_chunks,
                                   fd_ulong_max( epoch_schedule->slots_per_epoch / (ulong)MAX_FACTOR_OF_REWARD_BLOCKS_IN_EPOCH, 1UL ) );
  return num_chunks;
}

static void
hash_rewards_into_partitions( fd_exec_slot_ctx_t *                        slot_ctx,
                              fd_stake_reward_calculation_t *             stake_reward_calculation,
                              fd_hash_t const *                           parent_blockhash,
                              fd_stake_reward_calculation_partitioned_t * result,
                              fd_spad_t *                                 runtime_spad ) {

  /* Initialize a dlist for every partition.
      These will all use the same pool - we do not re-allocate the stake rewards, only move them into partitions. */
  result->partitioned_stake_rewards.pool = stake_reward_calculation->pool;
  ulong num_partitions = get_reward_distribution_num_blocks( &fd_exec_epoch_ctx_epoch_bank( slot_ctx->epoch_ctx )->epoch_schedule,
                                                              slot_ctx->slot,
                                                              stake_reward_calculation->stake_rewards_len );
  result->partitioned_stake_rewards.partitions_len = num_partitions;
  result->partitioned_stake_rewards.partitions     = fd_spad_alloc( runtime_spad,
                                                                    fd_partitioned_stake_rewards_dlist_align(),
                                                                    fd_partitioned_stake_rewards_dlist_footprint() * num_partitions );

  /* Ownership of these dlist's and the pool gets transferred to stake_rewards_by_partition, which then gets transferred to epoch_reward_status.
      These are eventually cleaned up when epoch_reward_status_inactive is called. */
  for( ulong i = 0; i < num_partitions; ++i ) {
    fd_partitioned_stake_rewards_dlist_new( &result->partitioned_stake_rewards.partitions[ i ] );
  }

  /* Iterate over all the stake rewards, moving references to them into the appropiate partitions.
      IMPORTANT: after this, we cannot use the original stake rewards dlist anymore. */
  fd_stake_reward_calculation_dlist_iter_t next_iter;
  for( fd_stake_reward_calculation_dlist_iter_t iter = fd_stake_reward_calculation_dlist_iter_fwd_init( stake_reward_calculation->stake_rewards, stake_reward_calculation->pool );
        !fd_stake_reward_calculation_dlist_iter_done( iter, stake_reward_calculation->stake_rewards, stake_reward_calculation->pool );
        iter = next_iter ) {
    fd_stake_reward_t * stake_reward = fd_stake_reward_calculation_dlist_iter_ele( iter, stake_reward_calculation->stake_rewards, stake_reward_calculation->pool );
    /* Cache the next iter here, as we will overwrite the DLIST_NEXT value further down in the loop iteration. */
    next_iter = fd_stake_reward_calculation_dlist_iter_fwd_next( iter, stake_reward_calculation->stake_rewards, stake_reward_calculation->pool );

    if( FD_UNLIKELY( !stake_reward->valid ) ) {
      continue;
    }

    /* https://github.com/firedancer-io/solana/blob/dab3da8e7b667d7527565bddbdbecf7ec1fb868e/runtime/src/epoch_rewards_hasher.rs#L43C31-L61 */
    fd_siphash13_t  _sip[1] = {0};
    fd_siphash13_t * hasher = fd_siphash13_init( _sip, 0UL, 0UL );

    hasher = fd_siphash13_append( hasher, parent_blockhash->hash, sizeof(fd_hash_t) );
    fd_siphash13_append( hasher, (const uchar *) stake_reward->stake_pubkey.key, sizeof(fd_pubkey_t) );

    ulong hash64 = fd_siphash13_fini( hasher );
    /* hash_to_partition */
    /* FIXME: should be saturating add */
    ulong partition_index = (ulong)((uint128) num_partitions *
                                    (uint128) hash64 /
                                    ((uint128)ULONG_MAX + 1));

    /* Move the stake reward to the partition's dlist */
    fd_partitioned_stake_rewards_dlist_t * partition = &result->partitioned_stake_rewards.partitions[ partition_index ];
    fd_partitioned_stake_rewards_dlist_ele_push_tail( partition, stake_reward, stake_reward_calculation->pool );
    result->partitioned_stake_rewards.partitions_lengths[ partition_index ]++;
  }
}

/* Calculate rewards from previous epoch to prepare for partitioned distribution.

   https://github.com/anza-xyz/agave/blob/7117ed9653ce19e8b2dea108eff1f3eb6a3378a7/runtime/src/bank/partitioned_epoch_rewards/calculation.rs#L214 */
static void
calculate_rewards_for_partitioning( fd_exec_slot_ctx_t *                   slot_ctx,
                                    ulong                                  prev_epoch,
                                    const fd_hash_t *                      parent_blockhash,
                                    fd_partitioned_rewards_calculation_t * result,
                                    fd_epoch_info_t *                      temp_info,
                                    fd_tpool_t *                           tpool,
                                    fd_spad_t * *                          exec_spads,
                                    ulong                                  exec_spad_cnt,
                                    fd_spad_t *                            runtime_spad ) {
  /* https://github.com/anza-xyz/agave/blob/7117ed9653ce19e8b2dea108eff1f3eb6a3378a7/runtime/src/bank/partitioned_epoch_rewards/calculation.rs#L227 */
  fd_prev_epoch_inflation_rewards_t rewards;

  fd_bank_mgr_t   bank_mgr_obj;
  fd_bank_mgr_t * bank_mgr       = fd_bank_mgr_join( &bank_mgr_obj, slot_ctx->funk, slot_ctx->funk_txn );
  ulong *         capitalization = fd_bank_mgr_capitalization_query( bank_mgr );
  FD_LOG_WARNING(("CAPITALIZATION: %lu", *capitalization));
  calculate_previous_epoch_inflation_rewards( slot_ctx, *capitalization, prev_epoch, &rewards );

  fd_calculate_validator_rewards_result_t validator_result[1] = {0};
  calculate_validator_rewards( slot_ctx,
                               prev_epoch,
                               rewards.validator_rewards,
                               validator_result,
                               temp_info,
                               tpool,
                               exec_spads,
                               exec_spad_cnt,
                               runtime_spad );

  hash_rewards_into_partitions( slot_ctx,
                                &validator_result->calculate_stake_vote_rewards_result.stake_reward_calculation,
                                parent_blockhash,
                                &result->stake_rewards_by_partition,
                                runtime_spad );

  result->stake_rewards_by_partition.total_stake_rewards_lamports =
    validator_result->calculate_stake_vote_rewards_result.stake_reward_calculation.total_stake_rewards_lamports;

  result->vote_reward_map_pool         = validator_result->calculate_stake_vote_rewards_result.vote_reward_map_pool;
  result->vote_reward_map_root         = validator_result->calculate_stake_vote_rewards_result.vote_reward_map_root;
  result->validator_rewards            = rewards.validator_rewards;
  result->validator_rate               = rewards.validator_rate;
  result->foundation_rate              = rewards.foundation_rate;
  result->prev_epoch_duration_in_years = rewards.prev_epoch_duration_in_years;
<<<<<<< HEAD

  result->capitalization               = *(fd_bank_mgr_capitalization_query( bank_mgr ));
  fd_memcpy( &result->point_value, &validator_result->point_value, sizeof(fd_point_value_t) );
=======
  result->capitalization               = slot_bank->capitalization;
  result->point_value                  = validator_result->point_value;
>>>>>>> b76f293b
}

/* Calculate rewards from previous epoch and distribute vote rewards

   https://github.com/anza-xyz/agave/blob/7117ed9653ce19e8b2dea108eff1f3eb6a3378a7/runtime/src/bank/partitioned_epoch_rewards/calculation.rs#L97 */
static void
calculate_rewards_and_distribute_vote_rewards( fd_exec_slot_ctx_t *                                        slot_ctx,
                                               ulong                                                       prev_epoch,
                                               fd_hash_t const *                                           parent_blockhash,
                                               fd_calculate_rewards_and_distribute_vote_rewards_result_t * result,
                                               fd_epoch_info_t *                                           temp_info,
                                               fd_tpool_t *                                                tpool,
                                               fd_spad_t * *                                               exec_spads,
                                               ulong                                                       exec_spad_cnt,
                                               fd_spad_t *                                                 runtime_spad ) {

  /* https://github.com/firedancer-io/solana/blob/dab3da8e7b667d7527565bddbdbecf7ec1fb868e/runtime/src/bank.rs#L2406-L2492 */
  fd_partitioned_rewards_calculation_t rewards_calc_result[1] = {0};
  calculate_rewards_for_partitioning( slot_ctx,
                                      prev_epoch,
                                      parent_blockhash,
                                      rewards_calc_result,
                                      temp_info,
                                      tpool,
                                      exec_spads,
                                      exec_spad_cnt,
                                      runtime_spad );

  /* Iterate over all the vote reward nodes */
  for( fd_vote_reward_t_mapnode_t * vote_reward_node = fd_vote_reward_t_map_minimum( rewards_calc_result->vote_reward_map_pool, rewards_calc_result->vote_reward_map_root);
       vote_reward_node;
       vote_reward_node = fd_vote_reward_t_map_successor( rewards_calc_result->vote_reward_map_pool, vote_reward_node ) ) {

    if( FD_UNLIKELY( !vote_reward_node->elem.needs_store ) ) {
      continue;
    }

    fd_pubkey_t const * vote_pubkey = &vote_reward_node->elem.pubkey;
    FD_TXN_ACCOUNT_DECL( vote_rec );

    if( FD_UNLIKELY( fd_txn_account_init_from_funk_mutable( vote_rec,
                                                            vote_pubkey,
                                                            slot_ctx->funk,
                                                            slot_ctx->funk_txn,
                                                            1,
                                                            0UL ) != FD_ACC_MGR_SUCCESS ) ) {
      FD_LOG_ERR(( "Unable to modify vote account" ));
    }

    vote_rec->vt->set_slot( vote_rec, slot_ctx->slot );

    if( FD_UNLIKELY( vote_rec->vt->checked_add_lamports( vote_rec, vote_reward_node->elem.vote_rewards ) ) ) {
      FD_LOG_ERR(( "Adding lamports to vote account would cause overflow" ));
    }

    fd_txn_account_mutable_fini( vote_rec, slot_ctx->funk, slot_ctx->funk_txn );

    result->distributed_rewards = fd_ulong_sat_add( result->distributed_rewards, vote_reward_node->elem.vote_rewards );
  }

  /* There is no need to free the vote reward map since it was spad*/

  /* Verify that we didn't pay any more than we expected to */
  result->total_rewards = fd_ulong_sat_add( result->distributed_rewards, rewards_calc_result->stake_rewards_by_partition.total_stake_rewards_lamports );
  if( FD_UNLIKELY( rewards_calc_result->validator_rewards < result->total_rewards ) ) {
    FD_LOG_ERR(( "Unexpected rewards calculation result" ));
  }

  fd_bank_mgr_t   bank_mgr_obj;
  fd_bank_mgr_t * bank_mgr       = fd_bank_mgr_join( &bank_mgr_obj, slot_ctx->funk, slot_ctx->funk_txn );
  ulong *         capitalization = fd_bank_mgr_capitalization_modify( bank_mgr );
  *capitalization += result->distributed_rewards;
  fd_bank_mgr_capitalization_save( bank_mgr );

  /* Cheap because this doesn't copy all the rewards, just pointers to the dlist */
  result->stake_rewards_by_partition = rewards_calc_result->stake_rewards_by_partition;
  result->point_value                = rewards_calc_result->point_value;
}

/* Distributes a single partitioned reward to a single stake account */
static int
distribute_epoch_reward_to_stake_acc( fd_exec_slot_ctx_t * slot_ctx,
                                      fd_pubkey_t *        stake_pubkey,
                                      ulong                reward_lamports,
                                      ulong                new_credits_observed ) {

  FD_TXN_ACCOUNT_DECL( stake_acc_rec );
  if( FD_UNLIKELY( fd_txn_account_init_from_funk_mutable( stake_acc_rec,
                                                          stake_pubkey,
                                                          slot_ctx->funk,
                                                          slot_ctx->funk_txn,
                                                          0,
                                                          0UL ) != FD_ACC_MGR_SUCCESS ) ) {
    FD_LOG_ERR(( "Unable to modify stake account" ));
  }

  stake_acc_rec->vt->set_slot( stake_acc_rec, slot_ctx->slot );

  fd_stake_state_v2_t stake_state[1] = {0};
  if( fd_stake_get_state( stake_acc_rec, stake_state ) != 0 ) {
    FD_LOG_DEBUG(( "failed to read stake state for %s", FD_BASE58_ENC_32_ALLOCA( stake_pubkey ) ));
    return 1;
  }

  if ( !fd_stake_state_v2_is_stake( stake_state ) ) {
    FD_LOG_DEBUG(( "non-stake stake account, this should never happen" ));
    return 1;
  }

  if( stake_acc_rec->vt->checked_add_lamports( stake_acc_rec, reward_lamports ) ) {
    FD_LOG_DEBUG(( "failed to add lamports to stake account" ));
    return 1;
  }

  stake_state->inner.stake.stake.credits_observed = new_credits_observed;
  stake_state->inner.stake.stake.delegation.stake = fd_ulong_sat_add( stake_state->inner.stake.stake.delegation.stake,
                                                                      reward_lamports );

  if( FD_UNLIKELY( write_stake_state( stake_acc_rec, stake_state ) != 0 ) ) {
    FD_LOG_ERR(( "write_stake_state failed" ));
  }

  fd_txn_account_mutable_fini( stake_acc_rec, slot_ctx->funk, slot_ctx->funk_txn );

  return 0;
}

/* Sets the epoch reward status to inactive, and destroys any allocated state associated with the active state. */
static void
set_epoch_reward_status_inactive( fd_exec_slot_ctx_t * slot_ctx,
                                  fd_spad_t *          runtime_spad ) {
  if( slot_ctx->slot_bank.epoch_reward_status.discriminant == fd_epoch_reward_status_enum_Active ) {
    FD_LOG_NOTICE(( "Done partitioning rewards for current epoch" ));
    fd_spad_pop( runtime_spad );
  }
  slot_ctx->slot_bank.epoch_reward_status.discriminant = fd_epoch_reward_status_enum_Inactive;
}

/* Sets the epoch reward status to active.

    Takes ownership of the given stake_rewards_by_partition data structure,
    which will be destroyed when set_epoch_reward_status_inactive is called. */
static void
set_epoch_reward_status_active( fd_exec_slot_ctx_t *             slot_ctx,
                                ulong                            distribution_starting_block_height,
                                fd_partitioned_stake_rewards_t * partitioned_rewards ) {

  FD_LOG_NOTICE(( "Setting epoch reward status as active" ));
  slot_ctx->slot_bank.epoch_reward_status.discriminant                                    = fd_epoch_reward_status_enum_Active;
  slot_ctx->slot_bank.epoch_reward_status.inner.Active.distribution_starting_block_height = distribution_starting_block_height;
  slot_ctx->slot_bank.epoch_reward_status.inner.Active.partitioned_stake_rewards          = *partitioned_rewards;
}

/*  Process reward credits for a partition of rewards.
    Store the rewards to AccountsDB, update reward history record and total capitalization

    https://github.com/anza-xyz/agave/blob/cbc8320d35358da14d79ebcada4dfb6756ffac79/runtime/src/bank/partitioned_epoch_rewards/distribution.rs#L88 */
static void
distribute_epoch_rewards_in_partition( fd_partitioned_stake_rewards_dlist_t * partition,
                                       fd_stake_reward_t *                    pool,
                                       fd_exec_slot_ctx_t *                   slot_ctx,
                                       fd_spad_t *                            runtime_spad ) {

  ulong lamports_distributed = 0UL;
  ulong lamports_burned      = 0UL;

  for( fd_partitioned_stake_rewards_dlist_iter_t iter = fd_partitioned_stake_rewards_dlist_iter_fwd_init( partition, pool );
        !fd_partitioned_stake_rewards_dlist_iter_done( iter, partition, pool );
        iter = fd_partitioned_stake_rewards_dlist_iter_fwd_next( iter, partition, pool ) ) {
    fd_stake_reward_t * stake_reward = fd_partitioned_stake_rewards_dlist_iter_ele( iter, partition, pool );

    if( distribute_epoch_reward_to_stake_acc( slot_ctx,
                                              &stake_reward->stake_pubkey,
                                              stake_reward->lamports,
                                              stake_reward->credits_observed ) == 0 ) {
      lamports_distributed += stake_reward->lamports;
    } else {
      lamports_burned += stake_reward->lamports;
    }
  }

  /* Update the epoch rewards sysvar with the amount distributed and burnt */
  if( FD_LIKELY( FD_FEATURE_ACTIVE( slot_ctx->slot, slot_ctx->epoch_ctx->features, enable_partitioned_epoch_reward ) ||
                 FD_FEATURE_ACTIVE( slot_ctx->slot, slot_ctx->epoch_ctx->features, partitioned_epoch_rewards_superfeature ) ) ) {
    fd_sysvar_epoch_rewards_distribute( slot_ctx,
                                        lamports_distributed + lamports_burned,
                                        runtime_spad );
  }

  FD_LOG_DEBUG(( "lamports burned: %lu, lamports distributed: %lu", lamports_burned, lamports_distributed ));

  fd_bank_mgr_t   bank_mgr_obj;
  fd_bank_mgr_t * bank_mgr       = fd_bank_mgr_join( &bank_mgr_obj, slot_ctx->funk, slot_ctx->funk_txn );
  ulong *         capitalization = fd_bank_mgr_capitalization_modify( bank_mgr );
  *capitalization += lamports_distributed;
  fd_bank_mgr_capitalization_save( bank_mgr );
}

/* Process reward distribution for the block if it is inside reward interval.

   https://github.com/anza-xyz/agave/blob/cbc8320d35358da14d79ebcada4dfb6756ffac79/runtime/src/bank/partitioned_epoch_rewards/distribution.rs#L42 */
void
fd_distribute_partitioned_epoch_rewards( fd_exec_slot_ctx_t * slot_ctx,
                                         fd_tpool_t *         tpool,
                                         fd_spad_t * *        exec_spads,
                                         ulong                exec_spad_cnt,
                                         fd_spad_t *          runtime_spad ) {

  (void)tpool;
  (void)exec_spads;
  (void)exec_spad_cnt;

  if( slot_ctx->slot_bank.epoch_reward_status.discriminant == fd_epoch_reward_status_enum_Inactive ) {
    return;
  }

  fd_start_block_height_and_rewards_t * status = &slot_ctx->slot_bank.epoch_reward_status.inner.Active;

  fd_slot_bank_t *        slot_bank  = &slot_ctx->slot_bank;
  ulong                   height     = slot_bank->block_height;
  fd_epoch_bank_t const * epoch_bank = fd_exec_epoch_ctx_epoch_bank_const( slot_ctx->epoch_ctx );

  ulong distribution_starting_block_height = status->distribution_starting_block_height;
  ulong distribution_end_exclusive         = distribution_starting_block_height + status->partitioned_stake_rewards.partitions_len;

  /* TODO: track current epoch in epoch ctx? */
  ulong epoch = fd_slot_to_epoch( &epoch_bank->epoch_schedule, slot_ctx->slot, NULL );
  if( FD_UNLIKELY( get_slots_in_epoch( epoch, epoch_bank ) <= status->partitioned_stake_rewards.partitions_len ) ) {
    FD_LOG_ERR(( "Should not be distributing rewards" ));
  }

  if( (height>=distribution_starting_block_height) && (height < distribution_end_exclusive) ) {
    ulong partition_index = height - distribution_starting_block_height;
    distribute_epoch_rewards_in_partition( &status->partitioned_stake_rewards.partitions[ partition_index ],
                                           status->partitioned_stake_rewards.pool,
                                           slot_ctx,
                                           runtime_spad );
  }

  /* If we have finished distributing rewards, set the status to inactive */
  if( fd_ulong_sat_add( height, 1UL ) >= distribution_end_exclusive ) {
    set_epoch_reward_status_inactive( slot_ctx, runtime_spad );
    fd_sysvar_epoch_rewards_set_inactive( slot_ctx,runtime_spad );
  }
}

/* Non-partitioned epoch rewards entry-point. This uses the same logic as the partitioned epoch rewards code,
   but distributes the rewards in one go.  */
void
fd_update_rewards( fd_exec_slot_ctx_t * slot_ctx,
                   fd_hash_t const *    parent_blockhash,
                   ulong                parent_epoch,
                   fd_epoch_info_t *    temp_info,
                   fd_tpool_t *         tpool,
                   fd_spad_t * *        exec_spads,
                   ulong                exec_spad_cnt,
                   fd_spad_t *          runtime_spad ) {

  /* https://github.com/anza-xyz/agave/blob/7117ed9653ce19e8b2dea108eff1f3eb6a3378a7/runtime/src/bank/partitioned_epoch_rewards/calculation.rs#L55 */
  fd_calculate_rewards_and_distribute_vote_rewards_result_t rewards_result[1] = {0};
  calculate_rewards_and_distribute_vote_rewards( slot_ctx,
                                                 parent_epoch,
                                                 parent_blockhash,
                                                 rewards_result,
                                                 temp_info,
                                                 tpool,
                                                 exec_spads,
                                                 exec_spad_cnt,
                                                 runtime_spad );

  /* Distribute all of the partitioned epoch rewards in one go */
  for( ulong i = 0UL; i < rewards_result->stake_rewards_by_partition.partitioned_stake_rewards.partitions_len; i++ ) {
    distribute_epoch_rewards_in_partition( &rewards_result->stake_rewards_by_partition.partitioned_stake_rewards.partitions[ i ],
                                           rewards_result->stake_rewards_by_partition.partitioned_stake_rewards.pool,
                                           slot_ctx,
                                           runtime_spad );
  }
}

/* Partitioned epoch rewards entry-point.

   https://github.com/anza-xyz/agave/blob/7117ed9653ce19e8b2dea108eff1f3eb6a3378a7/runtime/src/bank/partitioned_epoch_rewards/calculation.rs#L41
*/
void
fd_begin_partitioned_rewards( fd_exec_slot_ctx_t * slot_ctx,
                              fd_hash_t const *    parent_blockhash,
                              ulong                parent_epoch,
                              fd_epoch_info_t *    temp_info,
                              fd_tpool_t *         tpool,
                              fd_spad_t * *        exec_spads,
                              ulong                exec_spad_cnt,
                              fd_spad_t *          runtime_spad ) {

  /* https://github.com/anza-xyz/agave/blob/7117ed9653ce19e8b2dea108eff1f3eb6a3378a7/runtime/src/bank/partitioned_epoch_rewards/calculation.rs#L55 */
  fd_calculate_rewards_and_distribute_vote_rewards_result_t rewards_result[1] = {0};
  calculate_rewards_and_distribute_vote_rewards( slot_ctx,
                                                 parent_epoch,
                                                 parent_blockhash,
                                                 rewards_result,
                                                 temp_info,
                                                 tpool,
                                                 exec_spads,
                                                 exec_spad_cnt,
                                                 runtime_spad );

  /* https://github.com/anza-xyz/agave/blob/9a7bf72940f4b3cd7fc94f54e005868ce707d53d/runtime/src/bank/partitioned_epoch_rewards/calculation.rs#L62 */
  ulong distribution_starting_block_height = slot_ctx->slot_bank.block_height + REWARD_CALCULATION_NUM_BLOCKS;

  /* Set the epoch reward status to be active */
  set_epoch_reward_status_active( slot_ctx,
                                  distribution_starting_block_height,
                                  &rewards_result->stake_rewards_by_partition.partitioned_stake_rewards );

  /* Initialize the epoch rewards sysvar
    https://github.com/anza-xyz/agave/blob/9a7bf72940f4b3cd7fc94f54e005868ce707d53d/runtime/src/bank/partitioned_epoch_rewards/calculation.rs#L78 */
  fd_sysvar_epoch_rewards_init( slot_ctx,
                                rewards_result->total_rewards,
                                rewards_result->distributed_rewards,
                                distribution_starting_block_height,
                                rewards_result->stake_rewards_by_partition.partitioned_stake_rewards.partitions_len,
                                rewards_result->point_value,
                                parent_blockhash );
}

/*
    Re-calculates partitioned stake rewards.
    This updates the slot context's epoch reward status with the recalculated partitioned rewards.

    https://github.com/anza-xyz/agave/blob/2316fea4c0852e59c071f72d72db020017ffd7d0/runtime/src/bank/partitioned_epoch_rewards/calculation.rs#L536 */
void
fd_rewards_recalculate_partitioned_rewards( fd_exec_slot_ctx_t * slot_ctx,
                                            fd_tpool_t *         tpool,
                                            fd_spad_t * *        exec_spads,
                                            ulong                exec_spad_cnt,
                                            fd_spad_t *          runtime_spad ) {
  fd_sysvar_epoch_rewards_t * epoch_rewards = fd_sysvar_cache_epoch_rewards( slot_ctx->sysvar_cache, slot_ctx->runtime_wksp );
  if( FD_UNLIKELY( epoch_rewards == NULL ) ) {
    FD_LOG_NOTICE(( "failed to read sysvar epoch rewards - the sysvar may not have been created yet" ));
    set_epoch_reward_status_inactive( slot_ctx, runtime_spad );
    return;
  }

  FD_LOG_NOTICE(( "recalculating partitioned rewards" ));

  if( FD_UNLIKELY( epoch_rewards->active ) ) {

    /* If epoch rewards are active, we must calculate the rewards partitions
       so we can start distributing. For the same reason as described in
       fd_runtime_process_new_epoch, we must push on a spad frame at this
       point. */
    fd_spad_push( runtime_spad );

    /* If partitioned rewards are active, the rewarded epoch is always the immediately
        preceeding epoch.

        https://github.com/anza-xyz/agave/blob/2316fea4c0852e59c071f72d72db020017ffd7d0/runtime/src/bank/partitioned_epoch_rewards/calculation.rs#L566 */
    FD_LOG_NOTICE(( "epoch rewards is active" ));

    fd_epoch_schedule_t * epoch_schedule = &fd_exec_epoch_ctx_epoch_bank( slot_ctx->epoch_ctx )->epoch_schedule;
    ulong epoch          = fd_slot_to_epoch( epoch_schedule, slot_ctx->slot, NULL );
    ulong rewarded_epoch = fd_ulong_sat_sub( epoch, 1UL );

    int _err[1] = {0};
    ulong * new_warmup_cooldown_rate_epoch = fd_spad_alloc( runtime_spad, alignof(ulong), sizeof(ulong) );
    int is_some = fd_new_warmup_cooldown_rate_epoch( slot_ctx->slot,
                                                     slot_ctx->sysvar_cache,
                                                     &slot_ctx->epoch_ctx->features,
                                                     slot_ctx->runtime_wksp,
                                                     new_warmup_cooldown_rate_epoch,
                                                     _err );
    if( FD_UNLIKELY( !is_some ) ) {
      new_warmup_cooldown_rate_epoch = NULL;
    }

    fd_stake_history_t const * stake_history = fd_sysvar_cache_stake_history( slot_ctx->sysvar_cache, slot_ctx->runtime_wksp );
    if( FD_UNLIKELY( !stake_history ) ) {
      FD_LOG_ERR(( "StakeHistory sysvar is missing from sysvar cache" ));
    }

    fd_point_value_t point_value = { .points  = epoch_rewards->total_points,
                                     .rewards = epoch_rewards->total_rewards };

    /* Populate vote and stake state info from vote and stakes cache for the stake vote rewards calculation */
    fd_stakes_t * stakes = &slot_ctx->epoch_ctx->epoch_bank.stakes;
    fd_epoch_info_t epoch_info = {0};
    fd_epoch_info_new( &epoch_info );

    ulong stake_delegation_sz  = fd_delegation_pair_t_map_size( stakes->stake_delegations_pool, stakes->stake_delegations_root );
    epoch_info.stake_infos_len = 0UL;
    epoch_info.stake_infos     = fd_spad_alloc( runtime_spad, FD_EPOCH_INFO_PAIR_ALIGN, sizeof(fd_epoch_info_pair_t)*stake_delegation_sz );

    fd_stake_history_entry_t _accumulator = {
        .effective = 0UL,
        .activating = 0UL,
        .deactivating = 0UL
    };

    fd_accumulate_stake_infos( slot_ctx,
                               stakes,
                               stake_history,
                               new_warmup_cooldown_rate_epoch,
                               &_accumulator,
                               &epoch_info,
                               tpool,
                               exec_spads,
                               exec_spad_cnt,
                               runtime_spad );
    fd_refresh_vote_accounts( slot_ctx,
                              stake_history,
                              new_warmup_cooldown_rate_epoch,
                              &epoch_info,
                              tpool,
                              exec_spads,
                              exec_spad_cnt,
                              runtime_spad );

    /* In future, the calculation will be cached in the snapshot, but for now we just re-calculate it
        (as Agave does). */
    fd_calculate_stake_vote_rewards_result_t calculate_stake_vote_rewards_result[1];
    calculate_stake_vote_rewards( slot_ctx,
                                  stake_history,
                                  rewarded_epoch,
                                  &point_value,
                                  calculate_stake_vote_rewards_result,
                                  &epoch_info,
                                  tpool,
                                  exec_spads,
                                  exec_spad_cnt,
                                  runtime_spad );

    /* The vote reward map isn't actually used in this code path and will only
       be freed after rewards have been distributed. */

    fd_stake_reward_calculation_partitioned_t stake_rewards_by_partition[1];
    hash_rewards_into_partitions( slot_ctx,
                                  &calculate_stake_vote_rewards_result->stake_reward_calculation,
                                  &epoch_rewards->parent_blockhash,
                                  stake_rewards_by_partition,
                                  runtime_spad );

    /* Update the epoch reward status with the newly re-calculated partitions. */
    set_epoch_reward_status_active( slot_ctx,
                                    epoch_rewards->distribution_starting_block_height,
                                    &stake_rewards_by_partition->partitioned_stake_rewards );
  } else {
    set_epoch_reward_status_inactive( slot_ctx, runtime_spad );
  }
}<|MERGE_RESOLUTION|>--- conflicted
+++ resolved
@@ -852,14 +852,9 @@
   result->validator_rate               = rewards.validator_rate;
   result->foundation_rate              = rewards.foundation_rate;
   result->prev_epoch_duration_in_years = rewards.prev_epoch_duration_in_years;
-<<<<<<< HEAD
 
   result->capitalization               = *(fd_bank_mgr_capitalization_query( bank_mgr ));
-  fd_memcpy( &result->point_value, &validator_result->point_value, sizeof(fd_point_value_t) );
-=======
-  result->capitalization               = slot_bank->capitalization;
   result->point_value                  = validator_result->point_value;
->>>>>>> b76f293b
 }
 
 /* Calculate rewards from previous epoch and distribute vote rewards
