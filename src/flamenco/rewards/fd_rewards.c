--- conflicted
+++ resolved
@@ -60,7 +60,6 @@
 static void calculate_stake_points_and_credits (
   fd_stake_history_t * stake_history,
   fd_stake_state_t * stake_state,
-<<<<<<< HEAD
   fd_vote_state_versioned_t * vote_state_versioned,
   fd_calculate_stake_points_t * result
 ) {
@@ -81,13 +80,6 @@
     }
   ulong credits_in_stake = stake_state->inner.stake.stake.credits_observed;
   ulong credits_in_vote = deq_fd_vote_epoch_credits_t_empty( epoch_credits) ? 0 : deq_fd_vote_epoch_credits_t_peek_tail_const( epoch_credits )->credits;
-=======
-  fd_vote_state_t * vote_state,
-  fd_calculate_stake_points_t * result
-) {
-  ulong credits_in_stake = stake_state->inner.stake.stake.credits_observed;
-  ulong credits_in_vote = deq_fd_vote_epoch_credits_t_empty( vote_state->epoch_credits) ? 0 : deq_fd_vote_epoch_credits_t_peek_tail_const( vote_state->epoch_credits )->credits;
->>>>>>> 2042556d
 
   result->points = 0;
   result->force_credits_update_with_skipped_reward = credits_in_vote < credits_in_stake;
@@ -104,13 +96,8 @@
   __uint128_t points = 0;
   ulong new_credits_observed = credits_in_stake;
 
-<<<<<<< HEAD
   for ( deq_fd_vote_epoch_credits_t_iter_t iter = deq_fd_vote_epoch_credits_t_iter_init( epoch_credits ); !deq_fd_vote_epoch_credits_t_iter_done( epoch_credits, iter ); iter = deq_fd_vote_epoch_credits_t_iter_next( epoch_credits, iter ) ) {
     fd_vote_epoch_credits_t * ele = deq_fd_vote_epoch_credits_t_iter_ele(epoch_credits, iter );
-=======
-  for ( deq_fd_vote_epoch_credits_t_iter_t iter = deq_fd_vote_epoch_credits_t_iter_init( vote_state->epoch_credits ); !deq_fd_vote_epoch_credits_t_iter_done( vote_state->epoch_credits, iter ); iter = deq_fd_vote_epoch_credits_t_iter_next( vote_state->epoch_credits, iter ) ) {
-    fd_vote_epoch_credits_t * ele = deq_fd_vote_epoch_credits_t_iter_ele(vote_state->epoch_credits, iter );
->>>>>>> 2042556d
     ulong epoch = ele->epoch;
     ulong final_epoch_credits = ele->credits;
     ulong initial_epoch_credits = ele->prev_credits;
@@ -134,11 +121,7 @@
 static void calculate_and_redeem_stake_rewards(
   fd_stake_history_t * stake_history,
   fd_stake_state_t * stake_state,
-<<<<<<< HEAD
   fd_vote_state_versioned_t * vote_state_versioned,
-=======
-  fd_vote_state_t * vote_state,
->>>>>>> 2042556d
   ulong rewarded_epoch,
   fd_point_value_t * point_value,
   fd_calculated_stake_rewards_t * result
@@ -153,11 +136,7 @@
   * new value for credits_observed in the stake
   returns None if there's no payout or if any deserved payout is < 1 lamport */
   fd_calculate_stake_points_t stake_points_result; 
-<<<<<<< HEAD
   calculate_stake_points_and_credits( stake_history, stake_state, vote_state_versioned, &stake_points_result);
-=======
-  calculate_stake_points_and_credits( stake_history, stake_state, vote_state, &stake_points_result);
->>>>>>> 2042556d
 
   // Drive credits_observed forward unconditionally when rewards are disabled
   // or when this is the stake's activation epoch
@@ -178,11 +157,7 @@
 
   ulong rewards = (ulong)(stake_points_result.points * point_value->rewards / point_value->points);
   fd_commission_split_t split_result;
-<<<<<<< HEAD
   fd_vote_commission_split( vote_state_versioned, rewards, &split_result );
-=======
-  fd_vote_commission_split( vote_state, rewards, &split_result );
->>>>>>> 2042556d
   if (split_result.is_split && (split_result.voter_portion == 0 || split_result.staker_portion == 0)) {
     result = NULL;
     return;
@@ -201,11 +176,7 @@
 int redeem_rewards(
   instruction_ctx_t* ctx,
   fd_pubkey_t * stake_acc,
-<<<<<<< HEAD
   fd_vote_state_versioned_t * vote_state,
-=======
-  fd_vote_state_t * vote_state,
->>>>>>> 2042556d
   ulong rewarded_epoch,
   fd_point_value_t * point_value
 ) {
@@ -238,7 +209,6 @@
 }
 
 int calculate_points(
-<<<<<<< HEAD
     fd_stake_state_t * stake_state,
     fd_vote_state_versioned_t * vote_state_versioned,
     fd_stake_history_t * stake_history,
@@ -250,23 +220,6 @@
 
     fd_calculate_stake_points_t stake_point_result;
     calculate_stake_points_and_credits(stake_history, stake_state, vote_state_versioned, &stake_point_result);
-=======
-    instruction_ctx_t * ctx,
-    fd_pubkey_t * stake_acc,
-    fd_vote_state_t * vote_state,
-  __uint128_t * result
-) {
-    fd_stake_state_t stake_state;
-    read_stake_state( ctx->global, stake_acc, &stake_state );
-    if (!fd_stake_state_is_stake( &stake_state)) {
-        return FD_EXECUTOR_INSTR_ERR_INVALID_ACC_DATA;
-    }
-
-    fd_stake_history_t stake_history;
-    fd_sysvar_stake_history_read( ctx->global, &stake_history);
-    fd_calculate_stake_points_t stake_point_result;
-    calculate_stake_points_and_credits(&stake_history, &stake_state, vote_state, &stake_point_result);
->>>>>>> 2042556d
     *result = stake_point_result.points;
 
     return FD_EXECUTOR_INSTR_SUCCESS;
@@ -285,7 +238,7 @@
     return (double)slots_in_epoch / bank->slots_per_year;
 }
 
-void
+static void
 calculate_previous_epoch_inflation_rewards(
     fd_firedancer_banks_t * bank,
     ulong prev_epoch_capitalization,
@@ -308,7 +261,8 @@
 
 
 /// Sum the lamports of the vote accounts and the delegated stake
-ulong vote_balance_and_staked(fd_stakes_t * stakes) {
+static ulong
+vote_balance_and_staked(fd_stakes_t * stakes) {
     ulong result = 0;
     for ( fd_vote_accounts_pair_t_mapnode_t * n = fd_vote_accounts_pair_t_map_minimum( stakes->vote_accounts.vote_accounts_pool, stakes->vote_accounts.vote_accounts_root ); n; n = fd_vote_accounts_pair_t_map_successor( stakes->vote_accounts.vote_accounts_pool, n ) ) {
         result += n->elem.value.lamports;
@@ -321,10 +275,9 @@
     return result;
 }
 
-void calculate_reward_points_partitioned(
+static void
+calculate_reward_points_partitioned(
     instruction_ctx_t * ctx,
-    fd_global_ctx_t * global,
-    fd_firedancer_banks_t * bank,
     ulong rewards,
     fd_point_value_t * result
 ) {
@@ -332,6 +285,7 @@
     fd_sysvar_stake_history_read( ctx->global, &stake_history);
 
     __uint128_t points = 0;
+    fd_firedancer_banks_t * bank = &ctx->global->bank;
     for ( fd_delegation_pair_t_mapnode_t * n = fd_delegation_pair_t_map_minimum( bank->stakes.stake_delegations_pool, bank->stakes.stake_delegations_root ); n; n = fd_delegation_pair_t_map_successor( bank->stakes.stake_delegations_pool, n ) ) {
         fd_pubkey_t * voter_acc = &n->elem.delegation.voter_pubkey;
         fd_pubkey_t * stake_acc = &n->elem.account;
@@ -341,19 +295,18 @@
         if (fd_vote_accounts_pair_t_map_find(bank->stakes.vote_accounts.vote_accounts_pool, bank->stakes.vote_accounts.vote_accounts_root, &key) != NULL) {
             continue;
         }
-        if ( fd_memcpy(voter_acc, global->solana_vote_program, sizeof(fd_pubkey_t)) != 0) {
+        if ( fd_memcpy(voter_acc, ctx->global->solana_vote_program, sizeof(fd_pubkey_t)) != 0) {
             continue;
         }
         fd_vote_state_versioned_t * vote_state = NULL;
         fd_account_meta_t * meta = NULL;
-        if (fd_vote_load_account(vote_state, meta, global, &n->elem.delegation.voter_pubkey) != 0) {
+        if (fd_vote_load_account(vote_state, meta, ctx->global, &n->elem.delegation.voter_pubkey) != 0) {
             continue;
         }
 
         fd_stake_state_t stake_state;
         read_stake_state( ctx->global, stake_acc, &stake_state );
 
-<<<<<<< HEAD
         __uint128_t result;
         points += (calculate_points(&stake_state, vote_state, &stake_history, &result) == FD_EXECUTOR_INSTR_SUCCESS ? result : 0);
 
@@ -367,30 +320,42 @@
     }
     return;    
 }
-=======
-/// Sum the lamports of the vote accounts and the delegated stake
-ulong vote_balance_and_staked(fd_stakes_t * stakes) {
-  /* TODO: implement pub(crate) fn vote_balance_and_staked*/
-  (void) stakes;
-  return 0;
-}
-
->>>>>>> 2042556d
-/// Calculate epoch reward and return vote and stake rewards.
-void calculate_validator_rewards(
-    fd_firedancer_banks_t * bank,
+
+/* 
+Calculates epoch rewards for stake/vote accounts
+Returns vote rewards, stake rewards, and the sum of all stake rewards in lamports
+*/
+static void
+calculate_stake_vote_rewards(
+   instruction_ctx_t * ctx,
+   ulong rewarded_epoch,
+   fd_point_value_t * point_value 
+) {
+    (void) ctx;
+    (void) rewarded_epoch;
+    (void) point_value;
+}
+
+/* Calculate epoch reward and return vote and stake rewards. */
+static void
+calculate_validator_rewards(
+    instruction_ctx_t * ctx,
     ulong rewarded_epoch,
     ulong rewards
 ) {
-   (void) bank;
    (void) rewarded_epoch;
    (void) rewards;
+   fd_point_value_t * point_value_result = NULL;
+   calculate_reward_points_partitioned(ctx, rewards, point_value_result);
+   calculate_stake_vote_rewards(ctx, rewarded_epoch, point_value_result);
+   
 }
 
 
 /// Calculate the number of blocks required to distribute rewards to all stake accounts.
 // fn get_reward_distribution_num_blocks(&self, rewards: &StakeRewards) -> u64 {
-ulong get_reward_distribution_num_blocks(
+ulong
+get_reward_distribution_num_blocks(
     fd_firedancer_banks_t * bank
 ) {
     // todo
@@ -401,18 +366,20 @@
 }
 
 // Calculate rewards from previous epoch to prepare for partitioned distribution.
-void calculate_rewards_for_partitioning(
-    fd_firedancer_banks_t * bank,
+void
+calculate_rewards_for_partitioning(
+    instruction_ctx_t * ctx,
     ulong prev_epoch,
     partitioned_rewards_calculation_t * partitioned_rewards
 ) {
     prev_epoch_inflation_rewards_t rewards;
+    fd_firedancer_banks_t * bank = &ctx->global->bank;
     calculate_previous_epoch_inflation_rewards(bank, bank->capitalization, prev_epoch, &rewards);
 
     ulong old_vote_balance_and_staked = vote_balance_and_staked(&bank->stakes);
     (void) old_vote_balance_and_staked;
 
-    calculate_validator_rewards(bank, prev_epoch, rewards.validator_rewards);
+    calculate_validator_rewards(ctx, prev_epoch, rewards.validator_rewards);
     (void) partitioned_rewards;
 
 }
@@ -422,7 +389,4 @@
 // update_rewards_with_thread_pool
 
 
-<<<<<<< HEAD
-// process_new_epoch
-=======
->>>>>>> 2042556d
+// process_new_epoch