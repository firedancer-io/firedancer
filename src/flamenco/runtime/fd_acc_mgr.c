--- conflicted
+++ resolved
@@ -92,21 +92,10 @@
 
   ulong sz = sizeof(fd_account_meta_t)+min_data_sz;
   void * val;
-<<<<<<< HEAD
-  if( fd_funk_val_sz( rec ) < sz )
-    val = fd_funk_val_truncate( rec,
-                                sz,
-                                fd_funk_alloc( funk ),
-                                wksp,
-                                fd_funk_val_min_align(),
-                                &funk_err );
-  else
-=======
   if( fd_funk_val_sz( rec ) < sz ) {
-    val = fd_funk_val_truncate( rec, sz, fd_funk_alloc( funk ), wksp, &funk_err );
+    val = fd_funk_val_truncate( rec, sz, fd_funk_alloc( funk ), wksp, fd_funk_val_min_align(), &funk_err );
     if( FD_UNLIKELY( !val ) ) FD_LOG_ERR(( "fd_funk_val_truncate(sz=%lu) failed (%i-%s)", sz, funk_err, fd_funk_strerror( funk_err ) ));
   } else {
->>>>>>> 70a71757
     val = fd_funk_val( rec, wksp );
   }
 
