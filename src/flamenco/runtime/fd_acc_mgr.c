#include "fd_acc_mgr.h"
#include "fd_runtime.h"
#include "../../ballet/base58/fd_base58.h"
#include "context/fd_exec_epoch_ctx.h"
#include "context/fd_exec_slot_ctx.h"
#include "fd_rent_lists.h"
#include "fd_rocksdb.h"
#include "sysvar/fd_sysvar_rent.h"
#include "fd_system_ids.h"
#include <assert.h>

fd_acc_mgr_t *
fd_acc_mgr_new( void *      mem,
                fd_funkier_t * funk ) {

  if( FD_UNLIKELY( !mem ) ) {
    FD_LOG_WARNING(( "NULL mem" ));
    return NULL;
  }

  if( FD_UNLIKELY( !fd_ulong_is_aligned( (ulong)mem, FD_ACC_MGR_ALIGN ) ) ) {
    FD_LOG_WARNING(( "misaligned mem" ));
    return NULL;
  }

  fd_memset( mem, 0, FD_ACC_MGR_FOOTPRINT );

  fd_acc_mgr_t * acc_mgr = fd_type_pun( mem );
  acc_mgr->funk = funk;
  return acc_mgr;

}

void *
fd_acc_mgr_delete( fd_acc_mgr_t * acc_mgr ) {

  if( FD_UNLIKELY( !acc_mgr ) ) return NULL;

  memset( acc_mgr, 0, FD_ACC_MGR_FOOTPRINT );
  return acc_mgr;
}

fd_account_meta_t const *
fd_acc_mgr_view_raw( fd_acc_mgr_t *         acc_mgr,
                     fd_funkier_txn_t const *  txn,
                     fd_pubkey_t const *    pubkey,
                     fd_funkier_rec_t const ** orec,
                     int *                  opt_err,
                     fd_funkier_txn_t const ** txn_out  ) {

  fd_funkier_rec_key_t id   = fd_acc_funk_key( pubkey );
  fd_funkier_t *       funk = acc_mgr->funk;

  fd_funkier_rec_query_t query[1];
  fd_funkier_txn_t const * dummy_txn_out[1];
  if( !txn_out ) txn_out = dummy_txn_out;
  fd_funkier_rec_t const * rec = fd_funkier_rec_query_try_global( funk, txn, &id, txn_out, query );

  if( FD_UNLIKELY( !rec || !!( rec->flags & FD_FUNKIER_REC_FLAG_ERASE ) ) )  {
    fd_int_store_if( !!opt_err, opt_err, FD_ACC_MGR_ERR_UNKNOWN_ACCOUNT );
    return NULL;
  }
  if( NULL != orec )
    *orec = rec;

  /* This is a work around until we can call fd_funkier_rec_query_test
     in all the right spots. query_test should be called after the
     data is actually consumed. TODO: fix this. */
  if( *txn_out ) FD_TEST( fd_funkier_txn_is_frozen( *txn_out ) );
  else           FD_TEST( fd_funkier_last_publish_is_frozen( funk ) );
  FD_TEST( fd_funkier_rec_query_test( query ) );

  void const * raw = fd_funkier_val( rec, fd_funkier_wksp(funk) );
  // TODO/FIXME: this check causes issues with some metadata writes

  fd_account_meta_t const * metadata = fd_type_pun_const( raw );
  if( FD_UNLIKELY( metadata->magic != FD_ACCOUNT_META_MAGIC ) ) {
    fd_int_store_if( !!opt_err, opt_err, FD_ACC_MGR_ERR_WRONG_MAGIC );
    return NULL;
  }

  return metadata;
}

int
fd_acc_mgr_view( fd_acc_mgr_t *          acc_mgr,
                 fd_funkier_txn_t const *   txn,
                 fd_pubkey_t const *     pubkey,
                 fd_borrowed_account_t * account) {
  /* TODO: re-add this check after consulting on why this builtin program check.
     Is it the case that the  */
  // if( fd_pubkey_is_builtin_program( pubkey )
  //     || memcmp(pubkey->uc, fd_solana_compute_budget_program_id.uc, sizeof(fd_pubkey_t))==0 ) {
  //   txn = NULL;
  // }
  int err = FD_ACC_MGR_SUCCESS;
  fd_account_meta_t const * meta = fd_acc_mgr_view_raw( acc_mgr, txn, pubkey, &account->const_rec, &err, NULL );
  if( FD_UNLIKELY( !fd_acc_exists( meta ) ) ) {
    if( FD_UNLIKELY( err!=FD_ACC_MGR_SUCCESS ) ) {
      return err;
    }
    return FD_ACC_MGR_ERR_UNKNOWN_ACCOUNT;
  }

  if( FD_UNLIKELY( FD_BORROWED_ACCOUNT_MAGIC != account->magic ) ) {
    FD_LOG_ERR(( "bad magic for borrowed account - acc: %s, expected: %016lx, got: %016lx", FD_BASE58_ENC_32_ALLOCA( pubkey->uc ), FD_BORROWED_ACCOUNT_MAGIC, account->magic ));
  }

  fd_memcpy(account->pubkey, pubkey, sizeof(fd_pubkey_t));

  account->orig_rec  = account->const_rec;
  account->orig_meta = account->const_meta = meta;
  account->orig_data = account->const_data = (uchar const *)meta + meta->hlen;

  if( ULONG_MAX == account->starting_dlen )
    account->starting_dlen = meta->dlen;

  if( ULONG_MAX == account->starting_lamports )
    account->starting_lamports = meta->info.lamports;

  return FD_ACC_MGR_SUCCESS;
}

<<<<<<< HEAD
=======
fd_account_meta_t *
fd_acc_mgr_modify_raw( fd_acc_mgr_t *        acc_mgr,
                       fd_funk_txn_t *       txn,
                       fd_pubkey_t const *   pubkey,
                       int                   do_create,
                       ulong                 min_data_sz,
                       fd_funk_rec_t const * opt_con_rec,
                       fd_funk_rec_t **      opt_out_rec,
                       int *                 opt_err ) {

  fd_funk_t *       funk = acc_mgr->funk;

  fd_funk_rec_key_t id   = fd_acc_funk_key( pubkey );

//#ifdef VLOG
//  ulong rec_cnt = 0;
//  for( fd_funk_rec_t const * rec = fd_funk_txn_first_rec( funk, txn );
//       NULL != rec;
//       rec = fd_funk_txn_next_rec( funk, rec ) ) {
//
//    if( !fd_funk_key_is_acc( rec->pair.key  ) ) continue;
//
//    FD_LOG_DEBUG(( "fd_acc_mgr_modify_raw: %s create: %s  rec_cnt: %d", FD_BASE58_ENC_32_ALLOCA( rec->pair.key->uc ), do_create ? "true" : "false", rec_cnt));
//
//    rec_cnt++;
//  }
//
//  FD_LOG_DEBUG(( "fd_acc_mgr_modify_raw: %s create: %s", FD_BASE58_ENC_32_ALLOCA( pubkey->uc ), do_create ? "true" : "false"));
//#endif

  int funk_err = FD_FUNK_SUCCESS;
  fd_funk_rec_t * rec = fd_funk_rec_write_prepare( funk, txn, &id, sizeof(fd_account_meta_t)+min_data_sz, do_create, opt_con_rec, &funk_err );

  if( FD_UNLIKELY( !rec ) )  {
    if( FD_LIKELY( funk_err==FD_FUNK_ERR_KEY ) ) {
      fd_int_store_if( !!opt_err, opt_err, FD_ACC_MGR_ERR_UNKNOWN_ACCOUNT );
      return NULL;
    }
    /* Irrecoverable funky internal error [[noreturn]] */
    FD_LOG_ERR(( "fd_funk_rec_write_prepare(%s) failed (%i-%s)", FD_BASE58_ENC_32_ALLOCA( pubkey->key ), funk_err, fd_funk_strerror( funk_err ) ));
  }

  if (NULL != opt_out_rec)
    *opt_out_rec = rec;

  fd_account_meta_t * ret = fd_funk_val( rec, fd_funk_wksp( funk ) );

  if( do_create && ret->magic==0UL ) {
    fd_account_meta_init( ret );
  }

  if( ret->magic != FD_ACCOUNT_META_MAGIC ) {
    fd_int_store_if( !!opt_err, opt_err, FD_ACC_MGR_ERR_WRONG_MAGIC );
    return NULL;
  }

  return ret;
}

>>>>>>> f8d0aa55
int
fd_acc_mgr_modify( fd_acc_mgr_t *          acc_mgr,
                   fd_funkier_txn_t *      txn,
                   fd_pubkey_t const *     pubkey,
                   int                     do_create,
                   ulong                   min_data_sz,
                   fd_borrowed_account_t * account ) {
  fd_funkier_t *       funk = acc_mgr->funk;
  fd_wksp_t *          wksp = fd_funkier_wksp(funk);
  fd_funkier_rec_key_t id   = fd_acc_funk_key( pubkey );

  fd_funkier_rec_prepare_t prepare[1];
  int funk_err = 0;
  fd_funkier_rec_t * rec = fd_funkier_rec_clone( funk, txn, &id, prepare, &funk_err );
  if( rec == NULL ) {
    if( FD_LIKELY( funk_err==FD_FUNKIER_ERR_KEY ) ) {
      if( do_create ) {
        rec = fd_funkier_rec_prepare( funk, txn, &id, prepare, &funk_err );
        if( rec == NULL ) {
          /* Irrecoverable funky internal error [[noreturn]] */
          FD_LOG_ERR(( "fd_funk_rec_write_prepare(%s) failed (%i-%s)", FD_BASE58_ENC_32_ALLOCA( pubkey->key ), funk_err, fd_funkier_strerror( funk_err ) ));
        }
      } else {
        return FD_ACC_MGR_ERR_UNKNOWN_ACCOUNT;
      }
    } else {
      /* Irrecoverable funky internal error [[noreturn]] */
      FD_LOG_ERR(( "fd_funk_rec_write_prepare(%s) failed (%i-%s)", FD_BASE58_ENC_32_ALLOCA( pubkey->key ), funk_err, fd_funkier_strerror( funk_err ) ));
    }
  }

  ulong sz = sizeof(fd_account_meta_t)+min_data_sz;
  void * val;
  if( fd_funkier_val_sz( rec ) < sz )
    val = fd_funkier_val_truncate( rec, sz, fd_funkier_alloc( funk, wksp ), wksp, &funk_err );
  else
    val = fd_funkier_val( rec, wksp );

  fd_account_meta_t * meta = val;
  if( do_create && meta->magic==0UL ) {
    fd_account_meta_init( meta );
  }
  if( meta->magic != FD_ACCOUNT_META_MAGIC ) {
    return FD_ACC_MGR_ERR_WRONG_MAGIC;
  }

  /* This is the WRONG place to publish, but fixing it requires
     changes to the acc_mgr api which are out of scope atm. */
  fd_funkier_rec_publish( prepare );

  assert( account->magic == FD_BORROWED_ACCOUNT_MAGIC );

  fd_memcpy(account->pubkey, pubkey, sizeof(fd_pubkey_t));

  account->orig_rec  = account->const_rec  = account->rec = rec;
  account->orig_meta = account->const_meta = account->meta = meta;
  account->orig_data = account->const_data = account->data = (uchar *)meta + meta->hlen;

  if( ULONG_MAX == account->starting_dlen )
    account->starting_dlen = meta->dlen;

  if( ULONG_MAX == account->starting_lamports )
    account->starting_lamports = meta->info.lamports;

  return FD_ACC_MGR_SUCCESS;
}

FD_FN_CONST char const *
fd_acc_mgr_strerror( int err ) {
  switch( err ) {
  case FD_ACC_MGR_SUCCESS:
    return "success";
  case FD_ACC_MGR_ERR_UNKNOWN_ACCOUNT:
    return "unknown account";
  case FD_ACC_MGR_ERR_WRITE_FAILED:
    return "write failed";
  case FD_ACC_MGR_ERR_READ_FAILED:
    return "read failed";
  case FD_ACC_MGR_ERR_WRONG_MAGIC:
    return "wrong magic";
  default:
    return "unknown";
  }
}

int
fd_acc_mgr_save( fd_acc_mgr_t *          acc_mgr,
                 fd_borrowed_account_t * account ) {
  if( account->meta == NULL || account->rec == NULL ) {
    // The meta is NULL so the account is not writable.
    FD_LOG_DEBUG(( "fd_acc_mgr_save: account is not writable: %s", FD_BASE58_ENC_32_ALLOCA( account->pubkey ) ));
    return FD_ACC_MGR_SUCCESS;
  }

  fd_wksp_t * wksp = fd_funkier_wksp( acc_mgr->funk );
  ulong reclen = sizeof(fd_account_meta_t)+account->const_meta->dlen;
  uchar * raw = fd_funkier_val( account->rec, wksp );
  fd_memcpy( raw, account->meta, reclen );

  return FD_ACC_MGR_SUCCESS;
}

int
fd_acc_mgr_save_non_tpool( fd_acc_mgr_t *          acc_mgr,
                           fd_funkier_txn_t *         txn,
                           fd_borrowed_account_t * account ) {

  fd_funkier_rec_key_t key = fd_acc_funk_key( account->pubkey );
  fd_funkier_t * funk = acc_mgr->funk;

  fd_funkier_rec_prepare_t prepare[1];
  int err;
  fd_funkier_rec_t * rec = fd_funkier_rec_prepare( funk, txn, &key, prepare, &err );
  if( rec == NULL ) FD_LOG_ERR(( "unable to insert a new record, error %d", err ));

  account->rec = rec;
  ulong reclen = sizeof(fd_account_meta_t)+account->const_meta->dlen;
  fd_wksp_t * wksp = fd_funkier_wksp( acc_mgr->funk );
  if( fd_funkier_val_truncate( rec, reclen, fd_funkier_alloc( acc_mgr->funk, wksp ), wksp, &err ) == NULL ) {
    FD_LOG_ERR(( "unable to allocate account value, err %d", err ));
  }
  err = fd_acc_mgr_save( acc_mgr, account );

  fd_funkier_rec_publish( prepare );

  return err;
}

void
fd_acc_mgr_lock( fd_acc_mgr_t * acc_mgr ) {
  FD_TEST( !acc_mgr->is_locked );
  acc_mgr->is_locked = 1;
}

void
fd_acc_mgr_unlock( fd_acc_mgr_t * acc_mgr ) {
  FD_TEST( acc_mgr->is_locked );
  acc_mgr->is_locked = 0;
}

struct fd_acc_mgr_save_task_args {
  fd_acc_mgr_t * acc_mgr;
  fd_funkier_txn_t * txn;
};
typedef struct fd_acc_mgr_save_task_args fd_acc_mgr_save_task_args_t;

struct fd_acc_mgr_save_task_info {
  fd_borrowed_account_t * * accounts;
  ulong accounts_cnt;
  int result;
};
typedef struct fd_acc_mgr_save_task_info fd_acc_mgr_save_task_info_t;

static void
fd_acc_mgr_save_task( void *tpool,
                      ulong t0 FD_PARAM_UNUSED, ulong t1 FD_PARAM_UNUSED,
                      void *args,
                      void *reduce FD_PARAM_UNUSED, ulong stride FD_PARAM_UNUSED,
                      ulong l0 FD_PARAM_UNUSED, ulong l1 FD_PARAM_UNUSED,
                      ulong m0, ulong m1 FD_PARAM_UNUSED,
                      ulong n0 FD_PARAM_UNUSED, ulong n1 FD_PARAM_UNUSED ) {
  fd_acc_mgr_save_task_args_t * task_args = (fd_acc_mgr_save_task_args_t *)args;
  fd_acc_mgr_save_task_info_t * task_info = (fd_acc_mgr_save_task_info_t *)tpool + m0;
  fd_acc_mgr_t * acc_mgr = task_args->acc_mgr;

  for( ulong i = 0; i < task_info->accounts_cnt; i++ ) {
    fd_borrowed_account_t * account = task_info->accounts[i];
    fd_funkier_rec_key_t key = fd_acc_funk_key( account->pubkey );
    fd_funkier_t * funk = acc_mgr->funk;

    fd_funkier_rec_prepare_t prepare[1];
    int err;
    fd_funkier_rec_t * rec = fd_funkier_rec_prepare( funk, task_args->txn, &key, prepare, &err );
    if( rec == NULL ) FD_LOG_ERR(( "unable to insert a new record, error %d", err ));

    account->rec = rec;
    ulong reclen = sizeof(fd_account_meta_t)+account->const_meta->dlen;
    fd_wksp_t * wksp = fd_funkier_wksp( acc_mgr->funk );
    if( fd_funkier_val_truncate( rec, reclen, fd_funkier_alloc( acc_mgr->funk, wksp ), wksp, &err ) == NULL ) {
      FD_LOG_ERR(( "unable to allocate account value, err %d", err ));
    }
    err = fd_acc_mgr_save( acc_mgr, account );
    if( FD_UNLIKELY( err != FD_ACC_MGR_SUCCESS ) ) {
      task_info->result = err;
      return;
    }

    fd_funkier_rec_publish( prepare );
  }
  task_info->result = FD_ACC_MGR_SUCCESS;
}

int
fd_acc_mgr_save_many_tpool( fd_acc_mgr_t *            acc_mgr,
                            fd_funkier_txn_t *           txn,
                            fd_borrowed_account_t * * accounts,
                            ulong                     accounts_cnt,
                            fd_tpool_t *              tpool,
                            fd_spad_t *               runtime_spad ) {

  FD_SPAD_FRAME_BEGIN( runtime_spad ) {

  ulong batch_cnt = fd_ulong_pow2_up( fd_tpool_worker_cnt( tpool ) );
  ulong batch_mask = (batch_cnt - 1UL);

  ulong * batch_szs = fd_spad_alloc( runtime_spad, 8UL, batch_cnt * sizeof(ulong) );
  fd_memset( batch_szs, 0, batch_cnt * sizeof(ulong) );

  /* Compute the batch sizes */
  for( ulong i = 0; i < accounts_cnt; i++ ) {
    ulong batch_idx = i & batch_mask;
    batch_szs[batch_idx]++;
  }

  fd_borrowed_account_t * *     task_accounts        = fd_spad_alloc( runtime_spad, 8UL, accounts_cnt * sizeof(fd_borrowed_account_t *) );
  fd_acc_mgr_save_task_info_t * task_infos           = fd_spad_alloc( runtime_spad, 8UL, batch_cnt * sizeof(fd_acc_mgr_save_task_info_t) );
  fd_borrowed_account_t * *     task_accounts_cursor = task_accounts;

  /* Construct the batches */
  for( ulong i = 0; i < batch_cnt; i++ ) {
    ulong batch_sz = batch_szs[i];
    fd_acc_mgr_save_task_info_t * task_info = &task_infos[i];

    task_info->accounts_cnt = 0;
    task_info->accounts = task_accounts_cursor;
    task_info->result = 0;

    task_accounts_cursor += batch_sz;
  }

  for( ulong i = 0; i < accounts_cnt; i++ ) {
    fd_borrowed_account_t * account = accounts[i];
    ulong batch_idx = i & batch_mask;
    fd_acc_mgr_save_task_info_t * task_info = &task_infos[batch_idx];
    task_info->accounts[task_info->accounts_cnt++] = account;
<<<<<<< HEAD
=======
    fd_funk_rec_key_t key = fd_acc_funk_key( account->pubkey );
    fd_funk_rec_t * rec = (fd_funk_rec_t *)fd_funk_rec_query( funk, txn, &key );
    if( rec == NULL ) {
      int err;
      rec = (fd_funk_rec_t *)fd_funk_rec_insert( funk, txn, &key, &err );
      if( rec == NULL ) FD_LOG_ERR(( "unable to insert a new record, error %d", err ));
    }
    account->rec = rec;

    /* This check is to prevent a seg fault in the case where an account with
        null data tries to get saved. This notably happens if firedancer is
        attemping to execute a bad block. This should NEVER happen in the case
        of a proper replay. */
    if( FD_UNLIKELY( !account->const_meta ) ) {
      FD_LOG_ERR(( "An account likely does not exist. This block could be invalid." ));
    }

    ulong reclen = sizeof(fd_account_meta_t)+account->const_meta->dlen;
    int err;
    if( FD_UNLIKELY( NULL == fd_funk_val_truncate( account->rec,
                                                   reclen,
                                                   fd_funk_alloc( acc_mgr->funk, wksp ),
                                                   wksp,
                                                   &err ) ) ) {
      FD_LOG_ERR(( "unable to allocate account value, err %d", err ));
    }
>>>>>>> f8d0aa55
  }

  fd_acc_mgr_save_task_args_t task_args = {
    .acc_mgr = acc_mgr,
    .txn = txn
  };

  /* Save accounts in a thread pool */

  fd_tpool_exec_all_rrobin( tpool, 0, fd_tpool_worker_cnt( tpool ), fd_acc_mgr_save_task,
                            task_infos, &task_args, NULL, 1, 0, batch_cnt );

  /* Check results */
  for( ulong i = 0; i < batch_cnt; i++ ) {
    fd_acc_mgr_save_task_info_t * task_info = &task_infos[i];
    if( task_info->result != FD_ACC_MGR_SUCCESS ) {
      return task_info->result;
    }
  }

  return FD_ACC_MGR_SUCCESS;

  } FD_SPAD_FRAME_END;
}<|MERGE_RESOLUTION|>--- conflicted
+++ resolved
@@ -121,8 +121,6 @@
   return FD_ACC_MGR_SUCCESS;
 }
 
-<<<<<<< HEAD
-=======
 fd_account_meta_t *
 fd_acc_mgr_modify_raw( fd_acc_mgr_t *        acc_mgr,
                        fd_funk_txn_t *       txn,
@@ -182,7 +180,6 @@
   return ret;
 }
 
->>>>>>> f8d0aa55
 int
 fd_acc_mgr_modify( fd_acc_mgr_t *          acc_mgr,
                    fd_funkier_txn_t *      txn,
@@ -290,10 +287,18 @@
                            fd_funkier_txn_t *         txn,
                            fd_borrowed_account_t * account ) {
 
-  fd_funkier_rec_key_t key = fd_acc_funk_key( account->pubkey );
-  fd_funkier_t * funk = acc_mgr->funk;
-
-  fd_funkier_rec_prepare_t prepare[1];
+  fd_funk_start_write( acc_mgr->funk );
+  fd_funk_rec_key_t key = fd_acc_funk_key( account->pubkey );
+  fd_funk_t * funk = acc_mgr->funk;
+  fd_funk_rec_t * rec = (fd_funk_rec_t *)fd_funk_rec_query( funk, txn, &key );
+  if( rec == NULL ) {
+    int err;
+    rec = (fd_funk_rec_t *)fd_funk_rec_insert( funk, txn, &key, &err );
+    if( rec == NULL ) FD_LOG_ERR(( "unable to insert a new record, error %d", err ));
+  }
+  account->rec = rec;
+  ulong reclen = sizeof(fd_account_meta_t)+account->const_meta->dlen;
+  fd_wksp_t * wksp = fd_funk_wksp( acc_mgr->funk );
   int err;
   fd_funkier_rec_t * rec = fd_funkier_rec_prepare( funk, txn, &key, prepare, &err );
   if( rec == NULL ) FD_LOG_ERR(( "unable to insert a new record, error %d", err ));
@@ -418,8 +423,6 @@
     ulong batch_idx = i & batch_mask;
     fd_acc_mgr_save_task_info_t * task_info = &task_infos[batch_idx];
     task_info->accounts[task_info->accounts_cnt++] = account;
-<<<<<<< HEAD
-=======
     fd_funk_rec_key_t key = fd_acc_funk_key( account->pubkey );
     fd_funk_rec_t * rec = (fd_funk_rec_t *)fd_funk_rec_query( funk, txn, &key );
     if( rec == NULL ) {
@@ -446,7 +449,6 @@
                                                    &err ) ) ) {
       FD_LOG_ERR(( "unable to allocate account value, err %d", err ));
     }
->>>>>>> f8d0aa55
   }
 
   fd_acc_mgr_save_task_args_t task_args = {
