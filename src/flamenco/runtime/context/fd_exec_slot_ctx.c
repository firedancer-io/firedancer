#include "fd_exec_slot_ctx.h"
#include "fd_exec_epoch_ctx.h"
#include "../fd_bank_mgr.h"
#include "../sysvar/fd_sysvar_epoch_schedule.h"
#include "../program/fd_vote_program.h"
#include "../../../ballet/lthash/fd_lthash.h"

#include <assert.h>
#include <time.h>

void *
fd_exec_slot_ctx_new( void *      mem,
                      fd_spad_t * runtime_spad ) {
  if( FD_UNLIKELY( !mem ) ) {
    FD_LOG_WARNING(( "NULL mem" ));
    return NULL;
  }

  if( FD_UNLIKELY( !fd_ulong_is_aligned( (ulong)mem, FD_EXEC_SLOT_CTX_ALIGN ) ) ) {
    FD_LOG_WARNING(( "misaligned mem" ));
    return NULL;
  }

  fd_memset( mem, 0, sizeof(fd_exec_slot_ctx_t) );

  fd_exec_slot_ctx_t * self = (fd_exec_slot_ctx_t *)mem;
  fd_slot_bank_new( &self->slot_bank );

  uchar * sysvar_cache_mem = fd_spad_alloc( runtime_spad, fd_sysvar_cache_align(), fd_sysvar_cache_footprint() );
  if( FD_UNLIKELY( !sysvar_cache_mem ) ) {
    FD_LOG_WARNING(( "failed to allocate sysvar cache" ));
  }
  self->sysvar_cache = fd_sysvar_cache_new( sysvar_cache_mem );

  FD_COMPILER_MFENCE();
  self->magic = FD_EXEC_SLOT_CTX_MAGIC;
  FD_COMPILER_MFENCE();

  return mem;
}

fd_exec_slot_ctx_t *
fd_exec_slot_ctx_join( void * mem ) {
  if( FD_UNLIKELY( !mem ) ) {
    FD_LOG_WARNING(( "NULL block" ));
    return NULL;
  }

  fd_exec_slot_ctx_t * ctx = (fd_exec_slot_ctx_t *) mem;

  if( FD_UNLIKELY( ctx->magic!=FD_EXEC_SLOT_CTX_MAGIC ) ) {
    FD_LOG_WARNING(( "bad magic" ));
    return NULL;
  }

  return ctx;
}

void *
fd_exec_slot_ctx_leave( fd_exec_slot_ctx_t * ctx) {
  if( FD_UNLIKELY( !ctx ) ) {
    FD_LOG_WARNING(( "NULL block" ));
    return NULL;
  }

  if( FD_UNLIKELY( ctx->magic!=FD_EXEC_SLOT_CTX_MAGIC ) ) {
    FD_LOG_WARNING(( "bad magic" ));
    return NULL;
  }

  return (void *) ctx;
}

void *
fd_exec_slot_ctx_delete( void * mem ) {
  if( FD_UNLIKELY( !mem ) ) {
    FD_LOG_WARNING(( "NULL mem" ));
    return NULL;
  }

  if( FD_UNLIKELY( !fd_ulong_is_aligned( (ulong)mem, FD_EXEC_SLOT_CTX_ALIGN) ) )  {
    FD_LOG_WARNING(( "misaligned mem" ));
    return NULL;
  }

  fd_exec_slot_ctx_t * hdr = (fd_exec_slot_ctx_t *)mem;
  if( FD_UNLIKELY( hdr->magic!=FD_EXEC_SLOT_CTX_MAGIC ) ) {
    FD_LOG_WARNING(( "bad magic" ));
    return NULL;
  }

  hdr->sysvar_cache = NULL;

  FD_COMPILER_MFENCE();
  FD_VOLATILE( hdr->magic ) = 0UL;
  FD_COMPILER_MFENCE();

  return mem;
}

/* recover_clock recovers PoH/wallclock synchronization.  Walks all vote
   accounts in current epoch stakes. */

static int
recover_clock( fd_exec_slot_ctx_t * slot_ctx, fd_spad_t * runtime_spad ) {

  fd_epoch_bank_t const * epoch_bank = fd_exec_epoch_ctx_epoch_bank( slot_ctx->epoch_ctx );
  fd_vote_accounts_t const * vote_accounts = &epoch_bank->stakes.vote_accounts;

  fd_vote_accounts_pair_t_mapnode_t * vote_accounts_pool = vote_accounts->vote_accounts_pool;
  fd_vote_accounts_pair_t_mapnode_t * vote_accounts_root = vote_accounts->vote_accounts_root;

  for( fd_vote_accounts_pair_t_mapnode_t * n = fd_vote_accounts_pair_t_map_minimum(vote_accounts_pool, vote_accounts_root);
       n;
       n = fd_vote_accounts_pair_t_map_successor( vote_accounts_pool, n ) ) {

    FD_SPAD_FRAME_BEGIN( runtime_spad ) {

    /* Extract vote timestamp of account */
    int err;
    fd_vote_state_versioned_t * vsv = fd_bincode_decode_spad(
        vote_state_versioned, runtime_spad,
        n->elem.value.data,
        n->elem.value.data_len,
        &err );
    if( FD_UNLIKELY( err ) ) {
      FD_LOG_WARNING(( "vote state decode failed" ));
      return 0;
    }

    long timestamp = 0;
    ulong slot = 0;
    switch( vsv->discriminant ) {
      case fd_vote_state_versioned_enum_v0_23_5:
        timestamp = vsv->inner.v0_23_5.last_timestamp.timestamp;
        slot = vsv->inner.v0_23_5.last_timestamp.slot;
        break;
      case fd_vote_state_versioned_enum_v1_14_11:
        timestamp = vsv->inner.v1_14_11.last_timestamp.timestamp;
        slot = vsv->inner.v1_14_11.last_timestamp.slot;
        break;
      case fd_vote_state_versioned_enum_current:
        timestamp = vsv->inner.current.last_timestamp.timestamp;
        slot = vsv->inner.current.last_timestamp.slot;
        break;
      default:
        __builtin_unreachable();
    }

    /* Record timestamp */
    if( slot != 0 || n->elem.stake != 0 ) {
      fd_vote_record_timestamp_vote_with_slot( slot_ctx, &n->elem.key, timestamp, slot );
    }
    } FD_SPAD_FRAME_END;
  }

  return 1;
}

fd_exec_slot_ctx_t *
fd_exec_slot_ctx_recover( fd_exec_slot_ctx_t *         slot_ctx,
                          fd_solana_manifest_t const * manifest,
                          fd_spad_t *                  runtime_spad ) {

  fd_valloc_t valloc = fd_spad_virtual( runtime_spad );

  fd_exec_epoch_ctx_t * epoch_ctx   = slot_ctx->epoch_ctx;
  fd_epoch_bank_t *     epoch_bank  = fd_exec_epoch_ctx_epoch_bank( epoch_ctx );

  /* Clean out prior bank */
  fd_slot_bank_t * slot_bank = &slot_ctx->slot_bank;
  memset( slot_bank, 0, sizeof(fd_slot_bank_t) );
  fd_slot_bank_new( slot_bank );

  for ( fd_vote_accounts_pair_t_mapnode_t * n = fd_vote_accounts_pair_t_map_minimum(
          epoch_bank->stakes.vote_accounts.vote_accounts_pool,
          epoch_bank->stakes.vote_accounts.vote_accounts_root );
          n;
          n = fd_vote_accounts_pair_t_map_successor( epoch_bank->stakes.vote_accounts.vote_accounts_pool, n ) ) {

      const fd_pubkey_t null_pubkey = {{ 0 }};
      if ( memcmp( &n->elem.key, &null_pubkey, FD_PUBKEY_FOOTPRINT ) == 0 ) {
        continue;
      }
  }

  fd_versioned_bank_t const * oldbank = &manifest->bank;

  /* Populate the epoch context, using the already-allocated statically allocated memory */
  /* Copy stakes */
  epoch_bank->stakes.epoch = oldbank->stakes.epoch;

  /* Copy stakes->vote_accounts */
  for ( fd_vote_accounts_pair_t_mapnode_t * n = fd_vote_accounts_pair_t_map_minimum(
          oldbank->stakes.vote_accounts.vote_accounts_pool,
          oldbank->stakes.vote_accounts.vote_accounts_root );
              n;
              n = fd_vote_accounts_pair_t_map_successor( oldbank->stakes.vote_accounts.vote_accounts_pool, n ) ) {

      const fd_pubkey_t null_pubkey = {{ 0 }};
      if ( memcmp( &n->elem.key, &null_pubkey, FD_PUBKEY_FOOTPRINT ) == 0 ) {
        continue;
      }

      FD_TEST( fd_vote_accounts_pair_t_map_free( epoch_bank->stakes.vote_accounts.vote_accounts_pool ) );
      fd_vote_accounts_pair_t_mapnode_t * new_node = fd_vote_accounts_pair_t_map_acquire( epoch_bank->stakes.vote_accounts.vote_accounts_pool );
      FD_TEST( new_node );
      new_node->elem = n->elem;
      fd_vote_accounts_pair_t_map_insert(
        epoch_bank->stakes.vote_accounts.vote_accounts_pool,
        &epoch_bank->stakes.vote_accounts.vote_accounts_root,
        new_node
      );
  }

  /* Copy stakes->stake_delegations */
  for ( fd_delegation_pair_t_mapnode_t * n = fd_delegation_pair_t_map_minimum(
          oldbank->stakes.stake_delegations_pool,
          oldbank->stakes.stake_delegations_root );
          n;
          n = fd_delegation_pair_t_map_successor( oldbank->stakes.stake_delegations_pool, n ) ) {

      const fd_pubkey_t null_pubkey = {{ 0 }};
      if ( memcmp( &n->elem.account, &null_pubkey, FD_PUBKEY_FOOTPRINT ) == 0 ) {
        continue;
      }

      fd_delegation_pair_t_mapnode_t * new_node = fd_delegation_pair_t_map_acquire( epoch_bank->stakes.stake_delegations_pool );
      FD_TEST( new_node );
      new_node->elem = n->elem;
      fd_delegation_pair_t_map_insert(
        epoch_bank->stakes.stake_delegations_pool,
        &epoch_bank->stakes.stake_delegations_root,
        new_node
      );
  }

  /* Copy stakes->stake_history */
  fd_memcpy( &epoch_bank->stakes.stake_history, &oldbank->stakes.stake_history, sizeof(oldbank->stakes.stake_history));

  /* Index vote accounts */

  /* Copy over fields */

  slot_ctx->slot_bank.parent_signature_cnt = oldbank->signature_count;
  slot_ctx->slot_bank.tick_height          = oldbank->tick_height;

  if( oldbank->blockhash_queue.last_hash )
    slot_bank->poh = *oldbank->blockhash_queue.last_hash;
  slot_bank->prev_slot = oldbank->parent_slot;
  fd_memcpy(&slot_bank->banks_hash, &oldbank->hash, sizeof(oldbank->hash));
  fd_memcpy(&slot_ctx->slot_bank.prev_banks_hash, &oldbank->parent_hash, sizeof(oldbank->parent_hash));
  fd_memcpy(&slot_bank->fee_rate_governor, &oldbank->fee_rate_governor, sizeof(oldbank->fee_rate_governor));
  slot_bank->lamports_per_signature = manifest->lamports_per_signature;
  slot_ctx->prev_lamports_per_signature = manifest->lamports_per_signature;
  slot_ctx->slot_bank.parent_signature_cnt = oldbank->signature_count;
  if( oldbank->hashes_per_tick )
    epoch_bank->hashes_per_tick = *oldbank->hashes_per_tick;
  else
    epoch_bank->hashes_per_tick = 0;
  epoch_bank->ticks_per_slot = oldbank->ticks_per_slot;
  fd_memcpy(&epoch_bank->ns_per_slot, &oldbank->ns_per_slot, sizeof(oldbank->ns_per_slot));
  epoch_bank->genesis_creation_time = oldbank->genesis_creation_time;
  epoch_bank->slots_per_year = oldbank->slots_per_year;
  slot_bank->max_tick_height = oldbank->max_tick_height;
  fd_memcpy( &epoch_bank->inflation, &oldbank->inflation, sizeof(fd_inflation_t) );
  fd_memcpy( &epoch_bank->epoch_schedule, &oldbank->epoch_schedule, sizeof(fd_epoch_schedule_t) );
  epoch_bank->rent = oldbank->rent_collector.rent;
  fd_memcpy( &epoch_bank->rent, &oldbank->rent_collector.rent, sizeof(fd_rent_t) );
  fd_memcpy( &epoch_bank->rent_epoch_schedule, &oldbank->rent_collector.epoch_schedule, sizeof(fd_epoch_schedule_t) );

  if( manifest->epoch_account_hash )
    slot_bank->epoch_account_hash = *manifest->epoch_account_hash;

  slot_bank->collected_rent = oldbank->collected_rent;
  // did they not change the bank?!
  slot_bank->collected_execution_fees = oldbank->collector_fees;
  slot_bank->collected_priority_fees = 0;
  slot_bank->capitalization = oldbank->capitalization;
  slot_bank->block_height = oldbank->block_height;
  slot_bank->transaction_count = oldbank->transaction_count;
<<<<<<< HEAD

  fd_funk_t *     funk     = slot_ctx->funk;
  fd_funk_txn_t * funk_txn = slot_ctx->funk_txn;

  fd_bank_mgr_t   bank_mgr_obj;
  fd_bank_mgr_t * bank_mgr = fd_bank_mgr_join( &bank_mgr_obj, funk, funk_txn );
  if( FD_UNLIKELY( !bank_mgr ) ) {
    FD_LOG_ERR(( "Could not allocate bank manager" ));
  }

  fd_block_hash_queue_global_t * bhq = fd_bank_mgr_block_hash_queue_modify( bank_mgr );

  uchar * last_hash_mem = (uchar *)fd_ulong_align_up( (ulong)bhq + sizeof(fd_block_hash_queue_global_t), alignof(fd_hash_t) );
  uchar * ages_pool_mem = (uchar *)fd_ulong_align_up( (ulong)last_hash_mem + sizeof(fd_hash_t), fd_hash_hash_age_pair_t_map_align() );

  fd_hash_hash_age_pair_t_mapnode_t * ages_pool = fd_hash_hash_age_pair_t_map_join( fd_hash_hash_age_pair_t_map_new( ages_pool_mem, 400 ) );
  fd_hash_hash_age_pair_t_mapnode_t * ages_root = NULL;

  bhq->last_hash_index = oldbank->blockhash_queue.last_hash_index;
  if( oldbank->blockhash_queue.last_hash ) {
    fd_memcpy( last_hash_mem, oldbank->blockhash_queue.last_hash, sizeof(fd_hash_t) );
=======
  if ( oldbank->blockhash_queue.last_hash ) {
    slot_bank->block_hash_queue.last_hash = fd_valloc_malloc( valloc, FD_HASH_ALIGN, FD_HASH_FOOTPRINT );
    *slot_bank->block_hash_queue.last_hash = *oldbank->blockhash_queue.last_hash;
>>>>>>> 3902f65c
  } else {
    fd_memset( last_hash_mem, 0, sizeof(fd_hash_t) );
  }
  bhq->last_hash_offset = (ulong)last_hash_mem - (ulong)bhq;

  for( ulong i=0UL; i<oldbank->blockhash_queue.ages_len; i++ ) {
    fd_hash_hash_age_pair_t * elem = &oldbank->blockhash_queue.ages[i];
<<<<<<< HEAD
    fd_hash_hash_age_pair_t_mapnode_t * node = fd_hash_hash_age_pair_t_map_acquire( ages_pool );
    fd_memcpy( &node->elem, elem, sizeof(fd_hash_hash_age_pair_t) );
    fd_hash_hash_age_pair_t_map_insert( ages_pool, &ages_root, node );
=======
    fd_hash_hash_age_pair_t_mapnode_t * node = fd_hash_hash_age_pair_t_map_acquire( slot_bank->block_hash_queue.ages_pool );
    node->elem = *elem;
    fd_hash_hash_age_pair_t_map_insert( slot_bank->block_hash_queue.ages_pool, &slot_bank->block_hash_queue.ages_root, node );
>>>>>>> 3902f65c
  }
  bhq->ages_pool_offset = (ulong)fd_hash_hash_age_pair_t_map_leave( ages_pool ) - (ulong)bhq;
  bhq->ages_root_offset = (ulong)ages_root - (ulong)bhq;

  bhq->max_age = oldbank->blockhash_queue.max_age;

  fd_bank_mgr_block_hash_queue_save( bank_mgr );

  ulong * slot_ptr = fd_bank_mgr_slot_modify( bank_mgr );
  *slot_ptr = oldbank->slot;
  fd_bank_mgr_slot_save( bank_mgr );
  slot_ctx->slot = oldbank->slot;

  /* FIXME: Remove the magic number here. */
  uchar * pool_mem = NULL;
  if( !slot_ctx->slot_bank.timestamp_votes.votes_pool ) {
    pool_mem = fd_spad_alloc( runtime_spad, fd_clock_timestamp_vote_t_map_align(), fd_clock_timestamp_vote_t_map_footprint( 15000UL ) );
    slot_ctx->slot_bank.timestamp_votes.votes_pool = fd_clock_timestamp_vote_t_map_join( fd_clock_timestamp_vote_t_map_new( pool_mem, 15000UL ) );
  }
  recover_clock( slot_ctx, runtime_spad );

  /* Pass in the hard forks */

  /* The hard forks should be deep copied over.
     TODO:This should be in the epoch bank and not the slot bank. */
  slot_bank->hard_forks.hard_forks_len = oldbank->hard_forks.hard_forks_len;
  slot_bank->hard_forks.hard_forks     = fd_valloc_malloc( valloc,
                                                           FD_SLOT_PAIR_ALIGN,
                                                           oldbank->hard_forks.hard_forks_len * sizeof(fd_slot_pair_t) );
  memcpy( slot_bank->hard_forks.hard_forks, oldbank->hard_forks.hard_forks,
          oldbank->hard_forks.hard_forks_len * sizeof(fd_slot_pair_t) );

  /* Update last restart slot
     https://github.com/solana-labs/solana/blob/30531d7a5b74f914dde53bfbb0bc2144f2ac92bb/runtime/src/bank.rs#L2152

     oldbank->hard_forks is sorted ascending by slot number.
     To find the last restart slot, take the highest hard fork slot
     number that is less or equal than the current slot number.
     (There might be some hard forks in the future, ignore these) */
  do {
    slot_bank->last_restart_slot.slot = 0UL;
    if( FD_UNLIKELY( oldbank->hard_forks.hard_forks_len == 0 ) ) {
      /* SIMD-0047: The first restart slot should be `0` */
      break;
    }

    fd_slot_pair_t const * head = oldbank->hard_forks.hard_forks;
    fd_slot_pair_t const * tail = head + oldbank->hard_forks.hard_forks_len - 1UL;

    for( fd_slot_pair_t const *pair = tail; pair >= head; pair-- ) {
      if( pair->slot <= slot_ctx->slot ) {
        slot_bank->last_restart_slot.slot = pair->slot;
        break;
      }
    }
  } while (0);

  /* Move EpochStakes */
  do {
    ulong epoch = fd_slot_to_epoch( &epoch_bank->epoch_schedule, slot_ctx->slot, NULL );

    /* We need to save the vote accounts for the current epoch and the next
       epoch as it is used to calculate the leader schedule at the epoch
       boundary. */

    fd_vote_accounts_t curr_stakes = { .vote_accounts_pool = NULL, .vote_accounts_root = NULL };
    fd_vote_accounts_t next_stakes = { .vote_accounts_pool = NULL, .vote_accounts_root = NULL };

    for( ulong i=0UL; i<manifest->bank.epoch_stakes_len; i++ ) {
      if( manifest->bank.epoch_stakes[i].key == epoch ) {
        curr_stakes.vote_accounts_pool = manifest->bank.epoch_stakes[i].value.stakes.vote_accounts.vote_accounts_pool;
        curr_stakes.vote_accounts_root = manifest->bank.epoch_stakes[i].value.stakes.vote_accounts.vote_accounts_root;
        manifest->bank.epoch_stakes[i].value.stakes.vote_accounts.vote_accounts_pool = NULL;
        manifest->bank.epoch_stakes[i].value.stakes.vote_accounts.vote_accounts_root = NULL;
      }
      if( manifest->bank.epoch_stakes[i].key == epoch+1UL ) {
        next_stakes.vote_accounts_pool = manifest->bank.epoch_stakes[i].value.stakes.vote_accounts.vote_accounts_pool;
        next_stakes.vote_accounts_root = manifest->bank.epoch_stakes[i].value.stakes.vote_accounts.vote_accounts_root;
        manifest->bank.epoch_stakes[i].value.stakes.vote_accounts.vote_accounts_pool = NULL;
        manifest->bank.epoch_stakes[i].value.stakes.vote_accounts.vote_accounts_root = NULL;
      }

      /* When loading from a snapshot, Agave's stake caches mean that we have to special-case the epoch stakes
         that are used for the second epoch E+2 after the snapshot epoch E.

         If the snapshot contains the epoch stakes for E+2, we should use those.

         If the snapshot does not, we should use the stakes at the end of the E-1 epoch, instead of E-2 as we do for
         all other epochs. */

      if( manifest->bank.epoch_stakes[i].key==epoch+2UL ) {
        slot_ctx->slot_bank.has_use_preceeding_epoch_stakes = 0;
      }
    }

    for( ulong i=0UL; i<manifest->versioned_epoch_stakes_len; i++ ) {
      if( manifest->versioned_epoch_stakes[i].epoch == epoch ) {
        curr_stakes.vote_accounts_pool = manifest->versioned_epoch_stakes[i].val.inner.Current.stakes.vote_accounts.vote_accounts_pool;
        curr_stakes.vote_accounts_root = manifest->versioned_epoch_stakes[i].val.inner.Current.stakes.vote_accounts.vote_accounts_root;
        manifest->versioned_epoch_stakes[i].val.inner.Current.stakes.vote_accounts.vote_accounts_pool = NULL;
        manifest->versioned_epoch_stakes[i].val.inner.Current.stakes.vote_accounts.vote_accounts_root = NULL;
      }
      if( manifest->versioned_epoch_stakes[i].epoch == epoch+1UL ) {
        next_stakes.vote_accounts_pool = manifest->versioned_epoch_stakes[i].val.inner.Current.stakes.vote_accounts.vote_accounts_pool;
        next_stakes.vote_accounts_root = manifest->versioned_epoch_stakes[i].val.inner.Current.stakes.vote_accounts.vote_accounts_root;
        manifest->versioned_epoch_stakes[i].val.inner.Current.stakes.vote_accounts.vote_accounts_pool = NULL;
        manifest->versioned_epoch_stakes[i].val.inner.Current.stakes.vote_accounts.vote_accounts_root = NULL;
      }

      if( manifest->versioned_epoch_stakes[i].epoch==epoch+2UL ) {
        slot_ctx->slot_bank.has_use_preceeding_epoch_stakes = 0;
      }
    }

    slot_ctx->slot_bank.has_use_preceeding_epoch_stakes = 1;
    slot_ctx->slot_bank.use_preceeding_epoch_stakes     = epoch + 2UL;

    if( FD_UNLIKELY( (!curr_stakes.vote_accounts_root) | (!next_stakes.vote_accounts_root) ) ) {
      FD_LOG_WARNING(( "snapshot missing EpochStakes for epochs %lu and/or %lu", epoch, epoch+1UL ));
      return 0;
    }

    /* Move current EpochStakes */
    pool_mem = fd_spad_alloc( runtime_spad, fd_vote_accounts_pair_t_map_align(), fd_vote_accounts_pair_t_map_footprint( 100000 ) );
    slot_ctx->slot_bank.epoch_stakes.vote_accounts_pool =
      fd_vote_accounts_pair_t_map_join( fd_vote_accounts_pair_t_map_new( pool_mem, 100000 ) ); /* FIXME: Remove magic constant */
    slot_ctx->slot_bank.epoch_stakes.vote_accounts_root = NULL;

    for ( fd_vote_accounts_pair_t_mapnode_t * n = fd_vote_accounts_pair_t_map_minimum(
          curr_stakes.vote_accounts_pool,
          curr_stakes.vote_accounts_root );
          n;
          n = fd_vote_accounts_pair_t_map_successor( curr_stakes.vote_accounts_pool, n ) ) {

        fd_vote_accounts_pair_t_mapnode_t * elem = fd_vote_accounts_pair_t_map_acquire(
          slot_ctx->slot_bank.epoch_stakes.vote_accounts_pool );
        FD_TEST( elem );

        elem->elem = n->elem;

        fd_vote_accounts_pair_t_map_insert(
          slot_ctx->slot_bank.epoch_stakes.vote_accounts_pool,
          &slot_ctx->slot_bank.epoch_stakes.vote_accounts_root,
          elem );
    }

    /* Move next EpochStakes
       TODO Can we derive this instead of trusting the snapshot? */

    fd_vote_accounts_pair_t_mapnode_t * pool = next_stakes.vote_accounts_pool;
    fd_vote_accounts_pair_t_mapnode_t * root = next_stakes.vote_accounts_root;

    for ( fd_vote_accounts_pair_t_mapnode_t * n = fd_vote_accounts_pair_t_map_minimum(pool, root);
          n;
          n = fd_vote_accounts_pair_t_map_successor(pool, n) ) {

      fd_vote_accounts_pair_t_mapnode_t * elem = fd_vote_accounts_pair_t_map_acquire(
        epoch_bank->next_epoch_stakes.vote_accounts_pool );
      FD_TEST( elem );

      elem->elem = n->elem;

      fd_vote_accounts_pair_t_map_insert(
        epoch_bank->next_epoch_stakes.vote_accounts_pool,
        &epoch_bank->next_epoch_stakes.vote_accounts_root,
        elem );

    }
  } while(0);

  if ( NULL != manifest->lthash )
    slot_ctx->slot_bank.lthash = *manifest->lthash;
  else
    fd_lthash_zero( (fd_lthash_value_t *) slot_ctx->slot_bank.lthash.lthash );

  /* Allocate all the memory for the rent fresh accounts lists */
  fd_rent_fresh_accounts_new( &slot_bank->rent_fresh_accounts );
  slot_bank->rent_fresh_accounts.total_count        = 0UL;
  slot_bank->rent_fresh_accounts.fresh_accounts_len = FD_RENT_FRESH_ACCOUNTS_MAX;
  slot_bank->rent_fresh_accounts.fresh_accounts     = fd_spad_alloc(
    runtime_spad,
    FD_RENT_FRESH_ACCOUNT_ALIGN,
    sizeof(fd_rent_fresh_account_t) * FD_RENT_FRESH_ACCOUNTS_MAX );
  fd_memset(  slot_bank->rent_fresh_accounts.fresh_accounts, 0, sizeof(fd_rent_fresh_account_t) * FD_RENT_FRESH_ACCOUNTS_MAX );

  return slot_ctx;
}

fd_exec_slot_ctx_t *
fd_exec_slot_ctx_recover_status_cache( fd_exec_slot_ctx_t *    ctx,
                                       fd_bank_slot_deltas_t * slot_deltas,
                                       fd_spad_t *             runtime_spad ) {

  fd_txncache_t * status_cache = ctx->status_cache;
  if( !status_cache ) {
    FD_LOG_WARNING(("No status cache in slot ctx"));
    return NULL;
  }

  FD_SPAD_FRAME_BEGIN( runtime_spad ) {

  ulong num_entries = 0;
  for( ulong i = 0; i < slot_deltas->slot_deltas_len; i++ ) {
    fd_slot_delta_t * slot_delta = &slot_deltas->slot_deltas[i];
    for( ulong j = 0; j < slot_delta->slot_delta_vec_len; j++ ) {
      num_entries += slot_delta->slot_delta_vec[j].value.statuses_len;
    }
  }
  fd_txncache_insert_t * insert_vals = fd_spad_alloc( runtime_spad, alignof(fd_txncache_insert_t), num_entries * sizeof(fd_txncache_insert_t) );

  /* Dumb sort for 300 slot entries to insert in order. */
  fd_slot_delta_t ** deltas = fd_spad_alloc( runtime_spad, alignof(fd_slot_delta_t*), slot_deltas->slot_deltas_len * sizeof(fd_slot_delta_t*) );

  long curr = -1;
  for( ulong i = 0UL; i < slot_deltas->slot_deltas_len; i++ ) {
    ulong curr_min     = ULONG_MAX;
    ulong curr_min_idx = ULONG_MAX;
    for( ulong j = 0; j < slot_deltas->slot_deltas_len; j++ ) {
      fd_slot_delta_t * slot_delta = &slot_deltas->slot_deltas[j];
      if( (long)slot_delta->slot <= curr ) continue;

      if( curr_min > slot_delta->slot ) {
        curr_min = slot_delta->slot;
        curr_min_idx = j;
      }
    }
    deltas[i] = &slot_deltas->slot_deltas[curr_min_idx];
    curr = (long)slot_deltas->slot_deltas[curr_min_idx].slot;
  }

  ulong idx = 0;
  for( ulong i = 0; i < slot_deltas->slot_deltas_len; i++ ) {
    fd_slot_delta_t * slot_delta = deltas[i];
    ulong slot = slot_delta->slot;
    if( slot_delta->is_root ) {
      fd_txncache_register_root_slot( ctx->status_cache, slot );
    }
    for( ulong j = 0; j < slot_delta->slot_delta_vec_len; j++ ) {
      fd_status_pair_t * pair = &slot_delta->slot_delta_vec[j];
      fd_hash_t * blockhash = &pair->hash;
      uchar * results = fd_spad_alloc( runtime_spad, FD_SPAD_ALIGN, pair->value.statuses_len );
      for( ulong k = 0; k < pair->value.statuses_len; k++ ) {
        fd_cache_status_t * status = &pair->value.statuses[k];
        uchar * result = results + k;
        *result = (uchar)status->result.discriminant;
        insert_vals[idx++] = (fd_txncache_insert_t){
          .blockhash = blockhash->uc,
          .slot = slot,
          .txnhash = status->key_slice,
          .result = result
        };
      }
    }
  }
  fd_txncache_insert_batch( ctx->status_cache, insert_vals, num_entries );

  for( ulong i = 0; i < slot_deltas->slot_deltas_len; i++ ) {
    fd_slot_delta_t * slot_delta = deltas[i];
    ulong slot = slot_delta->slot;
    for( ulong j = 0; j < slot_delta->slot_delta_vec_len; j++ ) {
      fd_status_pair_t * pair      = &slot_delta->slot_delta_vec[j];
      fd_hash_t *        blockhash = &pair->hash;
      fd_txncache_set_txnhash_offset( ctx->status_cache, slot, blockhash->uc, pair->value.txn_idx );
    }
  }

  } FD_SPAD_FRAME_END;
  return ctx;
}<|MERGE_RESOLUTION|>--- conflicted
+++ resolved
@@ -279,7 +279,6 @@
   slot_bank->capitalization = oldbank->capitalization;
   slot_bank->block_height = oldbank->block_height;
   slot_bank->transaction_count = oldbank->transaction_count;
-<<<<<<< HEAD
 
   fd_funk_t *     funk     = slot_ctx->funk;
   fd_funk_txn_t * funk_txn = slot_ctx->funk_txn;
@@ -301,11 +300,6 @@
   bhq->last_hash_index = oldbank->blockhash_queue.last_hash_index;
   if( oldbank->blockhash_queue.last_hash ) {
     fd_memcpy( last_hash_mem, oldbank->blockhash_queue.last_hash, sizeof(fd_hash_t) );
-=======
-  if ( oldbank->blockhash_queue.last_hash ) {
-    slot_bank->block_hash_queue.last_hash = fd_valloc_malloc( valloc, FD_HASH_ALIGN, FD_HASH_FOOTPRINT );
-    *slot_bank->block_hash_queue.last_hash = *oldbank->blockhash_queue.last_hash;
->>>>>>> 3902f65c
   } else {
     fd_memset( last_hash_mem, 0, sizeof(fd_hash_t) );
   }
@@ -313,15 +307,9 @@
 
   for( ulong i=0UL; i<oldbank->blockhash_queue.ages_len; i++ ) {
     fd_hash_hash_age_pair_t * elem = &oldbank->blockhash_queue.ages[i];
-<<<<<<< HEAD
     fd_hash_hash_age_pair_t_mapnode_t * node = fd_hash_hash_age_pair_t_map_acquire( ages_pool );
-    fd_memcpy( &node->elem, elem, sizeof(fd_hash_hash_age_pair_t) );
+    node->elem = *elem;
     fd_hash_hash_age_pair_t_map_insert( ages_pool, &ages_root, node );
-=======
-    fd_hash_hash_age_pair_t_mapnode_t * node = fd_hash_hash_age_pair_t_map_acquire( slot_bank->block_hash_queue.ages_pool );
-    node->elem = *elem;
-    fd_hash_hash_age_pair_t_map_insert( slot_bank->block_hash_queue.ages_pool, &slot_bank->block_hash_queue.ages_root, node );
->>>>>>> 3902f65c
   }
   bhq->ages_pool_offset = (ulong)fd_hash_hash_age_pair_t_map_leave( ages_pool ) - (ulong)bhq;
   bhq->ages_root_offset = (ulong)ages_root - (ulong)bhq;
