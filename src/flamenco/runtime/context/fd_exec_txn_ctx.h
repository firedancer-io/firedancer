
#ifndef HEADER_fd_src_flamenco_runtime_context_fd_exec_txn_ctx_h
#define HEADER_fd_src_flamenco_runtime_context_fd_exec_txn_ctx_h

#include "../../../ballet/txn/fd_txn.h"
#include "../../../util/fd_util_base.h"

#include "../fd_borrowed_account.h"
#include "../fd_rawtxn.h"

#include "fd_exec_epoch_ctx.h"
#include "fd_exec_instr_ctx.h"

/* Return data for syscalls */
struct transaction_return_data {
  fd_pubkey_t program_id;
  uchar * data;
  ulong len;
};
typedef struct transaction_return_data fd_transaction_return_data_t;

/* Context needed to execute a single transaction. */
#define FD_EXEC_TXN_CTX_ALIGN (8UL)
struct __attribute__((aligned(FD_EXEC_TXN_CTX_ALIGN))) fd_exec_txn_ctx {
  ulong magic; /* ==FD_EXEC_TXN_CTX_MAGIC */

  fd_exec_epoch_ctx_t const * epoch_ctx;
  fd_exec_slot_ctx_t *  slot_ctx;

  fd_funk_txn_t        *funk_txn;
  fd_acc_mgr_t         *acc_mgr;
  fd_valloc_t           valloc;

<<<<<<< HEAD
  ulong                 compute_unit_limit;              /* Compute unit limit for this transaction. */
  ulong                 compute_unit_price;              /* Compute unit price for this transaction. */
  ulong                 compute_meter;                   /* Remaining compute units */
  fd_transaction_return_data_t return_data;              /* Data returned from `return_data` syscalls */
  ulong                 heap_size;                       /* Heap size for VMs for this transaction. */
  ulong                 loaded_accounts_data_size_limit; /* Loaded accounts data size limit for this transaction. */
  ulong                 loaded_accounts_data_size_meter; /* Remaining accounts data size left */
  uint                  prioritization_fee_type;         /* The type of prioritization fee to use. */
  fd_txn_t *            txn_descriptor;                  /* Descriptor of the transaction. */
  fd_rawtxn_b_t const * _txn_raw;                        /* Raw bytes of the transaction. */
  uint                  custom_err;                      /* When a custom error is returned, this is where the numeric value gets stashed */
  uchar                 instr_stack_sz;                  /* Current depth of the instruction execution stack. */
  fd_exec_instr_ctx_t   instr_stack[6];                  /* Instruction execution stack. */
  ulong                 accounts_cnt;                    /* Number of account pubkeys accessed by this transaction. */
  fd_pubkey_t           accounts[128];                   /* Array of account pubkeys accessed by this transaction. */
  fd_borrowed_account_t borrowed_accounts[128];          /* Array of borrowed accounts accessed by this transaction. */
=======
  ulong                 paid_fees;
  ulong                 compute_unit_limit;       /* Compute unit limit for this transaction. */
  ulong                 compute_unit_price;       /* Compute unit price for this transaction. */
  ulong                 compute_meter;            /* Remaining compute units */
  fd_transaction_return_data_t return_data;       /* Data returned from `return_data` syscalls */
  ulong                 heap_size;                /* Heap size for VMs for this transaction. */
  uint                  prioritization_fee_type;  /* The type of prioritization fee to use. */
  fd_txn_t const *      txn_descriptor;           /* Descriptor of the transaction. */
  fd_rawtxn_b_t const * _txn_raw;                 /* Raw bytes of the transaction. */
  uint                  custom_err;               /* When a custom error is returned, this is where the numeric value gets stashed */
  uchar                 instr_stack_sz;           /* Current depth of the instruction execution stack. */
  fd_exec_instr_ctx_t   instr_stack[6];           /* Instruction execution stack. */
  ulong                 accounts_cnt;             /* Number of account pubkeys accessed by this transaction. */
  fd_pubkey_t           accounts[128];            /* Array of account pubkeys accessed by this transaction. */
  fd_borrowed_account_t borrowed_accounts[128];   /* Array of borrowed accounts accessed by this transaction. */
>>>>>>> 40c85d9a
};
typedef struct fd_exec_txn_ctx fd_exec_txn_ctx_t;
#define FD_EXEC_TXN_CTX_FOOTPRINT ( sizeof(fd_exec_txn_ctx_t) )
#define FD_EXEC_TXN_CTX_MAGIC (0x9AD93EE71469F4D7UL) /* random */

FD_PROTOTYPES_BEGIN

void *
fd_exec_txn_ctx_new( void * mem );

fd_exec_txn_ctx_t *
fd_exec_txn_ctx_join( void * mem );

void *
fd_exec_txn_ctx_leave( fd_exec_txn_ctx_t * ctx );

void *
fd_exec_txn_ctx_delete( void * mem );

FD_PROTOTYPES_END

#endif /* HEADER_fd_src_flamenco_runtime_context_fd_exec_txn_ctx_h */<|MERGE_RESOLUTION|>--- conflicted
+++ resolved
@@ -31,7 +31,7 @@
   fd_acc_mgr_t         *acc_mgr;
   fd_valloc_t           valloc;
 
-<<<<<<< HEAD
+  ulong                 paid_fees;
   ulong                 compute_unit_limit;              /* Compute unit limit for this transaction. */
   ulong                 compute_unit_price;              /* Compute unit price for this transaction. */
   ulong                 compute_meter;                   /* Remaining compute units */
@@ -40,7 +40,7 @@
   ulong                 loaded_accounts_data_size_limit; /* Loaded accounts data size limit for this transaction. */
   ulong                 loaded_accounts_data_size_meter; /* Remaining accounts data size left */
   uint                  prioritization_fee_type;         /* The type of prioritization fee to use. */
-  fd_txn_t *            txn_descriptor;                  /* Descriptor of the transaction. */
+  fd_txn_t const *      txn_descriptor;                  /* Descriptor of the transaction. */
   fd_rawtxn_b_t const * _txn_raw;                        /* Raw bytes of the transaction. */
   uint                  custom_err;                      /* When a custom error is returned, this is where the numeric value gets stashed */
   uchar                 instr_stack_sz;                  /* Current depth of the instruction execution stack. */
@@ -48,23 +48,6 @@
   ulong                 accounts_cnt;                    /* Number of account pubkeys accessed by this transaction. */
   fd_pubkey_t           accounts[128];                   /* Array of account pubkeys accessed by this transaction. */
   fd_borrowed_account_t borrowed_accounts[128];          /* Array of borrowed accounts accessed by this transaction. */
-=======
-  ulong                 paid_fees;
-  ulong                 compute_unit_limit;       /* Compute unit limit for this transaction. */
-  ulong                 compute_unit_price;       /* Compute unit price for this transaction. */
-  ulong                 compute_meter;            /* Remaining compute units */
-  fd_transaction_return_data_t return_data;       /* Data returned from `return_data` syscalls */
-  ulong                 heap_size;                /* Heap size for VMs for this transaction. */
-  uint                  prioritization_fee_type;  /* The type of prioritization fee to use. */
-  fd_txn_t const *      txn_descriptor;           /* Descriptor of the transaction. */
-  fd_rawtxn_b_t const * _txn_raw;                 /* Raw bytes of the transaction. */
-  uint                  custom_err;               /* When a custom error is returned, this is where the numeric value gets stashed */
-  uchar                 instr_stack_sz;           /* Current depth of the instruction execution stack. */
-  fd_exec_instr_ctx_t   instr_stack[6];           /* Instruction execution stack. */
-  ulong                 accounts_cnt;             /* Number of account pubkeys accessed by this transaction. */
-  fd_pubkey_t           accounts[128];            /* Array of account pubkeys accessed by this transaction. */
-  fd_borrowed_account_t borrowed_accounts[128];   /* Array of borrowed accounts accessed by this transaction. */
->>>>>>> 40c85d9a
 };
 typedef struct fd_exec_txn_ctx fd_exec_txn_ctx_t;
 #define FD_EXEC_TXN_CTX_FOOTPRINT ( sizeof(fd_exec_txn_ctx_t) )
