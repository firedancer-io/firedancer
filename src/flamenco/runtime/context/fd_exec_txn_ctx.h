--- conflicted
+++ resolved
@@ -56,34 +56,10 @@
 struct __attribute__((aligned(8UL))) fd_exec_txn_ctx {
   ulong magic; /* ==FD_EXEC_TXN_CTX_MAGIC */
 
-<<<<<<< HEAD
-  fd_exec_epoch_ctx_t const * epoch_ctx;
-  fd_exec_slot_ctx_t  const * slot_ctx;
-
-  fd_funkier_txn_t *       funk_txn;
-  fd_acc_mgr_t *        acc_mgr;
-  fd_spad_t *           spad;                                        /* Sized out to handle the worst case footprint of single transaction execution. */
-
-  ulong                 paid_fees;
-  ulong                 compute_unit_limit;                          /* Compute unit limit for this transaction. */
-  ulong                 compute_unit_price;                          /* Compute unit price for this transaction. */
-  ulong                 compute_meter;                               /* Remaining compute units */
-  ulong                 heap_size;                                   /* Heap size for VMs for this transaction. */
-  ulong                 loaded_accounts_data_size_limit;             /* Loaded accounts data size limit for this transaction. */
-  ulong                 loaded_accounts_data_size;                   /* The actual transaction loaded data size */
-  uint                  prioritization_fee_type;                     /* The type of prioritization fee to use. */
-  fd_txn_t const *      txn_descriptor;                              /* Descriptor of the transaction. */
-  fd_rawtxn_b_t         _txn_raw[1];                                 /* Raw bytes of the transaction. */
-  uint                  custom_err;                                  /* When a custom error is returned, this is where the numeric value gets stashed */
-  uchar                 instr_stack_sz;                              /* Current depth of the instruction execution stack. */
-  fd_exec_instr_ctx_t   instr_stack[FD_MAX_INSTRUCTION_STACK_DEPTH]; /* Instruction execution stack. */
-  fd_exec_instr_ctx_t * failed_instr;
-  int                   instr_err_idx;
-=======
   fd_exec_epoch_ctx_t const *     epoch_ctx;
   fd_exec_slot_ctx_t  const *     slot_ctx;
 
-  fd_funk_txn_t *                 funk_txn;
+  fd_funkier_txn_t *              funk_txn;
   fd_acc_mgr_t *                  acc_mgr;
   fd_spad_t *                     spad;                                        /* Sized out to handle the worst case footprint of single transaction execution. */
 
@@ -102,7 +78,6 @@
   fd_exec_instr_ctx_t             instr_stack[FD_MAX_INSTRUCTION_STACK_DEPTH]; /* Instruction execution stack. */
   fd_exec_instr_ctx_t *           failed_instr;
   int                             instr_err_idx;
->>>>>>> 273238e4
   /* During sanitization, v0 transactions are allowed to have up to 256 accounts:
      https://github.com/anza-xyz/agave/blob/838c1952595809a31520ff1603a13f2c9123aa51/sdk/program/src/message/versions/v0/mod.rs#L139
      Nonetheless, when Agave prepares a sanitized batch for execution and tries to lock accounts, a lower limit is enforced:
