
#ifndef HEADER_fd_src_flamenco_runtime_context_fd_exec_txn_ctx_h
#define HEADER_fd_src_flamenco_runtime_context_fd_exec_txn_ctx_h

#include "../../../ballet/txn/fd_txn.h"
#include "../../../util/fd_util_base.h"

#include "../fd_borrowed_account.h"
#include "../fd_rawtxn.h"

#include "fd_exec_epoch_ctx.h"
#include "fd_exec_instr_ctx.h"

/* Return data for syscalls */
struct transaction_return_data {
  fd_pubkey_t program_id;
  uchar * data;
  ulong len;
};
typedef struct transaction_return_data fd_transaction_return_data_t;

/* Context needed to execute a single transaction. */
struct fd_exec_txn_ctx {
  fd_exec_epoch_ctx_t const * epoch_ctx;
  fd_exec_slot_ctx_t *        slot_ctx;

  fd_funk_txn_t * funk_txn;
  fd_acc_mgr_t *  acc_mgr;
  fd_valloc_t     valloc;

<<<<<<< HEAD
  ulong                 compute_unit_limit;              /* Compute unit limit for this transaction. */
  ulong                 compute_unit_price;              /* Compute unit price for this transaction. */
  ulong                 heap_size;                       /* Heap size for VMs for this transaction. */
  ulong                 loaded_accounts_data_size_limit; /* Loaded accounts data size limit for this transaction. */
  ulong                 loaded_accounts_data_size_meter; /* Remaining accounts data size left */
  uint                  prioritization_fee_type;         /* The type of prioritization fee to use. */
  fd_txn_t *            txn_descriptor;                  /* Descriptor of the transaction. */
  fd_rawtxn_b_t const * _txn_raw;                        /* Raw bytes of the transaction. */
  uint                  custom_err;                      /* When a custom error is returned, this is where the numeric value gets stashed */
  uchar                 instr_stack_sz;                  /* Current depth of the instruction execution stack. */
  fd_exec_instr_ctx_t   instr_stack[6];                  /* Instruction execution stack. */
  ulong                 accounts_cnt;                    /* Number of account pubkeys accessed by this transaction. */
  fd_pubkey_t           accounts[128];                   /* Array of account pubkeys accessed by this transaction. */
  fd_borrowed_account_t borrowed_accounts[128];          /* Array of borrowed accounts accessed by this transaction. */
=======
  ulong                 compute_unit_limit;       /* Compute unit limit for this transaction. */
  ulong                 compute_unit_price;       /* Compute unit price for this transaction. */
  ulong                 compute_meter;            /* Remaining compute units */
  fd_transaction_return_data_t return_data;       /* Data returned from `return_data` syscalls */
  ulong                 heap_size;                /* Heap size for VMs for this transaction. */
  uint                  prioritization_fee_type;  /* The type of prioritization fee to use. */
  fd_txn_t *            txn_descriptor;           /* Descriptor of the transaction. */
  fd_rawtxn_b_t const * _txn_raw;                 /* Raw bytes of the transaction. */
  uint                  custom_err;               /* When a custom error is returned, this is where the numeric value gets stashed */
  uchar                 instr_stack_sz;           /* Current depth of the instruction execution stack. */
  fd_exec_instr_ctx_t   instr_stack[6];           /* Instruction execution stack. */
  ulong                 accounts_cnt;             /* Number of account pubkeys accessed by this transaction. */
  fd_pubkey_t           accounts[128];            /* Array of account pubkeys accessed by this transaction. */
  fd_borrowed_account_t borrowed_accounts[128];   /* Array of borrowed accounts accessed by this transaction. */
>>>>>>> 9e285802
};
typedef struct fd_exec_txn_ctx fd_exec_txn_ctx_t;

FD_PROTOTYPES_BEGIN
FD_PROTOTYPES_END

#endif /* HEADER_fd_src_flamenco_runtime_context_fd_exec_txn_ctx_h */<|MERGE_RESOLUTION|>--- conflicted
+++ resolved
@@ -28,9 +28,10 @@
   fd_acc_mgr_t *  acc_mgr;
   fd_valloc_t     valloc;
 
-<<<<<<< HEAD
   ulong                 compute_unit_limit;              /* Compute unit limit for this transaction. */
   ulong                 compute_unit_price;              /* Compute unit price for this transaction. */
+  ulong                 compute_meter;                   /* Remaining compute units */
+  fd_transaction_return_data_t return_data;              /* Data returned from `return_data` syscalls */
   ulong                 heap_size;                       /* Heap size for VMs for this transaction. */
   ulong                 loaded_accounts_data_size_limit; /* Loaded accounts data size limit for this transaction. */
   ulong                 loaded_accounts_data_size_meter; /* Remaining accounts data size left */
@@ -43,22 +44,6 @@
   ulong                 accounts_cnt;                    /* Number of account pubkeys accessed by this transaction. */
   fd_pubkey_t           accounts[128];                   /* Array of account pubkeys accessed by this transaction. */
   fd_borrowed_account_t borrowed_accounts[128];          /* Array of borrowed accounts accessed by this transaction. */
-=======
-  ulong                 compute_unit_limit;       /* Compute unit limit for this transaction. */
-  ulong                 compute_unit_price;       /* Compute unit price for this transaction. */
-  ulong                 compute_meter;            /* Remaining compute units */
-  fd_transaction_return_data_t return_data;       /* Data returned from `return_data` syscalls */
-  ulong                 heap_size;                /* Heap size for VMs for this transaction. */
-  uint                  prioritization_fee_type;  /* The type of prioritization fee to use. */
-  fd_txn_t *            txn_descriptor;           /* Descriptor of the transaction. */
-  fd_rawtxn_b_t const * _txn_raw;                 /* Raw bytes of the transaction. */
-  uint                  custom_err;               /* When a custom error is returned, this is where the numeric value gets stashed */
-  uchar                 instr_stack_sz;           /* Current depth of the instruction execution stack. */
-  fd_exec_instr_ctx_t   instr_stack[6];           /* Instruction execution stack. */
-  ulong                 accounts_cnt;             /* Number of account pubkeys accessed by this transaction. */
-  fd_pubkey_t           accounts[128];            /* Array of account pubkeys accessed by this transaction. */
-  fd_borrowed_account_t borrowed_accounts[128];   /* Array of borrowed accounts accessed by this transaction. */
->>>>>>> 9e285802
 };
 typedef struct fd_exec_txn_ctx fd_exec_txn_ctx_t;
 
