
#ifndef HEADER_fd_src_flamenco_runtime_context_fd_exec_txn_ctx_h
#define HEADER_fd_src_flamenco_runtime_context_fd_exec_txn_ctx_h

#include "../../../ballet/txn/fd_txn.h"
#include "../../../util/fd_util_base.h"

#include "../fd_borrowed_account.h"
#include "../fd_rawtxn.h"

#include "fd_exec_epoch_ctx.h"
#include "fd_exec_instr_ctx.h"

/* Return data for syscalls */
struct transaction_return_data {
  fd_pubkey_t program_id;
  uchar * data;
  ulong len;
};
typedef struct transaction_return_data fd_transaction_return_data_t;

/* Context needed to execute a single transaction. */
#define FD_EXEC_TXN_CTX_ALIGN (8UL)
struct __attribute__((aligned(FD_EXEC_TXN_CTX_ALIGN))) fd_exec_txn_ctx {
  ulong magic; /* ==FD_EXEC_TXN_CTX_MAGIC */

  fd_exec_epoch_ctx_t const * epoch_ctx;
  fd_exec_slot_ctx_t *  slot_ctx;

  fd_funk_txn_t        *funk_txn;
  fd_acc_mgr_t         *acc_mgr;
  fd_valloc_t           valloc;

  ulong                 paid_fees;
<<<<<<< HEAD
  ulong                 compute_unit_limit;              /* Compute unit limit for this transaction. */
  ulong                 compute_unit_price;              /* Compute unit price for this transaction. */
  ulong                 compute_meter;                   /* Remaining compute units */
  fd_transaction_return_data_t return_data;              /* Data returned from `return_data` syscalls */
  ulong                 heap_size;                       /* Heap size for VMs for this transaction. */
  ulong                 loaded_accounts_data_size_limit; /* Loaded accounts data size limit for this transaction. */
  ulong                 loaded_accounts_data_size_meter; /* Remaining accounts data size left */
  uint                  prioritization_fee_type;         /* The type of prioritization fee to use. */
  fd_txn_t const *      txn_descriptor;                  /* Descriptor of the transaction. */
  fd_rawtxn_b_t const * _txn_raw;                        /* Raw bytes of the transaction. */
  uint                  custom_err;                      /* When a custom error is returned, this is where the numeric value gets stashed */
  uchar                 instr_stack_sz;                  /* Current depth of the instruction execution stack. */
  fd_exec_instr_ctx_t   instr_stack[6];                  /* Instruction execution stack. */
  ulong                 accounts_cnt;                    /* Number of account pubkeys accessed by this transaction. */
  fd_pubkey_t           accounts[128];                   /* Array of account pubkeys accessed by this transaction. */
  fd_borrowed_account_t borrowed_accounts[128];          /* Array of borrowed accounts accessed by this transaction. */
=======
  ulong                 compute_unit_limit;       /* Compute unit limit for this transaction. */
  ulong                 compute_unit_price;       /* Compute unit price for this transaction. */
  ulong                 compute_meter;            /* Remaining compute units */
  fd_transaction_return_data_t return_data;       /* Data returned from `return_data` syscalls */
  ulong                 heap_size;                /* Heap size for VMs for this transaction. */
  uint                  prioritization_fee_type;  /* The type of prioritization fee to use. */
  fd_txn_t const *      txn_descriptor;           /* Descriptor of the transaction. */
  fd_rawtxn_b_t const * _txn_raw;                 /* Raw bytes of the transaction. */
  uint                  custom_err;               /* When a custom error is returned, this is where the numeric value gets stashed */
  uchar                 instr_stack_sz;           /* Current depth of the instruction execution stack. */
  fd_exec_instr_ctx_t   instr_stack[6];           /* Instruction execution stack. */
  ulong                 accounts_cnt;             /* Number of account pubkeys accessed by this transaction. */
  fd_pubkey_t           accounts[128];            /* Array of account pubkeys accessed by this transaction. */
  ulong                 executable_cnt;           /* Number of BPF upgradeable loader accounts. */
  fd_borrowed_account_t executable_accounts[128]; /* Array of BPF upgradeable loader program data accounts */
  fd_borrowed_account_t borrowed_accounts[128];   /* Array of borrowed accounts accessed by this transaction. */
>>>>>>> dd976a1b
};
typedef struct fd_exec_txn_ctx fd_exec_txn_ctx_t;
#define FD_EXEC_TXN_CTX_FOOTPRINT ( sizeof(fd_exec_txn_ctx_t) )
#define FD_EXEC_TXN_CTX_MAGIC (0x9AD93EE71469F4D7UL) /* random */

FD_PROTOTYPES_BEGIN
int
fd_txn_borrowed_account_view_idx( fd_exec_txn_ctx_t * ctx,
                                  uchar idx,
                                  fd_borrowed_account_t * * account );
int
fd_txn_borrowed_account_view( fd_exec_txn_ctx_t * ctx,
                              fd_pubkey_t const *      pubkey,
                              fd_borrowed_account_t * * account );
                            
int
fd_txn_borrowed_account_executable_view( fd_exec_txn_ctx_t * ctx,
                              fd_pubkey_t const *      pubkey,
                              fd_borrowed_account_t * * account );

int
fd_txn_borrowed_account_modify_idx( fd_exec_txn_ctx_t * ctx,
                                    uchar idx,
                                    int do_create,
                                    ulong min_data_sz,
                                    fd_borrowed_account_t * * account );
int
fd_txn_borrowed_account_modify( fd_exec_txn_ctx_t * ctx,
                                fd_pubkey_t const * pubkey,
                                int do_create,
                                ulong min_data_sz,
                                fd_borrowed_account_t * * account );

void *
fd_exec_txn_ctx_new( void * mem );

fd_exec_txn_ctx_t *
fd_exec_txn_ctx_join( void * mem );

void *
fd_exec_txn_ctx_leave( fd_exec_txn_ctx_t * ctx );

void *
fd_exec_txn_ctx_delete( void * mem );

FD_PROTOTYPES_END

#endif /* HEADER_fd_src_flamenco_runtime_context_fd_exec_txn_ctx_h */<|MERGE_RESOLUTION|>--- conflicted
+++ resolved
@@ -32,7 +32,6 @@
   fd_valloc_t           valloc;
 
   ulong                 paid_fees;
-<<<<<<< HEAD
   ulong                 compute_unit_limit;              /* Compute unit limit for this transaction. */
   ulong                 compute_unit_price;              /* Compute unit price for this transaction. */
   ulong                 compute_meter;                   /* Remaining compute units */
@@ -48,25 +47,9 @@
   fd_exec_instr_ctx_t   instr_stack[6];                  /* Instruction execution stack. */
   ulong                 accounts_cnt;                    /* Number of account pubkeys accessed by this transaction. */
   fd_pubkey_t           accounts[128];                   /* Array of account pubkeys accessed by this transaction. */
+  ulong                 executable_cnt;                  /* Number of BPF upgradeable loader accounts. */
+  fd_borrowed_account_t executable_accounts[128];        /* Array of BPF upgradeable loader program data accounts */
   fd_borrowed_account_t borrowed_accounts[128];          /* Array of borrowed accounts accessed by this transaction. */
-=======
-  ulong                 compute_unit_limit;       /* Compute unit limit for this transaction. */
-  ulong                 compute_unit_price;       /* Compute unit price for this transaction. */
-  ulong                 compute_meter;            /* Remaining compute units */
-  fd_transaction_return_data_t return_data;       /* Data returned from `return_data` syscalls */
-  ulong                 heap_size;                /* Heap size for VMs for this transaction. */
-  uint                  prioritization_fee_type;  /* The type of prioritization fee to use. */
-  fd_txn_t const *      txn_descriptor;           /* Descriptor of the transaction. */
-  fd_rawtxn_b_t const * _txn_raw;                 /* Raw bytes of the transaction. */
-  uint                  custom_err;               /* When a custom error is returned, this is where the numeric value gets stashed */
-  uchar                 instr_stack_sz;           /* Current depth of the instruction execution stack. */
-  fd_exec_instr_ctx_t   instr_stack[6];           /* Instruction execution stack. */
-  ulong                 accounts_cnt;             /* Number of account pubkeys accessed by this transaction. */
-  fd_pubkey_t           accounts[128];            /* Array of account pubkeys accessed by this transaction. */
-  ulong                 executable_cnt;           /* Number of BPF upgradeable loader accounts. */
-  fd_borrowed_account_t executable_accounts[128]; /* Array of BPF upgradeable loader program data accounts */
-  fd_borrowed_account_t borrowed_accounts[128];   /* Array of borrowed accounts accessed by this transaction. */
->>>>>>> dd976a1b
 };
 typedef struct fd_exec_txn_ctx fd_exec_txn_ctx_t;
 #define FD_EXEC_TXN_CTX_FOOTPRINT ( sizeof(fd_exec_txn_ctx_t) )
