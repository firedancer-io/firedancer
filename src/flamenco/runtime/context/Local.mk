<<<<<<< HEAD
$(call add-hdrs, \
	fd_exec_epoch_ctx.h \
	fd_exec_instr_ctx.h \
 	fd_exec_slot_ctx.h \
	fd_exec_txn_ctx.h \
	fd_capture_ctx.h \
)

$(call add-objs, \
	fd_exec_epoch_ctx \
	fd_exec_instr_ctx \
 	fd_exec_slot_ctx \
	fd_exec_txn_ctx \
	fd_capture_ctx, \
	fd_flamenco \
)
=======
ifdef FD_HAS_INT128
$(call add-hdrs,fd_exec_epoch_ctx.h)
$(call add-objs,fd_exec_epoch_ctx,fd_flamenco)

$(call add-hdrs,fd_exec_slot_ctx.h fd_tower_ctx.h)
$(call add-objs,fd_exec_slot_ctx,fd_flamenco)

$(call add-hdrs,fd_exec_txn_ctx.h)
$(call add-objs,fd_exec_txn_ctx,fd_flamenco)

$(call add-hdrs,fd_exec_instr_ctx.h)
$(call add-objs,fd_exec_instr_ctx,fd_flamenco)
endif
>>>>>>> df9ddc2d
<|MERGE_RESOLUTION|>--- conflicted
+++ resolved
@@ -1,26 +1,8 @@
-<<<<<<< HEAD
-$(call add-hdrs, \
-	fd_exec_epoch_ctx.h \
-	fd_exec_instr_ctx.h \
- 	fd_exec_slot_ctx.h \
-	fd_exec_txn_ctx.h \
-	fd_capture_ctx.h \
-)
-
-$(call add-objs, \
-	fd_exec_epoch_ctx \
-	fd_exec_instr_ctx \
- 	fd_exec_slot_ctx \
-	fd_exec_txn_ctx \
-	fd_capture_ctx, \
-	fd_flamenco \
-)
-=======
 ifdef FD_HAS_INT128
 $(call add-hdrs,fd_exec_epoch_ctx.h)
 $(call add-objs,fd_exec_epoch_ctx,fd_flamenco)
 
-$(call add-hdrs,fd_exec_slot_ctx.h fd_tower_ctx.h)
+$(call add-hdrs,fd_exec_slot_ctx.h)
 $(call add-objs,fd_exec_slot_ctx,fd_flamenco)
 
 $(call add-hdrs,fd_exec_txn_ctx.h)
@@ -28,5 +10,7 @@
 
 $(call add-hdrs,fd_exec_instr_ctx.h)
 $(call add-objs,fd_exec_instr_ctx,fd_flamenco)
-endif
->>>>>>> df9ddc2d
+
+$(call add-hdrs,fd_capture_ctx.h)
+$(call add-objs,fd_capture_ctx,fd_flamenco)
+endif