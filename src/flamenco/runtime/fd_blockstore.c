--- conflicted
+++ resolved
@@ -282,11 +282,6 @@
   memset( ele->child_slots, UCHAR_MAX, FD_BLOCKSTORE_CHILD_SLOT_MAX * sizeof( ulong ) );
   ele->child_slot_cnt = 0;
   ele->block_height   = slot_bank->block_height;
-<<<<<<< HEAD
-=======
-  ele->block_hash     = *slot_bank->block_hash_queue.last_hash;
-  ele->bank_hash      = slot_bank->banks_hash;
->>>>>>> b76f293b
   ele->in_poh_hash    = slot_bank->poh;
   ele->flags          = fd_uchar_set_bit(
                       fd_uchar_set_bit(
