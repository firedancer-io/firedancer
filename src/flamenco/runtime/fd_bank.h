#ifndef HEADER_fd_src_flamenco_runtime_fd_bank_h
#define HEADER_fd_src_flamenco_runtime_fd_bank_h

#include "../types/fd_types.h"
#include "../leaders/fd_leaders.h"
#include "../stakes/fd_stakes.h"
#include "../features/fd_features.h"
#include "../rewards/fd_epoch_rewards.h"
#include "../fd_rwlock.h"
#include "fd_runtime_const.h"
#include "fd_blockhashes.h"

FD_PROTOTYPES_BEGIN

#define FD_BANKS_MAGIC 0X99999AA9999UL

/* TODO: Some optimizations, cleanups, future work:
   1. Simple data types (ulong, int, etc) should be stored as their
      underlying type instead of a byte array.
   2. For some of the more complex types in the bank, we should provide
      a way to layout the data ahead of time instead of manually.
      calculating the offsets/layout of the offset-based struct.
      This should be done as types are split out from fd_types.h
   3. Perhaps make the query/modify scoping more explicit. Right now,
      the caller is free to use the API wrong if there are no locks.
      Maybe just expose a different API if there are no locks?
   4. Rename fd_banks_t to fd_bank_mgr_t.
   6. Rename locks to suffix with _query_locking and _query_locking_end
  */

/* A fd_bank_t struct is the represenation of the bank state on Solana
   for a given slot. More specifically, the bank state corresponds to
   all information needed during execution that is not stored on-chain,
   but is instead cached in a validator's memory. Each of these bank
   fields are repesented by a member of the fd_bank_t struct.

   Management of fd_bank_t structs must be fork-aware: the state of each
   fd_bank_t must be based on the fd_bank_t of it's parent slot. This
   state is managed by the fd_banks_t struct.

   In order to support fork-awareness, there are a few key features
   that fd_banks_t and fd_bank_t MUST support:
   1. Query for any non-rooted slot's bank: create a fast lookup
      from slot to bank
   2. Be able to create a new bank for a given slot from the bank of
      that slot's parent and maintain some tree-like structure to
      track the parent-child relationships: copy the contents from a
      parent bank into a child bank.
   3. Prune the set of active banks to keep the root updated as the
      network progresses: free resources of fd_bank_t structs that
      are are not direct descendants of the root bank (remove parents
      and any competing lineages).
   4. Each bank will have field(s) that are concurrently read/write
      from multiple threads: add read-write locks to the fields that are
      concurrently written to.
   5. In practice, a bank state for a given slot can be very large and
      not all of the fields are written to every slot. Therefore, it can
      be very expensive to copy the entire bank state for a given slot
      each time a bank is created. In order to avoid large memcpys, we
      can use a CoW mechanism for certain fields.

  Each field of a fd_bank_t has a pre-specified set of fields including
    - name: the name of the field
    - footprint: the size of the field in bytes
    - align: the alignment of the field
    - CoW: whether the field is CoW
    - has_lock: whether the field has a rw-lock
    - type: type of the field

  fd_banks_t is represented by a left-child, right-sibling n-ary tree
  (as inspired by fd_ghost) to keep track of the parent-child fork tree.
  The underlying data structure is a map of fd_bank_t structs that is
  keyed by slot. This map is backed by a simple memory pool.

  Each field in fd_bank_t that is not CoW is laid out contiguously in
  the fd_bank_t struct as simple uchar buffers. This allows for a simple
  memcpy to clone the bank state from a parent to a child.

  Each field that is CoW has its own memory pool. The memory
  corresponding to the field is not located in the fd_bank_t struct and
  is instead represented by a pool index and a dirty flag. If the field
  is modified, then the dirty flag is set, and an element of the pool
  is acquired and the data is copied over from the parent pool idx.

  fd_bank_t also holds all of the rw-locks for the fields that have
  rw-locks.

  So, when a bank is cloned from a parent, the non CoW fields are copied
  over and the CoW fields just copy over a pool index. The CoW behavior
  is completely abstracted away from the caller as callers have to
  query/modify fields using specific APIs.

  NOTE: An important invariant is that if a field is CoW, then it must
  have a rw-lock.

  The usage pattern is as follows:

   To create an initial bank:
   fd_bank_t * bank_init = fd_bank_init_bank( banks, slot );

   To clone bank from parent banks:
   fd_bank_t * bank_clone = fd_banks_clone_from_parent( banks, slot, parent_slot );

   To publish a bank (aka update the root bank):
   fd_bank_t * bank_publish = fd_banks_publish( banks, slot );

   To query some arbitrary bank:
   fd_bank_t * bank_query = fd_banks_get_bank( banks, slot );

  To access fields in the bank if a field does not have a lock:

  fd_struct_t const * field = fd_bank_field_query( bank );
  OR
  fd_struct field = fd_bank_field_get( bank );

  To modify fields in the bank if a field does not have a lock:

  fd_struct_t * field = fd_bank_field_modify( bank );
  OR
  fd_bank_field_set( bank, value );

  IMPORTANT SAFETY NOTE: fd_banks_t assumes that there is only one bank
  being executed against at a time. However, it is safe to call
  fd_banks_publish while threads are executing against a bank.

  */

/* Define additional fields to the bank struct here. If trying to add
   a CoW field to the bank, define a pool for it as done below. */

#define FD_BANKS_ITER(X)                                                                                                                                                                                                             \
  /* type,                             name,                        footprint,                                 align,                                      CoW, has lock */                                                          \
  X(fd_clock_timestamp_votes_global_t, clock_timestamp_votes,       5000000UL,                                 128UL,                                      1,   1    )  /* TODO: This needs to get sized out */                      \
  X(fd_account_keys_global_t,          stake_account_keys,          100000000UL,                               128UL,                                      1,   1    )  /* Supports roughly 3M stake accounts */                     \
  X(fd_account_keys_global_t,          vote_account_keys,           3200000UL,                                 128UL,                                      1,   1    )  /* Supports roughly 100k vote accounts */                    \
  X(fd_blockhashes_t,                  block_hash_queue,            sizeof(fd_blockhashes_t),                  alignof(fd_blockhashes_t),                  0,   0    )  /* Block hash queue */                                       \
  X(fd_fee_rate_governor_t,            fee_rate_governor,           sizeof(fd_fee_rate_governor_t),            alignof(fd_fee_rate_governor_t),            0,   0    )  /* Fee rate governor */                                      \
  X(ulong,                             capitalization,              sizeof(ulong),                             alignof(ulong),                             0,   0    )  /* Capitalization */                                         \
  X(ulong,                             lamports_per_signature,      sizeof(ulong),                             alignof(ulong),                             0,   0    )  /* Lamports per signature */                                 \
  X(ulong,                             prev_lamports_per_signature, sizeof(ulong),                             alignof(ulong),                             0,   0    )  /* Previous lamports per signature */                        \
  X(ulong,                             transaction_count,           sizeof(ulong),                             alignof(ulong),                             0,   0    )  /* Transaction count */                                      \
  X(ulong,                             parent_signature_cnt,        sizeof(ulong),                             alignof(ulong),                             0,   0    )  /* Parent signature count */                                 \
  X(ulong,                             tick_height,                 sizeof(ulong),                             alignof(ulong),                             0,   0    )  /* Tick height */                                            \
  X(ulong,                             max_tick_height,             sizeof(ulong),                             alignof(ulong),                             0,   0    )  /* Max tick height */                                        \
  X(ulong,                             hashes_per_tick,             sizeof(ulong),                             alignof(ulong),                             0,   0    )  /* Hashes per tick */                                        \
  X(uint128,                           ns_per_slot,                 sizeof(uint128),                           alignof(uint128),                           0,   0    )  /* NS per slot */                                            \
  X(ulong,                             ticks_per_slot,              sizeof(ulong),                             alignof(ulong),                             0,   0    )  /* Ticks per slot */                                         \
  X(ulong,                             genesis_creation_time,       sizeof(ulong),                             alignof(ulong),                             0,   0    )  /* Genesis creation time */                                  \
  X(double,                            slots_per_year,              sizeof(double),                            alignof(double),                            0,   0    )  /* Slots per year */                                         \
  X(fd_inflation_t,                    inflation,                   sizeof(fd_inflation_t),                    alignof(fd_inflation_t),                    0,   0    )  /* Inflation */                                              \
  X(ulong,                             total_epoch_stake,           sizeof(ulong),                             alignof(ulong),                             0,   0    )  /* Total epoch stake */                                      \
                                                                                                                                                                        /* This is only used for the get_epoch_stake syscall. */     \
                                                                                                                                                                        /* If we are executing in epoch E, this is the total */      \
                                                                                                                                                                        /* stake at the end of epoch E-1. */                         \
  X(ulong,                             eah_start_slot,              sizeof(ulong),                             alignof(ulong),                             0,   0    )  /* EAH start slot */                                         \
  X(ulong,                             eah_stop_slot,               sizeof(ulong),                             alignof(ulong),                             0,   0    )  /* EAH stop slot */                                          \
  X(ulong,                             eah_interval,                sizeof(ulong),                             alignof(ulong),                             0,   0    )  /* EAH interval */                                           \
  X(ulong,                             block_height,                sizeof(ulong),                             alignof(ulong),                             0,   0    )  /* Block height */                                           \
  X(fd_hash_t,                         epoch_account_hash,          sizeof(fd_hash_t),                         alignof(fd_hash_t),                         0,   0    )  /* Epoch account hash */                                     \
  X(ulong,                             execution_fees,              sizeof(ulong),                             alignof(ulong),                             0,   0    )  /* Execution fees */                                         \
  X(ulong,                             priority_fees,               sizeof(ulong),                             alignof(ulong),                             0,   0    )  /* Priority fees */                                          \
  X(ulong,                             signature_count,             sizeof(ulong),                             alignof(ulong),                             0,   0    )  /* Signature count */                                        \
  X(ulong,                             use_prev_epoch_stake,        sizeof(ulong),                             alignof(ulong),                             0,   0    )  /* Use prev epoch stake */                                   \
  X(fd_hash_t,                         poh,                         sizeof(fd_hash_t),                         alignof(fd_hash_t),                         0,   0    )  /* PoH */                                                    \
  X(fd_sol_sysvar_last_restart_slot_t, last_restart_slot,           sizeof(fd_sol_sysvar_last_restart_slot_t), alignof(fd_sol_sysvar_last_restart_slot_t), 0,   0    )  /* Last restart slot */                                      \
  X(fd_cluster_version_t,              cluster_version,             sizeof(fd_cluster_version_t),              alignof(fd_cluster_version_t),              0,   0    )  /* Cluster version */                                        \
  X(ulong,                             parent_slot,                 sizeof(ulong),                             alignof(ulong),                             0,   0    )  /* Previous slot */                                          \
  X(fd_hash_t,                         bank_hash,                   sizeof(fd_hash_t),                         alignof(fd_hash_t),                         0,   0    )  /* Bank hash */                                              \
  X(fd_hash_t,                         prev_bank_hash,              sizeof(fd_hash_t),                         alignof(fd_hash_t),                         0,   0    )  /* Previous bank hash */                                     \
  X(fd_hash_t,                         genesis_hash,                sizeof(fd_hash_t),                         alignof(fd_hash_t),                         0,   0    )  /* Genesis hash */                                           \
  X(fd_epoch_schedule_t,               epoch_schedule,              sizeof(fd_epoch_schedule_t),               alignof(fd_epoch_schedule_t),               0,   0    )  /* Epoch schedule */                                         \
  X(fd_rent_t,                         rent,                        sizeof(fd_rent_t),                         alignof(fd_rent_t),                         0,   0    )  /* Rent */                                                   \
  X(fd_slot_lthash_t,                  lthash,                      sizeof(fd_slot_lthash_t),                  alignof(fd_slot_lthash_t),                  0,   0    )  /* LTHash */                                                 \
  /* These are the stakes that determine the leader schedule for the upcoming epoch. */ \
  /* epoch_stakes is used for the current leader schedule. next_epoch_stakes is used for the next leader schedule. */ \
  /* next_next_epoch_stakes is the cached version being calculated. */ \
  X(fd_vote_accounts_global_t,         next_next_epoch_stakes,      200000000UL,                               128UL,                                      1,   1    )  /* Next next epoch stakes, ~4K per account * 50k vote accounts */ \
  X(fd_vote_accounts_global_t,         next_epoch_stakes,           200000000UL,                               128UL,                                      1,   1    )  /* Next epoch stakes, ~4K per account * 50k vote accounts */ \
  X(fd_vote_accounts_global_t,         epoch_stakes,                200000000UL,                               128UL,                                      1,   1    )  /* Epoch stakes ~4K per account * 50k vote accounts */       \
<<<<<<< HEAD
  X(fd_epoch_reward_status_global_t,   epoch_reward_status,         160000000UL,                               128UL,                                      1,   1    )  /* Epoch reward status */                                    \
  X(fd_epoch_leaders_t,                epoch_leaders,               1000000UL,                                 128UL,                                      1,   1    )  /* Epoch leaders */                                          \
  X(fd_stakes_slim_t,                  stakes,                      400000000UL,                               128UL,                                      1,   1    )  /* Stakes */                                                 \
=======
  X(fd_epoch_rewards_t,                epoch_rewards,               FD_EPOCH_REWARDS_FOOTPRINT,                FD_EPOCH_REWARDS_ALIGN,                     1,   1    )  /* Epoch rewards */                                          \
  X(fd_epoch_leaders_t,                epoch_leaders,               FD_RUNTIME_MAX_EPOCH_LEADERS,              FD_EPOCH_LEADERS_ALIGN,                     1,   1    )  /* Epoch leaders. If our system supports 100k vote accs, */  \
                                                                                                                                                                        /* then there can be 100k unique leaders in the worst */     \
                                                                                                                                                                        /* case. We also can assume 432k slots per epoch. */         \
  X(fd_stakes_global_t,                stakes,                      400000000UL,                               128UL,                                      1,   1    )  /* Stakes */                                                 \
>>>>>>> 6ed37854
  X(fd_features_t,                     features,                    sizeof(fd_features_t),                     alignof(fd_features_t),                     0,   0    )  /* Features */                                               \
  X(ulong,                             txn_count,                   sizeof(ulong),                             alignof(ulong),                             0,   0    )  /* Transaction count */                                      \
  X(ulong,                             nonvote_txn_count,           sizeof(ulong),                             alignof(ulong),                             0,   0    )  /* Nonvote transaction count */                              \
  X(ulong,                             failed_txn_count,            sizeof(ulong),                             alignof(ulong),                             0,   0    )  /* Failed transaction count */                               \
  X(ulong,                             nonvote_failed_txn_count,    sizeof(ulong),                             alignof(ulong),                             0,   0    )  /* Nonvote failed transaction count */                       \
  X(ulong,                             total_compute_units_used,    sizeof(ulong),                             alignof(ulong),                             0,   0    )  /* Total compute units used */                               \
  X(ulong,                             part_width,                  sizeof(ulong),                             alignof(ulong),                             0,   0    )  /* Part width */                                             \
  X(ulong,                             slots_per_epoch,             sizeof(ulong),                             alignof(ulong),                             0,   0    )  /* Slots per epoch */                                        \
  X(ulong,                             shred_cnt,                   sizeof(ulong),                             alignof(ulong),                             0,   0    )  /* Shred count */                                            \
  X(int,                               enable_exec_recording,       sizeof(int),                               alignof(int),                               0,   0    )  /* Enable exec recording */

/* Invariant Every CoW field must have a rw-lock */
#define X(type, name, footprint, align, cow, has_lock) \
  FD_STATIC_ASSERT( (cow == 1 && has_lock == 1) || (cow == 0), CoW fields must have a rw-lock );
  FD_BANKS_ITER(X)
#undef X

/* If a member of the bank is CoW then it needs a corresponding pool
   which is defined here. If a type if not a CoW then it does not need
   to be in a pool and is laid out contigiously in the bank struct. */

/* Declare a pool object wrapper for all CoW fields. */
#define HAS_COW_1(name, footprint, align)                    \
  static const ulong fd_bank_##name##_align     = align;     \
  static const ulong fd_bank_##name##_footprint = footprint; \
                                                             \
  struct fd_bank_##name {                                    \
    ulong next;                                              \
    uchar data[footprint]__attribute__((aligned(align)));    \
  };                                                         \
  typedef struct fd_bank_##name fd_bank_##name##_t;

/* Do nothing if CoW is not enabled. */
#define HAS_COW_0(name, footprint, align)

#define X(type, name, footprint, align, cow, has_lock) \
  HAS_COW_##cow(name, footprint, align)
  FD_BANKS_ITER(X)

#undef X
#undef HAS_COW_0
#undef HAS_COW_1

#define POOL_NAME fd_bank_clock_timestamp_votes_pool
#define POOL_T    fd_bank_clock_timestamp_votes_t
#include "../../util/tmpl/fd_pool.c"
#undef POOL_NAME
#undef POOL_T

#define POOL_NAME fd_bank_stake_account_keys_pool
#define POOL_T    fd_bank_stake_account_keys_t
#include "../../util/tmpl/fd_pool.c"
#undef POOL_NAME
#undef POOL_T

#define POOL_NAME fd_bank_vote_account_keys_pool
#define POOL_T    fd_bank_vote_account_keys_t
#include "../../util/tmpl/fd_pool.c"
#undef POOL_NAME
#undef POOL_T

#define POOL_NAME fd_bank_next_next_epoch_stakes_pool
#define POOL_T    fd_bank_next_next_epoch_stakes_t
#include "../../util/tmpl/fd_pool.c"
#undef POOL_NAME
#undef POOL_T

#define POOL_NAME fd_bank_next_epoch_stakes_pool
#define POOL_T    fd_bank_next_epoch_stakes_t
#include "../../util/tmpl/fd_pool.c"
#undef POOL_NAME
#undef POOL_T

#define POOL_NAME fd_bank_epoch_stakes_pool
#define POOL_T    fd_bank_epoch_stakes_t
#include "../../util/tmpl/fd_pool.c"
#undef POOL_NAME
#undef POOL_T

#define POOL_NAME fd_bank_epoch_leaders_pool
#define POOL_T    fd_bank_epoch_leaders_t
#include "../../util/tmpl/fd_pool.c"
#undef POOL_NAME
#undef POOL_T

#define POOL_NAME fd_bank_stakes_pool
#define POOL_T    fd_bank_stakes_t
#include "../../util/tmpl/fd_pool.c"
#undef POOL_NAME
#undef POOL_T

#define POOL_NAME fd_bank_epoch_rewards_pool
#define POOL_T    fd_bank_epoch_rewards_t
#include "../../util/tmpl/fd_pool.c"
#undef POOL_NAME
#undef POOL_T

/* As mentioned above, the overall layout of the bank struct:
   - Fields used for internal pool/bank management
   - Non-Cow fields
   - CoW fields
   - Locks for CoW fields

   The CoW fields are laid out contiguously in the bank struct.
   The locks for the CoW fields are laid out contiguously after the
   CoW fields.
*/

struct fd_bank {
  #define FD_BANK_HEADER_SIZE (40UL)

  /* Fields used for internal pool and bank management */
  ulong             slot_;       /* slot this node is tracking, also the map key */
  ulong             next;        /* reserved for internal use by fd_pool_para, fd_map_chain_para and fd_banks_publish */
  ulong             parent_idx;  /* index of the parent in the node pool */
  ulong             child_idx;   /* index of the left-child in the node pool */
  ulong             sibling_idx; /* index of the right-sibling in the node pool */

  /* First, layout all non-CoW fields contiguously. This is done to
     allow for cloning the bank state with a simple memcpy. Each
     non-CoW field is just represented as a byte array. */

  #define HAS_COW_1(type, name, footprint, align)

  #define HAS_COW_0(type, name, footprint, align) \
    uchar name[footprint] __attribute__((aligned(align)));

  #define X(type, name, footprint, align, cow, has_lock) \
    HAS_COW_##cow(type, name, footprint, align)
  FD_BANKS_ITER(X)
  #undef X
  #undef HAS_COW_0
  #undef HAS_COW_1

  /* Now, layout all information needed for CoW fields. These are only
     copied when explicitly requested by the caller. The field's data
     is located at teh pool idx in the pool. If the dirty flag has been
     set, then the element has been copied over for this bank. */

  #define HAS_COW_1(type, name, footprint, align) \
    int                  name##_dirty;            \
    ulong                name##_pool_idx;         \
    ulong                name##_pool_offset;

  #define HAS_COW_0(type, name, footprint, align)

  #define X(type, name, footprint, align, cow, has_lock) \
    HAS_COW_##cow(type, name, footprint, align)
  FD_BANKS_ITER(X)
  #undef X
  #undef HAS_COW_0
  #undef HAS_COW_1

  /* Now emit locks for all fields that need a rwlock. */

  #define HAS_LOCK_1(type, name, footprint, align) \
    fd_rwlock_t name##_lock;

  #define HAS_LOCK_0(type, name, footprint, align) /* Do nothing for these. */

  #define X(type, name, footprint, align, cow, has_lock) \
    HAS_LOCK_##has_lock(type, name, footprint, align)
  FD_BANKS_ITER(X)
  #undef X
  #undef HAS_LOCK_0
  #undef HAS_LOCK_1

};
typedef struct fd_bank fd_bank_t;

#define HAS_COW_1(type, name, footprint, align)                                  \
static inline void                                                               \
fd_bank_set_##name##_pool( fd_bank_t * bank, fd_bank_##name##_t * bank_pool ) {  \
  void * bank_pool_mem = fd_bank_##name##_pool_leave( bank_pool );               \
  if( FD_UNLIKELY( !bank_pool_mem ) ) {                                          \
    FD_LOG_CRIT(( "Failed to leave bank pool" ));                                \
  }                                                                              \
  bank->name##_pool_offset = (ulong)bank_pool_mem - (ulong)bank;                 \
}                                                                                \
static inline fd_bank_##name##_t *                                               \
fd_bank_get_##name##_pool( fd_bank_t * bank ) {                                  \
  return fd_bank_##name##_pool_join( (uchar *)bank + bank->name##_pool_offset ); \
}
#define HAS_COW_0(type, name, footprint, align) /* Do nothing for these. */

#define X(type, name, footprint, align, cow, has_lock) \
  HAS_COW_##cow(type, name, footprint, align)
FD_BANKS_ITER(X)
#undef X
#undef HAS_COW_0
#undef HAS_COW_1

/* fd_bank_t is the alignment for the bank state. */

ulong
fd_bank_align( void );

/* fd_bank_t is the footprint for the bank state. This does NOT
   include the footprint for the CoW state. */

ulong
fd_bank_footprint( void );

/**********************************************************************/
/* fd_banks_t is the main struct used to manage the bank state. It can
   be used to query/modify/clone/publish the bank state.

   fd_banks_t contains some metadata a map/pool pair to manage the banks.
   It also contains pointers to the CoW pools.

   The data is laid out contigiously in memory starting from fd_banks_t;
   this can be seen in fd_banks_footprint(). */

#define POOL_NAME fd_banks_pool
#define POOL_T    fd_bank_t
#include "../../util/tmpl/fd_pool.c"
#undef POOL_NAME
#undef POOL_T

#define MAP_NAME  fd_banks_map
#define MAP_ELE_T fd_bank_t
#define MAP_KEY   slot_
#include "../../util/tmpl/fd_map_chain.c"
#undef MAP_NAME
#undef MAP_ELE_T
#undef MAP_KEY

struct fd_banks {
  ulong             magic;       /* ==FD_BANKS_MAGIC */
  ulong             max_banks;   /* Maximum number of banks */
  ulong             root;        /* root slot */
  ulong             root_idx;    /* root idx */

  fd_rwlock_t       rwlock;      /* rwlock for fd_banks_t */

  ulong             pool_offset; /* offset of pool from banks */
  ulong             map_offset;  /* offset of map from banks */

  /* Layout all CoW pools. */

  #define HAS_COW_1(type, name, footprint, align) \
    ulong           name##_pool_offset; /* offset of pool from banks */

  #define HAS_COW_0(type, name, footprint, align) /* Do nothing for these. */

  #define X(type, name, footprint, align, cow, has_lock) \
    HAS_COW_##cow(type, name, footprint, align)
  FD_BANKS_ITER(X)
  #undef X
  #undef HAS_COW_0
  #undef HAS_COW_1
};
typedef struct fd_banks fd_banks_t;

/* Bank accesssors. Different accessors are emitted for different types
   depending on if the field has a lock or not. */

#define HAS_LOCK_1(type, name) \
  type const * fd_bank_##name##_locking_query( fd_bank_t * bank ); \
  void fd_bank_##name##_end_locking_query( fd_bank_t * bank );     \
  type * fd_bank_##name##_locking_modify( fd_bank_t * bank );      \
  void fd_bank_##name##_end_locking_modify( fd_bank_t * bank );

#define HAS_LOCK_0(type, name)                                   \
  type const * fd_bank_##name##_query( fd_bank_t const * bank ); \
  type * fd_bank_##name##_modify( fd_bank_t * bank );

#define X(type, name, footprint, align, cow, has_lock)             \
  void fd_bank_##name##_set( fd_bank_t * bank, type value );       \
  type fd_bank_##name##_get( fd_bank_t const * bank );             \
  HAS_LOCK_##has_lock(type, name)
FD_BANKS_ITER(X)
#undef X

#undef HAS_LOCK_0
#undef HAS_LOCK_1

static inline ulong
fd_bank_slot_get( fd_bank_t const * bank ) {
  return bank->slot_;
}

ulong
fd_bank_epoch_get( fd_bank_t const * bank );

/* Simple getters and setters for members of fd_banks_t.*/

static inline fd_bank_t *
fd_banks_get_bank_pool( fd_banks_t const * banks ) {
  return fd_banks_pool_join( ((uchar *)banks + banks->pool_offset) );
}

static inline fd_banks_map_t *
fd_banks_get_bank_map( fd_banks_t const * banks ) {
  return fd_banks_map_join( ((uchar *)banks + banks->map_offset) );
}

static inline void
fd_banks_set_bank_pool( fd_banks_t * banks, fd_bank_t * bank_pool ) {
  void * bank_pool_mem = fd_banks_pool_leave( bank_pool );
  if( FD_UNLIKELY( !bank_pool_mem ) ) {
    FD_LOG_CRIT(( "Failed to leave bank pool" ));
  }
  banks->pool_offset = (ulong)bank_pool_mem - (ulong)banks;
}

static inline void
fd_banks_set_bank_map( fd_banks_t * banks, fd_banks_map_t * bank_map ) {
  void * bank_map_mem = fd_banks_map_leave( bank_map );
  if( FD_UNLIKELY( !bank_map_mem ) ) {
    FD_LOG_CRIT(( "Failed to leave bank map" ));
  }
  banks->map_offset = (ulong)bank_map_mem - (ulong)banks;
}

#define HAS_COW_1(type, name, footprint, align)                                    \
static inline fd_bank_##name##_t *                                                 \
fd_banks_get_##name##_pool( fd_banks_t * banks ) {                                 \
  return fd_bank_##name##_pool_join( (uchar *)banks + banks->name##_pool_offset ); \
}                                                                                  \
static inline void                                                                 \
fd_banks_set_##name##_pool( fd_banks_t * banks, fd_bank_##name##_t * bank_pool ) { \
  void * bank_pool_mem = fd_bank_##name##_pool_leave( bank_pool );                 \
  if( FD_UNLIKELY( !bank_pool_mem ) ) {                                            \
    FD_LOG_CRIT(( "Failed to leave bank pool" ));                                  \
  }                                                                                \
  banks->name##_pool_offset = (ulong)bank_pool_mem - (ulong)banks;                 \
}

#define HAS_COW_0(type, name, footprint, align) /* Do nothing for these. */

#define X(type, name, footprint, align, cow, has_lock) \
  HAS_COW_##cow(type, name, footprint, align)
FD_BANKS_ITER(X)
#undef X
#undef HAS_COW_0
#undef HAS_COW_1

/* fd_banks_lock() and fd_banks_unlock() are locks to be acquired and
   freed around accessing or modifying a specific bank. This is only
   required if there is concurrent access to a bank while operations on
   its underlying map are being performed.

   Under the hood, this is a wrapper around fd_banks_t's rwlock.
   This is done so a caller can safely read/write a specific bank.
   Otherwise, we run the risk of accessing/modifying a bank that may be
   freed. This is acquiring and freeing a read lock around fd_banks_t. */

static inline void
fd_banks_lock( fd_banks_t * banks ) {
  fd_rwlock_read( &banks->rwlock );
}

static inline void
fd_banks_unlock( fd_banks_t * banks ) {
  fd_rwlock_unread( &banks->rwlock );
}

/* fd_banks_root returns the current root slot for the bank. */

FD_FN_PURE static inline fd_bank_t const *
fd_banks_root( fd_banks_t const * banks ) {
  return fd_banks_pool_ele_const( fd_banks_get_bank_pool( banks ), banks->root_idx );
}

/* fd_banks_align() returns the alignment of fd_banks_t */

ulong
fd_banks_align( void );

/* fd_banks_footprint() returns the footprint of fd_banks_t */

ulong
fd_banks_footprint( ulong max_banks );

/* fd_banks_new() creates a new fd_banks_t struct. */

void *
fd_banks_new( void * mem, ulong max_banks );

/* fd_banks_join() joins a new fd_banks_t struct. */

fd_banks_t *
fd_banks_join( void * mem );

/* fd_banks_leave() leaves a bank. */

void *
fd_banks_leave( fd_banks_t * banks );

/* fd_banks_delete() deletes a bank. */

void *
fd_banks_delete( void * shmem );

/* fd_banks_init_bank() initializes a new bank in the bank manager.
   This should only be used during bootup. This returns an initial
   fd_bank_t with the corresponding slot. */

fd_bank_t *
fd_banks_init_bank( fd_banks_t * banks, ulong slot );

/* fd_bank_get_bank() returns a bank for a given slot. If said bank
   does not exist, NULL is returned. */

fd_bank_t *
fd_banks_get_bank( fd_banks_t * banks, ulong slot );

/* fd_banks_clone_from_parent() clones a bank from a parent bank.
   If the bank corresponding to the parent slot does not exist,
   NULL is returned. If a bank is not able to be created, NULL is
   returned. The data from the parent bank will copied over into
   the new bank.

   A more detailed note: not all of the data is copied over and this
   is a shallow clone. All of the CoW fields are not copied over and
   will only be done so if the caller explicitly calls
   fd_bank_{*}_modify(). This naming was chosen to emulate the
   semantics of the Agave client. */

fd_bank_t *
fd_banks_clone_from_parent( fd_banks_t * banks,
                            ulong        slot,
                            ulong        parent_slot );

/* fd_banks_publish() publishes a bank to the bank manager. This
   should only be used when a bank is no longer needed. This will
   prune off the bank from the bank manager. It returns the new root
   bank.

   All banks that are ancestors or siblings of the slot will be
   cancelled and their resources will be released back to the pool. */

fd_bank_t const *
fd_banks_publish( fd_banks_t * banks, ulong slot );

/* fd_bank_clear_bank() clears the contents of a bank. This should ONLY
   be used with banks that have no children.

   This function will memset all non-CoW fields to 0.

   For all non-CoW fields, we will reset the indices to its parent. */

void
fd_banks_clear_bank( fd_banks_t * banks, fd_bank_t * bank );

FD_PROTOTYPES_END

#endif /* HEADER_fd_src_flamenco_runtime_fd_bank_h */<|MERGE_RESOLUTION|>--- conflicted
+++ resolved
@@ -177,17 +177,9 @@
   X(fd_vote_accounts_global_t,         next_next_epoch_stakes,      200000000UL,                               128UL,                                      1,   1    )  /* Next next epoch stakes, ~4K per account * 50k vote accounts */ \
   X(fd_vote_accounts_global_t,         next_epoch_stakes,           200000000UL,                               128UL,                                      1,   1    )  /* Next epoch stakes, ~4K per account * 50k vote accounts */ \
   X(fd_vote_accounts_global_t,         epoch_stakes,                200000000UL,                               128UL,                                      1,   1    )  /* Epoch stakes ~4K per account * 50k vote accounts */       \
-<<<<<<< HEAD
-  X(fd_epoch_reward_status_global_t,   epoch_reward_status,         160000000UL,                               128UL,                                      1,   1    )  /* Epoch reward status */                                    \
-  X(fd_epoch_leaders_t,                epoch_leaders,               1000000UL,                                 128UL,                                      1,   1    )  /* Epoch leaders */                                          \
-  X(fd_stakes_slim_t,                  stakes,                      400000000UL,                               128UL,                                      1,   1    )  /* Stakes */                                                 \
-=======
   X(fd_epoch_rewards_t,                epoch_rewards,               FD_EPOCH_REWARDS_FOOTPRINT,                FD_EPOCH_REWARDS_ALIGN,                     1,   1    )  /* Epoch rewards */                                          \
   X(fd_epoch_leaders_t,                epoch_leaders,               FD_RUNTIME_MAX_EPOCH_LEADERS,              FD_EPOCH_LEADERS_ALIGN,                     1,   1    )  /* Epoch leaders. If our system supports 100k vote accs, */  \
-                                                                                                                                                                        /* then there can be 100k unique leaders in the worst */     \
-                                                                                                                                                                        /* case. We also can assume 432k slots per epoch. */         \
-  X(fd_stakes_global_t,                stakes,                      400000000UL,                               128UL,                                      1,   1    )  /* Stakes */                                                 \
->>>>>>> 6ed37854
+  X(fd_stakes_slim_t,                  stakes,                      400000000UL,                               128UL,                                      1,   1    )  /* Stakes */                                                 \
   X(fd_features_t,                     features,                    sizeof(fd_features_t),                     alignof(fd_features_t),                     0,   0    )  /* Features */                                               \
   X(ulong,                             txn_count,                   sizeof(ulong),                             alignof(ulong),                             0,   0    )  /* Transaction count */                                      \
   X(ulong,                             nonvote_txn_count,           sizeof(ulong),                             alignof(ulong),                             0,   0    )  /* Nonvote transaction count */                              \
