/****

build/native/gcc/bin/fd_frank_ledger --rocksdb $LEDGER/rocksdb --genesis $LEDGER/genesis.bin --cmd ingest --indexmax 10000 --txnmax 100 --backup test_ledger_backup

build/native/gcc/unit-test/test_runtime --load test_ledger_backup --cmd replay --end-slot 25 --confirm_hash AsHedZaZkabNtB8XBiKWQkKwaeLy2y4Hrqm6MkQALT5h --confirm_parent CvgPeR54qpVRZGBuiQztGXecxSXREPfTF8wALujK4WdE --confirm_account_delta 7PL6JZgcNy5vkPSc6JsMHET9dvpvsFMWR734VtCG29xN  --confirm_signature 2  --confirm_last_block G4YL2SieHDGNZGjiwBsJESK7jMDfazg33ievuCwbkjrv --validate true

build/native/gcc/bin/fd_shmem_cfg reset

build/native/gcc/bin/fd_wksp_ctl new giant_wksp 200 gigantic 32-127 0666

build/native/gcc/bin/fd_frank_ledger --wksp giant_wksp --reset true --cmd ingest --snapshotfile /home/jsiegel/mainnet-ledger/snapshot-179244882-2DyMb1qN8JuTijCjsW8w4G2tg1hWuAw2AopH7Bj9Qstu.tar.zst --incremental /home/jsiegel/mainnet-ledger/incremental-snapshot-179244882-179248368-6TprbHABozQQLjjc1HBeQ2p4AigMC7rhHJS2Q5WLcbyw.tar.zst --rocksdb /home/jsiegel/mainnet-ledger/rocksdb --endslot 179249378 --backup /home/asiegel/mainnet_backup

build/native/gcc/unit-test/test_runtime --wksp giant_wksp --reset true --load /home/asiegel/mainnet_backup --cmd replay --index-max 350000000

build/native/gcc/unit-test/test_runtime --wksp giant_wksp --gaddr 0xc7ce180 --cmd replay
  NOTE: gaddr argument may be different

build/native/gcc/bin/fd_frank_ledger --wksp giant_wksp --reset true --cmd ingest --snapshotfile /data/jsiegel/mainnet-ledger/snapshot-179244882-2DyMb1qN8JuTijCjsW8w4G2tg1hWuAw2AopH7Bj9Qstu.tar.zst --incremental /data/jsiegel/mainnet-ledger/incremental-snapshot-179244882-179248368-6TprbHABozQQLjjc1HBeQ2p4AigMC7rhHJS2Q5WLcbyw.tar.zst --rocksdb /data/jsiegel/mainnet-ledger/rocksdb --endslot 179248378 --backup /data/jsiegel/mainnet_backup

build/native/gcc/unit-test/test_runtime --wksp giant_wksp --gaddr 0x000000000c7ce180 --cmd replay

/data/jsiegel/mainnet-ledger/snapshot-179244882-2DyMb1qN8JuTijCjsW8w4G2tg1hWuAw2AopH7Bj9Qstu.tar.zst
/data/jsiegel/mainnet-ledger/incremental-snapshot-179244882-179248368-6TprbHABozQQLjjc1HBeQ2p4AigMC7rhHJS2Q5WLcbyw.tar.zst

build/native/gcc/unit-test/test_runtime --wksp giant_wksp --gaddr 0xc7ce180 --cmd verifyonly

build/native/gcc/unit-test/test_runtime --wksp giant_wksp --gaddr 0xc7ce180 --cmd verifyonly --tile-cpus 32-100

****/

#include "../fd_flamenco.h"
#include <errno.h>
#include <stdio.h>
#include <stdlib.h>
#include <string.h>
#include <sys/types.h>
#include <sys/stat.h>
#include <unistd.h>
#include <regex.h>
#include <fcntl.h>
#include "fd_rocksdb.h"
#include "fd_banks_solana.h"
#include "fd_hashes.h"
#include "fd_account.h"
#include "fd_executor.h"
#include "../../flamenco/types/fd_types.h"
#include "../../funk/fd_funk.h"
#include "../../util/alloc/fd_alloc.h"
#include "../../ballet/base58/fd_base58.h"
#include "../../ballet/poh/fd_poh.h"
#include "../../ballet/sha256/fd_sha256.h"
#include "sysvar/fd_sysvar_clock.h"
#include "sysvar/fd_sysvar.h"
#include "fd_runtime.h"
#include "sysvar/fd_sysvar_epoch_schedule.h"
#include "../stakes/fd_stake_program.h"

#include <dirent.h>

struct global_state {
  fd_global_ctx_t*    global;

  int                 argc;
  char       **       argv;

  char const *        name;
  ulong               pages;
  char const *        gaddr;
  char const *        persist;
  ulong               end_slot;
  char const *        cmd;
  char const *        reset;
  char const *        load;

  FILE * capture_file;
};
typedef struct global_state global_state_t;

static void usage(const char* progname) {
  fprintf( stderr, "USAGE: %s\n", progname );
  fprintf( stderr,
      " --wksp        <name>       workspace name\n"
      " --gaddr       <num>        global address of funky in the workspace\n"
      " --persist     <file>       funky persistence file\n"
      " --load        <file>       load funky backup file\n"
      " --end-slot    <num>        stop iterating at block...\n"
      " --cmd         <operation>  What operation should we test\n"
      " --index-max   <bool>       How big should the index table be?\n"
      " --validate    <bool>       Validate the funk db\n"
      " --reset       <bool>       Reset the workspace\n"
      " --capture     <file>       Write bank preimage to capture file\n"
      " --abort-on-mismatch {0,1}  If 1, stop on bank hash mismatch\n" );
}

#define SORT_NAME sort_pubkey_hash_pair
#define SORT_KEY_T fd_pubkey_hash_pair_t
#define SORT_BEFORE(a,b) ((memcmp(&a, &b, 32) < 0))
#include "../../util/tmpl/fd_sort.c"

int
accounts_hash( global_state_t *state ) {
  fd_funk_t * funk = state->global->funk;
  fd_wksp_t * wksp = fd_funk_wksp( funk );
  fd_funk_rec_t * rec_map  = fd_funk_rec_map( funk, wksp );
  ulong num_iter_accounts = fd_funk_rec_map_key_cnt( rec_map );

  FD_LOG_NOTICE(( "NIA %lu", num_iter_accounts ));

  ulong zero_accounts = 0;
  ulong num_pairs = 0;
  fd_pubkey_hash_pair_t * pairs = fd_valloc_malloc( state->global->valloc, 8UL, num_iter_accounts*sizeof(fd_pubkey_hash_pair_t));
  for( fd_funk_rec_map_iter_t iter = fd_funk_rec_map_iter_init( rec_map );
       !fd_funk_rec_map_iter_done( rec_map, iter );
       iter = fd_funk_rec_map_iter_next( rec_map, iter ) ) {
    fd_funk_rec_t * rec = fd_funk_rec_map_iter_ele( rec_map, iter );
    if ( !fd_acc_mgr_is_key( rec->pair.key ) )
      continue;

    if (num_pairs % 1000000 == 0) {
      FD_LOG_NOTICE(( "PAIRS: %lu", num_pairs ));
    }

    fd_account_meta_t * metadata = (fd_account_meta_t *) fd_funk_val_const( rec, wksp );
    if ((metadata->magic != FD_ACCOUNT_META_MAGIC) || (metadata->hlen != sizeof(fd_account_meta_t))) {
      FD_LOG_ERR(("invalid magic on metadata"));
    }

    if ((metadata->info.lamports == 0) | ((metadata->info.executable & ~1) != 0)) {
      zero_accounts++;
      continue;
    }


    fd_memcpy(pairs[num_pairs].pubkey.key, rec->pair.key, 32);
    fd_memcpy(pairs[num_pairs].hash.hash, metadata->hash, 32);
    num_pairs++;
  }

  FD_LOG_WARNING(("num_iter_accounts %ld zero_accounts %lu", num_iter_accounts, zero_accounts));
  FD_LOG_NOTICE(( "HASHING ACCOUNTS" ));
  fd_hash_t accounts_hash;
  fd_hash_account_deltas(state->global, pairs, num_pairs, &accounts_hash);

  FD_LOG_WARNING(("accounts_hash %32J", accounts_hash.hash));
  FD_LOG_WARNING(("num_iter_accounts %ld", num_iter_accounts));

  return 0;
}

int
replay( global_state_t * state,
        int              justverify,
        fd_tpool_t *     tpool,
        ulong            max_workers) {
  /* Create scratch allocator */

  ulong  smax = 512 /*MiB*/ << 20;
  void * smem = fd_wksp_alloc_laddr( state->global->local_wksp, fd_scratch_smem_align(), smax, 1UL );
  if( FD_UNLIKELY( !smem ) ) FD_LOG_ERR(( "Failed to alloc scratch mem" ));
  ulong  scratch_depth = 4UL;
  void * fmem = fd_wksp_alloc_laddr( state->global->local_wksp, fd_scratch_fmem_align(), fd_scratch_fmem_footprint( scratch_depth ), 2UL );
  if( FD_UNLIKELY( !fmem ) ) FD_LOG_ERR(( "Failed to alloc scratch frames" ));

  fd_scratch_attach( smem, fmem, smax, scratch_depth );

  fd_features_restore( state->global );

  fd_funk_rec_key_t key = fd_runtime_block_meta_key(ULONG_MAX);
  fd_funk_rec_t const * rec = fd_funk_rec_query( state->global->funk, NULL, &key );
  if (rec == NULL)
    FD_LOG_ERR(("missing meta record"));
  fd_slot_meta_meta_t mm;
  int err;
  const void * val = fd_funk_val_cache( state->global->funk, rec, &err );
  if (val == NULL)
    FD_LOG_ERR(("corrupt meta record"));
  fd_bincode_decode_ctx_t ctx2;
  ctx2.data    = val;
  ctx2.dataend = (uchar*)val + fd_funk_val_sz(rec);
  ctx2.valloc  = state->global->valloc;
  if ( fd_slot_meta_meta_decode( &mm, &ctx2 ) )
    FD_LOG_ERR(("fd_slot_meta_meta_decode failed"));

  if (mm.end_slot < state->end_slot)
    state->end_slot = mm.end_slot;

  /* Load epoch schedule sysvar */
  fd_epoch_schedule_t schedule;
  fd_sysvar_epoch_schedule_read( state->global, &schedule );
  FD_LOG_INFO(( "schedule->slots_per_epoch = %lu", schedule.slots_per_epoch ));
  FD_LOG_INFO(( "schedule->leader_schedule_slot_offset = %lu", schedule.leader_schedule_slot_offset ));
  FD_LOG_INFO(( "schedule->warmup = %d", schedule.warmup ));
  FD_LOG_INFO(( "schedule->first_normal_epoch = %lu", schedule.first_normal_epoch ));
  FD_LOG_INFO(( "schedule->first_normal_slot = %lu", schedule.first_normal_slot ));

  /* Slot of next epoch boundary */
  ulong epoch           = fd_slot_to_epoch( &schedule, state->global->bank.slot+1, NULL );
  ulong last_epoch_slot = fd_epoch_slot0  ( &schedule, epoch+1UL );

  /* Find epoch stakes for current epoch */
  fd_vote_accounts_t const * epoch_vaccs = &state->global->bank.epoch_stakes;

  FD_LOG_INFO(( "starting rent list init" ));
  state->global->rentlists = fd_rent_lists_new(fd_epoch_slot_cnt( &schedule, epoch ));
  fd_funk_set_notify(state->global->funk, fd_rent_lists_cb, state->global->rentlists);
<<<<<<< HEAD
  fd_rent_lists_startup_done(state->global->rentlists);
  FD_LOG_INFO(( "rent list init done" ));

=======
  fd_rent_lists_startup_done_tpool(state->global->rentlists, tpool, max_workers);
>>>>>>> 916a4604
  ulong stake_weight_cnt;
  {
    FD_SCRATCH_SCOPED_FRAME;

    /* Derive node stake weights for epoch vote accounts */

    ulong vote_acc_cnt = fd_vote_accounts_pair_t_map_size( epoch_vaccs->vote_accounts_pool, epoch_vaccs->vote_accounts_root );
    fd_stake_weight_t * epoch_weights = fd_scratch_alloc( alignof(fd_stake_weight_t), vote_acc_cnt * sizeof(fd_stake_weight_t) );
    if( FD_UNLIKELY( !epoch_weights ) ) FD_LOG_ERR(( "fd_scratch_alloc() failed" ));

    stake_weight_cnt = fd_stake_weights_by_node( epoch_vaccs, epoch_weights );
    if( FD_UNLIKELY( stake_weight_cnt==ULONG_MAX ) ) FD_LOG_ERR(( "fd_stake_weights_by_node() failed" ));

    /* Derive leader schedule */
    /* TODO This wksp alloc probably shouldn't be here */
    ulong sched_cnt = fd_epoch_slot_cnt( &schedule, epoch ) / 4UL;  /* Every leader rotation lasts four slots - TODO remove hardcode */
    FD_LOG_INFO(( "stake_weight_cnt=%lu sched_cnt=%lu", stake_weight_cnt, sched_cnt ));
    ulong epoch_leaders_footprint = fd_epoch_leaders_footprint( stake_weight_cnt, sched_cnt );
    FD_LOG_INFO(( "epoch_leaders_footprint=%lu", epoch_leaders_footprint ));
    if( FD_LIKELY( epoch_leaders_footprint ) ) {
      /* Only available when we are importing from snapshot */
      void * epoch_leaders_mem = fd_wksp_alloc_laddr( state->global->local_wksp, fd_epoch_leaders_align(), epoch_leaders_footprint, 1UL );
      state->global->leaders = fd_epoch_leaders_join( fd_epoch_leaders_new( epoch_leaders_mem, stake_weight_cnt, sched_cnt ) );
      FD_TEST( state->global->leaders );
      /* Derive */
      fd_epoch_leaders_derive( state->global->leaders, epoch_weights, epoch );
    }
  }

  ulong prev_slot = state->global->bank.slot;
  for ( ulong slot = state->global->bank.slot+1; slot < state->end_slot; ++slot ) {
    state->global->bank.prev_slot = prev_slot;
    state->global->bank.slot      = slot;

    FD_LOG_INFO(("reading slot %ld (epoch %lu)", slot, epoch));

    fd_slot_meta_t m;
    fd_memset(&m, 0, sizeof(m));
    fd_slot_meta_new(&m);

    /* Read block meta */

    key = fd_runtime_block_meta_key(slot);
    rec = fd_funk_rec_query( state->global->funk, NULL, &key );
    if( FD_UNLIKELY( !rec ) ) continue;
    val = fd_funk_val_cache( state->global->funk, rec, &err );
    if( FD_UNLIKELY( !val ) ) FD_LOG_ERR(("corrupt meta record"));
    fd_bincode_decode_ctx_t ctx3;
    ctx3.data = val;
    ctx3.dataend = (uchar*)val + fd_funk_val_sz(rec);
    ctx3.valloc  = state->global->valloc;
    if( FD_UNLIKELY( fd_slot_meta_decode( &m, &ctx3 )!=FD_BINCODE_SUCCESS ) )
      FD_LOG_ERR(("fd_slot_meta_decode failed"));

    /* Read block */

    key = fd_runtime_block_key( slot );
    rec = fd_funk_rec_query( state->global->funk, NULL, &key );
    if( FD_UNLIKELY( !rec ) ) FD_LOG_ERR(("missing block record"));
    val = fd_funk_val_cache( state->global->funk, rec, &err );
    if( FD_UNLIKELY( !val ) ) FD_LOG_ERR(("missing block record"));

    if ( justverify ) {
      if ( tpool )
        fd_runtime_block_verify_tpool( state->global, &m, val, fd_funk_val_sz(rec), tpool, max_workers );
      else
        fd_runtime_block_verify( state->global, &m, val, fd_funk_val_sz(rec) );
    } else {
      FD_TEST (fd_runtime_block_eval( state->global, &m, val, fd_funk_val_sz(rec) ) == FD_RUNTIME_EXECUTE_SUCCESS);
    }

    fd_bincode_destroy_ctx_t ctx = { .valloc = state->global->valloc };
    fd_slot_meta_destroy(&m, &ctx);

    /* Read bank hash */

    fd_hash_t const * known_bank_hash = fd_get_bank_hash( state->global->funk, slot );
    if( known_bank_hash ) {
      if( FD_UNLIKELY( 0!=memcmp( state->global->bank.banks_hash.hash, known_bank_hash->hash, 32UL ) ) ) {
        FD_LOG_WARNING(( "Bank hash mismatch! slot=%lu expected=%32J, got=%32J",
                         slot,
                         known_bank_hash->hash,
                         state->global->bank.banks_hash.hash ));
        if( state->global->abort_on_mismatch ) {
          fd_solcap_writer_fini( state->global->capture );
          return 1;
        }
      }
    }

    if( slot == last_epoch_slot ) {
      FD_LOG_NOTICE(( "EPOCH TRANSITION" ));
    }

    prev_slot = slot;
  }

  // fd_funk_txn_publish( state->global->funk, state->global->funk_txn, 1);

  fd_rent_lists_delete(state->global->rentlists);
  state->global->rentlists = NULL;

  FD_TEST( fd_scratch_frame_used()==0UL );
  fd_wksp_free_laddr( fd_scratch_detach( NULL ) );
  fd_wksp_free_laddr( fmem                      );
  return 0;
}

int main(int argc, char **argv) {
  fd_boot         ( &argc, &argv );
  fd_flamenco_boot( &argc, &argv );

  global_state_t state;
  fd_memset(&state, 0, sizeof(state));

  char global_mem[FD_GLOBAL_CTX_FOOTPRINT] __attribute__((aligned(FD_GLOBAL_CTX_ALIGN)));
  state.global = fd_global_ctx_join( fd_global_ctx_new( global_mem ) );

  fd_acc_mgr_t _acc_mgr[1];
  state.global->acc_mgr = fd_acc_mgr_new( _acc_mgr, state.global );

  state.argc = argc;
  state.argv = argv;

  state.name                = fd_env_strip_cmdline_cstr ( &argc, &argv, "--wksp",         NULL, NULL );
  state.gaddr               = fd_env_strip_cmdline_cstr ( &argc, &argv, "--gaddr",        NULL, NULL);
  state.persist             = fd_env_strip_cmdline_cstr ( &argc, &argv, "--persist",      NULL, NULL);
  state.end_slot            = fd_env_strip_cmdline_ulong( &argc, &argv, "--end-slot",     NULL, ULONG_MAX);
  state.cmd                 = fd_env_strip_cmdline_cstr ( &argc, &argv, "--cmd",          NULL, NULL);
  state.reset               = fd_env_strip_cmdline_cstr ( &argc, &argv, "--reset",        NULL, NULL);
  state.load                = fd_env_strip_cmdline_cstr ( &argc, &argv, "--load",         NULL, NULL);

  state.pages               = fd_env_strip_cmdline_ulong ( &argc, &argv, "--pages",      NULL, 5);

  char const * index_max_opt           = fd_env_strip_cmdline_cstr ( &argc, &argv, "--index-max", NULL, NULL );
  char const * validate_db             = fd_env_strip_cmdline_cstr ( &argc, &argv, "--validate",  NULL, NULL );
  char const * log_level               = fd_env_strip_cmdline_cstr ( &argc, &argv, "--log_level", NULL, NULL );
  char const * capture_fpath           = fd_env_strip_cmdline_cstr ( &argc, &argv, "--capture",   NULL, NULL );

  char const * confirm_hash            = fd_env_strip_cmdline_cstr ( &argc, &argv, "--confirm_hash",          NULL, NULL);
  char const * confirm_parent          = fd_env_strip_cmdline_cstr ( &argc, &argv, "--confirm_parent",        NULL, NULL);
  char const * confirm_account_delta   = fd_env_strip_cmdline_cstr ( &argc, &argv, "--confirm_account_delta", NULL, NULL);
  char const * confirm_signature       = fd_env_strip_cmdline_cstr ( &argc, &argv, "--confirm_signature",     NULL, NULL);
  char const * confirm_last_block      = fd_env_strip_cmdline_cstr ( &argc, &argv, "--confirm_last_block",    NULL, NULL);

  state.global->abort_on_mismatch = (uchar)fd_env_strip_cmdline_int( &argc, &argv, "--abort-on-mismatch", NULL, 0 );

  if (state.cmd == NULL) {
    usage(argv[0]);
    return 1;
  }

  char hostname[64];
  gethostname(hostname, sizeof(hostname));
  ulong hashseed = fd_hash(0, hostname, strnlen(hostname, sizeof(hostname)));

  fd_wksp_t *local_wksp = fd_wksp_new_anonymous( FD_SHMEM_GIGANTIC_PAGE_SZ, state.pages, 0, "local_wksp", 0UL );
  if ( FD_UNLIKELY( !local_wksp ) )
    FD_LOG_ERR(( "Unable to create local wksp" ));

  fd_wksp_t *funk_wksp;
  if ( state.name ) {
    FD_LOG_NOTICE(( "Attaching to --wksp %s", state.name ));
    funk_wksp = fd_wksp_attach( state.name );
    if ( FD_UNLIKELY( !funk_wksp ) )
      FD_LOG_ERR(( "Unable to attach to wksp" ));
    if ( state.reset && strcmp(state.reset, "true") == 0 ) {
      fd_wksp_reset( funk_wksp, (uint)hashseed);
    }
  } else {
    funk_wksp = local_wksp;
  }

  if (NULL != state.load) {
    FD_LOG_NOTICE(("loading %s", state.load));
    int fd = open(state.load, O_RDONLY);
    if (fd == -1)
      FD_LOG_ERR(("restore failed: %s", strerror(errno)));
    struct stat statbuf;
    if (fstat(fd, &statbuf) == -1)
      FD_LOG_ERR(("restore failed: %s", strerror(errno)));
    uchar* p = (uchar*)funk_wksp;
    uchar* pend = p + statbuf.st_size;
    while ( p < pend ) {
      ulong sz = fd_ulong_min((ulong)(pend - p), 4UL<<20);
      if ( read(fd, p, sz) < 0 )
        FD_LOG_ERR(("restore failed: %s", strerror(errno)));
      p += sz;
    }
    close(fd);
  }

  void* shmem;
  if( !state.gaddr ) {
    if (NULL != state.load)
      FD_LOG_ERR(( "when you load a backup, you still need a --gaddr" ));
    shmem = fd_wksp_alloc_laddr( funk_wksp, fd_funk_align(), fd_funk_footprint(), 1 );
    if (shmem == NULL)
      FD_LOG_ERR(( "failed to allocate a funky" ));
    ulong index_max = 1000000;    // Maximum size (count) of master index
    if (index_max_opt)
      index_max = (ulong) atoi((char *) index_max_opt);
    ulong xactions_max = 100;     // Maximum size (count) of transaction index
    FD_LOG_NOTICE(("creating new funk db, index_max=%lu xactions_max=%lu", index_max, xactions_max));
    state.global->funk = fd_funk_join(fd_funk_new(shmem, 1, hashseed, xactions_max, index_max));
    if (state.global->funk == NULL) {
      fd_wksp_free_laddr(shmem);
      FD_LOG_ERR(( "failed to allocate a funky" ));
    }

  } else {
    if (state.gaddr[0] == '0' && state.gaddr[1] == 'x')
      shmem = fd_wksp_laddr_fast( funk_wksp, (ulong)strtol(state.gaddr+2, NULL, 16) );
    else
      shmem = fd_wksp_laddr_fast( funk_wksp, (ulong)strtol(state.gaddr, NULL, 10) );
    state.global->funk = fd_funk_join(shmem);
    if (state.global->funk == NULL) {
      FD_LOG_ERR(( "failed to join a funky" ));
    }
    ulong r = fd_funk_txn_cancel_all( state.global->funk, 1 );
    if (r)
      FD_LOG_NOTICE(("cancelled %lu old transactions", r));
  }
  FD_LOG_NOTICE(( "funky at global address 0x%lx", fd_wksp_gaddr_fast( funk_wksp, shmem ) ));

  if ((validate_db != NULL) && (strcmp(validate_db, "true") == 0)) {
    FD_LOG_WARNING(("starting validate"));
    if ( fd_funk_verify(state.global->funk) != FD_FUNK_SUCCESS )
      FD_LOG_ERR(("valdation failed"));
    FD_LOG_WARNING(("finishing validate"));
  }

  if (NULL != log_level)
    state.global->log_level = (uchar) atoi(log_level);

  void * alloc_shmem = fd_wksp_alloc_laddr( local_wksp, fd_alloc_align(), fd_alloc_footprint(), 3UL );
  if( FD_UNLIKELY( !alloc_shmem ) ) {
    FD_LOG_ERR(( "fd_alloc too large for workspace" ));
  }
  void * alloc_shalloc = fd_alloc_new( alloc_shmem, 3UL );
  if( FD_UNLIKELY( !alloc_shalloc ) ) {
    FD_LOG_ERR(( "fd_allow_new failed" ));
  }
  fd_alloc_t * alloc = fd_alloc_join( alloc_shalloc, 3UL );
  if( FD_UNLIKELY( !alloc ) ) {
    FD_LOG_ERR(( "fd_alloc_join failed" ));
  }

  state.global->funk_wksp = funk_wksp;
  state.global->local_wksp = local_wksp;
  state.global->valloc = fd_libc_alloc_virtual();

  if (NULL != state.persist) {
    FD_LOG_NOTICE(("using %s for persistence", state.persist));
    if ( fd_funk_persist_open_fast( state.global->funk, state.persist ) != FD_FUNK_SUCCESS )
      FD_LOG_ERR(("failed to open persistence file"));
  }

  if( capture_fpath ) {
    state.capture_file = fopen( capture_fpath, "w+" );
    if( FD_UNLIKELY( !state.capture_file ) )
      FD_LOG_ERR(( "fopen(%s) failed (%d-%s)", capture_fpath, errno, strerror( errno ) ));

    void * capture_writer_mem = fd_alloc_malloc( alloc, fd_solcap_writer_align(), fd_solcap_writer_footprint() );
    FD_TEST( capture_writer_mem );
    state.global->capture = fd_solcap_writer_new( capture_writer_mem );

    FD_TEST( fd_solcap_writer_init( state.global->capture, state.capture_file ) );
  }

  {
    FD_LOG_NOTICE(("reading banks record"));
    fd_funk_rec_key_t id = fd_runtime_banks_key();
    fd_funk_rec_t const * rec = fd_funk_rec_query_global(state.global->funk, NULL, &id);
    if ( rec == NULL )
      FD_LOG_ERR(("failed to read banks record"));
    int err;
    void * val = fd_funk_val_cache( state.global->funk, rec, &err );
    if (val == NULL )
      FD_LOG_ERR(("failed to read banks record"));
    fd_bincode_decode_ctx_t ctx2;
    ctx2.data = val;
    ctx2.dataend = (uchar*)val + fd_funk_val_sz( rec );
    ctx2.valloc  = state.global->valloc;
    FD_TEST( fd_firedancer_banks_decode(&state.global->bank, &ctx2 )==FD_BINCODE_SUCCESS );

    FD_LOG_NOTICE(( "decoded slot=%ld banks_hash=%32J poh_hash %32J",
                    (long)state.global->bank.slot,
                    state.global->bank.banks_hash.hash,
                    state.global->bank.poh.hash ));
  }

  ulong tcnt = fd_tile_cnt();
  uchar tpool_mem[ FD_TPOOL_FOOTPRINT(FD_TILE_MAX) ] __attribute__((aligned(FD_TPOOL_ALIGN)));
  fd_tpool_t * tpool = NULL;
  if ( tcnt > 1) {
    tpool = fd_tpool_init(tpool_mem, tcnt);
    if ( tpool == NULL )
      FD_LOG_ERR(("failed to create thread pool"));
    for ( ulong i = 1; i < tcnt; ++i ) {
      if ( fd_tpool_worker_push( tpool, i, NULL, 0UL ) == NULL )
        FD_LOG_ERR(("failed to launch worker"));
    }
  }

  if (strcmp(state.cmd, "replay") == 0) {
    int err = replay(&state, 0, tpool, tcnt);
    if( err!=0 ) return err;

    if (NULL != confirm_hash) {
      uchar h[32];
      fd_base58_decode_32( confirm_hash,  h);
      FD_TEST(memcmp(h, &state.global->bank.banks_hash, sizeof(h)) == 0);
    }

    if (NULL != confirm_parent) {
      uchar h[32];
      fd_base58_decode_32( confirm_parent,  h);
      FD_TEST(memcmp(h, state.global->prev_banks_hash.uc, sizeof(h)) == 0);
    }

    if (NULL != confirm_account_delta) {
      uchar h[32];
      fd_base58_decode_32( confirm_account_delta,  h);
      FD_TEST(memcmp(h, state.global->account_delta_hash.uc, sizeof(h)) == 0);
    }

    if (NULL != confirm_signature)
      FD_TEST((ulong) atoi(confirm_signature) == state.global->signature_cnt);

    if (NULL != confirm_last_block) {
      uchar h[32];
      fd_base58_decode_32( confirm_last_block,  h);
      FD_TEST(memcmp(h, &state.global->bank.poh, sizeof(h)) == 0);
    }

  }
  if (strcmp(state.cmd, "verifyonly") == 0)
    replay(&state, 1, tpool, tcnt);
  if (strcmp(state.cmd, "accounts_hash") == 0)
    accounts_hash(&state);

  fd_alloc_free( alloc, fd_solcap_writer_delete( fd_solcap_writer_fini( state.global->capture ) ) );
  if( state.capture_file ) fclose( state.capture_file );

  fd_global_ctx_delete(fd_global_ctx_leave(state.global));

  FD_TEST(fd_alloc_is_empty(alloc));
  fd_wksp_free_laddr( fd_alloc_delete( fd_alloc_leave( alloc ) ) );

  fd_wksp_delete_anonymous( state.global->local_wksp );
  if( state.name )
    fd_wksp_detach( state.global->funk_wksp );

  FD_LOG_NOTICE(( "pass" ));

  fd_halt();

  return 0;
}<|MERGE_RESOLUTION|>--- conflicted
+++ resolved
@@ -203,13 +203,8 @@
   FD_LOG_INFO(( "starting rent list init" ));
   state->global->rentlists = fd_rent_lists_new(fd_epoch_slot_cnt( &schedule, epoch ));
   fd_funk_set_notify(state->global->funk, fd_rent_lists_cb, state->global->rentlists);
-<<<<<<< HEAD
-  fd_rent_lists_startup_done(state->global->rentlists);
+  fd_rent_lists_startup_done_tpool(state->global->rentlists, tpool, max_workers);
   FD_LOG_INFO(( "rent list init done" ));
-
-=======
-  fd_rent_lists_startup_done_tpool(state->global->rentlists, tpool, max_workers);
->>>>>>> 916a4604
   ulong stake_weight_cnt;
   {
     FD_SCRATCH_SCOPED_FRAME;
