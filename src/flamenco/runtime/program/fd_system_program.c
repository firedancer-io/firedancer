--- conflicted
+++ resolved
@@ -320,9 +320,9 @@
   }
 
   /* Check to see if the account is already in use */
-<<<<<<< HEAD
   err = FD_ACC_MGR_SUCCESS;
-  char * raw_acc_data_to = (char *) fd_acc_mgr_view_data(ctx.global->acc_mgr, ctx.global->funk_txn, to, NULL, &err);
+  fd_funk_rec_t const * to_rec_ro = NULL;
+  char * raw_acc_data_to = (char *) fd_acc_mgr_view_raw(ctx.global->acc_mgr, ctx.global->funk_txn, to, &to_rec_ro, &err);
   if (err == FD_ACC_MGR_SUCCESS) {
     /* Check if account was deleted */
     metadata = (fd_account_meta_t *) raw_acc_data_to;
@@ -334,33 +334,17 @@
     ctx.txn_ctx->custom_err = 0;     /* SystemError::AccountAlreadyInUse */
     return FD_EXECUTOR_INSTR_ERR_CUSTOM_ERR;
   }
-
-=======
-  fd_funk_rec_t const * to_rec_ro = NULL;
-  char * raw_acc_data_to = (char *) fd_acc_mgr_view_raw(ctx.global->acc_mgr, ctx.global->funk_txn, to, &to_rec_ro, &err);
-  if (err != FD_ACC_MGR_ERR_UNKNOWN_ACCOUNT ) {
-    ctx.txn_ctx->custom_err = 0;     /* SystemError::AccountAlreadyInUse */
-    return FD_EXECUTOR_INSTR_ERR_CUSTOM_ERR;
-  }
+  ulong sz2 = space + sizeof(fd_account_meta_t);
   fd_funk_rec_t * to_rec_rw = NULL;
-  raw_acc_data_to = (char*) fd_acc_mgr_modify_raw(ctx.global->acc_mgr, ctx.global->funk_txn, (fd_pubkey_t *) to, 1, space, to_rec_ro, &to_rec_rw, &err);
+  raw_acc_data_to = (char*) fd_acc_mgr_modify_raw(ctx.global->acc_mgr, ctx.global->funk_txn, (fd_pubkey_t *) to, 1, sz2, to_rec_ro, &to_rec_rw, &err);
   FD_TEST( raw_acc_data_to );
   /* Check that we are not exceeding the MAX_PERMITTED_DATA_LENGTH account size */
->>>>>>> 916a4604
   if ( space > MAX_PERMITTED_DATA_LENGTH ) {
     ctx.txn_ctx->custom_err = 3;     /* SystemError::InvalidAccountDataLength */
     return FD_EXECUTOR_INSTR_ERR_CUSTOM_ERR;
   }
 
-<<<<<<< HEAD
-  ulong sz2 = space + sizeof(fd_account_meta_t);
-  raw_acc_data_to = (char*) fd_acc_mgr_modify_data(ctx.global->acc_mgr, ctx.global->funk_txn, (fd_pubkey_t *) to, 1, &sz2, NULL, NULL, &err);
-  /* Check that we are not exceeding the MAX_PERMITTED_DATA_LENGTH account size */
-
-  if (!ctx.global->features.system_transfer_zero_check && lamports == 0) {
-=======
   if( !FD_FEATURE_ACTIVE( ctx.global, system_transfer_zero_check ) && lamports == 0) {
->>>>>>> 916a4604
     return FD_EXECUTOR_INSTR_SUCCESS;
   }
 
@@ -393,19 +377,9 @@
     return err;
 
   /* Pull out the account to be assigned an owner (acc idx 0) */
-<<<<<<< HEAD
   uchar *       instr_acc_idxs = ctx.instr->acct_txn_idxs;
   fd_pubkey_t * txn_accs = ctx.txn_ctx->accounts;
   fd_pubkey_t * keyed_account   = &txn_accs[instr_acc_idxs[0]];
-
-  // get owner
-  fd_pubkey_t current_owner;
-  int         read_result = fd_acc_mgr_get_owner( ctx.global->acc_mgr, ctx.global->funk_txn, keyed_account, &current_owner );
-=======
-  uchar *       instr_acc_idxs = ((uchar *)ctx.txn_ctx->txn_raw->raw + ctx.instr->acct_off);
-  fd_pubkey_t * txn_accs       = (fd_pubkey_t *)((uchar *)ctx.txn_ctx->txn_raw->raw + ctx.txn_ctx->txn_descriptor->acct_addr_off);
-  fd_pubkey_t * keyed_account  = &txn_accs[instr_acc_idxs[0]];
->>>>>>> 916a4604
 
   fd_account_meta_t * meta = NULL;
   int read_result = fd_acc_mgr_modify( ctx.global->acc_mgr, ctx.global->funk_txn, keyed_account, /* do_create */ 0, 0UL, NULL, NULL, &meta, NULL );
@@ -418,11 +392,7 @@
     return FD_EXECUTOR_INSTR_SUCCESS;
   // #endif
 
-<<<<<<< HEAD
   if (!fd_instr_acc_is_signer(ctx.instr, keyed_account))
-=======
-  if( !fd_account_is_signer(&ctx, keyed_account) )
->>>>>>> 916a4604
     return FD_EXECUTOR_INSTR_ERR_MISSING_REQUIRED_SIGNATURE;
 
   memcpy( meta->info.owner, owner.key, sizeof(fd_pubkey_t) );
