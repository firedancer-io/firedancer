#include "fd_bpf_upgradeable_loader_program.h"

#include "../fd_account.h"
#include "../../../ballet/base58/fd_base58.h"
#include "../sysvar/fd_sysvar_rent.h"
#include "../../../ballet/sbpf/fd_sbpf_loader.h"
#include "../../../ballet/sbpf/fd_sbpf_maps.h"
#include "../../vm/fd_vm_syscalls.h"
#include "../../vm/fd_vm_interp.h"
#include "../../vm/fd_vm_disasm.h"
#include "fd_bpf_loader_serialization.h"

#include <stdio.h>

<<<<<<< HEAD
=======
#define BUFFER_METADATA_SIZE  (37)
#define PROGRAMDATA_METADATA_SIZE (45UL)
#define MAX_PERMITTED_DATA_INCREASE (10 * 1024)
#define SIZE_OF_PROGRAM (36)
#define SIZE_OF_UNITIALIZED (4)

>>>>>>> 916a4604
char *
read_bpf_upgradeable_loader_state( fd_global_ctx_t* global, fd_pubkey_t* program_acc, fd_bpf_upgradeable_loader_state_t * result, int *opt_err) {
  int err = 0;
  char * raw_acc_data = (char*) fd_acc_mgr_view_raw(global->acc_mgr, global->funk_txn, (fd_pubkey_t *) program_acc, NULL, &err);
  if (NULL == raw_acc_data) {
    if (NULL != opt_err)
      *opt_err = err;
    return NULL;
  }
  fd_account_meta_t *m = (fd_account_meta_t *) raw_acc_data;

  fd_bincode_decode_ctx_t ctx = {
    .data = raw_acc_data + m->hlen,
    .dataend = (char *) ctx.data + m->dlen,
    .valloc  = global->valloc,
  };

  fd_bpf_upgradeable_loader_state_new(result);

  if ( fd_bpf_upgradeable_loader_state_decode( result, &ctx ) ) {
    FD_LOG_DEBUG(("fd_bpf_upgradeable_loader_state_decode failed"));
    return NULL;
  }

  return raw_acc_data;
}

int write_bpf_upgradeable_loader_state(fd_global_ctx_t* global, fd_pubkey_t* program_acc, fd_bpf_upgradeable_loader_state_t * loader_state) {
  int err = 0;
  ulong encoded_loader_state_size = fd_bpf_upgradeable_loader_state_size( loader_state );
  fd_funk_rec_t * acc_data_rec = NULL;

  char *raw_acc_data = fd_acc_mgr_modify_raw(global->acc_mgr, global->funk_txn, (fd_pubkey_t *)  program_acc, 1, encoded_loader_state_size, NULL, &acc_data_rec, &err);
  fd_account_meta_t *m = (fd_account_meta_t *) raw_acc_data;

  fd_bincode_encode_ctx_t ctx;
  ctx.data = raw_acc_data + m->hlen;
  ctx.dataend = (char*)ctx.data + encoded_loader_state_size;

  if ( fd_bpf_upgradeable_loader_state_encode( loader_state, &ctx ) ) {
    FD_LOG_ERR(("fd_bpf_upgradeable_loader_state_encode failed"));
  }

  // ulong lamps = (encoded_loader_state_size + 128) * ((ulong) ((double)global->bank.rent.lamports_per_uint8_year * global->bank.rent.exemption_threshold));
  // if (m->info.lamports < lamps) {
    // FD_LOG_DEBUG(("topped up the lamports.. was this needed?"));
    // return FD_EXECUTOR_INSTR_ERR_GENERIC_ERR;
    // m->info.lamports = lamps;
  // }

  if (encoded_loader_state_size > m->dlen)
    m->dlen = encoded_loader_state_size;

  return fd_acc_mgr_commit_raw(global->acc_mgr, acc_data_rec, (fd_pubkey_t *) program_acc, raw_acc_data, global->bank.slot, 0);
}

// This is literally called before every single instruction execution... To make it fast we are duplicating some code
int fd_executor_bpf_upgradeable_loader_program_is_executable_program_account( fd_global_ctx_t * global, fd_pubkey_t const * pubkey ) {
  int err = 0;
  char * raw_acc_data = (char*) fd_acc_mgr_view_raw(global->acc_mgr, global->funk_txn, (fd_pubkey_t *) pubkey, NULL, &err);
  if (NULL == raw_acc_data)
    return -1;

  fd_account_meta_t * m = (fd_account_meta_t *) raw_acc_data;

  if( memcmp( m->info.owner, global->solana_bpf_loader_upgradeable_program, sizeof(fd_pubkey_t)) )
    return -1;

  if( m->info.executable != 1)
    return -1;

  fd_bincode_decode_ctx_t ctx = {
    .data = raw_acc_data + m->hlen,
    .dataend = (char *) ctx.data + m->dlen,
    .valloc  = global->valloc,
  };

  fd_bpf_upgradeable_loader_state_t loader_state;
  fd_bpf_upgradeable_loader_state_new(&loader_state);
  if ( fd_bpf_upgradeable_loader_state_decode( &loader_state, &ctx ) ) {
    FD_LOG_WARNING(("fd_bpf_upgradeable_loader_state_decode failed"));
    return FD_EXECUTOR_INSTR_ERR_INVALID_ACC_DATA;
  }

  if( !fd_bpf_upgradeable_loader_state_is_program( &loader_state ) )
    return -1;

  fd_bincode_destroy_ctx_t ctx_d = { .valloc = global->valloc };
  fd_bpf_upgradeable_loader_state_destroy( &loader_state, &ctx_d );

  return 0;
}

<<<<<<< HEAD
=======
/**
 * num accounts
 * serialized accounts
 * instr data len
 * instr data
 * program id public key
*/
// 64-bit aligned
uchar *
serialize_aligned( instruction_ctx_t ctx, ulong * sz ) {
  ulong serialized_size = 0;
  uchar * instr_acc_idxs = ((uchar *)ctx.txn_ctx->txn_raw->raw + ctx.instr->acct_off);
  fd_pubkey_t * txn_accs = (fd_pubkey_t *)((uchar *)ctx.txn_ctx->txn_raw->raw + ctx.txn_ctx->txn_descriptor->acct_addr_off);

  uchar acc_idx_seen[256];
  ushort dup_acc_idx[256];
  memset(acc_idx_seen, 0, sizeof(acc_idx_seen));
  memset(dup_acc_idx, 0, sizeof(dup_acc_idx));

  serialized_size += sizeof(ulong);
  for( ushort i = 0; i < ctx.instr->acct_cnt; i++ ) {
    uchar acc_idx = instr_acc_idxs[i];

    // fd_pubkey_t * acc = &txn_accs[acc_idx];
    // FD_LOG_WARNING(( "START OF ACC: %32J %x %lu", acc, serialized_size, serialized_size ));

    serialized_size++; // dup byte
    if( FD_UNLIKELY( acc_idx_seen[acc_idx] ) ) {
      serialized_size += 7; // pad to 64-bit alignment
    } else {
      acc_idx_seen[acc_idx] = 1;
      dup_acc_idx[acc_idx] = i;
      fd_pubkey_t * acc = &txn_accs[acc_idx];
      int read_result = FD_ACC_MGR_SUCCESS;
      uchar * raw_acc_data = (uchar *)fd_acc_mgr_view_raw(ctx.global->acc_mgr, ctx.global->funk_txn, acc, NULL, &read_result);
      fd_account_meta_t * metadata = (fd_account_meta_t *)raw_acc_data;

      ulong acc_data_len = 0;
      if ( FD_LIKELY( read_result == FD_ACC_MGR_SUCCESS ) ) {
        acc_data_len = metadata->dlen;
      } else if ( FD_UNLIKELY( read_result == FD_ACC_MGR_ERR_UNKNOWN_ACCOUNT ) ) {
        acc_data_len = 0;
      } else {
        FD_LOG_WARNING(( "failed to read account data - pubkey: %32J, err: %d", acc, read_result ));
        return NULL;
      }

      ulong aligned_acc_data_len = fd_ulong_align_up(acc_data_len, 8);

      serialized_size += sizeof(uchar)  // is_signer
          + sizeof(uchar)               // is_writable
          + sizeof(uchar)               // is_executable
          + sizeof(uint)                // original_data_len
          + sizeof(fd_pubkey_t)         // key
          + sizeof(fd_pubkey_t)         // owner
          + sizeof(ulong)               // lamports
          + sizeof(ulong)               // data_len
          + aligned_acc_data_len
          + MAX_PERMITTED_DATA_INCREASE
          + sizeof(ulong);              // rent_epoch
    }
  }

  serialized_size += sizeof(ulong)
      + ctx.instr->data_sz
      + sizeof(fd_pubkey_t);

  uchar * serialized_params = fd_valloc_malloc( ctx.global->valloc, 1UL, serialized_size);
  uchar * serialized_params_start = serialized_params;

  FD_STORE( ulong, serialized_params, ctx.instr->acct_cnt );
  serialized_params += sizeof(ulong);

  for( ushort i = 0; i < ctx.instr->acct_cnt; i++ ) {
    // FD_LOG_WARNING(( "SERIAL OF ACC: %x %lu", serialized_params - serialized_params_start, serialized_params-serialized_params_start ));
    uchar acc_idx = instr_acc_idxs[i];
    fd_pubkey_t * acc = &txn_accs[acc_idx];

    if( FD_UNLIKELY( acc_idx_seen[acc_idx] && dup_acc_idx[acc_idx] != i ) ) {
      // Duplicate
      FD_STORE( ulong, serialized_params, 0 );
      FD_STORE( uchar, serialized_params, (uchar)dup_acc_idx[acc_idx] );
      serialized_params += sizeof(ulong);
    } else {
      FD_STORE( uchar, serialized_params, 0xFF );
      serialized_params += sizeof(uchar);

      int read_result = FD_ACC_MGR_SUCCESS;
      uchar * raw_acc_data = (uchar *)fd_acc_mgr_view_raw(ctx.global->acc_mgr, ctx.global->funk_txn, acc, NULL, &read_result);
      if ( FD_UNLIKELY( read_result == FD_ACC_MGR_ERR_UNKNOWN_ACCOUNT ) ) {
          fd_memset( serialized_params, 0, sizeof(uchar)  // is_signer
          + sizeof(uchar)                                 // is_writable
          + sizeof(uchar)                                 // is_executable
          + sizeof(uint));                                // original_data_len

          serialized_params += sizeof(uchar)  // is_signer
          + sizeof(uchar)                     // is_writable
          + sizeof(uchar)                     // is_executable
          + sizeof(uint);                     // original_data_len

          fd_pubkey_t key = *acc;
          FD_STORE( fd_pubkey_t, serialized_params, key );
          serialized_params += sizeof(fd_pubkey_t);

          fd_memset( serialized_params, 0, sizeof(fd_pubkey_t)  // owner
          + sizeof(ulong)                                       // lamports
          + sizeof(ulong)                                       // data_len
          + 0                                                   // data
          + MAX_PERMITTED_DATA_INCREASE
          + sizeof(ulong));                                     // rent_epoch
          serialized_params += sizeof(fd_pubkey_t)  // owner
          + sizeof(ulong)                           // lamports
          + sizeof(ulong)                           // data_len
          + 0                                       // data
          + MAX_PERMITTED_DATA_INCREASE
          + sizeof(ulong);                          // rent_epoch
        continue;
      } else if ( FD_UNLIKELY( read_result != FD_ACC_MGR_SUCCESS ) ) {
        FD_LOG_WARNING(( "failed to read account data - pubkey: %32J, err: %d", acc, read_result ));
        return NULL;
      }

      fd_account_meta_t * metadata = (fd_account_meta_t *)raw_acc_data;
      uchar * acc_data = fd_account_get_data( metadata );

      uchar is_signer = (uchar)fd_account_is_signer( &ctx, acc );
      FD_STORE( uchar, serialized_params, is_signer );
      serialized_params += sizeof(uchar);

      uchar is_writable = (uchar)(fd_account_is_writable_idx( &ctx, acc_idx ) && !fd_account_is_sysvar( &ctx, acc ));
      FD_STORE( uchar, serialized_params, is_writable );
      serialized_params += sizeof(uchar);

      uchar is_executable = (uchar)metadata->info.executable;
      FD_STORE( uchar, serialized_params, is_executable );
      serialized_params += sizeof(uchar);

      uint padding_0 = 0;
      FD_STORE( uint, serialized_params, padding_0 );
      serialized_params += sizeof(uint);

      fd_pubkey_t key = *acc;
      FD_STORE( fd_pubkey_t, serialized_params, key );
      serialized_params += sizeof(fd_pubkey_t);

      fd_pubkey_t owner = *(fd_pubkey_t *)&metadata->info.owner;
      FD_STORE( fd_pubkey_t, serialized_params, owner );
      serialized_params += sizeof(fd_pubkey_t);

      ulong lamports = metadata->info.lamports;
      FD_STORE( ulong, serialized_params, lamports );
      serialized_params += sizeof(ulong);

      ulong acc_data_len = metadata->dlen;
      ulong aligned_acc_data_len = fd_ulong_align_up(acc_data_len, 8);
      ulong alignment_padding_len = aligned_acc_data_len - acc_data_len;

      ulong data_len = acc_data_len;
      FD_STORE( ulong, serialized_params, data_len );
      serialized_params += sizeof(ulong);

      fd_memcpy( serialized_params, acc_data, acc_data_len);
      serialized_params += acc_data_len;

      fd_memset( serialized_params, 0, MAX_PERMITTED_DATA_INCREASE + alignment_padding_len);
      serialized_params += MAX_PERMITTED_DATA_INCREASE + alignment_padding_len;

      ulong rent_epoch = metadata->info.rent_epoch;
      FD_STORE( ulong, serialized_params, rent_epoch );
      serialized_params += sizeof(ulong);
    }
  }

  ulong instr_data_len = ctx.instr->data_sz;
  FD_STORE( ulong, serialized_params, instr_data_len );
  serialized_params += sizeof(ulong);

  uchar * instr_data = (uchar *)ctx.txn_ctx->txn_raw->raw + ctx.instr->data_off;
  fd_memcpy( serialized_params, instr_data, instr_data_len );
  serialized_params += instr_data_len;

  FD_STORE( fd_pubkey_t, serialized_params, txn_accs[ctx.instr->program_id] );
  serialized_params += sizeof(fd_pubkey_t);

  FD_TEST( serialized_params == serialized_params_start + serialized_size );

  // FD_LOG_NOTICE(( "SERIALIZE - sz: %lu, diff: %lu", serialized_size, serialized_params - serialized_params_start ));
  *sz = serialized_size;
  return serialized_params_start;
}

int
deserialize_aligned( instruction_ctx_t ctx, uchar * input, ulong input_sz ) {
  uchar * input_cursor = input;

  uchar acc_idx_seen[256];
  memset(acc_idx_seen, 0, sizeof(acc_idx_seen));

  uchar * instr_acc_idxs = ((uchar *)ctx.txn_ctx->txn_raw->raw + ctx.instr->acct_off);
  fd_pubkey_t * txn_accs = (fd_pubkey_t *)((uchar *)ctx.txn_ctx->txn_raw->raw + ctx.txn_ctx->txn_descriptor->acct_addr_off);

  input_cursor += sizeof(ulong);

  for( ulong i = 0; i < ctx.instr->acct_cnt; i++ ) {
    uchar acc_idx = instr_acc_idxs[i];
    fd_pubkey_t * acc = &txn_accs[instr_acc_idxs[i]];

    input_cursor++;
    if ( FD_UNLIKELY( acc_idx_seen[acc_idx] ) ) {
      input_cursor += 7;
    } else if ( fd_account_is_writable_idx( &ctx, acc_idx ) && !fd_account_is_sysvar( &ctx, acc ) ) {
      acc_idx_seen[acc_idx] = 1;
      input_cursor += sizeof(uchar) // is_signer
          + sizeof(uchar)           // is_writable
          + sizeof(uchar)           // executable
          + sizeof(uint)            // original_data_len
          + sizeof(fd_pubkey_t);    // key

      fd_pubkey_t * owner = (fd_pubkey_t *)input_cursor;
      input_cursor += sizeof(fd_pubkey_t);

      ulong lamports = FD_LOAD(ulong, input_cursor);
      input_cursor += sizeof(ulong);

      ulong post_data_len = FD_LOAD(ulong, input_cursor);
      input_cursor += sizeof(ulong);

      uchar * post_data = input_cursor;

      fd_funk_rec_t const * acc_const_data_rec = NULL;
      int view_err = FD_ACC_MGR_SUCCESS;
      void const * raw_data = fd_acc_mgr_view_raw(ctx.global->acc_mgr, ctx.global->funk_txn, acc, &acc_const_data_rec, &view_err);

      if ( view_err == FD_ACC_MGR_SUCCESS ) {
        fd_account_meta_t * metadata = (fd_account_meta_t *)raw_data;
        if ( fd_ulong_sat_sub( post_data_len, metadata->dlen ) > MAX_PERMITTED_DATA_INCREASE || post_data_len > MAX_PERMITTED_DATA_LENGTH ) {
          fd_valloc_free( ctx.global->valloc, input );
          return -1;
        }

        fd_funk_rec_t * acc_data_rec = NULL;
        int modify_err = FD_ACC_MGR_SUCCESS;
        void * raw_acc_data = fd_acc_mgr_modify_raw(ctx.global->acc_mgr, ctx.global->funk_txn, acc, 0, post_data_len, acc_const_data_rec, &acc_data_rec, &modify_err);
        if ( modify_err != FD_ACC_MGR_SUCCESS ) {
          fd_valloc_free( ctx.global->valloc, input );
          return -1;
        }
        metadata = (fd_account_meta_t *)raw_acc_data;

        uchar * acc_data = fd_account_get_data( metadata );
        input_cursor += fd_ulong_align_up(metadata->dlen, 8);

        metadata->dlen = post_data_len;
        metadata->info.lamports = lamports;
        fd_memcpy(metadata->info.owner, owner, sizeof(fd_pubkey_t));

        fd_memcpy( acc_data, post_data, post_data_len );

        fd_acc_mgr_commit_raw(ctx.global->acc_mgr, acc_data_rec, acc, raw_acc_data, ctx.global->bank.slot, 0);
      } else if ( view_err == FD_ACC_MGR_ERR_UNKNOWN_ACCOUNT ) {
        // no-op
      } else {
        fd_valloc_free( ctx.global->valloc, input );
        return -1;
      }

      input_cursor += MAX_PERMITTED_DATA_INCREASE;

      input_cursor += sizeof(ulong);
    } else {
      acc_idx_seen[acc_idx] = 1;
      // Account is not writable, skip over
      input_cursor += sizeof(uchar)         // is_signer
          + sizeof(uchar)                   // is_writable
          + sizeof(uchar)                   // executable
          + sizeof(uint)                    // original_data_len
          + sizeof(fd_pubkey_t);            // key
      input_cursor += sizeof(fd_pubkey_t);  // owner
      input_cursor += sizeof(ulong);        // lamports
      input_cursor += sizeof(ulong);        // data_len

      int view_err = FD_ACC_MGR_SUCCESS;
      void const * raw_acc_data = fd_acc_mgr_view_raw(ctx.global->acc_mgr, ctx.global->funk_txn, (fd_pubkey_t const *)acc, NULL, &view_err);
      fd_account_meta_t * metadata = (fd_account_meta_t *)raw_acc_data;

      if ( view_err == FD_ACC_MGR_SUCCESS ) {
        input_cursor += fd_ulong_align_up(metadata->dlen, 8);
      }
      input_cursor += MAX_PERMITTED_DATA_INCREASE;

      input_cursor += sizeof(ulong);
    }
  }

  FD_TEST( input_cursor <= input + input_sz );

  fd_valloc_free( ctx.global->valloc, input );

  return 0;
}

>>>>>>> 916a4604
int fd_executor_bpf_upgradeable_loader_program_execute_program_instruction( instruction_ctx_t ctx ) {
  fd_pubkey_t * txn_accs = ctx.txn_ctx->accounts;
  fd_pubkey_t * program_acc = &txn_accs[ctx.instr->program_id];

  fd_bpf_upgradeable_loader_state_t program_loader_state;
  int err = 0;
  if (FD_UNLIKELY(NULL == read_bpf_upgradeable_loader_state( ctx.global, program_acc, &program_loader_state, &err )))
    return err;

  fd_bincode_destroy_ctx_t ctx_d = { .valloc = ctx.global->valloc };

  if( !fd_bpf_upgradeable_loader_state_is_program( &program_loader_state ) ) {
    fd_bpf_upgradeable_loader_state_destroy( &program_loader_state, &ctx_d );
    return -1;
  }

  fd_pubkey_t * programdata_acc = &program_loader_state.inner.program.programdata_address;

  fd_bpf_upgradeable_loader_state_t programdata_loader_state;

  err = 0;
  uchar *ptr = (uchar *) read_bpf_upgradeable_loader_state( ctx.global, programdata_acc, &programdata_loader_state, &err );
  if (NULL == ptr)
    return err;
  fd_account_meta_t *programdata_metadata = (fd_account_meta_t *) ptr;

  FD_LOG_NOTICE(("BPF PROG INSTR RUN! - slot: %lu, addr: %32J", ctx.global->bank.slot, &txn_accs[ctx.instr->program_id]));

  if( !fd_bpf_upgradeable_loader_state_is_program_data( &programdata_loader_state ) ) {
    fd_bpf_upgradeable_loader_state_destroy( &programdata_loader_state, &ctx_d );
    fd_bpf_upgradeable_loader_state_destroy( &program_loader_state, &ctx_d );
    return -1;
  }
  fd_bpf_upgradeable_loader_state_destroy( &programdata_loader_state, &ctx_d );

  ulong program_data_len = programdata_metadata->dlen - PROGRAMDATA_METADATA_SIZE;
  uchar * program_data = ptr + programdata_metadata->hlen + PROGRAMDATA_METADATA_SIZE;

  fd_bpf_upgradeable_loader_state_destroy( &program_loader_state, &ctx_d );

  fd_sbpf_elf_info_t elf_info;
  fd_sbpf_elf_peek( &elf_info, program_data, program_data_len );

  /* Allocate rodata segment */

  void * rodata = fd_valloc_malloc( ctx.global->valloc, 1UL,  elf_info.rodata_footprint );
  FD_TEST( rodata );

  /* Allocate program buffer */

  ulong  prog_align     = fd_sbpf_program_align();
  ulong  prog_footprint = fd_sbpf_program_footprint( &elf_info );
  fd_sbpf_program_t * prog = fd_sbpf_program_new( fd_valloc_malloc( ctx.global->valloc, prog_align, prog_footprint ), &elf_info, rodata );
  FD_TEST( prog );

  /* Allocate syscalls */

  fd_sbpf_syscalls_t * syscalls = fd_sbpf_syscalls_new( fd_valloc_malloc( ctx.global->valloc, fd_sbpf_syscalls_align(), fd_sbpf_syscalls_footprint() ) );
  FD_TEST( syscalls );

  fd_vm_syscall_register_all( syscalls );
  /* Load program */

  if(  0!=fd_sbpf_program_load( prog, program_data, program_data_len, syscalls ) ) {
    FD_LOG_ERR(( "fd_sbpf_program_load() failed: %s", fd_sbpf_strerror() ));
  }
  FD_LOG_DEBUG(( "fd_sbpf_program_load() success: %s", fd_sbpf_strerror() ));

  ulong input_sz = 0;
  ulong pre_lens[256];
  uchar * input = fd_bpf_loader_input_serialize_aligned(ctx, &input_sz, pre_lens);
  if( input==NULL ) {
    fd_valloc_free( ctx.global->valloc, fd_sbpf_program_delete( prog ) );
    fd_valloc_free( ctx.global->valloc, fd_sbpf_syscalls_delete( syscalls ) );
    fd_valloc_free( ctx.global->valloc, rodata);
    return FD_EXECUTOR_INSTR_ERR_MISSING_ACC;
  }
  fd_vm_exec_context_t vm_ctx = {
    .entrypoint          = (long)prog->entry_pc,
    .program_counter     = 0,
    .instruction_counter = 0,
    .instrs              = (fd_sbpf_instr_t const *)fd_type_pun_const( prog->text ),
    .instrs_sz           = prog->text_cnt,
    .instrs_offset       = prog->text_off,
    .syscall_map         = syscalls,
    .local_call_map      = prog->calldests,
    .input               = input,
    .input_sz            = input_sz,
    .read_only           = (uchar *)fd_type_pun_const(prog->rodata),
    .read_only_sz        = prog->rodata_sz,
    /* TODO configure heap allocator */
    .instr_ctx           = ctx,
  };

  ulong trace_sz = 16 * 1024 * 1024;
  ulong trace_used = 0;
  // fd_vm_trace_entry_t * trace = (fd_vm_trace_entry_t *)fd_valloc_malloc( ctx.global->valloc, 1UL, trace_sz * sizeof(fd_vm_trace_entry_t));
  fd_vm_trace_entry_t * trace = (fd_vm_trace_entry_t *)malloc( trace_sz * sizeof(fd_vm_trace_entry_t));

  memset(vm_ctx.register_file, 0, sizeof(vm_ctx.register_file));
  vm_ctx.register_file[1] = FD_VM_MEM_MAP_INPUT_REGION_START;
  vm_ctx.register_file[10] = FD_VM_MEM_MAP_STACK_REGION_START + 0x1000;


  // ulong validate_result = fd_vm_context_validate( &vm_ctx );
  // if (validate_result != FD_VM_SBPF_VALIDATE_SUCCESS) {
  //   FD_LOG_ERR(( "fd_vm_context_validate() failed: %lu", validate_result ));
  // }

  // FD_LOG_WARNING(( "fd_vm_context_validate() success" ));

  ulong interp_res = fd_vm_interp_instrs_trace( &vm_ctx, trace, trace_sz, &trace_used );
  if( interp_res != 0 ) {
    FD_LOG_ERR(( "fd_vm_interp_instrs() failed: %lu", interp_res ));
  }

  // TODO: make tracing an option!
  // FILE * trace_fd = fopen("trace.log", "w");

  for( ulong i = 0; i < trace_used; i++ ) {
    fd_vm_trace_entry_t trace_ent = trace[i];
    fprintf(stderr, "%5lu [%016lX, %016lX, %016lX, %016lX, %016lX, %016lX, %016lX, %016lX, %016lX, %016lX, %016lX] %5lu: ",
      trace_ent.ic,
      trace_ent.register_file[0],
      trace_ent.register_file[1],
      trace_ent.register_file[2],
      trace_ent.register_file[3],
      trace_ent.register_file[4],
      trace_ent.register_file[5],
      trace_ent.register_file[6],
      trace_ent.register_file[7],
      trace_ent.register_file[8],
      trace_ent.register_file[9],
      trace_ent.register_file[10],
      trace_ent.pc+29 // FIXME: THIS OFFSET IS FOR TESTING ONLY
    );
    fd_vm_disassemble_instr(&vm_ctx.instrs[trace[i].pc], trace[i].pc, vm_ctx.syscall_map, vm_ctx.local_call_map, stderr);

    fprintf(stderr, "\n");
  }

  // fclose(trace_fd);
  free(trace);
  // fd_valloc_free( ctx.global->valloc, trace);

  fd_valloc_free( ctx.global->valloc, fd_sbpf_program_delete( prog ) );
  fd_valloc_free( ctx.global->valloc, fd_sbpf_syscalls_delete( syscalls ) );
  fd_valloc_free( ctx.global->valloc, rodata );

  FD_LOG_WARNING(( "fd_vm_interp_instrs() success: %lu, ic: %lu, pc: %lu, ep: %lu, r0: %lu, fault: %lu", interp_res, vm_ctx.instruction_counter, vm_ctx.program_counter, vm_ctx.entrypoint, vm_ctx.register_file[0], vm_ctx.cond_fault ));
  // FD_LOG_WARNING(( "log coll - len: %lu %s", vm_ctx.log_collector.buf ));

  if( vm_ctx.register_file[0]!=0 ) {
    fd_valloc_free( ctx.global->valloc, input);
    // TODO: vm should report this error
    return -1;
  }

  if( vm_ctx.cond_fault ) {
    fd_valloc_free( ctx.global->valloc, input);
    // TODO: vm should report this error
    return -1;
  }

  if( fd_bpf_loader_input_deserialize_aligned(ctx, pre_lens, input, input_sz) != 0 ) {
    return FD_EXECUTOR_INSTR_ERR_INVALID_ARG;
  }

  return 0;
}

static int setup_program(instruction_ctx_t ctx, const uchar * program_data, ulong program_data_len) {
  fd_sbpf_elf_info_t elf_info;
  fd_sbpf_elf_peek( &elf_info, program_data, program_data_len );

  /* Allocate rodata segment */
  void * rodata = fd_valloc_malloc( ctx.global->valloc, 1UL,  elf_info.rodata_footprint );
  if (!rodata) {
    return FD_EXECUTOR_INSTR_ERR_INVALID_ACC_DATA;
  }

  /* Allocate program buffer */

  ulong  prog_align     = fd_sbpf_program_align();
  ulong  prog_footprint = fd_sbpf_program_footprint( &elf_info );
  fd_sbpf_program_t * prog = fd_sbpf_program_new( fd_valloc_malloc( ctx.global->valloc, prog_align, prog_footprint ), &elf_info, rodata );
  FD_TEST( prog );

  /* Allocate syscalls */

  fd_sbpf_syscalls_t * syscalls = fd_sbpf_syscalls_new( fd_valloc_malloc( ctx.global->valloc, fd_sbpf_syscalls_align(), fd_sbpf_syscalls_footprint() ) );
  FD_TEST( syscalls );

  fd_vm_syscall_register_all( syscalls );
  /* Load program */

  if(  0!=fd_sbpf_program_load( prog, program_data, program_data_len, syscalls ) ) {
    FD_LOG_ERR(( "fd_sbpf_program_load() failed: %s", fd_sbpf_strerror() ));
  }
  FD_LOG_WARNING(( "fd_sbpf_program_load() success: %s", fd_sbpf_strerror() ));

  fd_vm_exec_context_t vm_ctx = {
    .entrypoint          = (long)prog->entry_pc,
    .program_counter     = 0,
    .instruction_counter = 0,
    .instrs              = (fd_sbpf_instr_t const *)fd_type_pun_const( prog->text ),
    .instrs_sz           = prog->text_cnt,
    .instrs_offset       = prog->text_off,
    .syscall_map         = syscalls,
    .local_call_map      = prog->calldests,
    .input               = NULL,
    .input_sz            = 0,
    .read_only           = (uchar *)fd_type_pun_const(prog->rodata),
    .read_only_sz        = prog->rodata_sz,
    /* TODO configure heap allocator */
    .instr_ctx           = ctx,
  };

  ulong validate_result = fd_vm_context_validate( &vm_ctx );
  if (validate_result != FD_VM_SBPF_VALIDATE_SUCCESS) {
    FD_LOG_ERR(( "fd_vm_context_validate() failed: %lu", validate_result ));
  }

  FD_LOG_WARNING(( "fd_vm_context_validate() success" ));

  fd_valloc_free( ctx.global->valloc,  fd_sbpf_program_delete( prog ) );
  fd_valloc_free( ctx.global->valloc,  fd_sbpf_syscalls_delete( syscalls ) );
  fd_valloc_free( ctx.global->valloc, rodata);
  return 0;
}

static int common_close_account(instruction_ctx_t ctx, fd_pubkey_t * authority_acc, 
                                fd_account_meta_t * close_acc_metadata, 
                                fd_account_meta_t * recipient_acc_metadata, 
                                uchar * instr_acc_idxs, 
                                fd_bpf_upgradeable_loader_state_t * loader_state,
                                fd_pubkey_t * close_acc) {
  fd_pubkey_t * authority_address = loader_state->inner.buffer.authority_address;

  if (!authority_address) {
    return FD_EXECUTOR_INSTR_ERR_ACC_IMMUTABLE;
  }

  if (memcmp(authority_address, authority_acc, sizeof(fd_pubkey_t)) == 0) {
    return FD_EXECUTOR_INSTR_ERR_INCORRECT_AUTHORITY;
  }

  if (instr_acc_idxs[2] >= ctx.txn_ctx->txn_descriptor->signature_cnt) {
    return FD_EXECUTOR_INSTR_ERR_MISSING_REQUIRED_SIGNATURE;
  }

  recipient_acc_metadata->info.lamports += close_acc_metadata->info.lamports;
  close_acc_metadata   ->info.lamports = 0;

  loader_state->discriminant = fd_bpf_upgradeable_loader_state_enum_uninitialized;

  return write_bpf_upgradeable_loader_state( ctx.global, close_acc, loader_state );
}

int fd_executor_bpf_upgradeable_loader_program_execute_instruction( instruction_ctx_t ctx ) {
  /* Deserialize the Stake instruction */
  uchar * data            = ctx.instr->data;

  fd_bpf_upgradeable_loader_program_instruction_t instruction;
  fd_bpf_upgradeable_loader_program_instruction_new( &instruction );
  fd_bincode_decode_ctx_t decode_ctx;
  decode_ctx.data = data;
  decode_ctx.dataend = &data[ctx.instr->data_sz];
  decode_ctx.valloc  = ctx.global->valloc;

  int decode_err;
  if ( ( decode_err = fd_bpf_upgradeable_loader_program_instruction_decode( &instruction, &decode_ctx ) ) ) {
    FD_LOG_DEBUG(("fd_bpf_upgradeable_loader_program_instruction_decode failed: err code: %d, %ld", decode_err, ctx.instr->data_sz));
    return FD_EXECUTOR_INSTR_ERR_INVALID_ACC_DATA;
  }

<<<<<<< HEAD
  uchar * instr_acc_idxs = ctx.instr->acct_txn_idxs;
  fd_pubkey_t * txn_accs = ctx.txn_ctx->accounts;
=======

  uchar* instr_acc_idxs = ((uchar *)ctx.txn_ctx->txn_raw->raw + ctx.instr->acct_off);
  fd_pubkey_t* txn_accs = (fd_pubkey_t *)((uchar *)ctx.txn_ctx->txn_raw->raw + ctx.txn_ctx->txn_descriptor->acct_addr_off);
  fd_pubkey_t * program_id = &txn_accs[ctx.instr->program_id];

>>>>>>> 916a4604

  FD_LOG_INFO(("BPF INSTR RUN! - addr: %32J, disc: %u", &txn_accs[ctx.instr->program_id], instruction.discriminant));

  if( fd_bpf_upgradeable_loader_program_instruction_is_initialize_buffer( &instruction ) ) {
    if( ctx.instr->acct_cnt < 2 ) {
      return FD_EXECUTOR_INSTR_ERR_NOT_ENOUGH_ACC_KEYS;
    }

    fd_bpf_upgradeable_loader_state_t loader_state;
    fd_pubkey_t * buffer_acc = &txn_accs[instr_acc_idxs[0]];

    int err = 0;
    if (FD_UNLIKELY(NULL == read_bpf_upgradeable_loader_state( ctx.global, buffer_acc, &loader_state, &err ))) {
      // TODO: Fix leaks...
      return err;
    }

    if( !fd_bpf_upgradeable_loader_state_is_uninitialized( &loader_state ) ) {
      return FD_EXECUTOR_INSTR_ERR_ACC_ALREADY_INITIALIZED;
    }

    fd_pubkey_t * authority_acc = &txn_accs[instr_acc_idxs[1]];
    loader_state.discriminant = fd_bpf_upgradeable_loader_state_enum_buffer;
    loader_state.inner.buffer.authority_address = authority_acc;

    return write_bpf_upgradeable_loader_state( ctx.global, buffer_acc, &loader_state );
  } else if ( fd_bpf_upgradeable_loader_program_instruction_is_write( &instruction ) ) {
    if( ctx.instr->acct_cnt < 2 ) {
      return FD_EXECUTOR_INSTR_ERR_NOT_ENOUGH_ACC_KEYS;
    }

    // FIXME: Do we need to check writable?

    fd_pubkey_t * buffer_acc = &txn_accs[instr_acc_idxs[0]];
    fd_pubkey_t * authority_acc = &txn_accs[instr_acc_idxs[1]];

    fd_bpf_upgradeable_loader_state_t loader_state;
    int err = 0;
    if (NULL == read_bpf_upgradeable_loader_state( ctx.global, buffer_acc, &loader_state, &err)) {
      return err;
    }

    if( !fd_bpf_upgradeable_loader_state_is_buffer( &loader_state ) ) {
      return FD_EXECUTOR_INSTR_ERR_INVALID_ACC_DATA;
    }

    if( loader_state.inner.buffer.authority_address==NULL ) {
      return FD_EXECUTOR_INSTR_ERR_ACC_IMMUTABLE;
    }

    if( memcmp( authority_acc, loader_state.inner.buffer.authority_address, sizeof(fd_pubkey_t) )!=0 ) {
      return FD_EXECUTOR_INSTR_ERR_INCORRECT_AUTHORITY;
    }

    if(instr_acc_idxs[1] >= ctx.txn_ctx->txn_descriptor->signature_cnt) {
      return FD_EXECUTOR_INSTR_ERR_MISSING_REQUIRED_SIGNATURE;
    }

    fd_funk_rec_t const * buffer_con_rec = NULL;
    int read_result = 0;
    uchar const * buffer_raw = fd_acc_mgr_view_raw( ctx.global->acc_mgr, ctx.global->funk_txn, buffer_acc, &buffer_con_rec, &read_result );
    if( FD_UNLIKELY( !buffer_raw ) ) {
      FD_LOG_WARNING(( "failed to read account metadata" ));
      return FD_EXECUTOR_INSTR_ERR_MISSING_ACC;
    }
    fd_account_meta_t const * buffer_acc_metadata = (fd_account_meta_t const *)buffer_raw;

    ulong offset = fd_ulong_sat_add(fd_bpf_upgradeable_loader_state_size( &loader_state ), instruction.inner.write.offset);
    ulong write_end = fd_ulong_sat_add( offset, instruction.inner.write.bytes_len );
    if( buffer_acc_metadata->dlen < write_end ) {
      return FD_EXECUTOR_INSTR_ERR_ACC_DATA_TOO_SMALL;
    }

    int write_result = 0;
    uchar * raw_mut = fd_acc_mgr_modify_raw( ctx.global->acc_mgr, ctx.global->funk_txn, buffer_acc, 0, 0UL, buffer_con_rec, NULL, &write_result );
    if( FD_UNLIKELY( !raw_mut ) ) {
      FD_LOG_WARNING(( "failed to get writable handle to buffer data" ));
      return write_result;
    }

    fd_account_meta_t * metadata_mut    = (fd_account_meta_t *)raw_mut;
    uchar *             buffer_acc_data = raw_mut + metadata_mut->hlen;

    fd_memcpy( buffer_acc_data + offset, instruction.inner.write.bytes, instruction.inner.write.bytes_len );
    return FD_EXECUTOR_INSTR_SUCCESS;

  } else if ( fd_bpf_upgradeable_loader_program_instruction_is_deploy_with_max_data_len( &instruction ) ) {
    if( ctx.instr->acct_cnt < 4 ) {
      return FD_EXECUTOR_INSTR_ERR_NOT_ENOUGH_ACC_KEYS;
    }

    fd_pubkey_t * payer_acc       = &txn_accs[instr_acc_idxs[0]];
    fd_pubkey_t * programdata_acc = &txn_accs[instr_acc_idxs[1]];
    fd_pubkey_t * program_acc     = &txn_accs[instr_acc_idxs[2]];
    fd_pubkey_t * buffer_acc      = &txn_accs[instr_acc_idxs[3]];
    fd_pubkey_t * rent_acc        = &txn_accs[instr_acc_idxs[4]];
    fd_pubkey_t * clock_acc       = &txn_accs[instr_acc_idxs[5]];

    if( ctx.instr->acct_cnt < 8 ) {
      return FD_EXECUTOR_INSTR_ERR_NOT_ENOUGH_ACC_KEYS;
    }
    fd_pubkey_t * authority_acc = &txn_accs[instr_acc_idxs[7]];

    fd_account_meta_t const * program_acc_metadata = NULL;
    int result = fd_acc_mgr_view(ctx.global->acc_mgr, ctx.global->funk_txn, program_acc, NULL, &program_acc_metadata, NULL);
    if( FD_UNLIKELY( result != FD_ACC_MGR_SUCCESS ) ) {
      FD_LOG_WARNING(( "failed to read account metadata" ));
      return FD_EXECUTOR_INSTR_ERR_MISSING_ACC;
    }

    fd_bpf_upgradeable_loader_state_t program_loader_state;

    int err = 0;
    uchar *ptr = (uchar *) read_bpf_upgradeable_loader_state( ctx.global, program_acc, &program_loader_state, &err );
    if (NULL == ptr)
      return err;

    if (!fd_bpf_upgradeable_loader_state_is_uninitialized(&program_loader_state)) {
      return FD_EXECUTOR_INSTR_ERR_ACC_ALREADY_INITIALIZED;
    }

    if (program_acc_metadata->dlen < SIZE_OF_PROGRAM) {
      return FD_EXECUTOR_INSTR_ERR_ACC_DATA_TOO_SMALL;
    }

    if (program_acc_metadata->info.lamports < fd_rent_exempt_minimum_balance(ctx.global, program_acc_metadata->dlen)) {
      return FD_EXECUTOR_INSTR_ERR_EXECUTABLE_ACCOUNT_NOT_RENT_EXEMPT;
    }

    fd_account_meta_t const * buffer_acc_metadata = NULL;
    result = fd_acc_mgr_view(ctx.global->acc_mgr, ctx.global->funk_txn, buffer_acc, NULL, &buffer_acc_metadata, NULL);
    if( FD_UNLIKELY( result != FD_ACC_MGR_SUCCESS ) ) {
      FD_LOG_WARNING(( "failed to read account metadata" ));
      return FD_EXECUTOR_INSTR_ERR_MISSING_ACC;
    }

    fd_bpf_upgradeable_loader_state_t buffer_acc_loader_state;
    err = 0;
    if (NULL == read_bpf_upgradeable_loader_state( ctx.global, buffer_acc, &buffer_acc_loader_state, &err )) {
      FD_LOG_DEBUG(( "failed to read account metadata" ));
      return err;
    }
    if( !fd_bpf_upgradeable_loader_state_is_buffer( &buffer_acc_loader_state ) ) {
      return FD_EXECUTOR_INSTR_ERR_INVALID_ARG;
    }

    if( buffer_acc_loader_state.inner.buffer.authority_address==NULL ) {
      return FD_EXECUTOR_INSTR_ERR_INCORRECT_AUTHORITY;
    }

    if( memcmp( buffer_acc_loader_state.inner.buffer.authority_address, authority_acc, sizeof(fd_pubkey_t) ) != 0 ) {
      return FD_EXECUTOR_INSTR_ERR_INCORRECT_AUTHORITY;
    }

    if( instr_acc_idxs[7] >= ctx.txn_ctx->txn_descriptor->signature_cnt ) {
      return FD_EXECUTOR_INSTR_ERR_MISSING_REQUIRED_SIGNATURE;
    }

    ulong buffer_data_len = fd_ulong_sat_sub(buffer_acc_metadata->dlen, BUFFER_METADATA_SIZE);
    ulong programdata_len = fd_ulong_sat_add(PROGRAMDATA_METADATA_SIZE, instruction.inner.deploy_with_max_data_len.max_data_len);
    if (buffer_acc_metadata->dlen < BUFFER_METADATA_SIZE || buffer_data_len == 0) {
      return FD_EXECUTOR_INSTR_ERR_INVALID_ACC_DATA;
    }

    if (instruction.inner.deploy_with_max_data_len.max_data_len < buffer_data_len) {
      return FD_EXECUTOR_INSTR_ERR_ACC_DATA_TOO_SMALL;
    }

    if (programdata_len > MAX_PERMITTED_DATA_LENGTH) {
      return FD_EXECUTOR_INSTR_ERR_INVALID_ARG;
    }

    // let (derived_address, bump_seed) =
    //             Pubkey::find_program_address(&[new_program_id.as_ref()], program_id);
    //         if derived_address != programdata_key {
    //             ic_logger_msg!(log_collector, "ProgramData address is not derived");
    //             return Err(InstructionError::InvalidArgument);
    //         }

    fd_account_meta_t * payer_acc_metadata = NULL;
    int write_result;
    uchar *             buffer_acc_data     = NULL;
    // Drain buffer lamports to payer
    {
      fd_account_meta_t * buffer_acc_metadata = NULL;
      write_result = fd_acc_mgr_modify( ctx.global->acc_mgr, ctx.global->funk_txn, buffer_acc, 0, 0UL, NULL, NULL, &buffer_acc_metadata, &buffer_acc_data );
      if( FD_UNLIKELY( write_result != FD_ACC_MGR_SUCCESS ) ) {
        FD_LOG_WARNING(( "failed to read account metadata" ));
        return FD_EXECUTOR_INSTR_ERR_MISSING_ACC;
      }

      write_result = fd_acc_mgr_modify( ctx.global->acc_mgr, ctx.global->funk_txn, payer_acc, 0, 0UL, NULL, NULL, &payer_acc_metadata, NULL );
      if ( FD_UNLIKELY( write_result != FD_ACC_MGR_SUCCESS ) ) {
        FD_LOG_WARNING(( "failed to read account metadata" ));
        return FD_EXECUTOR_INSTR_ERR_MISSING_ACC;
      }

      // FIXME: Do checked addition
      payer_acc_metadata ->info.lamports += buffer_acc_metadata->info.lamports;
      buffer_acc_metadata->info.lamports  = 0;
    }
    
    // TODO: deploy program
    err = setup_program(ctx, buffer_acc_data, SIZE_OF_PROGRAM + programdata_len);
    if (err != 0) {
      return err;
    }
    
    // Create program data account
    fd_funk_rec_t * program_data_rec = NULL;
    int modify_err;
    ulong sz2 = PROGRAMDATA_METADATA_SIZE + instruction.inner.deploy_with_max_data_len.max_data_len;
    void * program_data_raw = fd_acc_mgr_modify_raw(ctx.global->acc_mgr, ctx.global->funk_txn, programdata_acc, 1, sz2, NULL, &program_data_rec, &modify_err);
    fd_account_meta_t * meta = (fd_account_meta_t *)program_data_raw;
    uchar * acct_data = fd_account_get_data(meta);

    fd_bpf_upgradeable_loader_state_t program_data_acc_loader_state = {
      .discriminant = fd_bpf_upgradeable_loader_state_enum_program_data,
      .inner.program_data.slot = ctx.global->bank.slot,
      .inner.program_data.upgrade_authority_address = authority_acc
    };

    fd_bincode_encode_ctx_t encode_ctx;
    encode_ctx.data = acct_data;
    encode_ctx.dataend = acct_data + fd_bpf_upgradeable_loader_state_size(&program_data_acc_loader_state);
    if ( fd_bpf_upgradeable_loader_state_encode( &program_data_acc_loader_state, &encode_ctx ) ) {
      FD_LOG_ERR(("fd_bpf_upgradeable_loader_state_encode failed"));
      fd_memset( acct_data, 0, fd_bpf_upgradeable_loader_state_size(&program_data_acc_loader_state) );
      return FD_EXECUTOR_INSTR_ERR_GENERIC_ERR;
    }

    meta->dlen = PROGRAMDATA_METADATA_SIZE + instruction.inner.deploy_with_max_data_len.max_data_len;
    meta->info.executable = 0;
    fd_memcpy(&meta->info.owner, &ctx.global->solana_bpf_loader_upgradeable_program, sizeof(fd_pubkey_t));
    meta->info.lamports = fd_rent_exempt_minimum_balance(ctx.global, meta->dlen);
    meta->info.rent_epoch = 0;

    payer_acc_metadata->info.lamports += buffer_acc_metadata->info.lamports;
    payer_acc_metadata->info.lamports -= meta->info.lamports;
    buffer_data_len = fd_ulong_sat_sub(buffer_acc_metadata->dlen, BUFFER_METADATA_SIZE);

    uchar * raw_acc_data = (uchar *)fd_acc_mgr_view_raw(ctx.global->acc_mgr, ctx.global->funk_txn, buffer_acc, NULL, &write_result);
    fd_memcpy( acct_data+PROGRAMDATA_METADATA_SIZE, raw_acc_data+BUFFER_METADATA_SIZE+sizeof(fd_account_meta_t), buffer_data_len );
    // fd_memset( acct_data+PROGRAMDATA_METADATA_SIZE+buffer_data_len, 0, instruction.inner.deploy_with_max_data_len.max_data_len-buffer_data_len );
      // FD_LOG_WARNING(("AAA: %x", *(acct_data+meta->dlen-3)));
    fd_acc_mgr_commit_raw(ctx.global->acc_mgr, program_data_rec, programdata_acc, program_data_raw, ctx.global->bank.slot, 0);

    fd_account_meta_t * program_acc_metadata_new = NULL;
    write_result = fd_acc_mgr_modify( ctx.global->acc_mgr, ctx.global->funk_txn, program_acc, 0, 0UL, NULL, NULL, &program_acc_metadata_new, NULL );
    if ( FD_UNLIKELY( write_result != FD_ACC_MGR_SUCCESS ) ) {
      FD_LOG_WARNING(( "failed to read account metadata" ));
      return FD_EXECUTOR_INSTR_ERR_MISSING_ACC;
    }

    program_acc_metadata_new->info.executable = 1;

    fd_bpf_upgradeable_loader_state_t program_acc_loader_state;
    // FIXME: HANDLE ERRORS!
    err = 0;
    if (NULL == read_bpf_upgradeable_loader_state( ctx.global, program_acc, &program_acc_loader_state, &err ))
      return err;

    program_acc_loader_state.discriminant = fd_bpf_upgradeable_loader_state_enum_program;
    fd_memcpy(&program_acc_loader_state.inner.program.programdata_address, programdata_acc, sizeof(fd_pubkey_t));

    write_result = write_bpf_upgradeable_loader_state( ctx.global, program_acc, &program_acc_loader_state );
    if( FD_UNLIKELY( write_result != FD_ACC_MGR_SUCCESS ) ) {
      FD_LOG_DEBUG(( "failed to write loader state "));
      return FD_EXECUTOR_INSTR_ERR_GENERIC_ERR;
    }

    err = fd_account_set_executable(ctx, program_acc, program_acc_metadata_new, 1);
    if (err != 0)
      return err;

    (void)clock_acc;
    (void)rent_acc;

    return FD_EXECUTOR_INSTR_SUCCESS;
  } else if ( fd_bpf_upgradeable_loader_program_instruction_is_upgrade( &instruction ) ) {
    if( ctx.instr->acct_cnt < 7 ) {
      return FD_EXECUTOR_INSTR_ERR_NOT_ENOUGH_ACC_KEYS;
    }

    fd_pubkey_t * programdata_acc = &txn_accs[instr_acc_idxs[0]];
    fd_pubkey_t * program_acc = &txn_accs[instr_acc_idxs[1]];
    fd_pubkey_t * buffer_acc = &txn_accs[instr_acc_idxs[2]];
    fd_pubkey_t * rent_acc = &txn_accs[instr_acc_idxs[4]];
    fd_pubkey_t * clock_acc = &txn_accs[instr_acc_idxs[5]];
    fd_pubkey_t * authority_acc = &txn_accs[instr_acc_idxs[6]];

    fd_account_meta_t const * program_acc_metadata = NULL;
    int read_result = fd_acc_mgr_view( ctx.global->acc_mgr, ctx.global->funk_txn, program_acc, NULL, &program_acc_metadata, NULL );
    if( FD_UNLIKELY( read_result != FD_ACC_MGR_SUCCESS ) ) {
      FD_LOG_WARNING(( "failed to read account metadata" ));
      return FD_EXECUTOR_INSTR_ERR_MISSING_ACC;
    }

    fd_sol_sysvar_clock_t clock;
    fd_sysvar_clock_read( ctx.global, &clock );

    // Is program executable?
    if( !program_acc_metadata->info.executable ) {
      return FD_EXECUTOR_INSTR_ERR_ACC_NOT_EXECUTABLE;
    }

    // Is program writable?
    if( !fd_txn_is_writable( ctx.txn_ctx->txn_descriptor, instr_acc_idxs[1] ) ) {
      return FD_EXECUTOR_INSTR_ERR_INVALID_ARG;
    }

    // Is program owner the BPF upgradeable loader?
    if ( memcmp( program_acc_metadata->info.owner, ctx.global->solana_bpf_loader_upgradeable_program, sizeof(fd_pubkey_t) ) != 0 ) {
      return FD_EXECUTOR_INSTR_ERR_INCORRECT_PROGRAM_ID;
    }

    fd_bpf_upgradeable_loader_state_t program_acc_loader_state;
    int err = 0;
    if (NULL == read_bpf_upgradeable_loader_state( ctx.global, program_acc, &program_acc_loader_state, &err)) {
      FD_LOG_DEBUG(( "failed to read account metadata" ));
      return err;
    }

    if( !fd_bpf_upgradeable_loader_state_is_program( &program_acc_loader_state ) ) {
      return FD_EXECUTOR_INSTR_ERR_INVALID_ACC_DATA;
    }

    if( memcmp( &program_acc_loader_state.inner.program.programdata_address, programdata_acc, sizeof(fd_pubkey_t) ) != 0 ) {
      return FD_EXECUTOR_INSTR_ERR_INVALID_ARG;
    }

    fd_bpf_upgradeable_loader_state_t buffer_acc_loader_state;
    err = 0;
    if (NULL == read_bpf_upgradeable_loader_state( ctx.global, buffer_acc, &buffer_acc_loader_state, &err )) {
      FD_LOG_DEBUG(( "failed to read account metadata" ));
      return err;
    }
    if( !fd_bpf_upgradeable_loader_state_is_buffer( &buffer_acc_loader_state ) ) {
      return FD_EXECUTOR_INSTR_ERR_INVALID_ARG;
    }

    if( buffer_acc_loader_state.inner.buffer.authority_address==NULL ) {
      return FD_EXECUTOR_INSTR_ERR_INCORRECT_AUTHORITY;
    }

    if( memcmp( buffer_acc_loader_state.inner.buffer.authority_address, authority_acc, sizeof(fd_pubkey_t) ) != 0 ) {
      return FD_EXECUTOR_INSTR_ERR_INCORRECT_AUTHORITY;
    }

    if( instr_acc_idxs[6] >= ctx.txn_ctx->txn_descriptor->signature_cnt ) {
      return FD_EXECUTOR_INSTR_ERR_MISSING_REQUIRED_SIGNATURE;
    }

    uchar const * buffer_raw = fd_acc_mgr_view_raw( ctx.global->acc_mgr, ctx.global->funk_txn, buffer_acc, NULL, &read_result );
    if( FD_UNLIKELY( !buffer_raw ) ) {
      FD_LOG_WARNING(( "failed to read account metadata" ));
      return FD_EXECUTOR_INSTR_ERR_MISSING_ACC;
    }
    fd_account_meta_t const * buffer_acc_metadata = (fd_account_meta_t const *)buffer_raw;
    uchar const *             buffer_acc_data     = buffer_raw + buffer_acc_metadata->hlen;

    ulong buffer_data_len = fd_ulong_sat_sub(buffer_acc_metadata->dlen, BUFFER_METADATA_SIZE);
    ulong buffer_lamports = buffer_acc_metadata->info.lamports;
    if( buffer_acc_metadata->dlen < BUFFER_METADATA_SIZE || buffer_data_len==0 ) {
      return FD_EXECUTOR_INSTR_ERR_INVALID_ACC_DATA;
    }

    ulong sz2 = PROGRAMDATA_METADATA_SIZE + buffer_data_len;
    err = 0;
    void * program_data_raw = fd_acc_mgr_modify_raw(ctx.global->acc_mgr, ctx.global->funk_txn, programdata_acc, 1, sz2, NULL, NULL, &err);
    if( err != FD_ACC_MGR_SUCCESS ) {
      return FD_EXECUTOR_INSTR_ERR_GENERIC_ERR;
    }

    if( program_data_raw == NULL ) {
      return FD_EXECUTOR_INSTR_ERR_GENERIC_ERR;
    }

    fd_account_meta_t * programdata_acc_metadata = (fd_account_meta_t *)program_data_raw;
    uchar * programdata_acc_data = fd_account_get_data(programdata_acc_metadata);
    ulong programdata_data_len = program_acc_metadata->dlen;

    ulong programdata_balance_required = fd_rent_exempt_minimum_balance(ctx.global, programdata_data_len);
    if (programdata_balance_required < 1) {
      programdata_balance_required = 1;
    }

    if (programdata_data_len < fd_ulong_sat_add(PROGRAMDATA_METADATA_SIZE, buffer_data_len)) {
      return FD_EXECUTOR_INSTR_ERR_ACC_DATA_TOO_SMALL;
    }

    if (program_acc_metadata->info.lamports + buffer_acc_metadata->info.lamports < programdata_balance_required) {
      return FD_EXECUTOR_INSTR_ERR_INSUFFICIENT_FUNDS;
    }
    fd_bpf_upgradeable_loader_state_t programdata_loader_state;

    err = 0;
    uchar *ptr = (uchar *) read_bpf_upgradeable_loader_state( ctx.global, programdata_acc, &programdata_loader_state, &err );
    if (NULL == ptr)
      return err;
    if (!fd_bpf_upgradeable_loader_state_is_program_data(&programdata_loader_state)) {
      return FD_EXECUTOR_INSTR_ERR_INVALID_ACC_DATA;
    }

    if (FD_FEATURE_ACTIVE(ctx.global, enable_program_redeployment_cooldown) && clock.slot == programdata_loader_state.inner.program_data.slot) {
      return FD_EXECUTOR_INSTR_ERR_INVALID_ARG;
    }

    if (!programdata_loader_state.inner.program_data.upgrade_authority_address) {
      return FD_EXECUTOR_INSTR_ERR_ACC_IMMUTABLE;
    }

    if (memcmp(programdata_loader_state.inner.program_data.upgrade_authority_address, authority_acc, sizeof(fd_pubkey_t)) != 0) {
      return FD_EXECUTOR_INSTR_ERR_INCORRECT_AUTHORITY;
    }

    if (instr_acc_idxs[6] >= ctx.txn_ctx->txn_descriptor->signature_cnt) {
      return FD_EXECUTOR_INSTR_ERR_MISSING_REQUIRED_SIGNATURE;
    }

    // TODO: deploy program properly

    err = setup_program(ctx, buffer_acc_data, SIZE_OF_PROGRAM + programdata_data_len);
    if (err != 0) {
      return err;
    }

    sz2 = BUFFER_METADATA_SIZE;
    uchar * buffer_raw_new = fd_acc_mgr_modify_raw( ctx.global->acc_mgr, ctx.global->funk_txn, buffer_acc, 1, sz2, NULL, NULL, &read_result );
    if( FD_UNLIKELY( !buffer_raw_new ) ) {
      FD_LOG_WARNING(( "failed to read account metadata" ));
      return FD_EXECUTOR_INSTR_ERR_MISSING_ACC;
    }
    fd_account_meta_t * buffer_acc_metadata_new = (fd_account_meta_t *)buffer_raw_new;

    // TODO: min size?
    uchar * spill_raw = fd_acc_mgr_modify_raw( ctx.global->acc_mgr, ctx.global->funk_txn, &txn_accs[instr_acc_idxs[3]], 0, 0, NULL, NULL, &read_result );
    if( FD_UNLIKELY( !spill_raw ) ) {
      FD_LOG_WARNING(( "failed to read account metadata" ));
      return read_result;
    }
    fd_account_meta_t * spill_acc_metadata = (fd_account_meta_t *)spill_raw;

    fd_bpf_upgradeable_loader_state_t program_data_acc_loader_state = {
      .discriminant = fd_bpf_upgradeable_loader_state_enum_program_data,
      .inner.program_data.slot = clock.slot,
      .inner.program_data.upgrade_authority_address = authority_acc,
    };

    fd_bincode_encode_ctx_t encode_ctx = {
      .data = programdata_acc_data,
      .dataend = programdata_acc_data + fd_bpf_upgradeable_loader_state_size(&program_data_acc_loader_state),
    };
    if ( fd_bpf_upgradeable_loader_state_encode( &program_data_acc_loader_state, &encode_ctx ) ) {
      FD_LOG_ERR(("fd_bpf_upgradeable_loader_state_encode failed"));
      fd_memset( programdata_acc_data, 0, fd_bpf_upgradeable_loader_state_size(&program_data_acc_loader_state) );
      return FD_EXECUTOR_INSTR_ERR_GENERIC_ERR;
    }

    uchar const * buffer_content = buffer_acc_data + BUFFER_METADATA_SIZE;
    uchar * programdata_content = programdata_acc_data + PROGRAMDATA_METADATA_SIZE;
    fd_memcpy(programdata_content, buffer_content, buffer_data_len);
    fd_memset(programdata_content + buffer_data_len, 0, programdata_acc_metadata->dlen-buffer_data_len);

    spill_acc_metadata->info.lamports += programdata_acc_metadata->info.lamports + buffer_lamports - programdata_balance_required;
    buffer_acc_metadata_new->info.lamports = 0;
    programdata_acc_metadata->info.lamports = programdata_balance_required;

    if (FD_FEATURE_ACTIVE(ctx.global, enable_program_redeployment_cooldown)) {
      fd_account_set_data_length(&ctx, buffer_acc_metadata_new, buffer_acc, BUFFER_METADATA_SIZE, 0, NULL);
    }

    write_bpf_upgradeable_loader_state( ctx.global, programdata_acc, &program_data_acc_loader_state );
    (void)clock_acc;
    (void)rent_acc;

    return FD_EXECUTOR_INSTR_SUCCESS;

  } else if ( fd_bpf_upgradeable_loader_program_instruction_is_set_authority( &instruction ) ) {
    if( ctx.instr->acct_cnt < 2 ) {
      return FD_EXECUTOR_INSTR_ERR_NOT_ENOUGH_ACC_KEYS;
    }

    fd_pubkey_t * new_authority_acc = NULL;
    if( ctx.instr->acct_cnt >= 3 ) {
      new_authority_acc = &txn_accs[instr_acc_idxs[2]];
    }

    fd_pubkey_t * loader_acc = &txn_accs[instr_acc_idxs[0]];
    fd_pubkey_t * present_authority_acc = &txn_accs[instr_acc_idxs[1]];

    fd_bpf_upgradeable_loader_state_t loader_state;
    int err = 0;
    if (NULL == read_bpf_upgradeable_loader_state( ctx.global, loader_acc, &loader_state, &err)) {
      // FIXME: HANDLE ERRORS!
      return err;
    }

    if( fd_bpf_upgradeable_loader_state_is_buffer( &loader_state ) ) {
      if( new_authority_acc==NULL ) {
        return FD_EXECUTOR_INSTR_ERR_INCORRECT_AUTHORITY;
      }

      if( loader_state.inner.buffer.authority_address==NULL ) {
        return FD_EXECUTOR_INSTR_ERR_ACC_IMMUTABLE;
      }

      if ( memcmp( loader_state.inner.buffer.authority_address, present_authority_acc, sizeof(fd_pubkey_t) ) != 0 ) {
        return FD_EXECUTOR_INSTR_ERR_INCORRECT_AUTHORITY;
      }

      if( instr_acc_idxs[1] >= ctx.txn_ctx->txn_descriptor->signature_cnt ) {
        return FD_EXECUTOR_INSTR_ERR_MISSING_REQUIRED_SIGNATURE;
      }

      loader_state.inner.buffer.authority_address = new_authority_acc;
      return write_bpf_upgradeable_loader_state( ctx.global, loader_acc, &loader_state );
    } else if( fd_bpf_upgradeable_loader_state_is_program_data( &loader_state ) ) {
      if( loader_state.inner.program_data.upgrade_authority_address==NULL ) {
        return FD_EXECUTOR_INSTR_ERR_ACC_IMMUTABLE;
      }

      if ( memcmp( loader_state.inner.program_data.upgrade_authority_address, present_authority_acc, sizeof(fd_pubkey_t) ) != 0 ) {
        return FD_EXECUTOR_INSTR_ERR_INCORRECT_AUTHORITY;
      }

      if(instr_acc_idxs[1] >= ctx.txn_ctx->txn_descriptor->signature_cnt) {
        return FD_EXECUTOR_INSTR_ERR_MISSING_REQUIRED_SIGNATURE;
      }

      loader_state.inner.program_data.upgrade_authority_address = new_authority_acc;

      return write_bpf_upgradeable_loader_state( ctx.global, loader_acc, &loader_state );
    } else {
      return FD_EXECUTOR_INSTR_ERR_INVALID_ARG;
    }

    return FD_EXECUTOR_INSTR_SUCCESS;
  } else if ( fd_bpf_upgradeable_loader_program_instruction_is_close( &instruction ) ) {
    if( ctx.instr->acct_cnt < 2 ) {
      return FD_EXECUTOR_INSTR_ERR_NOT_ENOUGH_ACC_KEYS;
    }

    fd_pubkey_t * close_acc = &txn_accs[instr_acc_idxs[0]];
    fd_pubkey_t * recipient_acc = &txn_accs[instr_acc_idxs[1]];

    if ( memcmp( close_acc, recipient_acc, sizeof(fd_pubkey_t) )==0 ) {
      return FD_EXECUTOR_INSTR_ERR_INVALID_ARG;
    }

    fd_bpf_upgradeable_loader_state_t loader_state;
    int err = 0;
    if (NULL == read_bpf_upgradeable_loader_state( ctx.global, close_acc, &loader_state, &err ))
      return err;

    fd_account_meta_t * close_acc_metadata = NULL;
    int write_result = fd_acc_mgr_modify( ctx.global->acc_mgr, ctx.global->funk_txn, close_acc, 0, 0UL, NULL, NULL, &close_acc_metadata, NULL );
    if( FD_UNLIKELY( write_result != FD_ACC_MGR_SUCCESS ) ) {
      FD_LOG_WARNING(( "failed to read account metadata" ));
      return FD_EXECUTOR_INSTR_ERR_MISSING_ACC;
    }

    if (FD_FEATURE_ACTIVE(ctx.global, enable_program_redeployment_cooldown)) {
      if (fd_account_set_data_length(&ctx, close_acc_metadata, close_acc, SIZE_OF_UNITIALIZED, 0, &err) != 0) {
        return err;
      }
    }

    fd_account_meta_t * recipient_acc_metadata = NULL;
    write_result = fd_acc_mgr_modify( ctx.global->acc_mgr, ctx.global->funk_txn, recipient_acc, 0, 0UL, NULL, NULL, &recipient_acc_metadata, NULL );
    if( FD_UNLIKELY( write_result != FD_ACC_MGR_SUCCESS ) ) {
      FD_LOG_WARNING(( "failed to read account metadata" ));
      return FD_EXECUTOR_INSTR_ERR_MISSING_ACC;
    }

    if( fd_bpf_upgradeable_loader_state_is_uninitialized( &loader_state ) ) {
      // FIXME: Do checked addition
      recipient_acc_metadata->info.lamports += close_acc_metadata->info.lamports;
      close_acc_metadata   ->info.lamports = 0;

      return FD_EXECUTOR_INSTR_SUCCESS;
    } else if ( fd_bpf_upgradeable_loader_state_is_buffer( &loader_state ) ) {
      if( ctx.instr->acct_cnt < 3 ) {
        return FD_EXECUTOR_INSTR_ERR_NOT_ENOUGH_ACC_KEYS;
      }

      fd_pubkey_t * authority_acc = &txn_accs[instr_acc_idxs[2]];

      return common_close_account(ctx, authority_acc, close_acc_metadata, recipient_acc_metadata, instr_acc_idxs, &loader_state, close_acc);
    } else if ( fd_bpf_upgradeable_loader_state_is_program_data( &loader_state ) ) {
      if( ctx.instr->acct_cnt < 4 ) {
        return FD_EXECUTOR_INSTR_ERR_NOT_ENOUGH_ACC_KEYS;
      }

      fd_pubkey_t * program_acc = &txn_accs[instr_acc_idxs[3]];
      fd_account_meta_t * program_acc_metdata = NULL;
      write_result = fd_acc_mgr_modify( ctx.global->acc_mgr, ctx.global->funk_txn, program_acc, 0, 0UL, NULL, NULL, &program_acc_metdata, NULL );
      if( FD_UNLIKELY( write_result != FD_ACC_MGR_SUCCESS ) ) {
        FD_LOG_WARNING(( "failed to read account metadata" ));
        return FD_EXECUTOR_INSTR_ERR_MISSING_ACC;
      }

      if (!fd_account_is_writable(&ctx, program_acc)) {
        return FD_EXECUTOR_INSTR_ERR_INVALID_ARG;
      }

      if (memcmp(program_acc_metdata->info.owner, program_id, sizeof(fd_pubkey_t)) != 0) {
        return FD_EXECUTOR_INSTR_ERR_INCORRECT_PROGRAM_ID;
      }

      if (FD_FEATURE_ACTIVE(ctx.global, enable_program_redeployment_cooldown)) {
        fd_sol_sysvar_clock_t clock;
        fd_sysvar_clock_read(ctx.global, &clock);
        if (clock.slot == loader_state.inner.program_data.slot) {
          return FD_EXECUTOR_INSTR_ERR_INVALID_ARG;
        }
      }

      fd_bpf_upgradeable_loader_state_t program_acc_state;
      err = 0;
      if (NULL == read_bpf_upgradeable_loader_state( ctx.global, program_acc, &program_acc_state, &err ))
        return err;

      if (!fd_bpf_upgradeable_loader_state_is_program( &program_acc_state )) {
        return FD_EXECUTOR_INSTR_ERR_INVALID_ARG;
      }

      if (memcmp(&program_acc_state.inner.program.programdata_address, close_acc, sizeof(fd_pubkey_t)) != 0) {
        return FD_EXECUTOR_INSTR_ERR_INVALID_ARG;
      }

      fd_pubkey_t * authority_acc = &txn_accs[instr_acc_idxs[2]];

      err = common_close_account(ctx, authority_acc, close_acc_metadata, recipient_acc_metadata, instr_acc_idxs, &loader_state, close_acc);
      if (err != 0) {
        return err;
      }

      if (FD_FEATURE_ACTIVE(ctx.global, delay_visibility_of_program_deployment)) {
        // invoke_context.programs_modified_by_tx.replenish(
        //     program_key,
        //     Arc::new(LoadedProgram::new_tombstone(
        //         clock.slot,
        //         LoadedProgramType::Closed,
        //     )),
        // );
      } else {
        // invoke_context
        //     .programs_updated_only_for_global_cache
        //     .replenish(
        //         program_key,
        //         Arc::new(LoadedProgram::new_tombstone(
        //             clock.slot,
        //             LoadedProgramType::Closed,
        //         )),
        //     );
      }
      return FD_EXECUTOR_INSTR_SUCCESS;
    } else {
      return FD_EXECUTOR_INSTR_ERR_INVALID_ARG;
    }

    return FD_EXECUTOR_INSTR_SUCCESS;
  } else if ( fd_bpf_upgradeable_loader_program_instruction_is_set_authority_checked( &instruction ) ) {
    if (!FD_FEATURE_ACTIVE(ctx.global, enable_bpf_loader_set_authority_checked_ix)) {
      return FD_EXECUTOR_INSTR_ERR_INVALID_INSTR_DATA;
    }

    if( ctx.instr->acct_cnt < 3 ) {
      return FD_EXECUTOR_INSTR_ERR_NOT_ENOUGH_ACC_KEYS;
    }

    fd_pubkey_t * new_authority_acc = &txn_accs[instr_acc_idxs[2]];

    fd_pubkey_t * loader_acc = &txn_accs[instr_acc_idxs[0]];
    fd_pubkey_t * present_authority_acc = &txn_accs[instr_acc_idxs[1]];

    fd_bpf_upgradeable_loader_state_t loader_state;
    int err = 0;
    if (NULL == read_bpf_upgradeable_loader_state( ctx.global, loader_acc, &loader_state, &err)) {
      // FIXME: HANDLE ERRORS!
      return err;
    }

    if( fd_bpf_upgradeable_loader_state_is_buffer( &loader_state ) ) {
      if( loader_state.inner.buffer.authority_address==NULL ) {
        return FD_EXECUTOR_INSTR_ERR_ACC_IMMUTABLE;
      }

      if ( memcmp( loader_state.inner.buffer.authority_address, present_authority_acc, sizeof(fd_pubkey_t) ) != 0 ) {
        return FD_EXECUTOR_INSTR_ERR_INCORRECT_AUTHORITY;
      }

      if(instr_acc_idxs[1] >= ctx.txn_ctx->txn_descriptor->signature_cnt) {
        return FD_EXECUTOR_INSTR_ERR_MISSING_REQUIRED_SIGNATURE;
      }

      if(instr_acc_idxs[2] >= ctx.txn_ctx->txn_descriptor->signature_cnt) {
        return FD_EXECUTOR_INSTR_ERR_MISSING_REQUIRED_SIGNATURE;
      }

      loader_state.inner.buffer.authority_address = new_authority_acc;
      return write_bpf_upgradeable_loader_state( ctx.global, loader_acc, &loader_state );
    } else if( fd_bpf_upgradeable_loader_state_is_program_data( &loader_state ) ) {
      if( loader_state.inner.program_data.upgrade_authority_address==NULL ) {
        return FD_EXECUTOR_INSTR_ERR_ACC_IMMUTABLE;
      }

      if ( memcmp( loader_state.inner.program_data.upgrade_authority_address, present_authority_acc, sizeof(fd_pubkey_t) ) != 0 ) {
        return FD_EXECUTOR_INSTR_ERR_INCORRECT_AUTHORITY;
      }

      if (instr_acc_idxs[1] >= ctx.txn_ctx->txn_descriptor->signature_cnt) {
        return FD_EXECUTOR_INSTR_ERR_MISSING_REQUIRED_SIGNATURE;
      }

      if (instr_acc_idxs[2] >= ctx.txn_ctx->txn_descriptor->signature_cnt) {
        return FD_EXECUTOR_INSTR_ERR_MISSING_REQUIRED_SIGNATURE;
      }

      loader_state.inner.program_data.upgrade_authority_address = new_authority_acc;

      return write_bpf_upgradeable_loader_state( ctx.global, loader_acc, &loader_state );
    } else {
      return FD_EXECUTOR_INSTR_ERR_INVALID_ARG;
    }

    return FD_EXECUTOR_INSTR_SUCCESS;
  } else if ( fd_bpf_upgradeable_loader_program_instruction_is_close( &instruction ) ) {
    if( ctx.instr->acct_cnt < 2 ) {
      return FD_EXECUTOR_INSTR_ERR_NOT_ENOUGH_ACC_KEYS;
    }

    fd_pubkey_t * close_acc = &txn_accs[instr_acc_idxs[0]];
    fd_pubkey_t * recipient_acc = &txn_accs[instr_acc_idxs[1]];

    if ( memcmp( close_acc, recipient_acc, sizeof(fd_pubkey_t) )==0 ) {
      return FD_EXECUTOR_INSTR_ERR_INVALID_ARG;
    }

    fd_bpf_upgradeable_loader_state_t loader_state;
    int err = 0;
    if (NULL == read_bpf_upgradeable_loader_state( ctx.global, close_acc, &loader_state, &err ))
      return err;

    fd_account_meta_t * close_acc_metadata = NULL;
    int write_result = fd_acc_mgr_modify( ctx.global->acc_mgr, ctx.global->funk_txn, close_acc, 0, 0UL, NULL, NULL, &close_acc_metadata, NULL );
    if( FD_UNLIKELY( write_result != FD_ACC_MGR_SUCCESS ) ) {
      FD_LOG_WARNING(( "failed to read account metadata" ));
      return FD_EXECUTOR_INSTR_ERR_MISSING_ACC;
    }

    if (FD_FEATURE_ACTIVE(ctx.global, enable_program_redeployment_cooldown)) {
      if (fd_account_set_data_length(&ctx, close_acc_metadata, close_acc, SIZE_OF_UNITIALIZED, 0, &err) != 0) {
        return err;
      }
    }

    fd_account_meta_t * recipient_acc_metadata = NULL;
    write_result = fd_acc_mgr_modify( ctx.global->acc_mgr, ctx.global->funk_txn, recipient_acc, 0, 0UL, NULL, NULL, &recipient_acc_metadata, NULL );
    if( FD_UNLIKELY( write_result != FD_ACC_MGR_SUCCESS ) ) {
      FD_LOG_WARNING(( "failed to read account metadata" ));
      return FD_EXECUTOR_INSTR_ERR_MISSING_ACC;
    }

    if( fd_bpf_upgradeable_loader_state_is_uninitialized( &loader_state ) ) {
      // FIXME: Do checked addition
      recipient_acc_metadata->info.lamports += close_acc_metadata->info.lamports;
      close_acc_metadata   ->info.lamports = 0;

      return FD_EXECUTOR_INSTR_SUCCESS;
    } else if ( fd_bpf_upgradeable_loader_state_is_buffer( &loader_state ) ) {
      if( ctx.instr->acct_cnt < 3 ) {
        return FD_EXECUTOR_INSTR_ERR_NOT_ENOUGH_ACC_KEYS;
      }

      fd_pubkey_t * authority_acc = &txn_accs[instr_acc_idxs[2]];

      return common_close_account(ctx, authority_acc, close_acc_metadata, recipient_acc_metadata, instr_acc_idxs, &loader_state, close_acc);
    } else if ( fd_bpf_upgradeable_loader_state_is_program_data( &loader_state ) ) {
      if( ctx.instr->acct_cnt < 4 ) {
        return FD_EXECUTOR_INSTR_ERR_NOT_ENOUGH_ACC_KEYS;
      }

      fd_pubkey_t * program_acc = &txn_accs[instr_acc_idxs[3]];
      fd_account_meta_t * program_acc_metdata = NULL;
      write_result = fd_acc_mgr_modify( ctx.global->acc_mgr, ctx.global->funk_txn, program_acc, 0, 0UL, NULL, NULL, &program_acc_metdata, NULL );
      if( FD_UNLIKELY( write_result != FD_ACC_MGR_SUCCESS ) ) {
        FD_LOG_WARNING(( "failed to read account metadata" ));
        return FD_EXECUTOR_INSTR_ERR_MISSING_ACC;
      }

      if (!fd_account_is_writable(&ctx, program_acc)) {
        return FD_EXECUTOR_INSTR_ERR_INVALID_ARG;
      }

      if (memcmp(program_acc_metdata->info.owner, program_id, sizeof(fd_pubkey_t)) != 0) {
        return FD_EXECUTOR_INSTR_ERR_INCORRECT_PROGRAM_ID;
      }

      if (FD_FEATURE_ACTIVE(ctx.global, enable_program_redeployment_cooldown)) {
        fd_sol_sysvar_clock_t clock;
        fd_sysvar_clock_read(ctx.global, &clock);
        if (clock.slot == loader_state.inner.program_data.slot) {
          return FD_EXECUTOR_INSTR_ERR_INVALID_ARG;
        }
      }

      fd_bpf_upgradeable_loader_state_t program_acc_state;
      err = 0;
      if (NULL == read_bpf_upgradeable_loader_state( ctx.global, program_acc, &program_acc_state, &err ))
        return err;

      if (!fd_bpf_upgradeable_loader_state_is_program( &program_acc_state )) {
        return FD_EXECUTOR_INSTR_ERR_INVALID_ARG;
      }

      if (memcmp(&program_acc_state.inner.program.programdata_address, close_acc, sizeof(fd_pubkey_t)) != 0) {
        return FD_EXECUTOR_INSTR_ERR_INVALID_ARG;
      }

      fd_pubkey_t * authority_acc = &txn_accs[instr_acc_idxs[2]];

      err = common_close_account(ctx, authority_acc, close_acc_metadata, recipient_acc_metadata, instr_acc_idxs, &loader_state, close_acc);
      if (err != 0) {
        return err;
      }

      if (FD_FEATURE_ACTIVE(ctx.global, delay_visibility_of_program_deployment)) {
        // invoke_context.programs_modified_by_tx.replenish(
        //     program_key,
        //     Arc::new(LoadedProgram::new_tombstone(
        //         clock.slot,
        //         LoadedProgramType::Closed,
        //     )),
        // );
      } else {
        // invoke_context
        //     .programs_updated_only_for_global_cache
        //     .replenish(
        //         program_key,
        //         Arc::new(LoadedProgram::new_tombstone(
        //             clock.slot,
        //             LoadedProgramType::Closed,
        //         )),
        //     );
      }
      return FD_EXECUTOR_INSTR_SUCCESS;
    } else {
      return FD_EXECUTOR_INSTR_ERR_INVALID_ARG;
    }

    return FD_EXECUTOR_INSTR_SUCCESS;
  } else if ( fd_bpf_upgradeable_loader_program_instruction_is_extend_program( &instruction ) ) {
    if (!FD_FEATURE_ACTIVE(ctx.global, enable_bpf_loader_extend_program_ix)) {
      return FD_EXECUTOR_INSTR_ERR_INVALID_INSTR_DATA;
    }

    uint additional_bytes = instruction.inner.extend_program.additional_bytes;

    if (additional_bytes == 0) {
      return FD_EXECUTOR_INSTR_ERR_INVALID_INSTR_DATA;
    }

    const uint PROGRAM_DATA_ACCOUNT_INDEX = 0;
    const uint PROGRAM_ACCOUNT_INDEX = 1;
    // const uint OPTIONAL_SYSTEM_PROGRAM_ACCOUNT_INDEX = 2;
    const uint OPTIONAL_PAYER_ACCOUNT_INDEX = 3;

    fd_pubkey_t * programdata_acc = &txn_accs[instr_acc_idxs[PROGRAM_DATA_ACCOUNT_INDEX]];
    fd_pubkey_t * program_acc = &txn_accs[instr_acc_idxs[PROGRAM_ACCOUNT_INDEX]];

    fd_account_meta_t const * programdata_acc_metadata = NULL;
    int result = fd_acc_mgr_view(ctx.global->acc_mgr, ctx.global->funk_txn, programdata_acc, NULL, &programdata_acc_metadata, NULL);
    if (result != 0) {
      return result;
    }

    if (memcmp(programdata_acc_metadata->info.owner, program_id, sizeof(fd_pubkey_t)) != 0) {
      return FD_EXECUTOR_INSTR_ERR_INVALID_ACC_OWNER;
    }

    if (!fd_account_is_writable(&ctx, programdata_acc)) {
      return FD_EXECUTOR_INSTR_ERR_INVALID_ARG;
    }

    fd_account_meta_t const * program_acc_metadata = NULL;
    result = fd_acc_mgr_view(ctx.global->acc_mgr, ctx.global->funk_txn, program_acc, NULL, &program_acc_metadata, NULL);
    if (result != 0) {
      return result;
    }

    if (!fd_account_is_writable(&ctx, program_acc)) {
      return FD_EXECUTOR_INSTR_ERR_INVALID_ARG;
    }

    if (memcmp(program_acc_metadata->info.owner, program_id, sizeof(fd_pubkey_t)) != 0) {
      return FD_EXECUTOR_INSTR_ERR_INVALID_ACC_OWNER;
    }

    fd_bpf_upgradeable_loader_state_t program_acc_state;
    int err = 0;
    if (NULL == read_bpf_upgradeable_loader_state( ctx.global, program_acc, &program_acc_state, &err ))
      return err;

    if (!fd_bpf_upgradeable_loader_state_is_program( &program_acc_state )) {
      return FD_EXECUTOR_INSTR_ERR_INVALID_ACC_DATA;
    }

    if (memcmp(&program_acc_state.inner.program.programdata_address, programdata_acc, sizeof(fd_pubkey_t)) != 0) {
      return FD_EXECUTOR_INSTR_ERR_INVALID_ARG;
    }

    ulong old_len = programdata_acc_metadata->dlen;
    ulong new_len = fd_ulong_sat_add(old_len, (ulong)additional_bytes);

    if (new_len > MAX_PERMITTED_DATA_LENGTH) {
      return FD_EXECUTOR_INSTR_ERR_INVALID_REALLOC;
    }

    fd_sol_sysvar_clock_t clock;
    fd_sysvar_clock_read(ctx.global, &clock);
    ulong clock_slot = clock.slot;

    fd_bpf_upgradeable_loader_state_t programdata_acc_state;
    err = 0;
    if (NULL == read_bpf_upgradeable_loader_state( ctx.global, programdata_acc, &programdata_acc_state, &err ))
      return err;

    if (!fd_bpf_upgradeable_loader_state_is_program_data( &programdata_acc_state )) {
      return FD_EXECUTOR_INSTR_ERR_INVALID_ACC_DATA;
    }

    if (clock_slot == programdata_acc_state.inner.program_data.slot) {
      return FD_EXECUTOR_INSTR_ERR_INVALID_ARG;
    }

    if (!programdata_acc_state.inner.program_data.upgrade_authority_address) {
      return FD_EXECUTOR_INSTR_ERR_ACC_IMMUTABLE;
    }

    fd_pubkey_t * upgrade_authority_address = programdata_acc_state.inner.program_data.upgrade_authority_address;

    ulong min_balance = fd_rent_exempt_minimum_balance(ctx.global, new_len);
    if (min_balance < 1)
      min_balance = 1;

    ulong required_payment = fd_ulong_sat_sub(min_balance, programdata_acc_metadata->info.lamports);
    if (required_payment > 0) {
      fd_pubkey_t * payer_key = &txn_accs[instr_acc_idxs[OPTIONAL_PAYER_ACCOUNT_INDEX]];
      (void) payer_key;
      // invoke_context.native_invoke(
      //     system_instruction::transfer(&payer_key, &programdata_key, required_payment)
      //         .into(),
      //     &[],
      // )?;
    }

    fd_account_meta_t * programdata_acc_metadata_write = NULL;
    uchar * programdata_acc_data = NULL;
    result = fd_acc_mgr_modify(ctx.global->acc_mgr, ctx.global->funk_txn, programdata_acc, 1, 0, NULL, NULL, &programdata_acc_metadata_write, &programdata_acc_data);
    if (result != 0)
      return result;

    err = 0;
    if (fd_account_set_data_length(&ctx, programdata_acc_metadata_write, programdata_acc, new_len, 0, &err)) {
      return err;
    }

    result = setup_program(ctx, programdata_acc_data, fd_ulong_sat_add(SIZE_OF_PROGRAM, new_len));

    programdata_acc_state.discriminant = fd_bpf_upgradeable_loader_state_enum_program_data;
    programdata_acc_state.inner.program_data.slot = clock_slot;
    program_acc_state.inner.program_data.upgrade_authority_address = upgrade_authority_address;

    
    return write_bpf_upgradeable_loader_state( ctx.global, programdata_acc, &programdata_acc_state );
  } else {
    FD_LOG_WARNING(( "unsupported bpf upgradeable loader program instruction: discriminant: %d", instruction.discriminant ));
    return FD_EXECUTOR_INSTR_ERR_GENERIC_ERR;
  }
}<|MERGE_RESOLUTION|>--- conflicted
+++ resolved
@@ -12,15 +12,6 @@
 
 #include <stdio.h>
 
-<<<<<<< HEAD
-=======
-#define BUFFER_METADATA_SIZE  (37)
-#define PROGRAMDATA_METADATA_SIZE (45UL)
-#define MAX_PERMITTED_DATA_INCREASE (10 * 1024)
-#define SIZE_OF_PROGRAM (36)
-#define SIZE_OF_UNITIALIZED (4)
-
->>>>>>> 916a4604
 char *
 read_bpf_upgradeable_loader_state( fd_global_ctx_t* global, fd_pubkey_t* program_acc, fd_bpf_upgradeable_loader_state_t * result, int *opt_err) {
   int err = 0;
@@ -114,310 +105,6 @@
   return 0;
 }
 
-<<<<<<< HEAD
-=======
-/**
- * num accounts
- * serialized accounts
- * instr data len
- * instr data
- * program id public key
-*/
-// 64-bit aligned
-uchar *
-serialize_aligned( instruction_ctx_t ctx, ulong * sz ) {
-  ulong serialized_size = 0;
-  uchar * instr_acc_idxs = ((uchar *)ctx.txn_ctx->txn_raw->raw + ctx.instr->acct_off);
-  fd_pubkey_t * txn_accs = (fd_pubkey_t *)((uchar *)ctx.txn_ctx->txn_raw->raw + ctx.txn_ctx->txn_descriptor->acct_addr_off);
-
-  uchar acc_idx_seen[256];
-  ushort dup_acc_idx[256];
-  memset(acc_idx_seen, 0, sizeof(acc_idx_seen));
-  memset(dup_acc_idx, 0, sizeof(dup_acc_idx));
-
-  serialized_size += sizeof(ulong);
-  for( ushort i = 0; i < ctx.instr->acct_cnt; i++ ) {
-    uchar acc_idx = instr_acc_idxs[i];
-
-    // fd_pubkey_t * acc = &txn_accs[acc_idx];
-    // FD_LOG_WARNING(( "START OF ACC: %32J %x %lu", acc, serialized_size, serialized_size ));
-
-    serialized_size++; // dup byte
-    if( FD_UNLIKELY( acc_idx_seen[acc_idx] ) ) {
-      serialized_size += 7; // pad to 64-bit alignment
-    } else {
-      acc_idx_seen[acc_idx] = 1;
-      dup_acc_idx[acc_idx] = i;
-      fd_pubkey_t * acc = &txn_accs[acc_idx];
-      int read_result = FD_ACC_MGR_SUCCESS;
-      uchar * raw_acc_data = (uchar *)fd_acc_mgr_view_raw(ctx.global->acc_mgr, ctx.global->funk_txn, acc, NULL, &read_result);
-      fd_account_meta_t * metadata = (fd_account_meta_t *)raw_acc_data;
-
-      ulong acc_data_len = 0;
-      if ( FD_LIKELY( read_result == FD_ACC_MGR_SUCCESS ) ) {
-        acc_data_len = metadata->dlen;
-      } else if ( FD_UNLIKELY( read_result == FD_ACC_MGR_ERR_UNKNOWN_ACCOUNT ) ) {
-        acc_data_len = 0;
-      } else {
-        FD_LOG_WARNING(( "failed to read account data - pubkey: %32J, err: %d", acc, read_result ));
-        return NULL;
-      }
-
-      ulong aligned_acc_data_len = fd_ulong_align_up(acc_data_len, 8);
-
-      serialized_size += sizeof(uchar)  // is_signer
-          + sizeof(uchar)               // is_writable
-          + sizeof(uchar)               // is_executable
-          + sizeof(uint)                // original_data_len
-          + sizeof(fd_pubkey_t)         // key
-          + sizeof(fd_pubkey_t)         // owner
-          + sizeof(ulong)               // lamports
-          + sizeof(ulong)               // data_len
-          + aligned_acc_data_len
-          + MAX_PERMITTED_DATA_INCREASE
-          + sizeof(ulong);              // rent_epoch
-    }
-  }
-
-  serialized_size += sizeof(ulong)
-      + ctx.instr->data_sz
-      + sizeof(fd_pubkey_t);
-
-  uchar * serialized_params = fd_valloc_malloc( ctx.global->valloc, 1UL, serialized_size);
-  uchar * serialized_params_start = serialized_params;
-
-  FD_STORE( ulong, serialized_params, ctx.instr->acct_cnt );
-  serialized_params += sizeof(ulong);
-
-  for( ushort i = 0; i < ctx.instr->acct_cnt; i++ ) {
-    // FD_LOG_WARNING(( "SERIAL OF ACC: %x %lu", serialized_params - serialized_params_start, serialized_params-serialized_params_start ));
-    uchar acc_idx = instr_acc_idxs[i];
-    fd_pubkey_t * acc = &txn_accs[acc_idx];
-
-    if( FD_UNLIKELY( acc_idx_seen[acc_idx] && dup_acc_idx[acc_idx] != i ) ) {
-      // Duplicate
-      FD_STORE( ulong, serialized_params, 0 );
-      FD_STORE( uchar, serialized_params, (uchar)dup_acc_idx[acc_idx] );
-      serialized_params += sizeof(ulong);
-    } else {
-      FD_STORE( uchar, serialized_params, 0xFF );
-      serialized_params += sizeof(uchar);
-
-      int read_result = FD_ACC_MGR_SUCCESS;
-      uchar * raw_acc_data = (uchar *)fd_acc_mgr_view_raw(ctx.global->acc_mgr, ctx.global->funk_txn, acc, NULL, &read_result);
-      if ( FD_UNLIKELY( read_result == FD_ACC_MGR_ERR_UNKNOWN_ACCOUNT ) ) {
-          fd_memset( serialized_params, 0, sizeof(uchar)  // is_signer
-          + sizeof(uchar)                                 // is_writable
-          + sizeof(uchar)                                 // is_executable
-          + sizeof(uint));                                // original_data_len
-
-          serialized_params += sizeof(uchar)  // is_signer
-          + sizeof(uchar)                     // is_writable
-          + sizeof(uchar)                     // is_executable
-          + sizeof(uint);                     // original_data_len
-
-          fd_pubkey_t key = *acc;
-          FD_STORE( fd_pubkey_t, serialized_params, key );
-          serialized_params += sizeof(fd_pubkey_t);
-
-          fd_memset( serialized_params, 0, sizeof(fd_pubkey_t)  // owner
-          + sizeof(ulong)                                       // lamports
-          + sizeof(ulong)                                       // data_len
-          + 0                                                   // data
-          + MAX_PERMITTED_DATA_INCREASE
-          + sizeof(ulong));                                     // rent_epoch
-          serialized_params += sizeof(fd_pubkey_t)  // owner
-          + sizeof(ulong)                           // lamports
-          + sizeof(ulong)                           // data_len
-          + 0                                       // data
-          + MAX_PERMITTED_DATA_INCREASE
-          + sizeof(ulong);                          // rent_epoch
-        continue;
-      } else if ( FD_UNLIKELY( read_result != FD_ACC_MGR_SUCCESS ) ) {
-        FD_LOG_WARNING(( "failed to read account data - pubkey: %32J, err: %d", acc, read_result ));
-        return NULL;
-      }
-
-      fd_account_meta_t * metadata = (fd_account_meta_t *)raw_acc_data;
-      uchar * acc_data = fd_account_get_data( metadata );
-
-      uchar is_signer = (uchar)fd_account_is_signer( &ctx, acc );
-      FD_STORE( uchar, serialized_params, is_signer );
-      serialized_params += sizeof(uchar);
-
-      uchar is_writable = (uchar)(fd_account_is_writable_idx( &ctx, acc_idx ) && !fd_account_is_sysvar( &ctx, acc ));
-      FD_STORE( uchar, serialized_params, is_writable );
-      serialized_params += sizeof(uchar);
-
-      uchar is_executable = (uchar)metadata->info.executable;
-      FD_STORE( uchar, serialized_params, is_executable );
-      serialized_params += sizeof(uchar);
-
-      uint padding_0 = 0;
-      FD_STORE( uint, serialized_params, padding_0 );
-      serialized_params += sizeof(uint);
-
-      fd_pubkey_t key = *acc;
-      FD_STORE( fd_pubkey_t, serialized_params, key );
-      serialized_params += sizeof(fd_pubkey_t);
-
-      fd_pubkey_t owner = *(fd_pubkey_t *)&metadata->info.owner;
-      FD_STORE( fd_pubkey_t, serialized_params, owner );
-      serialized_params += sizeof(fd_pubkey_t);
-
-      ulong lamports = metadata->info.lamports;
-      FD_STORE( ulong, serialized_params, lamports );
-      serialized_params += sizeof(ulong);
-
-      ulong acc_data_len = metadata->dlen;
-      ulong aligned_acc_data_len = fd_ulong_align_up(acc_data_len, 8);
-      ulong alignment_padding_len = aligned_acc_data_len - acc_data_len;
-
-      ulong data_len = acc_data_len;
-      FD_STORE( ulong, serialized_params, data_len );
-      serialized_params += sizeof(ulong);
-
-      fd_memcpy( serialized_params, acc_data, acc_data_len);
-      serialized_params += acc_data_len;
-
-      fd_memset( serialized_params, 0, MAX_PERMITTED_DATA_INCREASE + alignment_padding_len);
-      serialized_params += MAX_PERMITTED_DATA_INCREASE + alignment_padding_len;
-
-      ulong rent_epoch = metadata->info.rent_epoch;
-      FD_STORE( ulong, serialized_params, rent_epoch );
-      serialized_params += sizeof(ulong);
-    }
-  }
-
-  ulong instr_data_len = ctx.instr->data_sz;
-  FD_STORE( ulong, serialized_params, instr_data_len );
-  serialized_params += sizeof(ulong);
-
-  uchar * instr_data = (uchar *)ctx.txn_ctx->txn_raw->raw + ctx.instr->data_off;
-  fd_memcpy( serialized_params, instr_data, instr_data_len );
-  serialized_params += instr_data_len;
-
-  FD_STORE( fd_pubkey_t, serialized_params, txn_accs[ctx.instr->program_id] );
-  serialized_params += sizeof(fd_pubkey_t);
-
-  FD_TEST( serialized_params == serialized_params_start + serialized_size );
-
-  // FD_LOG_NOTICE(( "SERIALIZE - sz: %lu, diff: %lu", serialized_size, serialized_params - serialized_params_start ));
-  *sz = serialized_size;
-  return serialized_params_start;
-}
-
-int
-deserialize_aligned( instruction_ctx_t ctx, uchar * input, ulong input_sz ) {
-  uchar * input_cursor = input;
-
-  uchar acc_idx_seen[256];
-  memset(acc_idx_seen, 0, sizeof(acc_idx_seen));
-
-  uchar * instr_acc_idxs = ((uchar *)ctx.txn_ctx->txn_raw->raw + ctx.instr->acct_off);
-  fd_pubkey_t * txn_accs = (fd_pubkey_t *)((uchar *)ctx.txn_ctx->txn_raw->raw + ctx.txn_ctx->txn_descriptor->acct_addr_off);
-
-  input_cursor += sizeof(ulong);
-
-  for( ulong i = 0; i < ctx.instr->acct_cnt; i++ ) {
-    uchar acc_idx = instr_acc_idxs[i];
-    fd_pubkey_t * acc = &txn_accs[instr_acc_idxs[i]];
-
-    input_cursor++;
-    if ( FD_UNLIKELY( acc_idx_seen[acc_idx] ) ) {
-      input_cursor += 7;
-    } else if ( fd_account_is_writable_idx( &ctx, acc_idx ) && !fd_account_is_sysvar( &ctx, acc ) ) {
-      acc_idx_seen[acc_idx] = 1;
-      input_cursor += sizeof(uchar) // is_signer
-          + sizeof(uchar)           // is_writable
-          + sizeof(uchar)           // executable
-          + sizeof(uint)            // original_data_len
-          + sizeof(fd_pubkey_t);    // key
-
-      fd_pubkey_t * owner = (fd_pubkey_t *)input_cursor;
-      input_cursor += sizeof(fd_pubkey_t);
-
-      ulong lamports = FD_LOAD(ulong, input_cursor);
-      input_cursor += sizeof(ulong);
-
-      ulong post_data_len = FD_LOAD(ulong, input_cursor);
-      input_cursor += sizeof(ulong);
-
-      uchar * post_data = input_cursor;
-
-      fd_funk_rec_t const * acc_const_data_rec = NULL;
-      int view_err = FD_ACC_MGR_SUCCESS;
-      void const * raw_data = fd_acc_mgr_view_raw(ctx.global->acc_mgr, ctx.global->funk_txn, acc, &acc_const_data_rec, &view_err);
-
-      if ( view_err == FD_ACC_MGR_SUCCESS ) {
-        fd_account_meta_t * metadata = (fd_account_meta_t *)raw_data;
-        if ( fd_ulong_sat_sub( post_data_len, metadata->dlen ) > MAX_PERMITTED_DATA_INCREASE || post_data_len > MAX_PERMITTED_DATA_LENGTH ) {
-          fd_valloc_free( ctx.global->valloc, input );
-          return -1;
-        }
-
-        fd_funk_rec_t * acc_data_rec = NULL;
-        int modify_err = FD_ACC_MGR_SUCCESS;
-        void * raw_acc_data = fd_acc_mgr_modify_raw(ctx.global->acc_mgr, ctx.global->funk_txn, acc, 0, post_data_len, acc_const_data_rec, &acc_data_rec, &modify_err);
-        if ( modify_err != FD_ACC_MGR_SUCCESS ) {
-          fd_valloc_free( ctx.global->valloc, input );
-          return -1;
-        }
-        metadata = (fd_account_meta_t *)raw_acc_data;
-
-        uchar * acc_data = fd_account_get_data( metadata );
-        input_cursor += fd_ulong_align_up(metadata->dlen, 8);
-
-        metadata->dlen = post_data_len;
-        metadata->info.lamports = lamports;
-        fd_memcpy(metadata->info.owner, owner, sizeof(fd_pubkey_t));
-
-        fd_memcpy( acc_data, post_data, post_data_len );
-
-        fd_acc_mgr_commit_raw(ctx.global->acc_mgr, acc_data_rec, acc, raw_acc_data, ctx.global->bank.slot, 0);
-      } else if ( view_err == FD_ACC_MGR_ERR_UNKNOWN_ACCOUNT ) {
-        // no-op
-      } else {
-        fd_valloc_free( ctx.global->valloc, input );
-        return -1;
-      }
-
-      input_cursor += MAX_PERMITTED_DATA_INCREASE;
-
-      input_cursor += sizeof(ulong);
-    } else {
-      acc_idx_seen[acc_idx] = 1;
-      // Account is not writable, skip over
-      input_cursor += sizeof(uchar)         // is_signer
-          + sizeof(uchar)                   // is_writable
-          + sizeof(uchar)                   // executable
-          + sizeof(uint)                    // original_data_len
-          + sizeof(fd_pubkey_t);            // key
-      input_cursor += sizeof(fd_pubkey_t);  // owner
-      input_cursor += sizeof(ulong);        // lamports
-      input_cursor += sizeof(ulong);        // data_len
-
-      int view_err = FD_ACC_MGR_SUCCESS;
-      void const * raw_acc_data = fd_acc_mgr_view_raw(ctx.global->acc_mgr, ctx.global->funk_txn, (fd_pubkey_t const *)acc, NULL, &view_err);
-      fd_account_meta_t * metadata = (fd_account_meta_t *)raw_acc_data;
-
-      if ( view_err == FD_ACC_MGR_SUCCESS ) {
-        input_cursor += fd_ulong_align_up(metadata->dlen, 8);
-      }
-      input_cursor += MAX_PERMITTED_DATA_INCREASE;
-
-      input_cursor += sizeof(ulong);
-    }
-  }
-
-  FD_TEST( input_cursor <= input + input_sz );
-
-  fd_valloc_free( ctx.global->valloc, input );
-
-  return 0;
-}
-
->>>>>>> 916a4604
 int fd_executor_bpf_upgradeable_loader_program_execute_program_instruction( instruction_ctx_t ctx ) {
   fd_pubkey_t * txn_accs = ctx.txn_ctx->accounts;
   fd_pubkey_t * program_acc = &txn_accs[ctx.instr->program_id];
@@ -694,16 +381,8 @@
     return FD_EXECUTOR_INSTR_ERR_INVALID_ACC_DATA;
   }
 
-<<<<<<< HEAD
   uchar * instr_acc_idxs = ctx.instr->acct_txn_idxs;
   fd_pubkey_t * txn_accs = ctx.txn_ctx->accounts;
-=======
-
-  uchar* instr_acc_idxs = ((uchar *)ctx.txn_ctx->txn_raw->raw + ctx.instr->acct_off);
-  fd_pubkey_t* txn_accs = (fd_pubkey_t *)((uchar *)ctx.txn_ctx->txn_raw->raw + ctx.txn_ctx->txn_descriptor->acct_addr_off);
-  fd_pubkey_t * program_id = &txn_accs[ctx.instr->program_id];
-
->>>>>>> 916a4604
 
   FD_LOG_INFO(("BPF INSTR RUN! - addr: %32J, disc: %u", &txn_accs[ctx.instr->program_id], instruction.discriminant));
 
