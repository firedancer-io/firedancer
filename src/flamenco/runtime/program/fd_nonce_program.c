--- conflicted
+++ resolved
@@ -358,16 +358,12 @@
 
   fd_pubkey_t * txn_accs = ctx.txn_ctx->accounts;
 
-<<<<<<< HEAD
   fd_pubkey_t * me = &txn_accs[0];
-  if (!fd_instr_acc_is_signer_idx(ctx.instr, 0))
-=======
+
   if (0 != memcmp(&txn_accs[instr_acc_idxs[1]], ctx.global->sysvar_recent_block_hashes, sizeof(fd_pubkey_t))) {
     return FD_EXECUTOR_INSTR_ERR_INVALID_ARG;
   }
-
-  if (!fd_account_is_signer(&ctx, me))
->>>>>>> 916a4604
+  if (!fd_instr_acc_is_signer_idx(ctx.instr, 0))
     return FD_EXECUTOR_INSTR_ERR_INVALID_ARG; // Really? This was the error?!
 
   fd_funk_rec_t const *con_rec = NULL;
@@ -554,24 +550,9 @@
 
 // https://github.com/solana-labs/solana/blob/b00d18cec4011bb452e3fe87a3412a3f0146942e/runtime/src/system_instruction_processor.rs#L491
 
-<<<<<<< HEAD
-  int err = fd_account_sanity_check(&ctx, 1);
-  if (FD_UNLIKELY(FD_EXECUTOR_INSTR_SUCCESS != err))
-    return err;
-
-  uchar const * instr_acc_idxs = ctx.instr->acct_txn_idxs;
-
-  if (!fd_instr_acc_is_writable_idx(ctx.instr, 0))
-    return FD_EXECUTOR_INSTR_ERR_INVALID_ARG;
-
-  fd_pubkey_t * txn_accs = ctx.txn_ctx->accounts;
-
-  fd_pubkey_t * me   = &txn_accs[instr_acc_idxs[0]];
-=======
   if (ctx.txn_ctx->txn_descriptor->acct_addr_cnt < 1) {
     return FD_EXECUTOR_INSTR_ERR_NOT_ENOUGH_ACC_KEYS;
   }
->>>>>>> 916a4604
 
   /* TODO: fix unreadable pointer arithmetic */
   uchar *                   instr_acc_idxs = ((uchar *)ctx.txn_ctx->txn_raw->raw + ctx.instr->acct_off);
@@ -589,9 +570,22 @@
 
   if (memcmp(acc_meta_ro->info.owner, ctx.global->solana_system_program, sizeof(acc_meta_ro->info.owner)) != 0)
     return FD_EXECUTOR_INSTR_ERR_INVALID_ACC_OWNER;
-
-  if (!fd_account_is_writable_idx(&ctx, instr_acc_idxs[0]))
+  uchar const * instr_acc_idxs = ctx.instr->acct_txn_idxs;
+
+  if (!fd_instr_acc_is_writable_idx(ctx.instr, 0))
     return FD_EXECUTOR_INSTR_ERR_INVALID_ARG;
+
+  fd_pubkey_t * txn_accs = ctx.txn_ctx->accounts;
+
+  fd_pubkey_t * me   = &txn_accs[instr_acc_idxs[0]];
+
+  char * raw_acc_data = (char*) fd_acc_mgr_view_data(ctx.global->acc_mgr, ctx.global->funk_txn, (fd_pubkey_t *) me, NULL, NULL);
+  if (NULL == raw_acc_data)
+    return FD_EXECUTOR_INSTR_ERR_CUSTOM_ERR;
+  fd_account_meta_t *m = (fd_account_meta_t *) raw_acc_data;
+
+  if (memcmp(m->info.owner, ctx.global->solana_system_program, sizeof(m->info.owner)) != 0)
+    return FD_EXECUTOR_INSTR_ERR_INVALID_ACC_OWNER;
 
   fd_nonce_state_versions_t state;
   fd_nonce_state_versions_new( &state );
