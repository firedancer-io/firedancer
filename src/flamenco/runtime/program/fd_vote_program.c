--- conflicted
+++ resolved
@@ -1033,13 +1033,8 @@
     ctx->txn_ctx->custom_err = FD_VOTE_ERR_SLOTS_MISMATCH;
     return FD_EXECUTOR_INSTR_ERR_CUSTOM_ERR;
   }
-<<<<<<< HEAD
   fd_hash_t const * hash = &deq_fd_slot_hash_t_peek_index_const( slot_hashes->hashes, slot_hashes_index )->hash;
   if( memcmp( hash,
-=======
-
-  if( memcmp( &deq_fd_slot_hash_t_peek_index_const( slot_hashes->hashes, slot_hashes_index )->hash,
->>>>>>> df7392d2
               proposed_hash,
               sizeof( fd_hash_t ) ) != 0 ) {
     ctx->txn_ctx->custom_err = FD_VOTE_ERR_SLOTS_HASH_MISMATCH;
@@ -1809,7 +1804,6 @@
 
   /* only when running live or sim (vs. offline backtest) */
   if( FD_LIKELY( rc == FD_EXECUTOR_INSTR_SUCCESS && ctx->slot_ctx->latest_votes ) ) {
-<<<<<<< HEAD
     fd_vote_lockout_t * lockout = deq_fd_vote_lockout_t_peek_tail( vote_state_update->lockouts );
     if( FD_LIKELY( lockout ) ) {
       fd_latest_vote_t latest_vote = {
@@ -1831,21 +1825,6 @@
           }
         }
         fd_bank_hash_cmp_unlock( bank_hash_cmp );
-=======
-    fd_bank_hash_cmp_t * bank_hash_cmp = fd_exec_epoch_ctx_bank_hash_cmp( ctx->slot_ctx->epoch_ctx );
-    if( FD_LIKELY( new_latest_vote ) ) {
-      fd_latest_vote_deque_push_tail( ctx->slot_ctx->latest_votes, latest_vote );
-
-      fd_bank_hash_cmp_lock( bank_hash_cmp );
-      fd_bank_hash_cmp_insert( bank_hash_cmp, latest_landed_vote->lockout.slot, &vote_state_update->hash, 0 );
-      fd_bank_hash_cmp_unlock( bank_hash_cmp );
-    }
-
-    if( FD_LIKELY( vote_state_update->has_root ) ) {
-      fd_bank_hash_cmp_entry_t * entry = fd_bank_hash_cmp_map_query( bank_hash_cmp->map, vote_state_update->root, NULL );
-      if( entry ) {
-        entry->rooted = 1; 
->>>>>>> df7392d2
       }
     }
   }
