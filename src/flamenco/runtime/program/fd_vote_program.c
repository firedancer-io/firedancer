#include <math.h>
#include <stdio.h>
#include <string.h>

#include "../../../ballet/base58/fd_base58.h"
#include "../../../ballet/txn/fd_compact_u16.h"
#include "../fd_account.h"
#include "../fd_executor.h"
#include "../fd_runtime.h"
#include "../sysvar/fd_sysvar.h"

#include "../../types/fd_types_yaml.h"
#include "fd_vote_program.h"

/* N.B. This is an as-close-as-possible transliteration of the Solana Labs vote native program
written in Rust. The idea is this code contains the same logic, the same control flow, the same
bugs... such that even an uninformed reader could declare these two versions of Vote behave the
same. This is especially important given Vote's implications for consensus.

Henceforth, thou shalt abide by the transliteration commandments:
  - All variable names shall be kept the same.
  - All function signatures shall be kept the same.
    - Order of parameters
    - Naming of parameters
    - Return types (including error codes!)
  - All control flow shall be kept the same.
  - All modules shall be structured similarly, and prefixed in C accordingly.
    - e.g. `VoteState::new` in Rust becomes `vote_state_new` in C.
    - It is possible such a prefix is overloaded. For example, there is both `mod vote_state` and
`impl VoteState`. In those situations, there is a comment block dividing the functions that live at
the module-level vs. the impl level.

These rules are of course best-effort, given there are differences in the FD vs. Labs APIs that Vote
depends on and fundamental differences between how various constructs are expressed in C vs. Rust.

Therefore, here is an incomplete, in-flux list of exceptions to the above:
  - Memory allocation semantics may be different. The caller may be responsible for supplying a
pointer indicating an allocated memory region, and can therefore choose where to put a given object
(whereas the Rust impl has a tendency to blindly allocate and move memory).
    - A simple example is the different signature of the VoteState constructor: `vote_state_new` vs.
`VoteState::new`.
    - A more complicated example is `vote_state_set_vote_account_state` vs.
`VoteState::set_vote_account_state`.
  - A function may take additional parameters, if they are necessary to implement the function
    - For example, functions often take a pointer to the global context, for reasons specific to the
FD API.
  - A function returning Result<T, E> will return `int` to represent the error code, and the actual
return value `T` will be filled in additional caller-supplied arguments.
  - There will be a branch-free translation of a Rust snippet when it is too painfully obvious and
egregious not do so (e.g. `fd_ulong_if`, bitwise ops)... otherwise it preserves the original `if /
else` construct. */

// https://github.com/firedancer-io/solana/blob/da470eef4652b3b22598a1f379cacfe82bd5928d/sdk/program/src/vote/state/mod.rs#L29
#define MAX_LOCKOUT_HISTORY 31UL

// https://github.com/firedancer-io/solana/blob/da470eef4652b3b22598a1f379cacfe82bd5928d/sdk/program/src/vote/state/mod.rs#L30
#define INITIAL_LOCKOUT 2UL

// https://github.com/firedancer-io/solana/blob/da470eef4652b3b22598a1f379cacfe82bd5928d/sdk/program/src/vote/state/mod.rs#L34
#define MAX_EPOCH_CREDITS_HISTORY 64UL

// https://github.com/firedancer-io/solana/blob/da470eef4652b3b22598a1f379cacfe82bd5928d/sdk/program/src/vote/state/mod.rs#L36
#define DEFAULT_PRIOR_VOTERS_OFFSET 114

// https://github.com/firedancer-io/solana/blob/da470eef4652b3b22598a1f379cacfe82bd5928d/sdk/program/src/clock.rs#L114
#define SLOT_DEFAULT 0UL

// https://github.com/firedancer-io/solana/blob/da470eef4652b3b22598a1f379cacfe82bd5928d/sdk/program/src/clock.rs#L114
#define SLOT_MAX ULONG_MAX

#define ACCOUNTS_MAX 4 /* Vote instructions take in at most 4 accounts */
#define SIGNERS_MAX  3 /* Vote instructions have most 3 signers */

static inline ulong
checked_add_expect( ulong a, ulong b, char const * expect ) {
  if ( a + b < a ) FD_LOG_ERR( ( expect ) );
  return a + b;
}

static inline ulong
checked_sub_expect( ulong a, ulong b, char const * expect ) {
  if ( a - b > a ) FD_LOG_ERR( ( expect ) );
  return a - b;
}

/**********************************************************************/
/* mod vote_processor                                                 */
/**********************************************************************/

// https://github.com/firedancer-io/solana/blob/da470eef4652b3b22598a1f379cacfe82bd5928d/programs/vote/src/vote_processor.rs#L21
static int
vote_processor_process_authorize_with_seed_instruction(
    /* invoke_context */
    instruction_ctx_t instruction_context,
    /* transaction_context */
    fd_borrowed_account_t * vote_account,
    fd_pubkey_t const *     new_authority,
    fd_vote_authorize_t     authorization_type,
    fd_pubkey_t const *     curnt_authority_derived_key_owner,
    char *                  current_authority_derived_key_seed );

/**********************************************************************/
/* mod vote_state                                                     */
/**********************************************************************/

// https://github.com/firedancer-io/solana/blob/da470eef4652b3b22598a1f379cacfe82bd5928d/programs/vote/src/vote_state/mod.rs#L146
static int
vote_state_set_vote_account_state( fd_borrowed_account_t * vote_account,
                                   fd_vote_state_t *       vote_state,
                                   /* feature_set */
                                   instruction_ctx_t * ctx );

// https://github.com/firedancer-io/solana/blob/da470eef4652b3b22598a1f379cacfe82bd5928d/programs/vote/src/vote_state/mod.rs#L178
static int
vote_state_check_update_vote_state_slots_are_valid( fd_vote_state_t *        vote_state,
                                                    fd_vote_state_update_t * vote_state_update,
                                                    fd_slot_hashes_t *       slot_hashes,
                                                    instruction_ctx_t        ctx );

// https://github.com/firedancer-io/solana/blob/da470eef4652b3b22598a1f379cacfe82bd5928d/programs/vote/src/vote_state/mod.rs#L421
static int
vote_state_check_slots_are_valid( fd_vote_state_t *  vote_state,
                                  ulong *            vote_slots,
                                  fd_hash_t *        vote_hash,
                                  fd_slot_hashes_t * slot_hashes,
                                  instruction_ctx_t  ctx );

// https://github.com/firedancer-io/solana/blob/da470eef4652b3b22598a1f379cacfe82bd5928d/programs/vote/src/vote_state/mod.rs#L546
static int
vote_state_process_new_vote_state( fd_vote_state_t *   vote_state,
                                   fd_vote_lockout_t * new_state,
                                   fd_option_slot_t    new_root,
                                   ulong *             timestamp,
                                   ulong               epoch,
                                   /* feature_set */
                                   instruction_ctx_t ctx );

// https://github.com/firedancer-io/solana/blob/da470eef4652b3b22598a1f379cacfe82bd5928d/programs/vote/src/vote_state/mod.rs#L711
static int
vote_state_process_vote_unfiltered( fd_vote_state_t *  vote_state,
                                    ulong *            vote_slots,
                                    fd_vote_t *        vote,
                                    fd_slot_hashes_t * slot_hashes,
                                    ulong              epoch,
                                    instruction_ctx_t  ctx );

// https://github.com/firedancer-io/solana/blob/da470eef4652b3b22598a1f379cacfe82bd5928d/programs/vote/src/vote_state/mod.rs#L776
static int
vote_state_authorize( fd_borrowed_account_t * vote_account,
                      fd_pubkey_t const *     authorized,
                      fd_vote_authorize_t     vote_authorize,
                      fd_pubkey_t const *     signers[static SIGNERS_MAX],
                      fd_sol_sysvar_clock_t * clock,
                      /* feature set */
                      instruction_ctx_t ctx );

// https://github.com/firedancer-io/solana/blob/da470eef4652b3b22598a1f379cacfe82bd5928d/programs/vote/src/vote_state/mod.rs#L821
static int
vote_state_update_validator_identity( fd_borrowed_account_t * vote_account,
                                      fd_pubkey_t const *     node_pubkey,
                                      fd_pubkey_t const *     signers[static SIGNERS_MAX],
                                      /* feature_set */
                                      instruction_ctx_t ctx );

// https://github.com/firedancer-io/solana/blob/da470eef4652b3b22598a1f379cacfe82bd5928d/programs/vote/src/vote_state/mod.rs#L843
static int
vote_state_update_commission( fd_borrowed_account_t * vote_account,
                              uchar                   commission,
                              fd_pubkey_t const *     signers[static SIGNERS_MAX],
                              /* feature set */
                              instruction_ctx_t ctx );

// https://github.com/firedancer-io/solana/blob/v1.17/programs/vote/src/vote_state/mod.rs#L874
static bool
vote_state_is_commission_update_allowed( ulong slot, fd_epoch_schedule_t const * epoch_schedule );

// https://github.com/firedancer-io/solana/blob/da470eef4652b3b22598a1f379cacfe82bd5928d/programs/vote/src/vote_state/mod.rs#L877
static int
vote_state_verify_authorized_signer( fd_pubkey_t const * authorized,
                                     fd_pubkey_t const * signers[static SIGNERS_MAX] );

// https://github.com/firedancer-io/solana/blob/da470eef4652b3b22598a1f379cacfe82bd5928d/programs/vote/src/vote_state/mod.rs#L889
static int
vote_state_withdraw(
    /* transaction_context */
    instruction_ctx_t       instruction_context,
    fd_borrowed_account_t * vote_account,
    ulong                   lamports,
    ulong                   to_account_index,
    fd_pubkey_t const *     signers[static SIGNERS_MAX],
    fd_rent_t *             rent_sysvar,
    fd_sol_sysvar_clock_t * clock
    /* feature_set */
);

// https://github.com/firedancer-io/solana/blob/da470eef4652b3b22598a1f379cacfe82bd5928d/programs/vote/src/vote_state/mod.rs#L952
static int
vote_state_initialize_account( fd_borrowed_account_t *       vote_account,
                               fd_vote_init_t *              vote_init,
                               fd_pubkey_t const *           signers[static SIGNERS_MAX],
                               fd_sol_sysvar_clock_t const * clock,
                               /* feature set contained in ctx */
                               instruction_ctx_t ctx );

// https://github.com/firedancer-io/solana/blob/da470eef4652b3b22598a1f379cacfe82bd5928d/programs/vote/src/vote_state/mod.rs#L978-L994
static int
vote_state_verify_and_get_vote_state( fd_borrowed_account_t *        vote_account,
                                      fd_sol_sysvar_clock_t const *  clock,
                                      fd_pubkey_t const *            signers[static SIGNERS_MAX],
                                      instruction_ctx_t              ctx,
                                      /* return */ fd_vote_state_t * vote_state );

// https://github.com/firedancer-io/solana/blob/da470eef4652b3b22598a1f379cacfe82bd5928d/programs/vote/src/vote_state/mod.rs#L996
static int
vote_state_process_vote_with_account( fd_borrowed_account_t *       vote_account,
                                      fd_slot_hashes_t *            slot_hashes,
                                      fd_sol_sysvar_clock_t const * clock,
                                      fd_vote_t *                   vote,
                                      fd_pubkey_t const *           signers[static SIGNERS_MAX],
                                      /* feature_set */
                                      instruction_ctx_t ctx );

// https://github.com/firedancer-io/solana/blob/da470eef4652b3b22598a1f379cacfe82bd5928d/programs/vote/src/vote_state/mod.rs#L1017
static int
vote_state_process_vote_state_update( fd_borrowed_account_t *       vote_account,
                                      fd_slot_hashes_t *            slot_hashes,
                                      fd_sol_sysvar_clock_t const * clock,
                                      fd_vote_state_update_t *      vote_state_update,
                                      fd_pubkey_t const *           signers[static SIGNERS_MAX],
                                      /* feature_set */
                                      instruction_ctx_t ctx );

// https://github.com/firedancer-io/solana/blob/da470eef4652b3b22598a1f379cacfe82bd5928d/programs/vote/src/vote_state/mod.rs#L1036
static int
vote_state_do_process_vote_state_update( fd_vote_state_t *        vote_state,
                                         fd_slot_hashes_t *       slot_hashes,
                                         ulong                    epoch,
                                         fd_vote_state_update_t * vote_state_update,
                                         /* feature_set */
                                         instruction_ctx_t ctx );

/**********************************************************************/
/* impl VoteState                                                     */
/**********************************************************************/

// https://github.com/firedancer-io/solana/blob/da470eef4652b3b22598a1f379cacfe82bd5928d/sdk/program/src/vote/state/mod.rs#L312
static void
vote_state_new( fd_vote_init_t *              vote_init,
                fd_sol_sysvar_clock_t const * clock,
                instruction_ctx_t             ctx,
                fd_vote_state_t *             vote_state );

// https://github.com/firedancer-io/solana/blob/da470eef4652b3b22598a1f379cacfe82bd5928d/sdk/program/src/vote/state/mod.rs#L338-L342
static ulong
vote_state_size_of( void );

// https://github.com/firedancer-io/solana/blob/da470eef4652b3b22598a1f379cacfe82bd5928d/sdk/program/src/vote/state/mod.rs#L423
static void
vote_state_process_next_vote_slot( fd_vote_state_t * self, ulong next_vote_slot, ulong epoch );

// https://github.com/firedancer-io/solana/blob/da470eef4652b3b22598a1f379cacfe82bd5928d/sdk/program/src/vote/state/mod.rs#L447
static void
vote_state_increment_credits( fd_vote_state_t * self, ulong epoch, ulong credits );

// https://github.com/firedancer-io/solana/blob/da470eef4652b3b22598a1f379cacfe82bd5928d/sdk/program/src/vote/state/mod.rs#L529
static int
vote_state_set_new_authorized_voter(
    fd_vote_state_t *                          self,
    fd_pubkey_t const *                        authorized_pubkey,
    ulong                                      current_epoch,
    ulong                                      target_epoch,
    /* "verify" closure */ int                 authorized_withdrawer_signer,
    /* "verify" closure */ fd_pubkey_t const * signers[static SIGNERS_MAX],
    instruction_ctx_t                          ctx );

// https://github.com/firedancer-io/solana/blob/da470eef4652b3b22598a1f379cacfe82bd5928d/programs/vote/src/vote_state/mod.rs#L800-L807
static int
verify( fd_pubkey_t *       epoch_authorized_voter,
        int                 authorized_withdrawer_signer,
        fd_pubkey_t const * signers[static SIGNERS_MAX] );

// https://github.com/firedancer-io/solana/blob/da470eef4652b3b22598a1f379cacfe82bd5928d/sdk/program/src/vote/state/mod.rs#L587
static int
vote_state_get_and_update_authorized_voter( fd_vote_state_t *            self,
                                            ulong                        current_epoch,
                                            instruction_ctx_t            ctx,
                                            /* returns */ fd_pubkey_t ** pubkey );

// https://github.com/firedancer-io/solana/blob/da470eef4652b3b22598a1f379cacfe82bd5928d/sdk/program/src/vote/state/mod.rs#L605
static void
vote_state_pop_expired_votes( fd_vote_state_t * self, ulong next_vote_slot );

// https://github.com/firedancer-io/solana/blob/da470eef4652b3b22598a1f379cacfe82bd5928d/sdk/program/src/vote/state/mod.rs#L614
static void
vote_state_double_lockouts( fd_vote_state_t * self );

// https://github.com/firedancer-io/solana/blob/debug-master/sdk/program/src/vote/state/mod.rs#L628
static int
vote_state_process_timestamp( fd_vote_state_t * self,
                              ulong             slot,
                              ulong             timestamp,
                              instruction_ctx_t ctx );

/**********************************************************************/
/* impl Lockout                                                       */
/**********************************************************************/

// https://github.com/firedancer-io/solana/blob/da470eef4652b3b22598a1f379cacfe82bd5928d/sdk/program/src/vote/state/mod.rs#L83
static ulong
lockout_lockout( fd_vote_lockout_t * self );

// https://github.com/firedancer-io/solana/blob/da470eef4652b3b22598a1f379cacfe82bd5928d/sdk/program/src/vote/state/mod.rs#L90
static ulong
lockout_last_locked_out_slot( fd_vote_lockout_t * self );

static ulong
lockout_is_locked_out_at_slot( fd_vote_lockout_t * self, ulong slot );

static void
lockout_increase_confirmation_count( fd_vote_lockout_t * self, uint by ) {
  self->confirmation_count = fd_uint_sat_add( self->confirmation_count, by );
}

/**********************************************************************/
/* impl VoteState1_14_11                                              */
/**********************************************************************/

// https://github.com/firedancer-io/solana/blob/da470eef4652b3b22598a1f379cacfe82bd5928d/sdk/program/src/vote/state/vote_state_1_14_11.rs#L45-L49
static ulong
vote_state1_14_11_size_of( void );

/**********************************************************************/
/* impl From<VoteState> for VoteState1_14_11                          */
/**********************************************************************/

// https://github.com/firedancer-io/solana/blob/da470eef4652b3b22598a1f379cacfe82bd5928d/sdk/program/src/vote/state/vote_state_1_14_11.rs#L60
static void
vote_state1_14_11_from_vote_state( fd_vote_state_t *                      vote_state,
                                   instruction_ctx_t *                    ctx,
                                   /* return */ fd_vote_state_1_14_11_t * vote_state1_14_11 );

/**********************************************************************/
/* impl VoteStateVersions                                             */
/**********************************************************************/

// https://github.com/firedancer-io/solana/blob/da470eef4652b3b22598a1f379cacfe82bd5928d/sdk/program/src/vote/state/vote_state_versions.rs#L15
static void
vote_state_versions_convert_to_current( fd_vote_state_versioned_t * self, instruction_ctx_t ctx );

// https://github.com/firedancer-io/solana/blob/da470eef4652b3b22598a1f379cacfe82bd5928d/sdk/program/src/vote/state/vote_state_versions.rs#L74-L76
static fd_landed_vote_t *
vote_state_versions_landed_votes_from_lockouts( fd_vote_lockout_t * lockouts,
                                                instruction_ctx_t   ctx );

// https://github.com/firedancer-io/solana/blob/da470eef4652b3b22598a1f379cacfe82bd5928d/sdk/program/src/vote/state/vote_state_versions.rs#L78
static int
vote_state_versions_is_uninitialized( fd_vote_state_versioned_t * self );

// https://github.com/firedancer-io/solana/blob/da470eef4652b3b22598a1f379cacfe82bd5928d/sdk/program/src/vote/state/vote_state_versions.rs#L78
static ulong
vote_state_versions_vote_state_size_of( int is_current );

/**********************************************************************/
/* impl VoteAccount                                                   */
/**********************************************************************/

// https://github.com/firedancer-io/solana/blob/da470eef4652b3b22598a1f379cacfe82bd5928d/sdk/src/transaction_context.rs#L841
static int
vote_account_checked_add_lamports( fd_account_meta_t * self, ulong lamports );

// https://github.com/firedancer-io/solana/blob/da470eef4652b3b22598a1f379cacfe82bd5928d/sdk/src/transaction_context.rs#L851
static int
vote_account_checked_sub_lamports( fd_account_meta_t * self, ulong lamports );

// https://github.com/firedancer-io/solana/blob/da470eef4652b3b22598a1f379cacfe82bd5928d/programs/vote/src/vote_state/mod.rs#L959
static ulong
vote_account_get_data_len( fd_borrowed_account_t const * self );

// https://github.com/firedancer-io/solana/blob/da470eef4652b3b22598a1f379cacfe82bd5928d/sdk/src/transaction_context.rs#L929
static int
vote_account_set_data_length( fd_borrowed_account_t * self,
                              ulong                   new_length,
                              instruction_ctx_t       ctx );

// https://github.com/firedancer-io/solana/blob/da470eef4652b3b22598a1f379cacfe82bd5928d/programs/vote/src/vote_state/mod.rs#L966
static int
vote_account_get_state( fd_borrowed_account_t *                  self,
                        instruction_ctx_t                        ctx,
                        /* return */ fd_vote_state_versioned_t * versioned );

// https://github.com/firedancer-io/solana/blob/da470eef4652b3b22598a1f379cacfe82bd5928d/sdk/src/transaction_context.rs#L1017
static int
vote_account_set_state( fd_borrowed_account_t *     self,
                        fd_vote_state_versioned_t * state,
                        instruction_ctx_t           ctx );

static bool
vote_account_is_rent_exempt_at_data_length( fd_borrowed_account_t * self,
                                            ulong                   data_length,
                                            instruction_ctx_t       ctx );

/**********************************************************************/
/* impl AuthorizedVoters                                              */
/**********************************************************************/

// https://github.com/firedancer-io/solana/blob/da470eef4652b3b22598a1f379cacfe82bd5928d/sdk/program/src/vote/authorized_voters.rs#L13-L17
static void
authorized_voters_new( ulong                                      epoch,
                       fd_pubkey_t *                              pubkey,
                       instruction_ctx_t                          ctx,
                       /* return */ fd_vote_authorized_voters_t * authorized_voters );

// https://github.com/firedancer-io/solana/blob/da470eef4652b3b22598a1f379cacfe82bd5928d/sdk/program/src/vote/authorized_voters.rs#L24
static fd_vote_authorized_voter_t *
authorized_voters_get_and_cache_authorized_voter_for_epoch( fd_vote_authorized_voters_t * self,
                                                            ulong                         epoch );

// https://github.com/firedancer-io/solana/blob/da470eef4652b3b22598a1f379cacfe82bd5928d/sdk/program/src/vote/authorized_voters.rs#L39
static void
authorized_voters_purge_authorized_voters( fd_vote_authorized_voters_t * self,
                                           ulong                         current_epoch,
                                           instruction_ctx_t             ctx );

// https://github.com/firedancer-io/solana/blob/da470eef4652b3b22598a1f379cacfe82bd5928d/sdk/program/src/vote/authorized_voters.rs#L60-L62
static bool
authorized_voters_is_empty( fd_vote_authorized_voters_t * self );

// https://github.com/firedancer-io/solana/blob/da470eef4652b3b22598a1f379cacfe82bd5928d/sdk/program/src/vote/authorized_voters.rs#L68-L70
static fd_vote_authorized_voter_t *
authorized_voters_last( fd_vote_authorized_voters_t * self );

// https://github.com/firedancer-io/solana/blob/da470eef4652b3b22598a1f379cacfe82bd5928d/sdk/program/src/vote/authorized_voters.rs#L76-L78
static bool
authorized_voters_contains( fd_vote_authorized_voters_t * self, ulong epoch );

// https://github.com/firedancer-io/solana/blob/da470eef4652b3b22598a1f379cacfe82bd5928d/sdk/program/src/vote/authorized_voters.rs#L87-L108
static fd_vote_authorized_voter_t *
authorized_voters_get_or_calculate_authorized_voter_for_epoch( fd_vote_authorized_voters_t * self,
                                                               ulong                         epoch,
                                                               int * existed );

/**********************************************************************/
/* FD-only encoders / decoders (doesn't map directly to Labs impl)    */
/**********************************************************************/

static int
decode_compact_update( instruction_ctx_t                ctx,
                       fd_compact_vote_state_update_t * compact_update,
                       fd_vote_state_update_t *         vote_update );

ulong
fd_vote_transcoding_state_versioned_size( fd_vote_state_versioned_t const * self );

int
fd_vote_transcoding_state_versioned_encode( fd_vote_state_versioned_t const * self,
                                            fd_bincode_encode_ctx_t *         ctx );

/**********************************************************************/
/* Entry point for the Vote Program                                   */
/**********************************************************************/

int
fd_executor_vote_program_execute_instruction( instruction_ctx_t ctx ) {
  /* FD-specific init */
  int                      rc      = FD_EXECUTOR_INSTR_SUCCESS;
  fd_bincode_destroy_ctx_t destroy = { .valloc = ctx.global->valloc };

  // https://github.com/firedancer-io/solana/blob/da470eef4652b3b22598a1f379cacfe82bd5928d/programs/vote/src/vote_processor.rs#L61-L63
  fd_pubkey_t const * txn_accs       = ctx.txn_ctx->accounts;
  uchar const *       instr_acc_idxs = ctx.instr->acct_txn_idxs;
  uchar *             data           = ctx.instr->data;

  // https://github.com/firedancer-io/solana/blob/da470eef4652b3b22598a1f379cacfe82bd5928d/programs/vote/src/vote_processor.rs#L67
  if ( FD_UNLIKELY( ctx.instr->acct_cnt < 1 ) ) {
    // https://github.com/firedancer-io/solana/blob/da470eef4652b3b22598a1f379cacfe82bd5928d/sdk/src/transaction_context.rs#L593
    return FD_EXECUTOR_INSTR_ERR_NOT_ENOUGH_ACC_KEYS;
  }

  /* This next block implements instruction_context.try_borrow_instruction_account
   * https://github.com/firedancer-io/solana/blob/da470eef4652b3b22598a1f379cacfe82bd5928d/programs/vote/src/vote_processor.rs#L67
   */
  FD_BORROWED_ACCOUNT_DECL( me );

  // https://github.com/firedancer-io/solana/blob/da470eef4652b3b22598a1f379cacfe82bd5928d/sdk/src/transaction_context.rs#L685-L690
  rc = fd_acc_mgr_view(
      ctx.global->acc_mgr, ctx.global->funk_txn, &txn_accs[instr_acc_idxs[0]], me );
  switch ( rc ) {
  case FD_ACC_MGR_SUCCESS:
    break;
  case FD_ACC_MGR_ERR_UNKNOWN_ACCOUNT:
    // https://github.com/firedancer-io/solana/blob/da470eef4652b3b22598a1f379cacfe82bd5928d/sdk/src/transaction_context.rs#L637
    return FD_EXECUTOR_INSTR_ERR_MISSING_ACC;
  default:
    // https://github.com/firedancer-io/solana/blob/da470eef4652b3b22598a1f379cacfe82bd5928d/sdk/src/transaction_context.rs#L639
    return FD_EXECUTOR_INSTR_ERR_ACC_BORROW_FAILED;
  }

  // https://github.com/firedancer-io/solana/blob/da470eef4652b3b22598a1f379cacfe82bd5928d/programs/vote/src/vote_processor.rs#L67-L70
  if ( FD_UNLIKELY(
           0 != memcmp( &me->const_meta->info.owner, ctx.global->solana_vote_program, 32UL ) ) ) {
    return FD_EXECUTOR_INSTR_ERR_INVALID_ACC_OWNER;
  }

  // https://github.com/firedancer-io/solana/blob/da470eef4652b3b22598a1f379cacfe82bd5928d/programs/vote/src/vote_processor.rs#L72
  fd_pubkey_t const * signers[SIGNERS_MAX] = { 0 };
  /* ignores if too many signer accounts */
  uchar signers_idx = 0;
  for ( uchar i = 0; i < ctx.instr->acct_cnt; i++ ) {
    if ( FD_UNLIKELY( fd_instr_acc_is_signer_idx( ctx.instr, i ) ) ) {
      signers[signers_idx++] = &txn_accs[instr_acc_idxs[i]];
      if ( FD_UNLIKELY( signers_idx == SIGNERS_MAX ) ) break;
    }
  }

  // https://github.com/firedancer-io/solana/blob/da470eef4652b3b22598a1f379cacfe82bd5928d/programs/vote/src/vote_processor.rs#L73
  fd_vote_instruction_t instruction;
  fd_vote_instruction_new( &instruction );
  fd_bincode_decode_ctx_t decode_ctx = {
      .data    = data,
      .dataend = (void const *)( (ulong)data + ctx.instr->data_sz ),
      .valloc  = ctx.global->valloc /* use instruction alloc */
  };
  if ( FD_UNLIKELY( FD_EXECUTOR_INSTR_SUCCESS !=
                    fd_vote_instruction_decode( &instruction, &decode_ctx ) ) ) {
    FD_LOG_INFO( ( "fd_vote_instruction_decode failed" ) );
    /* TODO free */
    return FD_EXECUTOR_INSTR_ERR_INVALID_INSTR_DATA;
  }

  /* PLEASE PRESERVE SWITCH-CASE ORDERING TO MIRROR LABS IMPL:
   * https://github.com/firedancer-io/solana/blob/da470eef4652b3b22598a1f379cacfe82bd5928d/programs/vote/src/vote_processor.rs#L73
   */
  switch ( instruction.discriminant ) {

  /* InitializeAccount
   *
   * Instruction:
   * https://github.com/firedancer-io/solana/blob/da470eef4652b3b22598a1f379cacfe82bd5928d/sdk/program/src/vote/instruction.rs#L24-L31
   *
   * Processor:
   * https://github.com/firedancer-io/solana/blob/da470eef4652b3b22598a1f379cacfe82bd5928d/programs/vote/src/vote_processor.rs#L74
   */
  case fd_vote_instruction_enum_initialize_account: {
    FD_LOG_INFO( ( "executing VoteInstruction::InitializeAccount instruction" ) );

    // https://github.com/firedancer-io/solana/blob/da470eef4652b3b22598a1f379cacfe82bd5928d/programs/vote/src/vote_processor.rs#L75-L76
    if ( 0 !=
         memcmp( &txn_accs[instr_acc_idxs[1]], ctx.global->sysvar_rent, sizeof( fd_pubkey_t ) ) ) {
      rc = FD_EXECUTOR_INSTR_ERR_INVALID_ARG;
      break;
    }

    // https://github.com/firedancer-io/solana/blob/da470eef4652b3b22598a1f379cacfe82bd5928d/programs/vote/src/vote_processor.rs#L77-L79
    /* TODO: verify account at index 0 is rent exempt */

    // https://github.com/firedancer-io/solana/blob/da470eef4652b3b22598a1f379cacfe82bd5928d/programs/vote/src/vote_processor.rs#L80-L81
    if ( 0 !=
         memcmp( &txn_accs[instr_acc_idxs[2]], ctx.global->sysvar_clock, sizeof( fd_pubkey_t ) ) ) {
      rc = FD_EXECUTOR_INSTR_ERR_INVALID_ARG;
      break;
    }
    fd_sol_sysvar_clock_t clock;
    fd_sysvar_clock_read( ctx.global, &clock );

    // https://github.com/firedancer-io/solana/blob/da470eef4652b3b22598a1f379cacfe82bd5928d/programs/vote/src/vote_processor.rs#L82-L88
    rc = vote_state_initialize_account(
        me, &instruction.inner.initialize_account, signers, &clock, ctx );

    break;
  }

  /* Authorize
   *
   * Instruction:
   * https://github.com/firedancer-io/solana/blob/da470eef4652b3b22598a1f379cacfe82bd5928d/sdk/program/src/vote/instruction.rs#L33-L39
   *
   * Processor:
   * https://github.com/firedancer-io/solana/blob/da470eef4652b3b22598a1f379cacfe82bd5928d/programs/vote/src/vote_processor.rs#L90-L101
   *
   * Notes:
   * - Up to two signers: the vote authority and the authorized withdrawer.
   */
  case fd_vote_instruction_enum_authorize: {
    FD_LOG_INFO( ( "executing VoteInstruction::Authorize instruction" ) );

    // https://github.com/firedancer-io/solana/blob/da470eef4652b3b22598a1f379cacfe82bd5928d/programs/vote/src/vote_processor.rs#L90
    fd_pubkey_t const * voter_pubkey   = &instruction.inner.authorize.pubkey;
    fd_vote_authorize_t vote_authorize = instruction.inner.authorize.vote_authorize;

    // https://github.com/firedancer-io/solana/blob/da470eef4652b3b22598a1f379cacfe82bd5928d/programs/vote/src/vote_processor.rs#L91-L92
    fd_pubkey_t const * clock_acc_addr = &txn_accs[instr_acc_idxs[1]];
    if ( FD_UNLIKELY( 0 !=
                      memcmp( clock_acc_addr, ctx.global->sysvar_clock, sizeof( fd_pubkey_t ) ) ) )
      return FD_EXECUTOR_INSTR_ERR_INVALID_ARG;
    fd_sol_sysvar_clock_t clock;
    fd_sysvar_clock_read( ctx.global, &clock );

    // https://github.com/firedancer-io/solana/blob/da470eef4652b3b22598a1f379cacfe82bd5928d/programs/vote/src/vote_processor.rs#L93-L100
    rc = vote_state_authorize( me, voter_pubkey, vote_authorize, signers, &clock, ctx );

    break;
  }

  /* AuthorizeWithSeed
   *
   * Instruction:
   * https://github.com/firedancer-io/solana/blob/da470eef4652b3b22598a1f379cacfe82bd5928d/sdk/program/src/vote/instruction.rs#L108-L116
   *
   * Processor:
   * https://github.com/firedancer-io/solana/blob/da470eef4652b3b22598a1f379cacfe82bd5928d/programs/vote/src/vote_processor.rs#L102-L114
   */
  case fd_vote_instruction_enum_authorize_with_seed: {
    FD_LOG_INFO( ( "executing VoteInstruction::AuthorizeWithSeed instruction" ) );

    /* FIXME should there be a feature check for authorized with seed?*/

    // https://github.com/firedancer-io/solana/blob/da470eef4652b3b22598a1f379cacfe82bd5928d/programs/vote/src/vote_processor.rs#L103
    if ( FD_UNLIKELY( ctx.instr->acct_cnt < 3 ) ) {
      rc = FD_EXECUTOR_INSTR_ERR_NOT_ENOUGH_ACC_KEYS;
      break;
    }

    // https://github.com/firedancer-io/solana/blob/da470eef4652b3b22598a1f379cacfe82bd5928d/programs/vote/src/vote_processor.rs#L104-L113
    fd_vote_authorize_with_seed_args_t * args = &instruction.inner.authorize_with_seed;
    rc = vote_processor_process_authorize_with_seed_instruction(
        ctx,
        me,
        &args->new_authority,
        args->authorization_type,
        &args->current_authority_derived_key_owner,
        args->current_authority_derived_key_seed );

    break;
  }

  /* AuthorizeCheckedWithSeed
   *
   * Instruction:
   * https://github.com/firedancer-io/solana/blob/da470eef4652b3b22598a1f379cacfe82bd5928d/sdk/program/src/vote/instruction.rs#L118-L130
   *
   * Processor:
   * https://github.com/firedancer-io/solana/blob/da470eef4652b3b22598a1f379cacfe82bd5928d/programs/vote/src/vote_processor.rs#L115-L133
   */
  case fd_vote_instruction_enum_authorize_checked_with_seed: {
    FD_LOG_INFO( ( "executing VoteInstruction::AuthorizeCheckedWithSeed instruction" ) );
    fd_vote_authorize_checked_with_seed_args_t const * args =
        &instruction.inner.authorize_checked_with_seed;

    // https://github.com/firedancer-io/solana/blob/da470eef4652b3b22598a1f379cacfe82bd5928d/programs/vote/src/vote_processor.rs#L116
    if ( FD_UNLIKELY( ctx.instr->acct_cnt < 4 ) ) {
      rc = FD_EXECUTOR_INSTR_ERR_NOT_ENOUGH_ACC_KEYS;
      break;
    }

    // https://github.com/firedancer-io/solana/blob/da470eef4652b3b22598a1f379cacfe82bd5928d/programs/vote/src/vote_processor.rs#L117-L119
    fd_pubkey_t const * new_authority = &txn_accs[instr_acc_idxs[3]];

    // https://github.com/firedancer-io/solana/blob/da470eef4652b3b22598a1f379cacfe82bd5928d/programs/vote/src/vote_processor.rs#L120-L122
    if ( FD_UNLIKELY( !fd_instr_acc_is_signer_idx( ctx.instr, 3 ) ) ) {
      rc = FD_EXECUTOR_INSTR_ERR_MISSING_REQUIRED_SIGNATURE;
      break;
    }

    // https://github.com/firedancer-io/solana/blob/da470eef4652b3b22598a1f379cacfe82bd5928d/programs/vote/src/vote_processor.rs#L123-L132
    rc = vote_processor_process_authorize_with_seed_instruction(
        ctx,
        me,
        new_authority,
        args->authorization_type,
        &args->current_authority_derived_key_owner,
        args->current_authority_derived_key_seed );

    break;
  }

  /* UpdateValidatorIdentity
   *
   * Instruction:
   * https://github.com/firedancer-io/solana/blob/da470eef4652b3b22598a1f379cacfe82bd5928d/sdk/program/src/vote/instruction.rs#L58-L64
   *
   * Processor:
   * https://github.com/firedancer-io/solana/blob/da470eef4652b3b22598a1f379cacfe82bd5928d/programs/vote/src/vote_processor.rs#L134-L145
   */
  case fd_vote_instruction_enum_update_validator_identity: {
    FD_LOG_INFO( ( "executing VoteInstruction::UpdateValidatorIdentity instruction" ) );

    // https://github.com/firedancer-io/solana/blob/da470eef4652b3b22598a1f379cacfe82bd5928d/programs/vote/src/vote_processor.rs#L135
    if ( FD_UNLIKELY( ctx.instr->acct_cnt < 2 ) ) {
      rc = FD_EXECUTOR_INSTR_ERR_NOT_ENOUGH_ACC_KEYS;
      break;
    }

    // https://github.com/firedancer-io/solana/blob/da470eef4652b3b22598a1f379cacfe82bd5928d/programs/vote/src/vote_processor.rs#L136-L138
    fd_pubkey_t const * node_pubkey = &txn_accs[instr_acc_idxs[1]];

    rc = vote_state_update_validator_identity( me, node_pubkey, signers, ctx );

    break;
  }

  case fd_vote_instruction_enum_update_commission: {
    FD_LOG_INFO( ( "executing VoteInstruction::UpdateCommission instruction" ) );

    // https://github.com/firedancer-io/solana/blob/da470eef4652b3b22598a1f379cacfe82bd5928d/programs/vote/src/vote_processor.rs#L150-L155
    if ( FD_LIKELY( FD_FEATURE_ACTIVE(
             ctx.global, commission_updates_only_allowed_in_first_half_of_epoch ) ) ) {
      fd_epoch_schedule_t epoch_schedule;
      fd_sysvar_epoch_schedule_read( ctx.global, &epoch_schedule );
      fd_sol_sysvar_clock_t clock;
      rc = fd_sysvar_clock_read( ctx.global, &clock );
      if ( FD_UNLIKELY( rc != OK ) ) return rc;
      if ( FD_UNLIKELY(
               !vote_state_is_commission_update_allowed( clock.slot, &epoch_schedule ) ) ) {
        ctx.txn_ctx->custom_err = COMMISSION_UPDATE_TOO_LATE;
        return FD_EXECUTOR_INSTR_ERR_CUSTOM_ERR;
      }
    }

    // https://github.com/firedancer-io/solana/blob/da470eef4652b3b22598a1f379cacfe82bd5928d/programs/vote/src/vote_processor.rs#L157-L162
    rc = vote_state_update_commission( me, instruction.inner.update_commission, signers, ctx );

    break;
  }

  /* Vote
   *
   * Instruction:
   * https://github.com/firedancer-io/solana/blob/da470eef4652b3b22598a1f379cacfe82bd5928d/sdk/program/src/vote/instruction.rs#L41-L48
   *
   * Processor:
   * https://github.com/firedancer-io/solana/blob/da470eef4652b3b22598a1f379cacfe82bd5928d/programs/vote/src/vote_processor.rs#L164-L180
   */
  case fd_vote_instruction_enum_vote:;
    /* clang-format off */
    __attribute__((fallthrough));
    /* clang-format on */

  /* VoteSwitch
   *
   * Instruction:
   * https://github.com/firedancer-io/solana/blob/da470eef4652b3b22598a1f379cacfe82bd5928d/sdk/program/src/vote/instruction.rs#L73-L80
   *
   * Processor:
   * https://github.com/firedancer-io/solana/blob/da470eef4652b3b22598a1f379cacfe82bd5928d/programs/vote/src/vote_processor.rs#L164-L180
   */
  case fd_vote_instruction_enum_vote_switch: {
    fd_vote_t * vote;
    if ( instruction.discriminant == fd_vote_instruction_enum_vote ) {
      FD_LOG_INFO( ( "executing VoteInstruction::VoteSwitch instruction" ) );
      vote = &instruction.inner.vote;
    } else if ( instruction.discriminant == fd_vote_instruction_enum_vote_switch ) {
      FD_LOG_INFO( ( "executing VoteInstruction::VoteSwitch instruction" ) );
      vote = &instruction.inner.vote_switch.vote;
    } else {
      FD_LOG_ERR( ( "invalid fallthrough detected: %d", instruction.discriminant ) );
    }

    // https://github.com/firedancer-io/solana/blob/da470eef4652b3b22598a1f379cacfe82bd5928d/programs/vote/src/vote_processor.rs#L165-L169
    if ( 0 != memcmp( &txn_accs[instr_acc_idxs[1]],
                      ctx.global->sysvar_slot_hashes,
                      sizeof( fd_pubkey_t ) ) ) {
      rc = FD_EXECUTOR_INSTR_ERR_INVALID_ARG;
      break;
    }
    fd_slot_hashes_t slot_hashes;
    fd_slot_hashes_new( &slot_hashes );
    rc = fd_sysvar_slot_hashes_read( ctx.global, &slot_hashes );
    if ( FD_UNLIKELY( rc != OK ) ) return FD_EXECUTOR_INSTR_ERR_UNSUPPORTED_SYSVAR;

    // https://github.com/firedancer-io/solana/blob/da470eef4652b3b22598a1f379cacfe82bd5928d/programs/vote/src/vote_processor.rs#L170-L171
    if ( 0 !=
         memcmp( &txn_accs[instr_acc_idxs[2]], ctx.global->sysvar_clock, sizeof( fd_pubkey_t ) ) ) {
      rc = FD_EXECUTOR_INSTR_ERR_INVALID_ARG;
      break;
    }
    fd_sol_sysvar_clock_t clock;
    rc = fd_sysvar_clock_read( ctx.global, &clock );
    if ( FD_UNLIKELY( rc != OK ) ) return FD_EXECUTOR_INSTR_ERR_UNSUPPORTED_SYSVAR;

    rc = vote_state_process_vote_with_account( me, &slot_hashes, &clock, vote, signers, ctx );

    break;
  }

  /* UpdateVoteState
   *
   * Instruction:
   * https://github.com/firedancer-io/solana/blob/da470eef4652b3b22598a1f379cacfe82bd5928d/sdk/program/src/vote/instruction.rs#L94-L99
   *
   * Processor:
   * https://github.com/firedancer-io/solana/blob/da470eef4652b3b22598a1f379cacfe82bd5928d/programs/vote/src/vote_processor.rs#L181-L201
   */
  case fd_vote_instruction_enum_update_vote_state:;
    /* clang-format off */
    __attribute__((fallthrough));
    /* clang-format on */

  /* UpdateVoteStateSwitch
   *
   * Instruction:
   * https://github.com/firedancer-io/solana/blob/da470eef4652b3b22598a1f379cacfe82bd5928d/sdk/program/src/vote/instruction.rs#L101-L106
   *
   * Processor:
   * https://github.com/firedancer-io/solana/blob/da470eef4652b3b22598a1f379cacfe82bd5928d/programs/vote/src/vote_processor.rs#L181-L201
   */
  case fd_vote_instruction_enum_update_vote_state_switch: {
    fd_vote_state_update_t * vote_state_update;
    if ( instruction.discriminant == fd_vote_instruction_enum_update_vote_state ) {
      FD_LOG_INFO( ( "executing VoteInstruction::UpdateVoteState instruction" ) );
      vote_state_update = &instruction.inner.update_vote_state;
    } else if ( instruction.discriminant == fd_vote_instruction_enum_update_vote_state_switch ) {
      FD_LOG_INFO( ( "executing VoteInstruction::UpdateVoteStateSwitch instruction" ) );
      vote_state_update = &instruction.inner.update_vote_state_switch.vote_state_update;
    }

    if ( FD_LIKELY( FD_FEATURE_ACTIVE( ctx.global, allow_votes_to_directly_update_vote_state ) ) ) {
      // https://github.com/firedancer-io/solana/blob/da470eef4652b3b22598a1f379cacfe82bd5928d/programs/vote/src/vote_processor.rs#L183-L197
      fd_slot_hashes_t slot_hashes;
      fd_slot_hashes_new( &slot_hashes );
      rc = fd_sysvar_slot_hashes_read( ctx.global, &slot_hashes );
      if ( FD_UNLIKELY( rc != OK ) ) return FD_EXECUTOR_INSTR_ERR_UNSUPPORTED_SYSVAR;

      fd_sol_sysvar_clock_t clock;
      rc = fd_sysvar_clock_read( ctx.global, &clock );
      if ( FD_UNLIKELY( rc != OK ) ) return FD_EXECUTOR_INSTR_ERR_UNSUPPORTED_SYSVAR;

      rc = vote_state_process_vote_state_update(
          me, &slot_hashes, &clock, vote_state_update, signers, ctx );
    } else {
      // https://github.com/firedancer-io/solana/blob/da470eef4652b3b22598a1f379cacfe82bd5928d/programs/vote/src/vote_processor.rs#L198-L200
      rc = FD_EXECUTOR_INSTR_ERR_INVALID_INSTR_DATA;
    }

    break;
  }

  /* CompactUpdateVoteState
   *
   * Instruction:
   * https://github.com/firedancer-io/solana/blob/da470eef4652b3b22598a1f379cacfe82bd5928d/sdk/program/src/vote/instruction.rs#L132-L138
   *
   * Processor:
   * https://github.com/firedancer-io/solana/blob/da470eef4652b3b22598a1f379cacfe82bd5928d/programs/vote/src/vote_processor.rs#L202-L225
   *
   * Notes:
   * - Up to three signers: the vote authority, the authorized withdrawer, and the new authority.
   * - Feature gated, but live on mainnet.
   */
  case fd_vote_instruction_enum_compact_update_vote_state:;
    /* clang-format off */
    __attribute__((fallthrough));
    /* clang-format on */

  /* CompactUpdateVoteStateSwitch
   *
   * Instruction:
   * https://github.com/firedancer-io/solana/blob/da470eef4652b3b22598a1f379cacfe82bd5928d/sdk/program/src/vote/instruction.rs#L140-L148
   *
   * Processor:
   * https://github.com/firedancer-io/solana/blob/da470eef4652b3b22598a1f379cacfe82bd5928d/programs/vote/src/vote_processor.rs#L202-L225
   *
   * Notes:
   * - Up to three signers: the vote authority, the authorized withdrawer, and the new authority.
   * - Feature gated, but live on mainnet.
   */
  case fd_vote_instruction_enum_compact_update_vote_state_switch: {
    fd_compact_vote_state_update_t * vote_state_update = NULL;
    if ( instruction.discriminant == fd_vote_instruction_enum_compact_update_vote_state ) {
      FD_LOG_INFO( ( "executing VoteInstruction::CompactUpdateVoteState instruction" ) );
      vote_state_update = &instruction.inner.compact_update_vote_state;
    } else if ( instruction.discriminant ==
                fd_vote_instruction_enum_compact_update_vote_state_switch ) {
      FD_LOG_INFO( ( "executing VoteInstruction::CompactUpdateVoteStateSwitch instruction" ) );
      vote_state_update =
          &instruction.inner.compact_update_vote_state_switch.compact_vote_state_update;
    }

    if ( FD_LIKELY( FD_FEATURE_ACTIVE( ctx.global, allow_votes_to_directly_update_vote_state ) &&
                    FD_FEATURE_ACTIVE( ctx.global, compact_vote_state_updates ) ) ) {
      // https://github.com/firedancer-io/solana/blob/da470eef4652b3b22598a1f379cacfe82bd5928d/programs/vote/src/vote_processor.rs#L212
      fd_slot_hashes_t slot_hashes;
      fd_slot_hashes_new( &slot_hashes );
      rc = fd_sysvar_slot_hashes_read( ctx.global, &slot_hashes );
      if ( FD_UNLIKELY( rc != OK ) ) return FD_EXECUTOR_INSTR_ERR_UNSUPPORTED_SYSVAR;

      fd_sol_sysvar_clock_t clock;
      rc = fd_sysvar_clock_read( ctx.global, &clock );
      if ( FD_UNLIKELY( rc != OK ) ) return FD_EXECUTOR_INSTR_ERR_UNSUPPORTED_SYSVAR;

      fd_vote_state_update_t decode;
      fd_vote_state_update_new( &decode );

      decode_compact_update( ctx, vote_state_update, &decode );

#if 0
      fd_flamenco_yaml_t * yaml =
        fd_flamenco_yaml_init( fd_flamenco_yaml_new(
            fd_valloc_malloc(ctx.global->valloc, fd_flamenco_yaml_align(), fd_flamenco_yaml_footprint() ) ),
          stdout );

      fd_vote_state_update_walk(yaml, &decode, fd_flamenco_yaml_walk, NULL, 0U );
#endif

      rc = vote_state_process_vote_state_update( me, &slot_hashes, &clock, &decode, signers, ctx );

      decode.root      = ( fd_option_slot_t ){ .is_some = false, .slot = ULONG_MAX };
      decode.timestamp = NULL;

      fd_vote_state_update_destroy( &decode, &destroy );
    } else {
      // https://github.com/firedancer-io/solana/blob/da470eef4652b3b22598a1f379cacfe82bd5928d/programs/vote/src/vote_processor.rs#L223
      rc = FD_EXECUTOR_INSTR_ERR_INVALID_INSTR_DATA;
    }

    break;
  }

  /* Withdraw
   *
   * Instruction:
   * https://github.com/firedancer-io/solana/blob/da470eef4652b3b22598a1f379cacfe82bd5928d/sdk/program/src/vote/instruction.rs#L50-L56
   *
   * Processor:
   * https://github.com/firedancer-io/solana/blob/da470eef4652b3b22598a1f379cacfe82bd5928d/programs/vote/src/vote_processor.rs#L227
   */
  case fd_vote_instruction_enum_withdraw: {
    FD_LOG_INFO( ( "executing VoteInstruction::Withdraw instruction" ) );
    if ( FD_UNLIKELY( ctx.instr->acct_cnt < 2 ) ) {
      rc = FD_EXECUTOR_INSTR_ERR_NOT_ENOUGH_ACC_KEYS;
      break;
    }
    fd_rent_t rent_sysvar;
    fd_sysvar_rent_read( ctx.global, &rent_sysvar );
    fd_sol_sysvar_clock_t clock_sysvar;
    fd_sysvar_clock_read( ctx.global, &clock_sysvar );

    rc = vote_state_withdraw(
        ctx, me, instruction.inner.withdraw, 1, signers, &rent_sysvar, &clock_sysvar );

    break;
  }

  /* AuthorizeChecked
   *
   * Instruction:
   * https://github.com/firedancer-io/solana/blob/da470eef4652b3b22598a1f379cacfe82bd5928d/sdk/program/src/vote/instruction.rs#L82-L92
   *
   * Processor:
   * https://github.com/firedancer-io/solana/blob/da470eef4652b3b22598a1f379cacfe82bd5928d/programs/vote/src/vote_processor.rs#L90-L101
   *
   * Notes:
   * - Up to three signers: the vote authority, the authorized withdrawer, and the new authority.
   * - Feature gated, but live on mainnet.
   */
  case fd_vote_instruction_enum_authorize_checked: {
    FD_LOG_INFO( ( "executing VoteInstruction::AuthorizeChecked instruction" ) );
    if ( FD_LIKELY( FD_FEATURE_ACTIVE( ctx.global, vote_stake_checked_instructions ) ) ) {
      if ( FD_UNLIKELY( ctx.instr->acct_cnt < 4 ) ) {
        rc = FD_EXECUTOR_INSTR_ERR_NOT_ENOUGH_ACC_KEYS;
        break;
      }

      // https://github.com/firedancer-io/solana/blob/da470eef4652b3b22598a1f379cacfe82bd5928d/programs/vote/src/vote_processor.rs#L251-L253
      fd_pubkey_t const * voter_pubkey = &txn_accs[instr_acc_idxs[3]];

      // https://github.com/firedancer-io/solana/blob/da470eef4652b3b22598a1f379cacfe82bd5928d/programs/vote/src/vote_processor.rs#L254-L256
      if ( FD_UNLIKELY( !fd_instr_acc_is_signer_idx( ctx.instr, 3 ) ) ) {
        rc = FD_EXECUTOR_INSTR_ERR_MISSING_REQUIRED_SIGNATURE;
        break;
      }

      // https://github.com/firedancer-io/solana/blob/da470eef4652b3b22598a1f379cacfe82bd5928d/programs/vote/src/vote_processor.rs#L257-L261
      fd_pubkey_t const * clock_acc_addr = &txn_accs[instr_acc_idxs[1]];
      if ( FD_UNLIKELY(
               0 != memcmp( clock_acc_addr, ctx.global->sysvar_clock, sizeof( fd_pubkey_t ) ) ) )
        return FD_EXECUTOR_INSTR_ERR_INVALID_ARG;
      fd_sol_sysvar_clock_t clock;
      fd_sysvar_clock_read( ctx.global, &clock );

      rc = vote_state_authorize(
          me, voter_pubkey, instruction.inner.authorize_checked, signers, &clock, ctx );
    } else {
      rc = FD_EXECUTOR_INSTR_ERR_INVALID_INSTR_DATA;
    }

    break;
  }

  default:
    FD_LOG_ERR( ( "unsupported vote instruction: %u", instruction.discriminant ) );
  }

  fd_vote_instruction_destroy( &instruction, &destroy );
  return rc;
}

/**********************************************************************/
/* Public API                                                         */
/**********************************************************************/

int
fd_vote_account_get_state( fd_borrowed_account_t *                  self,
                           instruction_ctx_t                        ctx,
                           /* return */ fd_vote_state_versioned_t * versioned ) {
  return vote_account_get_state( self, ctx, versioned );
}

/**********************************************************************/
/* mod vote_processor                                                */
/**********************************************************************/

static int
vote_processor_process_authorize_with_seed_instruction(
    /* invoke_context */
    instruction_ctx_t instruction_context,
    /* transaction_context */
    fd_borrowed_account_t * vote_account,
    fd_pubkey_t const *     new_authority,
    fd_vote_authorize_t     authorization_type,
    fd_pubkey_t const *     current_authority_derived_key_owner,
    char *                  current_authority_derived_key_seed ) {
  int               rc;
  instruction_ctx_t ctx = instruction_context;

  /* This is intentionally duplicative with the entrypoint to vote process instruction to match Labs
   * https://github.com/firedancer-io/solana/blob/da470eef4652b3b22598a1f379cacfe82bd5928d/programs/vote/src/vote_processor.rs#L34-L36
   */

  // https://github.com/firedancer-io/solana/blob/da470eef4652b3b22598a1f379cacfe82bd5928d/programs/vote/src/vote_processor.rs#L31
  if ( 0 != memcmp( &ctx.txn_ctx->accounts[ctx.instr->acct_txn_idxs[1]],
                    ctx.global->sysvar_clock,
                    sizeof( fd_pubkey_t ) ) ) {
    return FD_EXECUTOR_INSTR_ERR_INVALID_ARG;
  }
  fd_sol_sysvar_clock_t clock;
  fd_sysvar_clock_read( ctx.global, &clock );

  // https://github.com/firedancer-io/solana/blob/da470eef4652b3b22598a1f379cacfe82bd5928d/programs/vote/src/vote_processor.rs#L32
  fd_pubkey_t * expected_authority_keys[SIGNERS_MAX] = { 0 };
  for ( int i = 0; i < SIGNERS_MAX; i++ ) {
    expected_authority_keys[i] =
        (fd_pubkey_t *)fd_valloc_malloc( ctx.global->valloc, 1, sizeof( fd_pubkey_t ) );
  }

  // https://github.com/firedancer-io/solana/blob/da470eef4652b3b22598a1f379cacfe82bd5928d/programs/vote/src/vote_processor.rs#L33
  if ( FD_UNLIKELY( fd_instr_acc_is_signer_idx( ctx.instr, 2 ) ) ) {
    rc = FD_EXECUTOR_INSTR_ERR_MISSING_REQUIRED_SIGNATURE;
    // https://github.com/firedancer-io/solana/blob/da470eef4652b3b22598a1f379cacfe82bd5928d/programs/vote/src/vote_processor.rs#L34-L36
    fd_pubkey_t const * base_pubkey = &ctx.txn_ctx->accounts[ctx.instr->acct_txn_idxs[2]];

    // https://github.com/firedancer-io/solana/blob/da470eef4652b3b22598a1f379cacfe82bd5928d/programs/vote/src/vote_processor.rs#L37-L41
    if ( FD_UNLIKELY(
             rc = fd_pubkey_create_with_seed( base_pubkey->uc,
                                              current_authority_derived_key_seed,
                                              /* TODO DoS vector? */
                                              strlen( current_authority_derived_key_seed ),
                                              current_authority_derived_key_owner->uc,
                                              /* insert */ expected_authority_keys[0]->uc ) !=
                  FD_RUNTIME_EXECUTE_SUCCESS ) ) {
      return rc;
    }
  }

  // https://github.com/firedancer-io/solana/blob/da470eef4652b3b22598a1f379cacfe82bd5928d/programs/vote/src/vote_processor.rs#L43-L50
  rc = vote_state_authorize( vote_account,
                             new_authority,
                             authorization_type,
                             (fd_pubkey_t const **)expected_authority_keys,
                             &clock,
                             ctx );
  for ( int i = 0; i < SIGNERS_MAX; i++ ) {
    fd_valloc_free( ctx.global->valloc, expected_authority_keys[i] );
  }

  return rc;
}

/**********************************************************************/
/* mod vote_state                                                    */
/**********************************************************************/

static inline fd_vote_lockout_t *
vote_state_last_lockout( fd_vote_state_t * self ) {
  fd_landed_vote_t * last_vote = deq_fd_landed_vote_t_peek_tail( self->votes );
  if ( FD_UNLIKELY( !last_vote ) ) return NULL;
  return &last_vote->lockout;
}

static inline ulong *
vote_state_last_voted_slot( fd_vote_state_t * self ) {
  fd_vote_lockout_t * last_lockout = vote_state_last_lockout( self );
  if ( FD_UNLIKELY( !last_lockout ) ) return NULL;
  return &last_lockout->slot;
}

static bool
vote_state_contains_slot( fd_vote_state_t * vote_state, ulong slot ) {
  ulong start = deq_fd_landed_vote_t_iter_init( vote_state->votes );
  ulong end   = deq_fd_landed_vote_t_iter_init_reverse( vote_state->votes );

  while ( start <= end ) {
    ulong mid      = start + ( end - start ) / 2;
    ulong mid_slot = deq_fd_landed_vote_t_peek_index( vote_state->votes, mid )->lockout.slot;
    if ( mid_slot == slot ) {
      return true;
    } else if ( mid_slot < slot ) {
      start = mid + 1;
    } else {
      end = mid - 1;
    }
  }
  return false;
}

// TODO FD_LIKELY
// https://github.com/firedancer-io/solana/blob/da470eef4652b3b22598a1f379cacfe82bd5928d/programs/vote/src/vote_state/mod.rs#L178
static int
vote_state_check_update_vote_state_slots_are_valid( fd_vote_state_t *        vote_state,
                                                    fd_vote_state_update_t * vote_state_update,
                                                    fd_slot_hashes_t *       slot_hashes,
                                                    instruction_ctx_t        ctx

) {
  if ( FD_UNLIKELY( deq_fd_vote_lockout_t_empty( vote_state_update->lockouts ) ) ) {
    ctx.txn_ctx->custom_err = EMPTY_SLOTS;
    return FD_EXECUTOR_INSTR_ERR_CUSTOM_ERR;
  }
  fd_landed_vote_t * last_vote = deq_fd_landed_vote_t_peek_tail( vote_state->votes );
  if ( FD_LIKELY( last_vote ) ) {
    if ( FD_UNLIKELY( deq_fd_vote_lockout_t_peek_tail( vote_state_update->lockouts )->slot <=
                      last_vote->lockout.slot ) ) {
      ctx.txn_ctx->custom_err = VOTE_TOO_OLD;
      return FD_EXECUTOR_INSTR_ERR_CUSTOM_ERR;
    }
  }

  /* must be nonempty, checked above */
  ulong last_vote_state_update_slot =
      deq_fd_vote_lockout_t_peek_tail( vote_state_update->lockouts )->slot;

  if ( FD_UNLIKELY( deq_fd_slot_hash_t_empty( slot_hashes->hashes ) ) ) {
    ctx.txn_ctx->custom_err = SLOTS_MISMATCH;
    return FD_EXECUTOR_INSTR_ERR_CUSTOM_ERR;
  }

  ulong earliest_slot_hash_in_history =
      deq_fd_slot_hash_t_peek_tail_const( slot_hashes->hashes )->slot;

  if ( FD_UNLIKELY( last_vote_state_update_slot < earliest_slot_hash_in_history ) ) {
    ctx.txn_ctx->custom_err = VOTE_TOO_OLD;
    return FD_EXECUTOR_INSTR_ERR_CUSTOM_ERR;
  }

  fd_option_slot_t original_proposed_root = vote_state_update->root;
  if ( original_proposed_root.is_some ) {
    ulong new_proposed_root = original_proposed_root.slot;
    if ( earliest_slot_hash_in_history > new_proposed_root ) {
      vote_state_update->root       = vote_state->root_slot;
      ulong            prev_slot    = ULONG_MAX;
      fd_option_slot_t current_root = vote_state_update->root;
      for ( deq_fd_landed_vote_t_iter_t iter =
                deq_fd_landed_vote_t_iter_init_reverse( vote_state->votes );
            !deq_fd_landed_vote_t_iter_done_reverse( vote_state->votes, iter );
            iter = deq_fd_landed_vote_t_iter_next_reverse( vote_state->votes, iter ) ) {
        fd_landed_vote_t * vote = deq_fd_landed_vote_t_iter_ele( vote_state->votes, iter );
        bool               is_slot_bigger_than_root = true;
        if ( current_root.is_some ) {
          is_slot_bigger_than_root = vote->lockout.slot > current_root.slot;
        }

        FD_TEST( vote->lockout.slot < prev_slot && is_slot_bigger_than_root );
        if ( vote->lockout.slot <= new_proposed_root ) {
          vote_state_update->root =
              ( fd_option_slot_t ){ .is_some = true, .slot = vote->lockout.slot };
          break;
        }
        prev_slot = vote->lockout.slot;
      }
    }
  }

  fd_option_slot_t * root_to_check           = &vote_state_update->root;
  ulong              vote_state_update_index = 0;
  ulong              lockouts_len = deq_fd_vote_lockout_t_cnt( vote_state_update->lockouts );

  ulong   slot_hashes_index                   = deq_fd_slot_hash_t_cnt( slot_hashes->hashes );
  ulong * vote_state_update_indexes_to_filter = (ulong *)fd_valloc_malloc(
      ctx.global->valloc, sizeof( ulong ), lockouts_len * sizeof( ulong ) );
  ulong filter_index = 0;

  while ( vote_state_update_index < lockouts_len && slot_hashes_index > 0 ) {
    ulong proposed_vote_slot =
        fd_ulong_if( root_to_check->is_some,
                     root_to_check->slot,
                     deq_fd_vote_lockout_t_peek_index_const( vote_state_update->lockouts,
                                                             vote_state_update_index )
                         ->slot );
    if ( !root_to_check->is_some && vote_state_update_index > 0 &&
         proposed_vote_slot <=
             deq_fd_vote_lockout_t_peek_index_const(
                 vote_state_update->lockouts,
                 checked_sub_expect(
                     vote_state_update_index,
                     1,
                     "`vote_state_update_index` is positive when checking `SlotsNotOrdered`" ) )
                 ->slot ) {
      ctx.txn_ctx->custom_err = SLOTS_NOT_ORDERED;
      return FD_EXECUTOR_INSTR_ERR_CUSTOM_ERR;
    }
    ulong ancestor_slot =
        deq_fd_slot_hash_t_peek_index_const(
            slot_hashes->hashes,
            checked_sub_expect( slot_hashes_index,
                                1,
                                "`slot_hashes_index` is positive when computing `ancestor_slot`" ) )
            ->slot;
    if ( proposed_vote_slot < ancestor_slot ) {
      if ( slot_hashes_index == deq_fd_slot_hash_t_cnt( slot_hashes->hashes ) ) {
        FD_TEST( proposed_vote_slot < earliest_slot_hash_in_history );
        if ( !vote_state_contains_slot( vote_state, proposed_vote_slot ) &&
             !root_to_check->is_some ) {
          vote_state_update_indexes_to_filter[filter_index++] = vote_state_update_index;
        }
        if ( root_to_check->is_some ) {
          ulong new_proposed_root = root_to_check->slot;
          FD_TEST( new_proposed_root == proposed_vote_slot );
          FD_TEST( new_proposed_root < earliest_slot_hash_in_history );

          root_to_check->is_some = false;
          root_to_check->slot    = ULONG_MAX;
        } else {
          vote_state_update_index = checked_add_expect(
              vote_state_update_index,
              1,
              "`vote_state_update_index` is bounded by `MAX_LOCKOUT_HISTORY` when "
              "`proposed_vote_slot` is too old to be in SlotHashes history" );
        }
        continue;
      } else {
        if ( root_to_check->is_some ) {
          ctx.txn_ctx->custom_err = ROOT_ON_DIFFERENT_FORK;
          return FD_EXECUTOR_INSTR_ERR_CUSTOM_ERR;
        } else {
          ctx.txn_ctx->custom_err = SLOTS_MISMATCH;
          return FD_EXECUTOR_INSTR_ERR_CUSTOM_ERR;
        }
        return FD_EXECUTOR_INSTR_ERR_CUSTOM_ERR;
      }
    } else if ( proposed_vote_slot > ancestor_slot ) {
      slot_hashes_index = checked_sub_expect(
          slot_hashes_index,
          1,
          "`slot_hashes_index` is positive when finding newer slots in SlotHashes history" );
      continue;
    } else {
      if ( root_to_check->is_some ) {
        root_to_check->is_some = false;
        root_to_check->slot    = ULONG_MAX;
      } else {
        vote_state_update_index =
            checked_add_expect( vote_state_update_index,
                                1,
                                "`vote_state_update_index` is bounded by `MAX_LOCKOUT_HISTORY` "
                                "when match is found in SlotHashes history" );
        slot_hashes_index = checked_sub_expect(
            slot_hashes_index,
            1,
            "`slot_hashes_index` is positive when match is found in SlotHashes history" );
      }
    }
  }

  if ( vote_state_update_index != deq_fd_vote_lockout_t_cnt( vote_state_update->lockouts ) ) {
    ctx.txn_ctx->custom_err = SLOTS_MISMATCH;
    return FD_EXECUTOR_INSTR_ERR_CUSTOM_ERR;
  }
  // FD_TEST( last_vote_state_update_slot == slot_hashes[slot_hashes_index].0);

  if ( memcmp( &deq_fd_slot_hash_t_peek_index_const( slot_hashes->hashes, slot_hashes_index )->hash,
               &vote_state_update->hash,
               sizeof( fd_hash_t ) ) != 0 ) {
    ctx.txn_ctx->custom_err = SLOT_HASH_MISMATCH;
    return FD_EXECUTOR_INSTR_ERR_CUSTOM_ERR;
  }

  vote_state_update_index = 0;
  for ( ulong i = 0; i < filter_index; i++ ) {
    deq_fd_vote_lockout_t_pop_index( vote_state_update->lockouts,
                                     vote_state_update_indexes_to_filter[i] );
  }
  fd_valloc_free( ctx.global->valloc, vote_state_update_indexes_to_filter );

  return OK;
}

// https://github.com/firedancer-io/solana/blob/da470eef4652b3b22598a1f379cacfe82bd5928d/programs/vote/src/vote_state/mod.rs#L421
static int
vote_state_check_slots_are_valid( fd_vote_state_t *  vote_state,
                                  ulong *            vote_slots,
                                  fd_hash_t *        vote_hash,
                                  fd_slot_hashes_t * slot_hashes,
                                  instruction_ctx_t  ctx ) {
  ulong i              = 0;
  ulong j              = deq_fd_slot_hash_t_cnt( slot_hashes->hashes );
  ulong vote_slots_len = deq_ulong_cnt( vote_slots );

  while ( i < vote_slots_len && j > 0 ) {
    // https://github.com/firedancer-io/solana/blob/da470eef4652b3b22598a1f379cacfe82bd5928d/programs/vote/src/vote_state/mod.rs#L446-L448
    ulong * last_voted_slot = vote_state_last_voted_slot( vote_state );
    if ( FD_UNLIKELY( last_voted_slot &&
                      *deq_ulong_peek_index( vote_slots, i ) <= *last_voted_slot ) ) {
      checked_add_expect(
          i, 1, "`i` is bounded by `MAX_LOCKOUT_HISTORY` when finding larger slots" );
      continue;
    }

    // https://github.com/firedancer-io/solana/blob/da470eef4652b3b22598a1f379cacfe82bd5928d/programs/vote/src/vote_state/mod.rs#L457-L463
    if ( FD_UNLIKELY( *deq_ulong_peek_index( vote_slots, i ) !=
                      deq_fd_slot_hash_t_peek_index( slot_hashes->hashes,
                                                     checked_sub_expect( j, 1, "`j` is positive" ) )
                          ->slot ) ) {
      j = checked_sub_expect( j, 1, "`j` is positive when finding newer slots" );
      continue;
    }

    i = checked_add_expect( i, 1, "`i` is bounded by `MAX_LOCKOUT_HISTORY` when hash is found" );
    j = checked_sub_expect( j, 1, "`j` is positive when hash is found" );
  }

  if ( FD_UNLIKELY( j == deq_fd_slot_hash_t_cnt( slot_hashes->hashes ) ) ) {
    FD_LOG_WARNING(
        ( "{} dropped vote slots {:?}, vote hash: {:?} slot hashes:SlotHash {:?}, too old " ) );
    ctx.txn_ctx->custom_err = VOTE_TOO_OLD;
    return FD_EXECUTOR_INSTR_ERR_CUSTOM_ERR;
  }
  if ( FD_UNLIKELY( i != vote_slots_len ) ) {
    FD_LOG_INFO( ( "{} dropped vote slots {:?} failed to match slot hashes: {:?}" ) );
    ctx.txn_ctx->custom_err = SLOTS_MISMATCH;
    return FD_EXECUTOR_INSTR_ERR_CUSTOM_ERR;
  }
  if ( FD_UNLIKELY( 0 != memcmp( &deq_fd_slot_hash_t_peek_index( slot_hashes->hashes, j )->hash,
                                 vote_hash,
                                 32UL ) ) ) {
    FD_LOG_WARNING( ( "{} dropped vote slots {:?} failed to match hash {} {}" ) );
    ctx.txn_ctx->custom_err = SLOT_HASH_MISMATCH;
    return FD_EXECUTOR_INSTR_ERR_CUSTOM_ERR;
  }
  return OK;
}

static int
vote_state_process_new_vote_state( fd_vote_state_t *   vote_state,
                                   fd_vote_lockout_t * new_state,
                                   fd_option_slot_t    new_root,
                                   ulong *             timestamp,
                                   ulong               epoch,
                                   /* feature_set */
                                   instruction_ctx_t ctx ) {
  int rc;

  FD_TEST( !deq_fd_vote_lockout_t_empty( new_state ) );
  if ( FD_UNLIKELY( deq_fd_vote_lockout_t_cnt( new_state ) > MAX_LOCKOUT_HISTORY ) ) {
    ctx.txn_ctx->custom_err = TOO_MANY_VOTES;
    return FD_EXECUTOR_INSTR_ERR_CUSTOM_ERR;
  };

  // https://github.com/firedancer-io/solana/blob/da470eef4652b3b22598a1f379cacfe82bd5928d/programs/vote/src/vote_state/mod.rs#L559-L569
  if ( FD_UNLIKELY( new_root.is_some && vote_state->root_slot.is_some ) ) {
    if ( FD_UNLIKELY( new_root.slot < vote_state->root_slot.slot ) ) {
      ctx.txn_ctx->custom_err = ROOT_ROLL_BACK;
      return FD_EXECUTOR_INSTR_ERR_CUSTOM_ERR;
    }
  } else if ( FD_UNLIKELY( !new_root.is_some && vote_state->root_slot.is_some ) ) {
    ctx.txn_ctx->custom_err = ROOT_ROLL_BACK;
    return FD_EXECUTOR_INSTR_ERR_CUSTOM_ERR;
  } else {
    /* no-op */
  }

  fd_vote_lockout_t * previous_vote = NULL;
  for ( deq_fd_vote_lockout_t_iter_t iter = deq_fd_vote_lockout_t_iter_init( new_state );
        !deq_fd_vote_lockout_t_iter_done( new_state, iter );
        iter = deq_fd_vote_lockout_t_iter_next( new_state, iter ) ) {
    fd_vote_lockout_t * vote = deq_fd_vote_lockout_t_iter_ele( new_state, iter );
    if ( FD_LIKELY( vote->confirmation_count == 0 ) ) {
      ctx.txn_ctx->custom_err = ZERO_CONFIRMATIONS;
      return FD_EXECUTOR_INSTR_ERR_CUSTOM_ERR;
    } else if ( FD_UNLIKELY( vote->confirmation_count > MAX_LOCKOUT_HISTORY ) ) {
      ctx.txn_ctx->custom_err = CONFIRMATION_TOO_LARGE;
      return FD_EXECUTOR_INSTR_ERR_CUSTOM_ERR;
    } else if ( FD_LIKELY( new_root.is_some ) ) {
      if ( FD_UNLIKELY( vote->slot <= new_root.slot && new_root.slot != SLOT_DEFAULT ) ) {
        ctx.txn_ctx->custom_err = SLOT_SMALLER_THAN_ROOT;
        return FD_EXECUTOR_INSTR_ERR_CUSTOM_ERR;
      }
    }

    if ( FD_LIKELY( previous_vote ) ) {
      if ( FD_UNLIKELY( previous_vote->slot >= vote->slot ) ) {
        ctx.txn_ctx->custom_err = SLOTS_NOT_ORDERED;
        return FD_EXECUTOR_INSTR_ERR_CUSTOM_ERR;
      } else if ( FD_UNLIKELY( previous_vote->confirmation_count <= vote->confirmation_count ) ) {
        ctx.txn_ctx->custom_err = CONFIRMATIONS_NOT_ORDERED;
        return FD_EXECUTOR_INSTR_ERR_CUSTOM_ERR;
      } else if ( FD_UNLIKELY( vote->slot > lockout_last_locked_out_slot( previous_vote ) ) ) {
        ctx.txn_ctx->custom_err = NEW_VOTE_STATE_LOCKOUT_MISMATCH;
        return FD_EXECUTOR_INSTR_ERR_CUSTOM_ERR;
      }
    }
    previous_vote = vote;
  }

  ulong current_vote_state_index = 0;
  ulong new_vote_state_index     = 0;

  ulong finalized_slot_count = 1;

  if ( FD_LIKELY( new_root.is_some ) ) {
    for ( deq_fd_landed_vote_t_iter_t iter = deq_fd_landed_vote_t_iter_init( vote_state->votes );
          !deq_fd_landed_vote_t_iter_done( vote_state->votes, iter );
          iter = deq_fd_landed_vote_t_iter_next( vote_state->votes, iter ) ) {
      fd_landed_vote_t * current_vote = deq_fd_landed_vote_t_iter_ele( vote_state->votes, iter );
      if ( FD_UNLIKELY( current_vote->lockout.slot <= new_root.slot ) ) {
        current_vote_state_index++;
        if ( FD_UNLIKELY( current_vote->lockout.slot != new_root.slot ) ) finalized_slot_count++;
        continue;
      }
      break;
    }
  }

  while ( current_vote_state_index < deq_fd_landed_vote_t_cnt( vote_state->votes ) &&
          new_vote_state_index < deq_fd_vote_lockout_t_cnt( new_state ) ) {
    fd_landed_vote_t * current_vote =
        deq_fd_landed_vote_t_peek_index( vote_state->votes, current_vote_state_index );
    fd_vote_lockout_t * new_vote =
        deq_fd_vote_lockout_t_peek_index( new_state, new_vote_state_index );

    if ( FD_LIKELY( current_vote->lockout.slot < new_vote->slot ) ) {
      ulong last_locked_out_slot =
          current_vote->lockout.slot +
          (ulong)pow( INITIAL_LOCKOUT, current_vote->lockout.confirmation_count );
      if ( last_locked_out_slot >= new_state->slot ) {
        ctx.txn_ctx->custom_err = LOCKOUT_CONFLICT;
        return FD_EXECUTOR_INSTR_ERR_CUSTOM_ERR;
      }
      current_vote_state_index++;
    } else if ( FD_UNLIKELY( current_vote->lockout.slot == new_vote->slot ) ) {
      if ( new_vote->confirmation_count < current_vote->lockout.confirmation_count ) {
        ctx.txn_ctx->custom_err = CONFIRMATION_ROLL_BACK;
        return FD_EXECUTOR_INSTR_ERR_CUSTOM_ERR;
      }
      current_vote_state_index++;
      new_vote_state_index++;
    } else {
      new_vote_state_index++;
    }
  }

  bool both_none = !vote_state->root_slot.is_some && !new_root.is_some;
  if ( ( !both_none && ( vote_state->root_slot.is_some != new_root.is_some ||
                         vote_state->root_slot.slot != new_root.slot ) ) ) {
    if ( FD_FEATURE_ACTIVE( ctx.global, vote_state_update_credit_per_dequeue ) )
      vote_state_increment_credits( vote_state, epoch, finalized_slot_count );
    else vote_state_increment_credits( vote_state, epoch, 1 );
  }

  if ( FD_LIKELY( timestamp != NULL ) ) {
    /* new_state asserted nonempty at function beginning */
    ulong last_slot = deq_fd_vote_lockout_t_peek_tail( new_state )->slot;
    rc              = vote_state_process_timestamp( vote_state, last_slot, *timestamp, ctx );
    if ( FD_UNLIKELY( !rc ) ) return rc;
    vote_state->last_timestamp.timestamp = *timestamp;
  }
  vote_state->root_slot = new_root;
  deq_fd_landed_vote_t_remove_all( vote_state->votes );
  for ( deq_fd_vote_lockout_t_iter_t iter = deq_fd_vote_lockout_t_iter_init( new_state );
        !deq_fd_vote_lockout_t_iter_done( new_state, iter );
        iter = deq_fd_vote_lockout_t_iter_next( new_state, iter ) ) {
    fd_vote_lockout_t * lockout     = deq_fd_vote_lockout_t_iter_ele( new_state, iter );
    fd_landed_vote_t    landed_vote = {
           .latency = 0,
           .lockout =
            {
                      .slot               = lockout->slot,
                      .confirmation_count = lockout->confirmation_count,
                      },
    };
    deq_fd_landed_vote_t_push_tail( vote_state->votes, landed_vote );
  }
  return OK;
}

// https://github.com/firedancer-io/solana/blob/da470eef4652b3b22598a1f379cacfe82bd5928d/programs/vote/src/vote_state/mod.rs#L776
static int
vote_state_authorize( fd_borrowed_account_t * vote_account,
                      fd_pubkey_t const *     authorized,
                      fd_vote_authorize_t     vote_authorize,
                      fd_pubkey_t const *     signers[static SIGNERS_MAX],
                      fd_sol_sysvar_clock_t * clock,
                      /* feature_set */
                      instruction_ctx_t ctx ) {
  int rc;

  // https://github.com/firedancer-io/solana/blob/da470eef4652b3b22598a1f379cacfe82bd5928d/programs/vote/src/vote_state/mod.rs#L784-L786
  fd_vote_state_versioned_t vote_state_versioned;
  rc = vote_account_get_state( vote_account, ctx, &vote_state_versioned );
  if ( FD_UNLIKELY( rc != OK ) ) return rc;
  vote_state_versions_convert_to_current( &vote_state_versioned, ctx );
  fd_vote_state_t * vote_state = &vote_state_versioned.inner.current;

  // https://github.com/firedancer-io/solana/blob/da470eef4652b3b22598a1f379cacfe82bd5928d/programs/vote/src/vote_state/mod.rs#L788
  switch ( vote_authorize.discriminant ) {

  // https://github.com/firedancer-io/solana/blob/da470eef4652b3b22598a1f379cacfe82bd5928d/programs/vote/src/vote_state/mod.rs#L789-L809
  case fd_vote_authorize_enum_voter:;
    int authorized_withdrawer_signer =
        FD_EXECUTOR_INSTR_SUCCESS ==
        vote_state_verify_authorized_signer( &vote_state->authorized_withdrawer, signers );
    rc = vote_state_set_new_authorized_voter( vote_state,
                                              authorized,
                                              clock->epoch,
                                              clock->leader_schedule_epoch + 1UL,
                                              authorized_withdrawer_signer,
                                              signers,
                                              ctx );
    if ( FD_UNLIKELY( rc != OK ) ) return rc;
    break;

  // https://github.com/firedancer-io/solana/blob/da470eef4652b3b22598a1f379cacfe82bd5928d/programs/vote/src/vote_state/mod.rs#L810-L814
  case fd_vote_authorize_enum_withdrawer:
    rc = vote_state_verify_authorized_signer( &vote_state->authorized_withdrawer, signers );
    if ( FD_UNLIKELY( rc != OK ) ) return rc;
    memcpy( &vote_state->authorized_withdrawer, authorized, sizeof( fd_pubkey_t ) );
    break;

  // failing exhaustive check is fatal
  default:
    FD_LOG_ERR(
        ( "missing handler or invalid vote authorize mode: %lu", vote_authorize.discriminant ) );
  }

  return vote_state_set_vote_account_state( vote_account, vote_state, &ctx );
}

// https://github.com/firedancer-io/solana/blob/da470eef4652b3b22598a1f379cacfe82bd5928d/programs/vote/src/vote_state/mod.rs#L821
static int
vote_state_update_validator_identity( fd_borrowed_account_t * vote_account,
                                      fd_pubkey_t const *     node_pubkey,
                                      fd_pubkey_t const *     signers[static SIGNERS_MAX],
                                      /* feature_set */
                                      instruction_ctx_t ctx ) {
  int rc;

  // https://github.com/firedancer-io/solana/blob/da470eef4652b3b22598a1f379cacfe82bd5928d/programs/vote/src/vote_state/mod.rs#L959-L965
  fd_vote_state_versioned_t vote_state_versioned;
  rc = vote_account_get_state( vote_account, ctx, &vote_state_versioned );
  if ( FD_UNLIKELY( rc != OK ) ) return rc;
  vote_state_versions_convert_to_current( &vote_state_versioned, ctx );
  fd_vote_state_t * vote_state = &vote_state_versioned.inner.current;

  // https://github.com/firedancer-io/solana/blob/da470eef4652b3b22598a1f379cacfe82bd5928d/programs/vote/src/vote_state/mod.rs#L832
  rc = vote_state_verify_authorized_signer( &vote_state->authorized_withdrawer, signers );
  if ( FD_UNLIKELY( rc != OK ) ) return rc;

  // https://github.com/firedancer-io/solana/blob/da470eef4652b3b22598a1f379cacfe82bd5928d/programs/vote/src/vote_state/mod.rs#L835
  rc = vote_state_verify_authorized_signer( node_pubkey, signers );
  if ( FD_UNLIKELY( rc != OK ) ) return rc;

  // https://github.com/firedancer-io/solana/blob/da470eef4652b3b22598a1f379cacfe82bd5928d/programs/vote/src/vote_state/mod.rs#L837
  vote_state->node_pubkey = *node_pubkey;

  // https://github.com/firedancer-io/solana/blob/da470eef4652b3b22598a1f379cacfe82bd5928d/programs/vote/src/vote_state/mod.rs#L839
  vote_state_set_vote_account_state( vote_account, vote_state, &ctx );

  return OK;
}

// https://github.com/firedancer-io/solana/blob/da470eef4652b3b22598a1f379cacfe82bd5928d/programs/vote/src/vote_state/mod.rs#L843
static int
vote_state_update_commission( fd_borrowed_account_t * vote_account,
                              uchar                   commission,
                              fd_pubkey_t const *     signers[static SIGNERS_MAX],
                              /* feature_set */
                              instruction_ctx_t ctx ) {
  int rc;

  // https://github.com/firedancer-io/solana/blob/da470eef4652b3b22598a1f379cacfe82bd5928d/programs/vote/src/vote_state/mod.rs#L959-L965
  fd_vote_state_versioned_t vote_state_versioned;
  rc = vote_account_get_state( vote_account, ctx, &vote_state_versioned );
  if ( FD_UNLIKELY( rc != OK ) ) return rc;
  vote_state_versions_convert_to_current( &vote_state_versioned, ctx );
  fd_vote_state_t * vote_state = &vote_state_versioned.inner.current;

  // https://github.com/firedancer-io/solana/blob/da470eef4652b3b22598a1f379cacfe82bd5928d/programs/vote/src/vote_state/mod.rs#L832
  rc = vote_state_verify_authorized_signer( &vote_state->authorized_withdrawer, signers );
  if ( FD_UNLIKELY( rc != OK ) ) return rc;

  // https://github.com/firedancer-io/solana/blob/da470eef4652b3b22598a1f379cacfe82bd5928d/programs/vote/src/vote_state/mod.rs#L837
  vote_state->commission = commission;

  // https://github.com/firedancer-io/solana/blob/da470eef4652b3b22598a1f379cacfe82bd5928d/programs/vote/src/vote_state/mod.rs#L839
  vote_state_set_vote_account_state( vote_account, vote_state, &ctx );

  fd_bincode_destroy_ctx_t destroy = { .valloc = ctx.global->valloc };
  fd_vote_state_versioned_destroy( &vote_state_versioned, &destroy );
  return OK;
}

// https://github.com/firedancer-io/solana/blob/v1.17/programs/vote/src/vote_state/mod.rs#L874
static bool
vote_state_is_commission_update_allowed( ulong slot, fd_epoch_schedule_t const * epoch_schedule ) {
  if ( FD_LIKELY( epoch_schedule->slots_per_epoch > 0UL ) ) {
    ulong relative_slot = fd_ulong_sat_sub( slot, epoch_schedule->first_normal_slot );
    // TODO underflow and overflow edge cases in addition to div by 0
    relative_slot %= epoch_schedule->slots_per_epoch;
    return fd_ulong_sat_mul( relative_slot, 2 ) <= epoch_schedule->slots_per_epoch;
  } else {
    return true;
  }
}

// https://github.com/firedancer-io/solana/blob/da470eef4652b3b22598a1f379cacfe82bd5928d/programs/vote/src/vote_state/mod.rs#L877
static inline int
vote_state_verify_authorized_signer( fd_pubkey_t const * authorized,
                                     fd_pubkey_t const * signers[static SIGNERS_MAX] ) {
  // https://github.com/firedancer-io/solana/blob/da470eef4652b3b22598a1f379cacfe82bd5928d/programs/vote/src/vote_state/mod.rs#L881
  for ( ulong i = 0; i < SIGNERS_MAX; i++ ) {
    if ( FD_UNLIKELY( signers[i] &&
                      0 == memcmp( signers[i], authorized, sizeof( fd_pubkey_t ) ) ) ) {
      return FD_EXECUTOR_INSTR_SUCCESS;
    }
  }
  return FD_EXECUTOR_INSTR_ERR_MISSING_REQUIRED_SIGNATURE;
}

// https://github.com/firedancer-io/solana/blob/da470eef4652b3b22598a1f379cacfe82bd5928d/programs/vote/src/vote_state/mod.rs#L889
static int
vote_state_withdraw(
    /* transaction_context */
    instruction_ctx_t       instruction_context,
    fd_borrowed_account_t * vote_account,
    ulong                   lamports,
    ulong                   to_account_index,
    fd_pubkey_t const *     signers[static SIGNERS_MAX],
    fd_rent_t *             rent_sysvar,
    fd_sol_sysvar_clock_t * clock
    /* feature_set */
) {
  int                 rc;
  instruction_ctx_t   ctx            = instruction_context;
  fd_pubkey_t const * txn_accs       = ctx.txn_ctx->accounts;
  uchar const *       instr_acc_idxs = ctx.instr->acct_txn_idxs;

  // https://github.com/firedancer-io/solana/blob/da470eef4652b3b22598a1f379cacfe82bd5928d/programs/vote/src/vote_state/mod.rs#L900-L901
  // https://github.com/firedancer-io/solana/blob/da470eef4652b3b22598a1f379cacfe82bd5928d/programs/vote/src/vote_state/mod.rs#L902-L904

  fd_vote_state_versioned_t vote_state_versioned;
  rc = vote_account_get_state( vote_account, ctx, &vote_state_versioned );
  if ( FD_UNLIKELY( rc != OK ) ) return rc;
  vote_state_versions_convert_to_current( &vote_state_versioned, ctx );
  fd_vote_state_t * vote_state = &vote_state_versioned.inner.current;

  // https://github.com/firedancer-io/solana/blob/da470eef4652b3b22598a1f379cacfe82bd5928d/programs/vote/src/vote_state/mod.rs#L906
  rc = vote_state_verify_authorized_signer( &vote_state->authorized_withdrawer, signers );
  if ( FD_UNLIKELY( rc != OK ) ) return rc;

  // https://github.com/firedancer-io/solana/blob/da470eef4652b3b22598a1f379cacfe82bd5928d/programs/vote/src/vote_state/mod.rs#L908-L911
  ulong remaining_balance = vote_account->const_meta->info.lamports - lamports;
  if ( FD_UNLIKELY( lamports > vote_account->const_meta->info.lamports ) ) {
    rc                               = FD_EXECUTOR_INSTR_ERR_INSUFFICIENT_FUNDS;
    fd_bincode_destroy_ctx_t destroy = { .valloc = ctx.global->valloc };
    fd_vote_state_versioned_destroy( &vote_state_versioned, &destroy );
    return rc;
  }

  if ( FD_UNLIKELY( remaining_balance == 0 ) ) {
    // https://github.com/firedancer-io/solana/blob/da470eef4652b3b22598a1f379cacfe82bd5928d/programs/vote/src/vote_state/mod.rs#L924
    int reject_active_vote_account_close = 0;

    // https://github.com/firedancer-io/solana/blob/da470eef4652b3b22598a1f379cacfe82bd5928d/programs/vote/src/vote_state/mod.rs#L914-L923
    ulong last_epoch_with_credits;
    if ( FD_LIKELY( !deq_fd_vote_epoch_credits_t_empty( vote_state->epoch_credits ) ) ) {
      last_epoch_with_credits =
          deq_fd_vote_epoch_credits_t_peek_tail_const( vote_state->epoch_credits )->epoch;
      ulong current_epoch = clock->epoch;
      reject_active_vote_account_close =
          fd_ulong_sat_sub( current_epoch, last_epoch_with_credits ) < 2;
    }

    // https://github.com/firedancer-io/solana/blob/da470eef4652b3b22598a1f379cacfe82bd5928d/programs/vote/src/vote_state/mod.rs#L926-L933
    if ( FD_UNLIKELY( reject_active_vote_account_close ) ) {
      // TODO metrics
      // https://github.com/firedancer-io/solana/blob/da470eef4652b3b22598a1f379cacfe82bd5928d/programs/vote/src/vote_state/mod.rs#L927
      ctx.txn_ctx->custom_err = ACTIVE_VOTE_ACCOUNT_CLOSE;
      return FD_EXECUTOR_INSTR_ERR_CUSTOM_ERR;
    } else {
      // TODO metrics
      // https://github.com/firedancer-io/solana/blob/da470eef4652b3b22598a1f379cacfe82bd5928d/programs/vote/src/vote_state/mod.rs#L931
      fd_vote_state_versioned_t vote_state_versions;
      fd_vote_state_versioned_new_disc( &vote_state_versions,
                                        fd_vote_state_versioned_enum_current );
      vote_state_versions.inner.current.prior_voters.idx      = 31;
      vote_state_versions.inner.current.prior_voters.is_empty = 1;
      fd_vote_state_t * default_vote_state                    = &vote_state_versions.inner.current;
      rc                                                      = 0;
      rc = vote_state_set_vote_account_state( vote_account, default_vote_state, &ctx );
      if ( FD_UNLIKELY( rc != 0 ) ) return rc;
    }
  } else {
    // https://github.com/firedancer-io/solana/blob/da470eef4652b3b22598a1f379cacfe82bd5928d/programs/vote/src/vote_state/mod.rs#L935-L938
    ulong min_rent_exempt_balance =
        fd_rent_exempt_minimum_balance2( rent_sysvar, vote_account->const_meta->dlen );
    if ( remaining_balance < min_rent_exempt_balance ) {
      return FD_EXECUTOR_INSTR_ERR_INSUFFICIENT_FUNDS;
    }
  }

  // https://github.com/firedancer-io/solana/blob/da470eef4652b3b22598a1f379cacfe82bd5928d/programs/vote/src/vote_state/mod.rs#L941
  rc = fd_acc_mgr_modify( ctx.global->acc_mgr,
                          ctx.global->funk_txn,
                          vote_account->pubkey,
                          0,
                          0 /* TODO min_data_sz */,
                          vote_account );
  if ( FD_UNLIKELY( rc != OK ) ) return rc;

  rc = vote_account_checked_sub_lamports( vote_account->meta, lamports );
  if ( FD_UNLIKELY( rc != OK ) ) return rc;

  // https://github.com/firedancer-io/solana/blob/da470eef4652b3b22598a1f379cacfe82bd5928d/programs/vote/src/vote_state/mod.rs#L943-L944
  FD_BORROWED_ACCOUNT_DECL( to_account );

  rc = fd_acc_mgr_modify( ctx.global->acc_mgr,
                          ctx.global->funk_txn,
                          &txn_accs[instr_acc_idxs[to_account_index]],
                          0,
                          0 /* TODO min_data_sz */,
                          to_account );
  if ( FD_UNLIKELY( rc != OK ) ) return rc;

  // https://github.com/firedancer-io/solana/blob/da470eef4652b3b22598a1f379cacfe82bd5928d/programs/vote/src/vote_state/mod.rs#L945
  rc = vote_account_checked_add_lamports( to_account->meta, lamports );
  if ( FD_UNLIKELY( rc != OK ) ) return rc;
  return OK;
}

// https://github.com/firedancer-io/solana/blob/da470eef4652b3b22598a1f379cacfe82bd5928d/programs/vote/src/vote_state/mod.rs#L146
static int
vote_state_set_vote_account_state( fd_borrowed_account_t * vote_account,
                                   fd_vote_state_t *       vote_state,
                                   /* feature_set */
                                   instruction_ctx_t * ctx ) {
  if ( FD_FEATURE_ACTIVE( ctx->global, vote_state_add_vote_latency ) ) {
    // This is a horrible conditional, but replicating as-is
    // https://github.com/firedancer-io/solana/blob/da470eef4652b3b22598a1f379cacfe82bd5928d/programs/vote/src/vote_state/mod.rs#L155-L160
    ulong vsz = vote_state_versions_vote_state_size_of( true );
    if ( FD_UNLIKELY( ( vote_account_get_data_len( vote_account ) < vsz ) &&
                      ( !vote_account_is_rent_exempt_at_data_length( vote_account, vsz, *ctx ) ||
                        ( vote_account_set_data_length( vote_account, vsz, *ctx ) != OK ) ) ) ) {

      // https://github.com/firedancer-io/solana/blob/da470eef4652b3b22598a1f379cacfe82bd5928d/programs/vote/src/vote_state/mod.rs#L164-L166
      fd_vote_state_versioned_t v1_14_11;
      fd_vote_state_versioned_new_disc( &v1_14_11, fd_vote_state_versioned_enum_v1_14_11 );
      vote_state1_14_11_from_vote_state( vote_state, ctx, &v1_14_11.inner.v1_14_11 );
      // https://github.com/firedancer-io/solana/blob/da470eef4652b3b22598a1f379cacfe82bd5928d/programs/vote/src/vote_state/mod.rs#L164-L166
      return vote_account_set_state( vote_account, &v1_14_11, *ctx );
    }
    // https://github.com/firedancer-io/solana/blob/da470eef4652b3b22598a1f379cacfe82bd5928d/programs/vote/src/vote_state/mod.rs#L169

    // TODO: This is stupid...  optimize this... later
    fd_vote_state_versioned_t new_current = { .discriminant = fd_vote_state_versioned_enum_current,
                                              .inner        = { .current = *vote_state } };
    return vote_account_set_state( vote_account, &new_current, *ctx );
  } else {
    // https://github.com/firedancer-io/solana/blob/da470eef4652b3b22598a1f379cacfe82bd5928d/programs/vote/src/vote_state/mod.rs#L172-L174
    fd_vote_state_versioned_t v1_14_11;
    fd_vote_state_versioned_new_disc( &v1_14_11, fd_vote_state_versioned_enum_v1_14_11 );

    vote_state1_14_11_from_vote_state( vote_state, ctx, &v1_14_11.inner.v1_14_11 );
    return vote_account_set_state( vote_account, &v1_14_11, *ctx );
  }
}

static int
vote_state_process_vote_unfiltered( fd_vote_state_t *  vote_state,
                                    ulong *            vote_slots,
                                    fd_vote_t *        vote,
                                    fd_slot_hashes_t * slot_hashes,
                                    ulong              epoch,
                                    instruction_ctx_t  ctx ) {
  int rc;
  rc = vote_state_check_slots_are_valid( vote_state, vote_slots, &vote->hash, slot_hashes, ctx );
  if ( FD_UNLIKELY( rc != OK ) ) return rc;
  for ( deq_ulong_iter_t iter = deq_ulong_iter_init( vote_slots );
        !deq_ulong_iter_done( vote_slots, iter );
        iter = deq_ulong_iter_next( vote_slots, iter ) ) {
    ulong * ele = deq_ulong_iter_ele( vote_slots, iter );
    vote_state_process_next_vote_slot( vote_state, *ele, epoch );
  }
  return OK;
}

static int
vote_state_process_vote( fd_vote_state_t *  vote_state,
                         fd_vote_t *        vote,
                         fd_slot_hashes_t * slot_hashes,
                         ulong              epoch,
                         instruction_ctx_t  ctx ) {
  // https://github.com/firedancer-io/solana/blob/v1.17/programs/vote/src/vote_state/mod.rs#L742-L744
  if ( FD_UNLIKELY( deq_ulong_empty( vote->slots ) ) ) {
    ctx.txn_ctx->custom_err = EMPTY_SLOTS;
    return FD_EXECUTOR_INSTR_ERR_CUSTOM_ERR;
  }

  // https://github.com/firedancer-io/solana/blob/da470eef4652b3b22598a1f379cacfe82bd5928d/programs/vote/src/vote_state/mod.rs#L734
  ulong earliest_slot_in_history = 0;
  if ( FD_UNLIKELY( !deq_fd_slot_hash_t_empty( slot_hashes->hashes ) ) ) {
    earliest_slot_in_history = deq_fd_slot_hash_t_peek_tail_const( slot_hashes->hashes )->slot;
  }

  // https://github.com/firedancer-io/solana/blob/da470eef4652b3b22598a1f379cacfe82bd5928d/programs/vote/src/vote_state/mod.rs#L735-L740
  ulong   scratch[128];
  ulong * vote_slots = deq_ulong_join( deq_ulong_new( scratch ) );
  for ( deq_ulong_iter_t iter = deq_ulong_iter_init( vote->slots );
        !deq_ulong_iter_done( vote->slots, iter );
        iter = deq_ulong_iter_next( vote->slots, iter ) ) {
    ulong * ele = deq_ulong_iter_ele( vote->slots, iter );
    if ( FD_UNLIKELY( *ele >= earliest_slot_in_history ) ) {
      vote_slots = deq_ulong_push_tail( vote_slots, *ele );
    }
  }

  // https://github.com/firedancer-io/solana/blob/da470eef4652b3b22598a1f379cacfe82bd5928d/programs/vote/src/vote_state/mod.rs#L741-L743
  if ( FD_UNLIKELY( deq_ulong_cnt( vote_slots ) == 0 ) ) {
    ctx.txn_ctx->custom_err = VOTES_TOO_OLD_ALL_FILTERED;
    return FD_EXECUTOR_INSTR_ERR_CUSTOM_ERR;
  }

  // https://github.com/firedancer-io/solana/blob/da470eef4652b3b22598a1f379cacfe82bd5928d/programs/vote/src/vote_state/mod.rs#L744
  return vote_state_process_vote_unfiltered(
      vote_state, vote_slots, vote, slot_hashes, epoch, ctx );
}

static int
vote_state_initialize_account( fd_borrowed_account_t *       vote_account,
                               fd_vote_init_t *              vote_init,
                               fd_pubkey_t const *           signers[static SIGNERS_MAX],
                               fd_sol_sysvar_clock_t const * clock,
                               /* feature_set */
                               instruction_ctx_t ctx ) {
  int                      rc;
  fd_bincode_destroy_ctx_t destroy = { .valloc = ctx.global->valloc };

  // https://github.com/firedancer-io/solana/blob/da470eef4652b3b22598a1f379cacfe82bd5928d/programs/vote/src/vote_state/mod.rs#L959-L965
  ulong vote_account_data_len = vote_account_get_data_len( vote_account );
  if ( FD_UNLIKELY( vote_account_data_len !=
                    vote_state_versions_vote_state_size_of(
                        FD_FEATURE_ACTIVE( ctx.global, vote_state_add_vote_latency ) ) ) ) {
    return FD_EXECUTOR_INSTR_ERR_INVALID_ACC_DATA;
  }

  // https://github.com/firedancer-io/solana/blob/da470eef4652b3b22598a1f379cacfe82bd5928d/programs/vote/src/vote_state/mod.rs#L966
  fd_vote_state_versioned_t versioned;
  rc = vote_account_get_state( vote_account, ctx, &versioned );
  if ( FD_UNLIKELY( rc != OK ) ) return rc;

  // https://github.com/firedancer-io/solana/blob/da470eef4652b3b22598a1f379cacfe82bd5928d/programs/vote/src/vote_state/mod.rs#L968-L970
  if ( FD_UNLIKELY( !vote_state_versions_is_uninitialized( &versioned ) ) ) {
    fd_vote_state_versioned_destroy( &versioned, &destroy );
    return FD_EXECUTOR_INSTR_ERR_ACC_ALREADY_INITIALIZED;
  }

  // https://github.com/firedancer-io/solana/blob/da470eef4652b3b22598a1f379cacfe82bd5928d/programs/vote/src/vote_state/mod.rs#L973
  rc = vote_state_verify_authorized_signer( &vote_init->node_pubkey, signers );
  if ( FD_UNLIKELY( rc != OK ) ) return rc;

  // https://github.com/firedancer-io/solana/blob/da470eef4652b3b22598a1f379cacfe82bd5928d/programs/vote/src/vote_state/mod.rs#L975
  vote_state_new( vote_init, clock, ctx, &versioned.inner.current );
  rc = vote_state_set_vote_account_state( vote_account, &versioned.inner.current, &ctx );
  if ( FD_UNLIKELY( rc != OK ) ) return rc;

  fd_vote_state_versioned_destroy( &versioned, &destroy );
  return OK;
}

// https://github.com/firedancer-io/solana/blob/da470eef4652b3b22598a1f379cacfe82bd5928d/programs/vote/src/vote_state/mod.rs#L978-L994
static int
vote_state_verify_and_get_vote_state( fd_borrowed_account_t *        vote_account,
                                      fd_sol_sysvar_clock_t const *  clock,
                                      fd_pubkey_t const *            signers[SIGNERS_MAX],
                                      instruction_ctx_t              ctx,
                                      /* return */ fd_vote_state_t * vote_state ) {
  int                       rc;
  fd_vote_state_versioned_t versioned;

  // https://github.com/firedancer-io/solana/blob/da470eef4652b3b22598a1f379cacfe82bd5928d/programs/vote/src/vote_state/mod.rs#L983
  rc = vote_account_get_state( vote_account, ctx, &versioned );
  if ( FD_UNLIKELY( rc != OK ) ) return rc;

  if ( FD_UNLIKELY( vote_state_versions_is_uninitialized( &versioned ) ) ) {
    return FD_EXECUTOR_INSTR_ERR_UNINITIALIZED_ACCOUNT;
  }

  // https://github.com/firedancer-io/solana/blob/da470eef4652b3b22598a1f379cacfe82bd5928d/programs/vote/src/vote_state/mod.rs#L989
  vote_state_versions_convert_to_current( &versioned, ctx );
  memcpy( vote_state, &versioned.inner.current, sizeof( fd_vote_state_t ) );

  // https://github.com/firedancer-io/solana/blob/da470eef4652b3b22598a1f379cacfe82bd5928d/programs/vote/src/vote_state/mod.rs#L990
  fd_pubkey_t * authorized_voter = NULL;
  rc                             = vote_state_get_and_update_authorized_voter(
      vote_state, clock->epoch, ctx, &authorized_voter );
  if ( FD_UNLIKELY( rc != OK ) ) return rc;

  // https://github.com/firedancer-io/solana/blob/da470eef4652b3b22598a1f379cacfe82bd5928d/programs/vote/src/vote_state/mod.rs#L991
  rc = vote_state_verify_authorized_signer( authorized_voter, signers );
  if ( FD_UNLIKELY( rc != OK ) ) return rc;

  return FD_EXECUTOR_INSTR_SUCCESS;
}

static int
vote_state_process_vote_with_account( fd_borrowed_account_t *       vote_account,
                                      fd_slot_hashes_t *            slot_hashes,
                                      fd_sol_sysvar_clock_t const * clock,
                                      fd_vote_t *                   vote,
                                      fd_pubkey_t const *           signers[static SIGNERS_MAX],
                                      instruction_ctx_t             ctx ) {
  int             rc;
  fd_vote_state_t vote_state;
  rc = vote_state_verify_and_get_vote_state( vote_account, clock, signers, ctx, &vote_state );
  if ( FD_UNLIKELY( rc != OK ) ) return rc;

  rc = vote_state_process_vote( &vote_state, vote, slot_hashes, clock->epoch, ctx );
  if ( FD_UNLIKELY( rc != OK ) ) return rc;

  // https://github.com/firedancer-io/solana/blob/da470eef4652b3b22598a1f379cacfe82bd5928d/programs/vote/src/vote_state/mod.rs#L1007-L1013
  if ( FD_LIKELY( vote->timestamp ) ) {
    if ( FD_UNLIKELY( deq_ulong_cnt( vote->slots ) == 0 ) ) {
      ctx.txn_ctx->custom_err = EMPTY_SLOTS;
      return FD_EXECUTOR_INSTR_ERR_CUSTOM_ERR;
    }

    ulong * max = deq_ulong_peek_head( vote->slots ) ? deq_ulong_peek_head( vote->slots ) : NULL;
    for ( deq_ulong_iter_t iter = deq_ulong_iter_init( vote->slots );
          !deq_ulong_iter_done( vote->slots, iter );
          iter = deq_ulong_iter_next( vote->slots, iter ) ) {
      ulong * ele = deq_ulong_iter_ele( vote->slots, iter );
      *max        = fd_ulong_max( *max, *ele );
    }
    if ( FD_UNLIKELY( !max ) ) {
      ctx.txn_ctx->custom_err = EMPTY_SLOTS;
      return FD_EXECUTOR_INSTR_ERR_CUSTOM_ERR;
    }
    // https://github.com/firedancer-io/solana/blob/debug-master/programs/vote/src/vote_state/mod.rs#L1012
    rc = vote_state_process_timestamp( &vote_state, *max, *vote->timestamp, ctx );
    if ( FD_UNLIKELY( rc != OK ) ) return rc;

    // FD-specific: update the global.bank.timestamp_votes pool
    fd_vote_record_timestamp_vote( ctx.global, vote_account->pubkey, *vote->timestamp );
  }

  return vote_state_set_vote_account_state( vote_account, &vote_state, &ctx );
}

static int
vote_state_process_vote_state_update( fd_borrowed_account_t *       vote_account,
                                      fd_slot_hashes_t *            slot_hashes,
                                      fd_sol_sysvar_clock_t const * clock,
                                      fd_vote_state_update_t *      vote_state_update,
                                      fd_pubkey_t const *           signers[static SIGNERS_MAX],
                                      /* feature_set */
                                      instruction_ctx_t ctx ) {
  int rc;

  fd_vote_state_t vote_state;
  rc = vote_state_verify_and_get_vote_state( vote_account, clock, signers, ctx, &vote_state );
  if ( FD_UNLIKELY( rc != OK ) ) return rc;

  rc = vote_state_do_process_vote_state_update(
      &vote_state, slot_hashes, clock->epoch, vote_state_update, ctx );
  if ( FD_UNLIKELY( rc != OK ) ) return rc;

  return vote_state_set_vote_account_state( vote_account, &vote_state, &ctx );
}

static int
vote_state_do_process_vote_state_update( fd_vote_state_t *        vote_state,
                                         fd_slot_hashes_t *       slot_hashes,
                                         ulong                    epoch,
                                         fd_vote_state_update_t * vote_state_update,
                                         /* feature_set */
                                         instruction_ctx_t ctx ) {
  int rc;

  rc = vote_state_check_update_vote_state_slots_are_valid(
      vote_state, vote_state_update, slot_hashes, ctx );
  if ( FD_UNLIKELY( rc != OK ) ) return rc;

  return vote_state_process_new_vote_state( vote_state,
                                            vote_state_update->lockouts,
                                            vote_state_update->root,
                                            vote_state_update->timestamp,
                                            epoch,
                                            ctx );
}

/**********************************************************************/
/* impl VoteState                                                     */
/**********************************************************************/

// https://github.com/firedancer-io/solana/blob/da470eef4652b3b22598a1f379cacfe82bd5928d/sdk/program/src/vote/state/mod.rs#L312
static void
vote_state_new( fd_vote_init_t *               vote_init,
                fd_sol_sysvar_clock_t const *  clock,
                instruction_ctx_t              ctx,
                /* return */ fd_vote_state_t * vote_state ) {
  vote_state->node_pubkey = vote_init->node_pubkey;
  authorized_voters_new(
      clock->epoch, &vote_init->authorized_voter, ctx, &vote_state->authorized_voters );
  vote_state->authorized_withdrawer = vote_init->authorized_withdrawer;
  vote_state->commission            = vote_init->commission;
  // https://github.com/firedancer-io/solana/blob/da470eef4652b3b22598a1f379cacfe82bd5928d/sdk/program/src/vote/state/mod.rs#L318
  // https://github.com/firedancer-io/solana/blob/da470eef4652b3b22598a1f379cacfe82bd5928d/sdk/program/src/vote/state/mod.rs#L239-L249
  vote_state->prior_voters.idx      = 31;
  vote_state->prior_voters.is_empty = 1;
}

// https://github.com/firedancer-io/solana/blob/da470eef4652b3b22598a1f379cacfe82bd5928d/sdk/program/src/vote/state/mod.rs#L338-L342
static inline ulong
vote_state_size_of( void ) {
  return 3762UL;
}

// https://github.com/firedancer-io/solana/blob/da470eef4652b3b22598a1f379cacfe82bd5928d/programs/vote/src/vote_state/mod.rs#L800-L807
static inline int
verify( fd_pubkey_t *       epoch_authorized_voter,
        int                 authorized_withdrawer_signer,
        fd_pubkey_t const * signers[static SIGNERS_MAX] ) {
  if ( FD_UNLIKELY( authorized_withdrawer_signer ) ) return OK;
  else return vote_state_verify_authorized_signer( epoch_authorized_voter, signers );
}

static void
vote_state_process_next_vote_slot( fd_vote_state_t * self, ulong next_vote_slot, ulong epoch ) {
  ulong * last_voted_slot = vote_state_last_voted_slot( self );
  if ( FD_UNLIKELY( last_voted_slot && next_vote_slot <= *last_voted_slot ) ) return;

  fd_vote_lockout_t lockout = { .slot = next_vote_slot };

  vote_state_pop_expired_votes( self, next_vote_slot );

  if ( FD_UNLIKELY( deq_fd_landed_vote_t_cnt( self->votes ) == MAX_LOCKOUT_HISTORY ) ) {
    fd_landed_vote_t vote = deq_fd_landed_vote_t_pop_head( self->votes );
<<<<<<< HEAD
    self->root_slot       = ( fd_option_slot_t ){ .is_some = true, .slot = vote.lockout.slot };
=======
    *self->root_slot       = vote.lockout.slot; // FIXME is a null check required here?
>>>>>>> 9f056fc3

    vote_state_increment_credits( self, epoch, 1 );
  }

  deq_fd_landed_vote_t_push_tail( self->votes,
                                  ( fd_landed_vote_t ){ .latency = 0, .lockout = lockout } );
  vote_state_double_lockouts( self );
}

static void
vote_state_increment_credits( fd_vote_state_t * self, ulong epoch, ulong credits ) {
  if ( FD_UNLIKELY( deq_fd_vote_epoch_credits_t_empty( self->epoch_credits ) ) ) {
    deq_fd_vote_epoch_credits_t_push_tail(
        self->epoch_credits,
        ( fd_vote_epoch_credits_t ){ .epoch = epoch, .credits = 0, .prev_credits = 0 } );
  } else if ( FD_LIKELY( epoch !=
                         deq_fd_vote_epoch_credits_t_peek_tail( self->epoch_credits )->epoch ) ) {
    fd_vote_epoch_credits_t * last = deq_fd_vote_epoch_credits_t_peek_tail( self->epoch_credits );

    ulong credits      = last->credits;
    ulong prev_credits = last->prev_credits;

    if ( FD_LIKELY( credits != prev_credits ) ) {
      deq_fd_vote_epoch_credits_t_push_tail(
          self->epoch_credits,
          ( fd_vote_epoch_credits_t ){
              .epoch = epoch, .credits = credits, .prev_credits = credits } );
    } else {
      deq_fd_vote_epoch_credits_t_peek_tail( self->epoch_credits )->epoch = epoch;
    }

    if ( FD_UNLIKELY( deq_fd_vote_epoch_credits_t_cnt( self->epoch_credits ) >
                      MAX_EPOCH_CREDITS_HISTORY ) ) {
      deq_fd_vote_epoch_credits_t_pop_head( self->epoch_credits );
    }
  }

  deq_fd_vote_epoch_credits_t_peek_tail( self->epoch_credits )->credits = fd_ulong_sat_add(
      deq_fd_vote_epoch_credits_t_peek_tail( self->epoch_credits )->credits, credits );
}

// https://github.com/firedancer-io/solana/blob/da470eef4652b3b22598a1f379cacfe82bd5928d/sdk/program/src/vote/state/mod.rs#L529
static int
vote_state_set_new_authorized_voter(
    fd_vote_state_t *                          self,
    fd_pubkey_t const *                        authorized_pubkey,
    ulong                                      current_epoch,
    ulong                                      target_epoch,
    /* "verify" closure */ int                 authorized_withdrawer_signer,
    /* "verify" closure */ fd_pubkey_t const * signers[static SIGNERS_MAX],
    instruction_ctx_t                          ctx ) {
  int           rc;
  fd_pubkey_t * epoch_authorized_voter = NULL;

  // https://github.com/firedancer-io/solana/blob/da470eef4652b3b22598a1f379cacfe82bd5928d/sdk/program/src/vote/state/mod.rs#L539
  rc = vote_state_get_and_update_authorized_voter(
      self, current_epoch, ctx, &epoch_authorized_voter );
  if ( FD_UNLIKELY( rc != OK ) ) return rc;

  // https://github.com/firedancer-io/solana/blob/da470eef4652b3b22598a1f379cacfe82bd5928d/sdk/program/src/vote/state/mod.rs#L540
  rc = verify( epoch_authorized_voter, authorized_withdrawer_signer, signers );
  if ( FD_UNLIKELY( rc != OK ) ) return rc;

  // https://github.com/firedancer-io/solana/blob/da470eef4652b3b22598a1f379cacfe82bd5928d/sdk/program/src/vote/state/mod.rs#L547-549
  if ( FD_UNLIKELY( authorized_voters_contains( &self->authorized_voters, target_epoch ) ) ) {
    ctx.txn_ctx->custom_err = TOO_SOON_TO_REAUTHORIZE;
    return FD_EXECUTOR_INSTR_ERR_CUSTOM_ERR;
  }

  // https://github.com/firedancer-io/solana/blob/da470eef4652b3b22598a1f379cacfe82bd5928d/sdk/program/src/vote/state/mod.rs#L552-L555
  fd_vote_authorized_voter_t * latest_authorized =
      authorized_voters_last( &self->authorized_voters );
  if ( FD_UNLIKELY( ( !latest_authorized ) ) ) return FD_EXECUTOR_INSTR_ERR_INVALID_ACC_DATA;
  ulong         latest_epoch             = latest_authorized->epoch;
  fd_pubkey_t * latest_authorized_pubkey = &latest_authorized->pubkey;

  // https://github.com/firedancer-io/solana/blob/da470eef4652b3b22598a1f379cacfe82bd5928d/sdk/program/src/vote/state/mod.rs#L560-L579
  if ( 0 != memcmp( latest_authorized_pubkey, authorized_pubkey, sizeof( fd_pubkey_t ) ) ) {
    fd_vote_prior_voters_t * prior_voters = &self->prior_voters;

    // https://github.com/firedancer-io/solana/blob/da470eef4652b3b22598a1f379cacfe82bd5928d/sdk/program/src/vote/state/mod.rs#L562-L563
    ulong epoch_of_last_authorized_switch = 0UL;
    if ( !prior_voters->is_empty ) {
      epoch_of_last_authorized_switch = prior_voters->buf[prior_voters->idx].epoch_end;
    }

    // https://github.com/firedancer-io/solana/blob/da470eef4652b3b22598a1f379cacfe82bd5928d/sdk/program/src/vote/state/mod.rs#L571
    FD_TEST( target_epoch > latest_epoch );

    // https://github.com/firedancer-io/solana/blob/da470eef4652b3b22598a1f379cacfe82bd5928d/sdk/program/src/vote/state/mod.rs#L574-L578
    prior_voters->idx += 1UL; /* FIXME bounds check */
    prior_voters->idx %= 32UL;
    prior_voters->buf[prior_voters->idx] =
        ( fd_vote_prior_voter_t ){ .pubkey      = *latest_authorized_pubkey,
                                   .epoch_start = epoch_of_last_authorized_switch,
                                   .epoch_end   = target_epoch };
    prior_voters->is_empty = 0;
  }

  // https://github.com/firedancer-io/solana/blob/da470eef4652b3b22598a1f379cacfe82bd5928d/sdk/program/src/vote/state/mod.rs#L581-L582
  fd_vote_authorized_voter_t * ele =
      fd_vote_authorized_voters_pool_ele_acquire( self->authorized_voters.pool );
  ele->epoch = target_epoch;
  memcpy( &ele->pubkey, authorized_pubkey, sizeof( fd_pubkey_t ) );
  ele->prio = (ulong)&ele->pubkey;
  fd_vote_authorized_voters_treap_ele_insert(
      self->authorized_voters.treap, ele, self->authorized_voters.pool );

  return OK;
}

// https://github.com/firedancer-io/solana/blob/da470eef4652b3b22598a1f379cacfe82bd5928d/sdk/program/src/vote/state/mod.rs#L587
static int
vote_state_get_and_update_authorized_voter( fd_vote_state_t *            self,
                                            ulong                        current_epoch,
                                            instruction_ctx_t            ctx,
                                            /* returns */ fd_pubkey_t ** pubkey ) {
  fd_vote_authorized_voter_t * authorized_voter =
      authorized_voters_get_and_cache_authorized_voter_for_epoch( &self->authorized_voters,
                                                                  current_epoch );
  if ( FD_UNLIKELY( !authorized_voter ) ) return FD_EXECUTOR_INSTR_ERR_INVALID_ACC_DATA;
  *pubkey = &authorized_voter->pubkey;
  authorized_voters_purge_authorized_voters( &self->authorized_voters, current_epoch, ctx );
  return FD_EXECUTOR_INSTR_SUCCESS;
}

// https://github.com/firedancer-io/solana/blob/da470eef4652b3b22598a1f379cacfe82bd5928d/sdk/program/src/vote/state/mod.rs#L605
static void
vote_state_pop_expired_votes( fd_vote_state_t * self, ulong next_vote_slot ) {
  while ( !deq_fd_landed_vote_t_empty( self->votes ) ) {
    fd_landed_vote_t * vote = deq_fd_landed_vote_t_peek_tail( self->votes );
<<<<<<< HEAD
    // TODO FD_LIKELY
    if ( !( lockout_is_locked_out_at_slot( &vote->lockout, next_vote_slot ) ) ) {
      deq_fd_landed_vote_t_pop_tail( self->votes );
    } else {
      break;
    }
=======
    ulong last_locked_out_slot = lockout_last_locked_out_slot(&vote->lockout);
    if ( last_locked_out_slot >= next_vote_slot ) break;
    deq_fd_landed_vote_t_pop_tail( self->votes );
>>>>>>> 9f056fc3
  }
}

// https://github.com/firedancer-io/solana/blob/da470eef4652b3b22598a1f379cacfe82bd5928d/sdk/program/src/vote/state/mod.rs#L614
static void
vote_state_double_lockouts( fd_vote_state_t * self ) {
  ulong stack_depth = deq_fd_landed_vote_t_cnt( self->votes );
  ulong i           = 0;
  for ( deq_fd_landed_vote_t_iter_t iter = deq_fd_landed_vote_t_iter_init( self->votes );
        !deq_fd_landed_vote_t_iter_done( self->votes, iter );
        iter = deq_fd_landed_vote_t_iter_next( self->votes, iter ) ) {
    fd_landed_vote_t * v = deq_fd_landed_vote_t_iter_ele( self->votes, iter );
    if ( FD_UNLIKELY( i + v->lockout.confirmation_count < i ) ) {
      FD_LOG_ERR(
          ( "`confirmation_count` and tower_size should be bounded by `MAX_LOCKOUT_HISTORY`" ) );
    }
    if ( stack_depth >
         checked_add_expect(
             i,
             v->lockout.confirmation_count,
             "`confirmation_count` and tower_size should be bounded by `MAX_LOCKOUT_HISTORY`" ) ) {}
    if ( stack_depth >
         checked_add_expect(
             i,
             (ulong)v->lockout.confirmation_count,
             "`confirmation_count` and tower_size should be bounded by `MAX_LOCKOUT_HISTORY`" ) )
      lockout_increase_confirmation_count( &v->lockout, 1 );
  }
}

// https://github.com/firedancer-io/solana/blob/debug-master/sdk/program/src/vote/state/mod.rs#L628
static int
vote_state_process_timestamp( fd_vote_state_t * self,
                              ulong             slot,
                              ulong             timestamp,
                              instruction_ctx_t ctx ) {
<<<<<<< HEAD
  if ( FD_UNLIKELY(
           ( slot < self->last_timestamp.slot || timestamp < self->last_timestamp.timestamp ) ||
           ( slot == self->last_timestamp.slot &&
             ( slot != self->last_timestamp.slot || timestamp != self->last_timestamp.timestamp ) &&
             self->last_timestamp.slot != 0 ) ) ) {
    ctx.txn_ctx->custom_err = TIMESTAMP_TOO_OLD;
=======
  if ( FD_UNLIKELY( ( slot < self->last_timestamp.slot || timestamp < self->last_timestamp.timestamp ) ||
                    ( slot == self->last_timestamp.slot && slot != self->last_timestamp.slot &&
                      timestamp != self->last_timestamp.timestamp &&
                      self->last_timestamp.slot != 0 ) ) ) {
    ctx.txn_ctx->custom_err = FD_VOTE_TIMESTAMP_TOO_OLD;
>>>>>>> 9f056fc3
    return FD_EXECUTOR_INSTR_ERR_CUSTOM_ERR;
  }
  self->last_timestamp.slot = slot;
  self->last_timestamp.timestamp = timestamp;

  return OK;
}

/**********************************************************************/
/* impl Lockout                                                       */
/**********************************************************************/

// https://github.com/firedancer-io/solana/blob/da470eef4652b3b22598a1f379cacfe82bd5928d/sdk/program/src/vote/state/mod.rs#L83
static inline ulong
lockout_lockout( fd_vote_lockout_t * self ) {
  return (ulong)pow( INITIAL_LOCKOUT, self->confirmation_count ); // FIXME
}

// https://github.com/firedancer-io/solana/blob/da470eef4652b3b22598a1f379cacfe82bd5928d/sdk/program/src/vote/state/mod.rs#L90
static inline ulong
lockout_last_locked_out_slot( fd_vote_lockout_t * self ) {
  return fd_ulong_sat_add( self->slot, lockout_lockout( self ) );
}

// https://github.com/firedancer-io/solana/blob/v1.17/sdk/program/src/vote/state/mod.rs#L93
static inline ulong
lockout_is_locked_out_at_slot( fd_vote_lockout_t * self, ulong slot ) {
  return lockout_last_locked_out_slot( self ) >= slot;
}

/**********************************************************************/
/* impl VoteState1_14_11                                              */
/**********************************************************************/

// https://github.com/firedancer-io/solana/blob/da470eef4652b3b22598a1f379cacfe82bd5928d/sdk/program/src/vote/state/vote_state_1_14_11.rs#L45-L49
static inline ulong
vote_state1_14_11_size_of( void ) {
  return 3731UL;
}

/**********************************************************************/
/* impl From<VoteState> for VoteState1_14_11                          */
/**********************************************************************/

// https://github.com/firedancer-io/solana/blob/da470eef4652b3b22598a1f379cacfe82bd5928d/sdk/program/src/vote/state/vote_state_1_14_11.rs#L60
static void
vote_state1_14_11_from_vote_state( fd_vote_state_t *                      vote_state,
                                   instruction_ctx_t *                    ctx,
                                   /* return */ fd_vote_state_1_14_11_t * vote_state1_14_11 ) {
  vote_state1_14_11->node_pubkey           = vote_state->node_pubkey;
  vote_state1_14_11->authorized_withdrawer = vote_state->authorized_withdrawer;
  vote_state1_14_11->commission            = vote_state->commission;

  // https://github.com/firedancer-io/solana/blob/da470eef4652b3b22598a1f379cacfe82bd5928d/sdk/program/src/vote/state/vote_state_1_14_11.rs#L65-L69
  if ( NULL != vote_state->votes ) {
    vote_state1_14_11->votes = deq_fd_vote_lockout_t_alloc( ctx->global->valloc );
    for ( deq_fd_vote_lockout_t_iter_t iter = deq_fd_landed_vote_t_iter_init( vote_state->votes );
          !deq_fd_landed_vote_t_iter_done( vote_state->votes, iter );
          iter = deq_fd_landed_vote_t_iter_next( vote_state->votes, iter ) ) {
      fd_landed_vote_t * landed_vote = deq_fd_landed_vote_t_iter_ele( vote_state->votes, iter );
      deq_fd_vote_lockout_t_push_tail( vote_state1_14_11->votes, landed_vote->lockout );
    }
  }

  vote_state1_14_11->root_slot         = vote_state->root_slot;
  vote_state1_14_11->authorized_voters = vote_state->authorized_voters;
  vote_state1_14_11->prior_voters      = vote_state->prior_voters;
  vote_state1_14_11->epoch_credits     = vote_state->epoch_credits;
  vote_state1_14_11->last_timestamp    = vote_state->last_timestamp;
}

/**********************************************************************/
/* impl VoteStateVersions                                             */
/**********************************************************************/

// https://github.com/firedancer-io/solana/blob/da470eef4652b3b22598a1f379cacfe82bd5928d/sdk/program/src/vote/state/vote_state_versions.rs#L15
static void
vote_state_versions_convert_to_current( fd_vote_state_versioned_t * self, instruction_ctx_t ctx ) {
  switch ( self->discriminant ) {
  // https://github.com/firedancer-io/solana/blob/da470eef4652b3b22598a1f379cacfe82bd5928d/sdk/program/src/vote/state/vote_state_versions.rs#L17-L50
  case fd_vote_state_versioned_enum_v0_23_5: {
    fd_vote_state_0_23_5_t      state = self->inner.v0_23_5;
    fd_vote_authorized_voters_t authorized_voters;
    authorized_voters_new(
        state.authorized_voter_epoch, &state.authorized_voter, ctx, &authorized_voters );

    /* Temporary to hold current */
    fd_vote_state_t current;
    current.node_pubkey           = state.node_pubkey;
    current.authorized_withdrawer = state.authorized_withdrawer;
    current.commission            = state.commission;
    current.votes             = vote_state_versions_landed_votes_from_lockouts( state.votes, ctx );
    current.root_slot         = state.root_slot;
    current.authorized_voters = authorized_voters;
    current.prior_voters      = ( fd_vote_prior_voters_t ){
             .idx      = 31UL,
             .is_empty = 1,
    };
    memset( current.prior_voters.buf, 0, sizeof( current.prior_voters.buf ) );
    current.epoch_credits  = state.epoch_credits;
    current.last_timestamp = state.last_timestamp;

    /* Deallocate objects owned by old vote state */
    fd_bincode_destroy_ctx_t destroy = { .valloc = ctx.global->valloc };
    fd_vote_state_0_23_5_destroy( &state, &destroy );

    /* Emplace new vote state into target */
    self->discriminant = fd_vote_state_versioned_enum_current;
    memcpy( &self->inner.current, &current, sizeof( fd_vote_state_t ) );

    break;
  }
  case fd_vote_state_versioned_enum_v1_14_11: {
    fd_vote_state_1_14_11_t state = self->inner.v1_14_11;

    /* Temporary to hold current */
    fd_vote_state_t current;
    current.node_pubkey           = state.node_pubkey;
    current.authorized_withdrawer = state.authorized_withdrawer;
    current.commission            = state.commission;
    current.votes             = vote_state_versions_landed_votes_from_lockouts( state.votes, ctx );
    current.root_slot         = state.root_slot;
    current.authorized_voters = state.authorized_voters;
    // TODO is it safe to hang onto the old pointers?
    current.prior_voters  = state.prior_voters;
    current.epoch_credits = state.epoch_credits;
    // memcpy( &current.prior_voters, &state.prior_voters, sizeof( state.prior_voters ) );
    // memcpy( &current.epoch_credits, &state.epoch_credits, deq_fd_vote_epoch_credits_t_footprint()
    // );
    current.last_timestamp = state.last_timestamp;

    /* TODO Deallocate objects owned by old vote state? would require memcpys above */
    // fd_bincode_destroy_ctx_t destroy = { .valloc = ctx.global->valloc };
    // fd_vote_state_1_14_11_destroy( &state, &destroy );

    /* Emplace new vote state into target */
    self->discriminant = fd_vote_state_versioned_enum_current;
    memcpy( &self->inner.current, &current, sizeof( fd_vote_state_t ) );

    break;
  }
  case fd_vote_state_versioned_enum_current:
    break;
  default:
    FD_LOG_ERR( ( "unsupported vote state version: %u", self->discriminant ) );
  }
}

// https://github.com/firedancer-io/solana/blob/da470eef4652b3b22598a1f379cacfe82bd5928d/sdk/program/src/vote/state/vote_state_versions.rs#L74-L76
static fd_landed_vote_t *
vote_state_versions_landed_votes_from_lockouts( fd_vote_lockout_t * lockouts,
                                                instruction_ctx_t   ctx ) {
  fd_landed_vote_t * landed_votes = deq_fd_landed_vote_t_alloc( ctx.global->valloc );

  for ( deq_fd_vote_lockout_t_iter_t iter = deq_fd_vote_lockout_t_iter_init( lockouts );
        !deq_fd_vote_lockout_t_iter_done( lockouts, iter );
        iter = deq_fd_vote_lockout_t_iter_next( lockouts, iter ) ) {
    fd_vote_lockout_t * ele = deq_fd_vote_lockout_t_iter_ele( lockouts, iter );

    fd_landed_vote_t * elem = deq_fd_landed_vote_t_push_tail_nocopy( landed_votes );
    fd_landed_vote_new( elem );

    elem->latency                    = 0;
    elem->lockout.slot               = ele->slot;
    elem->lockout.confirmation_count = ele->confirmation_count;
  }

  return landed_votes;
}

// https://github.com/firedancer-io/solana/blob/da470eef4652b3b22598a1f379cacfe82bd5928d/sdk/program/src/vote/state/vote_state_versions.rs#L78
static inline int
vote_state_versions_is_uninitialized( fd_vote_state_versioned_t * self ) {
  switch ( self->discriminant ) {
  case fd_vote_state_versioned_enum_v0_23_5:;
    // https://github.com/firedancer-io/solana/blob/da470eef4652b3b22598a1f379cacfe82bd5928d/sdk/program/src/vote/state/vote_state_versions.rs#L81
    fd_pubkey_t pubkey_default = { 0 };
    return 0 ==
           memcmp( &self->inner.v0_23_5.authorized_voter, &pubkey_default, sizeof( fd_pubkey_t ) );
  case fd_vote_state_versioned_enum_v1_14_11:;
    return authorized_voters_is_empty( &self->inner.v1_14_11.authorized_voters );
  case fd_vote_state_versioned_enum_current:
    return authorized_voters_is_empty( &self->inner.current.authorized_voters );
  default:
    FD_LOG_ERR( ( "missing handler or invalid vote state version: %lu", self->discriminant ) );
  }
}

// https://github.com/firedancer-io/solana/blob/da470eef4652b3b22598a1f379cacfe82bd5928d/sdk/program/src/vote/state/vote_state_versions.rs#L78
static inline ulong
vote_state_versions_vote_state_size_of( int is_current ) {
  return fd_ulong_if( is_current, vote_state_size_of(), vote_state1_14_11_size_of() );
}

/**********************************************************************/
/* impl VoteAccount                                                   */
/**********************************************************************/

// https://github.com/firedancer-io/solana/blob/da470eef4652b3b22598a1f379cacfe82bd5928d/sdk/src/transaction_context.rs#L841
static inline int
vote_account_checked_add_lamports( fd_account_meta_t * self, ulong lamports ) {
  if ( FD_UNLIKELY( self->info.lamports + lamports < self->info.lamports ) ) {
    return FD_EXECUTOR_INSTR_ERR_ARITHMETIC_OVERFLOW;
  };
  self->info.lamports += lamports;
  return OK;
}

// https://github.com/firedancer-io/solana/blob/da470eef4652b3b22598a1f379cacfe82bd5928d/sdk/src/transaction_context.rs#L851
static inline int
vote_account_checked_sub_lamports( fd_account_meta_t * self, ulong lamports ) {
  if ( FD_UNLIKELY( self->info.lamports - lamports > self->info.lamports ) ) {
    return FD_EXECUTOR_INSTR_ERR_ARITHMETIC_OVERFLOW;
  };
  self->info.lamports -= lamports;
  return OK;
}

// https://github.com/firedancer-io/solana/blob/da470eef4652b3b22598a1f379cacfe82bd5928d/programs/vote/src/vote_state/mod.rs#L959
static ulong
vote_account_get_data_len( fd_borrowed_account_t const * self ) {
  return self->const_meta->dlen;
}

static int
vote_account_set_data_length( fd_borrowed_account_t * self,
                              ulong                   new_length,
                              instruction_ctx_t       ctx ) {
  // TODO which APIs should i be using?
  int rc = fd_account_can_data_be_resized( &ctx, self->const_meta, new_length, &rc );
  if ( FD_UNLIKELY( !rc ) ) return rc;

  rc = fd_account_can_data_be_changed( &ctx, self->const_meta, self->pubkey, &rc );
  if ( FD_UNLIKELY( !rc ) ) return rc;

  // https://github.com/firedancer-io/solana/blob/da470eef4652b3b22598a1f379cacfe82bd5928d/sdk/src/transaction_context.rs#L933-L935
  if ( FD_UNLIKELY( vote_account_get_data_len( self ) == new_length ) ) return OK;

  rc = fd_account_touch( &ctx, self->const_meta, self->pubkey, &rc );
  if ( FD_UNLIKELY( rc != OK ) ) return rc;

  // Tell funk we have a new length...
  rc = fd_acc_mgr_modify(
      ctx.global->acc_mgr, ctx.global->funk_txn, self->pubkey, 0, new_length, self );
  switch ( rc ) {
  case FD_ACC_MGR_SUCCESS:
    return OK;
  case FD_ACC_MGR_ERR_UNKNOWN_ACCOUNT:
    // https://github.com/firedancer-io/solana/blob/da470eef4652b3b22598a1f379cacfe82bd5928d/sdk/src/transaction_context.rs#L637
    return FD_EXECUTOR_INSTR_ERR_MISSING_ACC;
  default:
    // https://github.com/firedancer-io/solana/blob/da470eef4652b3b22598a1f379cacfe82bd5928d/sdk/src/transaction_context.rs#L639
    return FD_EXECUTOR_INSTR_ERR_ACC_BORROW_FAILED;
  }
}

// https://github.com/firedancer-io/solana/blob/da470eef4652b3b22598a1f379cacfe82bd5928d/programs/vote/src/vote_state/mod.rs#L966
static int
vote_account_get_state( fd_borrowed_account_t *                  self,
                        instruction_ctx_t                        ctx,
                        /* return */ fd_vote_state_versioned_t * versioned ) {
  int rc;
  fd_vote_state_versioned_new( versioned );

  fd_bincode_decode_ctx_t decode_ctx;
  decode_ctx.data    = self->const_data;
  decode_ctx.dataend = &self->const_data[self->const_meta->dlen];
  decode_ctx.valloc  = ctx.global->valloc;

  rc = fd_vote_state_versioned_decode( versioned, &decode_ctx );
  if ( FD_UNLIKELY( rc != FD_BINCODE_SUCCESS ) ) {
    FD_LOG_INFO( ( "fd_vote_state_versioned_decode failed: %d", rc ) );
    return FD_EXECUTOR_INSTR_ERR_INVALID_ACC_DATA;
  }

#if 0
  fd_flamenco_yaml_t * yaml =
    fd_flamenco_yaml_init( fd_flamenco_yaml_new(
        fd_valloc_malloc(ctx.global->valloc, fd_flamenco_yaml_align(), fd_flamenco_yaml_footprint() ) ),
      stdout );

  fd_vote_state_versioned_walk(yaml, versioned, fd_flamenco_yaml_walk, NULL, 0U );
#endif

  return OK;
}

// https://github.com/firedancer-io/solana/blob/da470eef4652b3b22598a1f379cacfe82bd5928d/sdk/src/transaction_context.rs#L1017
static int
vote_account_set_state( fd_borrowed_account_t *     self,
                        fd_vote_state_versioned_t * state,
                        instruction_ctx_t           ctx ) {
  // TODO this deviates from Labs impl
  ulong current_sz       = vote_state_versions_vote_state_size_of( 1 );
  ulong v14_sz           = vote_state_versions_vote_state_size_of( 0 );
  bool  add_vote_latency = FD_FEATURE_ACTIVE( ctx.global, vote_state_add_vote_latency );

  ulong serialized_sz          = add_vote_latency ? fd_vote_state_versioned_size( state )
                                                  : fd_vote_transcoding_state_versioned_size( state );
  ulong original_serialized_sz = serialized_sz;

  if ( add_vote_latency ) {
    if ( serialized_sz < current_sz ) serialized_sz = current_sz;
  } else {
    if ( serialized_sz < v14_sz ) serialized_sz = v14_sz;
  }

  int err = 0;

  ulong re  = fd_rent_exempt( ctx.global, serialized_sz );
  bool  cbr = fd_account_can_data_be_resized( &ctx, self->const_meta, serialized_sz, &err );
  if ( ( ( self->const_meta->dlen < serialized_sz && self->const_meta->info.lamports < re ) ) ||
       !cbr ) {
    serialized_sz = original_serialized_sz;
    if ( serialized_sz < v14_sz ) { serialized_sz = v14_sz; }
    add_vote_latency = 0;
  }

  int rc = fd_acc_mgr_modify(
      ctx.global->acc_mgr, ctx.global->funk_txn, self->pubkey, 0, serialized_sz, self );
  if ( FD_UNLIKELY( rc != OK ) ) return rc;

  fd_account_meta_t * m            = self->meta;
  char *              raw_acc_data = (char *)self->data;

  if ( m->dlen < serialized_sz ) {
    fd_memset( raw_acc_data + m->dlen, 0, serialized_sz - m->dlen );
    m->dlen = serialized_sz;
  }

  /* Encode account data */
  fd_bincode_encode_ctx_t encode = { .data    = raw_acc_data,
                                     .dataend = (char *)( raw_acc_data ) + serialized_sz };
  if ( add_vote_latency ) {
    if ( FD_UNLIKELY( 0 != fd_vote_state_versioned_encode( state, &encode ) ) )
      FD_LOG_ERR( ( "fd_vote_state_versioned_encode failed" ) );
  } else {
    if ( FD_UNLIKELY( 0 != fd_vote_transcoding_state_versioned_encode( state, &encode ) ) )
      FD_LOG_ERR( ( "fd_vote_state_versioned_encode failed" ) );
  }

#if 0
  {
    fd_vote_state_versioned_t p;
    fd_vote_state_versioned_new( &p );

    fd_bincode_decode_ctx_t decode = {
      .data    = raw_acc_data,
      .dataend = encode.dataend,
      .valloc  = ctx.global->valloc
    };

    fd_flamenco_yaml_t * yaml =
      fd_flamenco_yaml_init( fd_flamenco_yaml_new(
          fd_valloc_malloc(ctx.global->valloc, fd_flamenco_yaml_align(), fd_flamenco_yaml_footprint() ) ),
        stdout );

    fd_vote_state_versioned_decode(&p, &decode);
    fd_vote_state_versioned_walk(yaml, &p, fd_flamenco_yaml_walk, NULL, 0U );
  }
#endif

  return 0;
}

// https://github.com/firedancer-io/solana/blob/da470eef4652b3b22598a1f379cacfe82bd5928d/sdk/src/transaction_context.rs#L1031
static bool
vote_account_is_rent_exempt_at_data_length( fd_borrowed_account_t * self,
                                            ulong                   data_length,
                                            instruction_ctx_t       ctx ) {
  return fd_rent_exempt_minimum_balance( ctx.global, data_length ) <=
         self->const_meta->info.lamports;
}

/**********************************************************************/
/* impl AuthorizedVoters                                              */
/**********************************************************************/

// https://github.com/firedancer-io/solana/blob/da470eef4652b3b22598a1f379cacfe82bd5928d/sdk/program/src/vote/authorized_voters.rs#L13-L17
static void
authorized_voters_new( ulong                                      epoch,
                       fd_pubkey_t *                              pubkey,
                       instruction_ctx_t                          ctx,
                       /* return */ fd_vote_authorized_voters_t * authorized_voters ) {
  authorized_voters->pool  = fd_vote_authorized_voters_pool_alloc( ctx.global->valloc );
  authorized_voters->treap = fd_vote_authorized_voters_treap_alloc( ctx.global->valloc );
  fd_vote_authorized_voter_t * ele =
      fd_vote_authorized_voters_pool_ele_acquire( authorized_voters->pool );
  ele->epoch = epoch;
  memcpy( &ele->pubkey, pubkey, sizeof( fd_pubkey_t ) );
  ele->prio = (ulong)&ele->pubkey;
  fd_vote_authorized_voters_treap_ele_insert(
      authorized_voters->treap, ele, authorized_voters->pool );
}

// https://github.com/firedancer-io/solana/blob/da470eef4652b3b22598a1f379cacfe82bd5928d/sdk/program/src/vote/authorized_voters.rs#L24
static fd_vote_authorized_voter_t *
authorized_voters_get_and_cache_authorized_voter_for_epoch( fd_vote_authorized_voters_t * self,
                                                            ulong                         epoch ) {
  int                          existed = 0;
  fd_vote_authorized_voter_t * res =
      authorized_voters_get_or_calculate_authorized_voter_for_epoch( self, epoch, &existed );
  if ( !res ) return NULL;
  if ( !existed ) {
    /* insert cannot fail because !existed */
    fd_vote_authorized_voter_t * ele = fd_vote_authorized_voters_pool_ele_acquire( self->pool );
    ele->epoch                       = epoch;
    memcpy( &ele->pubkey, &res->pubkey, sizeof( fd_pubkey_t ) );
    ele->prio = (ulong)&res->pubkey;
    fd_vote_authorized_voters_treap_ele_insert( self->treap, ele, self->pool );
  }
  return res;
}

// https://github.com/firedancer-io/solana/blob/da470eef4652b3b22598a1f379cacfe82bd5928d/sdk/program/src/vote/authorized_voters.rs#L39
static void
authorized_voters_purge_authorized_voters( fd_vote_authorized_voters_t * self,
                                           ulong                         current_epoch,
                                           instruction_ctx_t             ctx ) {
  fd_bincode_destroy_ctx_t ctx3 = { .valloc = ctx.global->valloc };

  // https://github.com/firedancer-io/solana/blob/da470eef4652b3b22598a1f379cacfe82bd5928d/sdk/program/src/vote/authorized_voters.rs#L42-L46
  ulong expired_keys[FD_VOTE_AUTHORIZED_VOTERS_MAX] = { 0 }; /* TODO use fd_set */
  ulong key_cnt                                     = 0;
  for ( fd_vote_authorized_voters_treap_fwd_iter_t iter =
            fd_vote_authorized_voters_treap_fwd_iter_init( self->treap, self->pool );
        !fd_vote_authorized_voters_treap_fwd_iter_done( iter );
        iter = fd_vote_authorized_voters_treap_fwd_iter_next( iter, self->pool ) ) {
    fd_vote_authorized_voter_t * ele =
        fd_vote_authorized_voters_treap_fwd_iter_ele( iter, self->pool );
    if ( ele->epoch < current_epoch ) expired_keys[key_cnt++] = ele->epoch;
  }

  // https://github.com/firedancer-io/solana/blob/da470eef4652b3b22598a1f379cacfe82bd5928d/sdk/program/src/vote/authorized_voters.rs#L48-L50
  for ( ulong i = 0; i < key_cnt; i++ ) {
    fd_vote_authorized_voter_t * ele =
        fd_vote_authorized_voters_treap_ele_query( self->treap, expired_keys[i], self->pool );
    fd_vote_authorized_voters_treap_ele_remove( self->treap, ele, self->pool );
    fd_vote_authorized_voters_pool_ele_release( self->pool, ele );
    fd_vote_authorized_voter_destroy( &self->pool[i], &ctx3 );
  }

  // https://github.com/firedancer-io/solana/blob/da470eef4652b3b22598a1f379cacfe82bd5928d/sdk/program/src/vote/authorized_voters.rs#L56
  FD_TEST( !authorized_voters_is_empty( self ) );
}

static inline bool
authorized_voters_is_empty( fd_vote_authorized_voters_t * self ) {
  return fd_vote_authorized_voters_treap_ele_cnt( self->treap ) == 0;
}

// https://github.com/firedancer-io/solana/blob/da470eef4652b3b22598a1f379cacfe82bd5928d/sdk/program/src/vote/authorized_voters.rs#L68-L70
static inline fd_vote_authorized_voter_t *
authorized_voters_last( fd_vote_authorized_voters_t * self ) {
  fd_vote_authorized_voters_treap_rev_iter_t iter =
      fd_vote_authorized_voters_treap_rev_iter_init( self->treap, self->pool );
  return fd_vote_authorized_voters_treap_rev_iter_ele( iter, self->pool );
}

// https://github.com/firedancer-io/solana/blob/da470eef4652b3b22598a1f379cacfe82bd5928d/sdk/program/src/vote/authorized_voters.rs#L76-L78
static inline bool
authorized_voters_contains( fd_vote_authorized_voters_t * self, ulong epoch ) {
  return !!fd_vote_authorized_voters_treap_ele_query( self->treap, epoch, self->pool );
}

// https://github.com/firedancer-io/solana/blob/da470eef4652b3b22598a1f379cacfe82bd5928d/sdk/program/src/vote/authorized_voters.rs#L87-L108
static fd_vote_authorized_voter_t *
authorized_voters_get_or_calculate_authorized_voter_for_epoch( fd_vote_authorized_voters_t * self,
                                                               ulong                         epoch,
                                                               int * existed ) {
  *existed                                  = 0;
  ulong                        latest_epoch = 0;
  fd_vote_authorized_voter_t * res =
      fd_vote_authorized_voters_treap_ele_query( self->treap, epoch, self->pool );
  /* "predecessor" would be more big-O optimal here, but mirroring labs logic
   * https://github.com/firedancer-io/solana/blob/da470eef4652b3b22598a1f379cacfe82bd5928d/sdk/program/src/vote/self.rs#L89-L104
   */
  if ( FD_UNLIKELY( !res ) ) {
    for ( fd_vote_authorized_voters_treap_fwd_iter_t iter =
              fd_vote_authorized_voters_treap_fwd_iter_init( self->treap, self->pool );
          !fd_vote_authorized_voters_treap_fwd_iter_done( iter );
          iter = fd_vote_authorized_voters_treap_fwd_iter_next( iter, self->pool ) ) {
      fd_vote_authorized_voter_t * ele =
          fd_vote_authorized_voters_treap_fwd_iter_ele( iter, self->pool );
      if ( ele->epoch < epoch && ( latest_epoch == 0 || ele->epoch > latest_epoch ) ) {
        latest_epoch = ele->epoch;
        res          = ele;
      }
    }
    *existed = 0;
    return res;
  } else {
    *existed = 1;
    return res;
  }
  return res;
}

static int
decode_compact_update( instruction_ctx_t                ctx,
                       fd_compact_vote_state_update_t * compact_update,
                       fd_vote_state_update_t *         vote_update ) {
  // Taken from:
  // https://github.com/firedancer-io/solana/blob/da470eef4652b3b22598a1f379cacfe82bd5928d/sdk/program/src/vote/state/mod.rs#L712
  vote_update->root = compact_update->root != ULONG_MAX
                          ? ( fd_option_slot_t ){ .is_some = true, compact_update->root }
                          : ( fd_option_slot_t ){ .is_some = false, .slot = ULONG_MAX };
  if ( vote_update->lockouts ) FD_LOG_WARNING( ( "MEM LEAK: %p", (void *)vote_update->lockouts ) );

  vote_update->lockouts = deq_fd_vote_lockout_t_alloc( ctx.global->valloc );
  ulong lockouts_len    = compact_update->lockouts_len;
  ulong slot            = fd_ulong_if( vote_update->root.is_some, vote_update->root.slot, 0 );

  vote_update->lockouts = deq_fd_vote_lockout_t_alloc( ctx.global->valloc );
  if ( lockouts_len > deq_fd_vote_lockout_t_max( vote_update->lockouts ) )
    return FD_BINCODE_ERR_SMALL_DEQUE;
  for ( ulong i = 0; i < lockouts_len; ++i ) {
    fd_vote_lockout_t * elem = deq_fd_vote_lockout_t_push_tail_nocopy( vote_update->lockouts );
    fd_vote_lockout_new( elem );

    fd_lockout_offset_t * lock_offset = &compact_update->lockouts[i];
    slot += lock_offset->offset;
    elem->slot               = slot;
    elem->confirmation_count = (uint)lock_offset->confirmation_count;
  }

  vote_update->hash      = compact_update->hash;
  vote_update->timestamp = compact_update->timestamp;

  return 0;
}

void
fd_vote_record_timestamp_vote( fd_global_ctx_t *   global,
                               fd_pubkey_t const * vote_acc,
                               ulong               timestamp ) {
  fd_vote_record_timestamp_vote_with_slot( global, vote_acc, timestamp, global->bank.slot );
}

void
fd_vote_record_timestamp_vote_with_slot( fd_global_ctx_t *   global,
                                         fd_pubkey_t const * vote_acc,
                                         ulong               timestamp,
                                         ulong               slot ) {
  fd_clock_timestamp_vote_t_mapnode_t * root = global->bank.timestamp_votes.votes_root;
  fd_clock_timestamp_vote_t_mapnode_t * pool = global->bank.timestamp_votes.votes_pool;
  if ( NULL == pool )
    pool = global->bank.timestamp_votes.votes_pool =
        fd_clock_timestamp_vote_t_map_alloc( global->valloc, 10000 );

  fd_clock_timestamp_vote_t timestamp_vote = {
      .pubkey    = *vote_acc,
      .timestamp = (long)timestamp,
      .slot      = slot,
  };
  fd_clock_timestamp_vote_t_mapnode_t   key = { .elem = timestamp_vote };
  fd_clock_timestamp_vote_t_mapnode_t * node =
      fd_clock_timestamp_vote_t_map_find( pool, root, &key );
  if ( NULL != node ) {
    node->elem = timestamp_vote;
  } else {
    node = fd_clock_timestamp_vote_t_map_acquire( pool );
    FD_TEST( node != NULL );
    node->elem = timestamp_vote;
    fd_clock_timestamp_vote_t_map_insert( pool, &root, node );
    global->bank.timestamp_votes.votes_root = root;
  }
}

// https://github.com/firedancer-io/solana/blob/da470eef4652b3b22598a1f379cacfe82bd5928d/sdk/program/src/vote/state/mod.rs#L512
int
fd_vote_acc_credits( instruction_ctx_t         ctx,
                     fd_account_meta_t const * vote_acc_meta,
                     uchar const *             vote_acc_data,
                     ulong *                   result ) {
  int rc;

  fd_sol_sysvar_clock_t clock;
  fd_sysvar_clock_read( ctx.global, &clock );

  /* Read vote account */
  fd_borrowed_account_t vote_account = {
      // FIXME call sites
      .const_meta = vote_acc_meta,
      .const_data = vote_acc_data,
  };

  rc = OK;
  fd_vote_state_versioned_t vote_state_versioned;
  rc = vote_account_get_state( &vote_account, ctx, &vote_state_versioned );
  if ( FD_UNLIKELY( rc != OK ) ) return rc;
  vote_state_versions_convert_to_current( &vote_state_versioned, ctx );
  fd_vote_state_t * state = &vote_state_versioned.inner.current;
  if ( deq_fd_vote_epoch_credits_t_empty( state->epoch_credits ) ) {
    *result = 0;
  } else {
    *result = deq_fd_vote_epoch_credits_t_peek_tail_const( state->epoch_credits )->credits;
  }

  fd_bincode_destroy_ctx_t ctx5 = { .valloc = ctx.global->valloc };
  fd_vote_state_versioned_destroy( &vote_state_versioned, &ctx5 );

  return FD_EXECUTOR_INSTR_SUCCESS;
}

/// returns commission split as (voter_portion, staker_portion, was_split) tuple
///
///  if commission calculation is 100% one way or other, indicate with false for was_split
void
fd_vote_commission_split( fd_vote_state_versioned_t * vote_state_versioned,
                          ulong                       on,
                          fd_commission_split_t *     result ) {
  uchar * commission = NULL;
  switch ( vote_state_versioned->discriminant ) {
  case fd_vote_state_versioned_enum_current:
    commission = &vote_state_versioned->inner.current.commission;
    break;
  case fd_vote_state_versioned_enum_v0_23_5:
    commission = &vote_state_versioned->inner.v0_23_5.commission;
    break;
  case fd_vote_state_versioned_enum_v1_14_11:
    commission = &vote_state_versioned->inner.v1_14_11.commission;
    break;
  default:
    __builtin_unreachable();
  }
  uint commission_split = fd_uint_min( *( (uint *)commission ), 100 );
  result->is_split      = ( commission_split != 0 && commission_split != 100 );
  if ( commission_split == 0 ) {
    result->voter_portion  = 0;
    result->staker_portion = on;
    return;
  }
  if ( commission_split == 100 ) {
    result->voter_portion  = on;
    result->staker_portion = 0;
    return;
  }
  /* Note: order of operations may matter for int division. That's why I didn't make the
   * optimization of getting out the common calculations */

  // ... This is copied from the solana comments...
  //
  // Calculate mine and theirs independently and symmetrically instead
  // of using the remainder of the other to treat them strictly
  // equally. This is also to cancel the rewarding if either of the
  // parties should receive only fractional lamports, resulting in not
  // being rewarded at all. Thus, note that we intentionally discard
  // any residual fractional lamports.

  result->voter_portion =
      (ulong)( (__uint128_t)on * (__uint128_t)commission_split / (__uint128_t)100 );
  result->staker_portion =
      (ulong)( (__uint128_t)on * (__uint128_t)( 100 - commission_split ) / (__uint128_t)100 );
  return;
}<|MERGE_RESOLUTION|>--- conflicted
+++ resolved
@@ -881,11 +881,11 @@
       fd_slot_hashes_t slot_hashes;
       fd_slot_hashes_new( &slot_hashes );
       rc = fd_sysvar_slot_hashes_read( ctx.global, &slot_hashes );
-      if ( FD_UNLIKELY( rc != OK ) ) return FD_EXECUTOR_INSTR_ERR_UNSUPPORTED_SYSVAR;
+      if ( FD_UNLIKELY( rc != OK ) ) return rc;
 
       fd_sol_sysvar_clock_t clock;
       rc = fd_sysvar_clock_read( ctx.global, &clock );
-      if ( FD_UNLIKELY( rc != OK ) ) return FD_EXECUTOR_INSTR_ERR_UNSUPPORTED_SYSVAR;
+      if ( FD_UNLIKELY( rc != OK ) ) return rc;
 
       fd_vote_state_update_t decode;
       fd_vote_state_update_new( &decode );
@@ -2052,11 +2052,7 @@
 
   if ( FD_UNLIKELY( deq_fd_landed_vote_t_cnt( self->votes ) == MAX_LOCKOUT_HISTORY ) ) {
     fd_landed_vote_t vote = deq_fd_landed_vote_t_pop_head( self->votes );
-<<<<<<< HEAD
     self->root_slot       = ( fd_option_slot_t ){ .is_some = true, .slot = vote.lockout.slot };
-=======
-    *self->root_slot       = vote.lockout.slot; // FIXME is a null check required here?
->>>>>>> 9f056fc3
 
     vote_state_increment_credits( self, epoch, 1 );
   }
@@ -2188,18 +2184,12 @@
 vote_state_pop_expired_votes( fd_vote_state_t * self, ulong next_vote_slot ) {
   while ( !deq_fd_landed_vote_t_empty( self->votes ) ) {
     fd_landed_vote_t * vote = deq_fd_landed_vote_t_peek_tail( self->votes );
-<<<<<<< HEAD
     // TODO FD_LIKELY
     if ( !( lockout_is_locked_out_at_slot( &vote->lockout, next_vote_slot ) ) ) {
       deq_fd_landed_vote_t_pop_tail( self->votes );
     } else {
       break;
     }
-=======
-    ulong last_locked_out_slot = lockout_last_locked_out_slot(&vote->lockout);
-    if ( last_locked_out_slot >= next_vote_slot ) break;
-    deq_fd_landed_vote_t_pop_tail( self->votes );
->>>>>>> 9f056fc3
   }
 }
 
@@ -2236,20 +2226,12 @@
                               ulong             slot,
                               ulong             timestamp,
                               instruction_ctx_t ctx ) {
-<<<<<<< HEAD
   if ( FD_UNLIKELY(
            ( slot < self->last_timestamp.slot || timestamp < self->last_timestamp.timestamp ) ||
            ( slot == self->last_timestamp.slot &&
              ( slot != self->last_timestamp.slot || timestamp != self->last_timestamp.timestamp ) &&
              self->last_timestamp.slot != 0 ) ) ) {
     ctx.txn_ctx->custom_err = TIMESTAMP_TOO_OLD;
-=======
-  if ( FD_UNLIKELY( ( slot < self->last_timestamp.slot || timestamp < self->last_timestamp.timestamp ) ||
-                    ( slot == self->last_timestamp.slot && slot != self->last_timestamp.slot &&
-                      timestamp != self->last_timestamp.timestamp &&
-                      self->last_timestamp.slot != 0 ) ) ) {
-    ctx.txn_ctx->custom_err = FD_VOTE_TIMESTAMP_TOO_OLD;
->>>>>>> 9f056fc3
     return FD_EXECUTOR_INSTR_ERR_CUSTOM_ERR;
   }
   self->last_timestamp.slot = slot;
