--- conflicted
+++ resolved
@@ -358,11 +358,7 @@
 
 // https://github.com/firedancer-io/solana/blob/da470eef4652b3b22598a1f379cacfe82bd5928d/sdk/program/src/vote/state/vote_state_versions.rs#L15
 static void
-<<<<<<< HEAD
-convert_to_current( fd_vote_state_versioned_t * self, instruction_ctx_t ctx );
-=======
-vote_state_versions_convert_to_current( fd_vote_state_versioned_t * self, fd_exec_instr_ctx_t ctx );
->>>>>>> 1f6d5042
+convert_to_current( fd_vote_state_versioned_t * self, fd_exec_instr_ctx_t ctx );
 
 // https://github.com/firedancer-io/solana/blob/da470eef4652b3b22598a1f379cacfe82bd5928d/sdk/program/src/vote/state/vote_state_versions.rs#L74-L76
 static fd_landed_vote_t *
@@ -401,25 +397,13 @@
 
 // https://github.com/firedancer-io/solana/blob/da470eef4652b3b22598a1f379cacfe82bd5928d/programs/vote/src/vote_state/mod.rs#L966
 static int
-<<<<<<< HEAD
 get_state( fd_borrowed_account_t const *            self,
-           instruction_ctx_t                        ctx,
+           fd_exec_instr_ctx_t                        ctx,
            /* return */ fd_vote_state_versioned_t * versioned );
 
 // https://github.com/firedancer-io/solana/blob/da470eef4652b3b22598a1f379cacfe82bd5928d/sdk/src/transaction_context.rs#L1017
 static int
-set_state( fd_borrowed_account_t * self, fd_vote_state_versioned_t * state, instruction_ctx_t ctx );
-=======
-vote_account_get_state( fd_borrowed_account_t *                  self,
-                        fd_exec_instr_ctx_t                        ctx,
-                        /* return */ fd_vote_state_versioned_t * versioned );
-
-// https://github.com/firedancer-io/solana/blob/da470eef4652b3b22598a1f379cacfe82bd5928d/sdk/src/transaction_context.rs#L1017
-static int
-vote_account_set_state( fd_borrowed_account_t *     self,
-                        fd_vote_state_versioned_t * state,
-                        fd_exec_instr_ctx_t           ctx );
->>>>>>> 1f6d5042
+set_state( fd_borrowed_account_t * self, fd_vote_state_versioned_t * state, fd_exec_instr_ctx_t ctx );
 
 static bool
 vote_account_is_rent_exempt_at_data_length( fd_borrowed_account_t * self,
@@ -1025,22 +1009,15 @@
 /**********************************************************************/
 
 int
-<<<<<<< HEAD
 fd_vote_get_state( fd_borrowed_account_t const *            self,
-                   instruction_ctx_t                        ctx,
+                   fd_exec_instr_ctx_t                        ctx,
                    /* return */ fd_vote_state_versioned_t * versioned ) {
   return get_state( self, ctx, versioned );
 }
 
 void
-fd_vote_convert_to_current( fd_vote_state_versioned_t * self, instruction_ctx_t ctx ) {
+fd_vote_convert_to_current( fd_vote_state_versioned_t * self, fd_exec_instr_ctx_t ctx ) {
   convert_to_current( self, ctx );
-=======
-fd_vote_account_get_state( fd_borrowed_account_t *                  self,
-                           fd_exec_instr_ctx_t                      ctx,
-                           /* return */ fd_vote_state_versioned_t * versioned ) {
-  return vote_account_get_state( self, ctx, versioned );
->>>>>>> 1f6d5042
 }
 
 /**********************************************************************/
@@ -2337,11 +2314,7 @@
 
 // https://github.com/firedancer-io/solana/blob/da470eef4652b3b22598a1f379cacfe82bd5928d/sdk/program/src/vote/state/vote_state_versions.rs#L15
 static void
-<<<<<<< HEAD
-convert_to_current( fd_vote_state_versioned_t * self, instruction_ctx_t ctx ) {
-=======
-vote_state_versions_convert_to_current( fd_vote_state_versioned_t * self, fd_exec_instr_ctx_t ctx ) {
->>>>>>> 1f6d5042
+convert_to_current( fd_vote_state_versioned_t * self, fd_exec_instr_ctx_t ctx ) {
   switch ( self->discriminant ) {
   // https://github.com/firedancer-io/solana/blob/da470eef4652b3b22598a1f379cacfe82bd5928d/sdk/program/src/vote/state/vote_state_versions.rs#L17-L50
   case fd_vote_state_versioned_enum_v0_23_5: {
@@ -2521,15 +2494,9 @@
 
 // https://github.com/firedancer-io/solana/blob/da470eef4652b3b22598a1f379cacfe82bd5928d/programs/vote/src/vote_state/mod.rs#L966
 static int
-<<<<<<< HEAD
 get_state( fd_borrowed_account_t const *            self,
-           instruction_ctx_t                        ctx,
+           fd_exec_instr_ctx_t                        ctx,
            /* return */ fd_vote_state_versioned_t * versioned ) {
-=======
-vote_account_get_state( fd_borrowed_account_t *                  self,
-                        fd_exec_instr_ctx_t                        ctx,
-                        /* return */ fd_vote_state_versioned_t * versioned ) {
->>>>>>> 1f6d5042
   int rc;
 
   fd_bincode_decode_ctx_t decode_ctx;
@@ -2557,15 +2524,9 @@
 
 // https://github.com/firedancer-io/solana/blob/da470eef4652b3b22598a1f379cacfe82bd5928d/sdk/src/transaction_context.rs#L1017
 static int
-<<<<<<< HEAD
 set_state( fd_borrowed_account_t *     self,
            fd_vote_state_versioned_t * state,
-           instruction_ctx_t           ctx ) {
-=======
-vote_account_set_state( fd_borrowed_account_t *     self,
-                        fd_vote_state_versioned_t * state,
-                        fd_exec_instr_ctx_t         ctx ) {
->>>>>>> 1f6d5042
+           fd_exec_instr_ctx_t           ctx ) {
   // TODO this deviates from Labs impl
   ulong current_sz       = vote_state_versions_vote_state_size_of( 1 );
   ulong v14_sz           = vote_state_versions_vote_state_size_of( 0 );
