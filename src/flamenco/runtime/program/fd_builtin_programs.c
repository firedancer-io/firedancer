#include "fd_builtin_programs.h"
#include "../fd_runtime.h"
#include "../fd_acc_mgr.h"
#include "../fd_system_ids.h"
#include "../fd_system_ids_pp.h"

#define BUILTIN_PROGRAM(program_id, name, feature_offset, migration_config) \
    {                                                                       \
        program_id,                                                         \
        name,                                                               \
        feature_offset,                                                     \
        migration_config                                                    \
    }

#define STATELESS_BUILTIN(program_id, migration_config) \
    {                                                   \
        program_id,                                     \
        migration_config                                \
    }

#define CORE_BPF_MIGRATION_CONFIG(source_buffer_address, upgrade_authority_address, enable_feature_offset, builtin_program_id) \
    {                                                                                                                          \
        source_buffer_address,                                                                                                 \
        upgrade_authority_address,                                                                                             \
        enable_feature_offset,                                                                                                 \
        builtin_program_id                                                                                                     \
    }

#define NO_CORE_BPF_MIGRATION_CONFIG NULL

#define DEFINE_CORE_BPF_MIGRATION_CONFIG(name, buffer_address, feature_offset, program_id) \
    static const fd_core_bpf_migration_config_t name = {                                   \
        buffer_address,                                                                    \
        NULL,                                                                              \
        offsetof(fd_features_t, feature_offset),                                           \
        program_id                                                                         \
    };                                                                                     \
    static const fd_core_bpf_migration_config_t * const MIGRATE_##name = &name

DEFINE_CORE_BPF_MIGRATION_CONFIG(BUILTIN_TO_CORE_BPF_STAKE_PROGRAM_CONFIG,                &fd_solana_stake_program_buffer_address,                migrate_stake_program_to_core_bpf,                &fd_solana_stake_program_id);
DEFINE_CORE_BPF_MIGRATION_CONFIG(BUILTIN_TO_CORE_BPF_CONFIG_PROGRAM_CONFIG,               &fd_solana_config_program_buffer_address,               migrate_config_program_to_core_bpf,               &fd_solana_config_program_id);
DEFINE_CORE_BPF_MIGRATION_CONFIG(BUILTIN_TO_CORE_BPF_ADDRESS_LOOKUP_TABLE_PROGRAM_CONFIG, &fd_solana_address_lookup_table_program_buffer_address, migrate_address_lookup_table_program_to_core_bpf, &fd_solana_address_lookup_table_program_id);
DEFINE_CORE_BPF_MIGRATION_CONFIG(STATELESS_TO_CORE_BPF_FEATURE_GATE_PROGRAM_CONFIG,       &fd_solana_feature_program_buffer_address,              migrate_feature_gate_program_to_core_bpf,         &fd_solana_feature_program_id);

#define SYSTEM_PROGRAM_BUILTIN                BUILTIN_PROGRAM(&fd_solana_system_program_id,                 "system_program",                        NO_ENABLE_FEATURE_ID,                                             NO_CORE_BPF_MIGRATION_CONFIG)
#define VOTE_PROGRAM_BUILTIN                  BUILTIN_PROGRAM(&fd_solana_vote_program_id,                   "vote_program",                          NO_ENABLE_FEATURE_ID,                                             NO_CORE_BPF_MIGRATION_CONFIG)
#define STAKE_PROGRAM_BUILTIN                 BUILTIN_PROGRAM(&fd_solana_stake_program_id,                  "stake_program",                         NO_ENABLE_FEATURE_ID,                                             MIGRATE_BUILTIN_TO_CORE_BPF_STAKE_PROGRAM_CONFIG)
#define CONFIG_PROGRAM_BUILTIN                BUILTIN_PROGRAM(&fd_solana_config_program_id,                 "config_program",                        NO_ENABLE_FEATURE_ID,                                             MIGRATE_BUILTIN_TO_CORE_BPF_CONFIG_PROGRAM_CONFIG)
#define LOADER_V4_BUILTIN                     BUILTIN_PROGRAM(&fd_solana_bpf_loader_v4_program_id,          "loader_v4",                             offsetof(fd_features_t, enable_program_runtime_v2_and_loader_v4), NO_CORE_BPF_MIGRATION_CONFIG)
#define ADDRESS_LOOKUP_TABLE_PROGRAM_BUILTIN  BUILTIN_PROGRAM(&fd_solana_address_lookup_table_program_id,   "address_lookup_table_program",          NO_ENABLE_FEATURE_ID,                                             MIGRATE_BUILTIN_TO_CORE_BPF_ADDRESS_LOOKUP_TABLE_PROGRAM_CONFIG)
#define BPF_LOADER_DEPRECATED_BUILTIN         BUILTIN_PROGRAM(&fd_solana_bpf_loader_deprecated_program_id,  "solana_bpf_loader_deprecated_program",  NO_ENABLE_FEATURE_ID,                                             NO_CORE_BPF_MIGRATION_CONFIG)
#define BPF_LOADER_BUILTIN                    BUILTIN_PROGRAM(&fd_solana_bpf_loader_program_id,             "solana_bpf_loader_program",             NO_ENABLE_FEATURE_ID,                                             NO_CORE_BPF_MIGRATION_CONFIG)
#define BPF_LOADER_UPGRADEABLE_BUILTIN        BUILTIN_PROGRAM(&fd_solana_bpf_loader_upgradeable_program_id, "solana_bpf_loader_upgradeable_program", NO_ENABLE_FEATURE_ID,                                             NO_CORE_BPF_MIGRATION_CONFIG)
#define COMPUTE_BUDGET_PROGRAM_BUILTIN        BUILTIN_PROGRAM(&fd_solana_compute_budget_program_id,         "compute_budget_program",                NO_ENABLE_FEATURE_ID,                                             NO_CORE_BPF_MIGRATION_CONFIG)
#define ZK_TOKEN_PROOF_PROGRAM_BUILTIN        BUILTIN_PROGRAM(&fd_solana_zk_token_proof_program_id,         "zk_token_proof_program",                offsetof(fd_features_t, zk_token_sdk_enabled),                    NO_CORE_BPF_MIGRATION_CONFIG)
#define ZK_ELGAMAL_PROOF_PROGRAM_BUILTIN      BUILTIN_PROGRAM(&fd_solana_zk_elgamal_proof_program_id,       "zk_elgamal_proof_program",              offsetof(fd_features_t, zk_elgamal_proof_program_enabled),        NO_CORE_BPF_MIGRATION_CONFIG)

#define FEATURE_PROGRAM_BUILTIN               STATELESS_BUILTIN(&fd_solana_feature_program_id, MIGRATE_STATELESS_TO_CORE_BPF_FEATURE_GATE_PROGRAM_CONFIG)

/* https://github.com/anza-xyz/agave/blob/v2.1.0/runtime/src/bank/builtins/mod.rs#L133-L143 */
static const fd_stateless_builtin_program_t stateless_programs_builtins[] = {
    FEATURE_PROGRAM_BUILTIN
};
#define STATELESS_BUILTINS_COUNT (sizeof(stateless_programs_builtins) / sizeof(fd_stateless_builtin_program_t))

/* https://github.com/anza-xyz/agave/blob/v2.1.0/runtime/src/bank/builtins/mod.rs#L34-L131 */
fd_builtin_program_t const builtin_programs[] = {
    SYSTEM_PROGRAM_BUILTIN,
    VOTE_PROGRAM_BUILTIN,
    STAKE_PROGRAM_BUILTIN,
    CONFIG_PROGRAM_BUILTIN,
    LOADER_V4_BUILTIN,
    ADDRESS_LOOKUP_TABLE_PROGRAM_BUILTIN,
    BPF_LOADER_DEPRECATED_BUILTIN,
    BPF_LOADER_BUILTIN,
    BPF_LOADER_UPGRADEABLE_BUILTIN,
    COMPUTE_BUDGET_PROGRAM_BUILTIN,
    ZK_TOKEN_PROOF_PROGRAM_BUILTIN,
    ZK_ELGAMAL_PROOF_PROGRAM_BUILTIN
};
#define BUILTIN_PROGRAMS_COUNT (sizeof(builtin_programs) / sizeof(fd_builtin_program_t))

/* Used by the compute budget program to determine how many CUs to deduct by default
   https://github.com/anza-xyz/agave/blob/v2.1.13/builtins-default-costs/src/lib.rs#L113-L139 */
fd_core_bpf_migration_config_t const * migrating_builtins[] = {
    MIGRATE_BUILTIN_TO_CORE_BPF_STAKE_PROGRAM_CONFIG,
    MIGRATE_BUILTIN_TO_CORE_BPF_CONFIG_PROGRAM_CONFIG,
    MIGRATE_BUILTIN_TO_CORE_BPF_ADDRESS_LOOKUP_TABLE_PROGRAM_CONFIG,
};
#define MIGRATING_BUILTINS_COUNT (sizeof(migrating_builtins) / sizeof(fd_core_bpf_migration_config_t const *))

/* Using MAP_PERFECT instead of a list for optimization
   https://github.com/anza-xyz/agave/blob/v2.1.13/builtins-default-costs/src/lib.rs#L141-L193 */
#define MAP_PERFECT_NAME fd_non_migrating_builtins_tbl
#define MAP_PERFECT_LG_TBL_SZ 4
#define MAP_PERFECT_T fd_pubkey_t
#define MAP_PERFECT_HASH_C 146U
#define MAP_PERFECT_KEY uc
#define MAP_PERFECT_KEY_T fd_pubkey_t const *
#define MAP_PERFECT_ZERO_KEY  (0,0,0,0, 0,0,0,0, 0,0,0,0, 0,0,0,0, 0,0,0,0, 0,0,0,0, 0,0,0,0, 0,0,0,0)
#define MAP_PERFECT_COMPLEX_KEY 1
#define MAP_PERFECT_KEYS_EQUAL(k1,k2) (!memcmp( (k1), (k2), 32UL ))

#define PERFECT_HASH( u ) (((MAP_PERFECT_HASH_C*(u))>>28)&0x0FU)

#define MAP_PERFECT_HASH_PP( a00,a01,a02,a03,a04,a05,a06,a07,a08,a09,a10,a11,a12,a13,a14,a15, \
                             a16,a17,a18,a19,a20,a21,a22,a23,a24,a25,a26,a27,a28,a29,a30,a31) \
                                          PERFECT_HASH( (a08 | (a09<<8) | (a10<<16) | (a11<<24)) )
#define MAP_PERFECT_HASH_R( ptr ) PERFECT_HASH( fd_uint_load_4( (uchar const *)ptr->uc + 8UL ) )

#define MAP_PERFECT_0      ( VOTE_PROG_ID            ),
#define MAP_PERFECT_1      ( SYS_PROG_ID             ),
#define MAP_PERFECT_2      ( COMPUTE_BUDGET_PROG_ID  ),
#define MAP_PERFECT_3      ( BPF_UPGRADEABLE_PROG_ID ),
#define MAP_PERFECT_4      ( BPF_LOADER_1_PROG_ID    ),
#define MAP_PERFECT_5      ( BPF_LOADER_2_PROG_ID    ),
#define MAP_PERFECT_6      ( LOADER_V4_PROG_ID       ),
#define MAP_PERFECT_7      ( KECCAK_SECP_PROG_ID     ),
#define MAP_PERFECT_8      ( ED25519_SV_PROG_ID      ),

#include "../../../util/tmpl/fd_map_perfect.c"
#undef PERFECT_HASH


/* BuiltIn programs need "bogus" executable accounts to exist.
   These are loaded and ignored during execution.

   Bogus accounts are marked as "executable", but their data is a
   hardcoded ASCII string. */

/* https://github.com/solana-labs/solana/blob/8f2c8b8388a495d2728909e30460aa40dcc5d733/sdk/src/native_loader.rs#L19 */
void
fd_write_builtin_account( fd_exec_slot_ctx_t * slot_ctx,
                          fd_pubkey_t const    pubkey,
                          char const *         data,
                          ulong                sz ) {

  fd_acc_mgr_t *      acc_mgr = slot_ctx->acc_mgr;
<<<<<<< HEAD
  fd_funkier_txn_t *  txn     = slot_ctx->funk_txn;
  FD_BORROWED_ACCOUNT_DECL(rec);
=======
  fd_funk_txn_t *     txn     = slot_ctx->funk_txn;
  FD_TXN_ACCOUNT_DECL( rec );
>>>>>>> 273238e4

  int err = fd_acc_mgr_modify( acc_mgr, txn, &pubkey, 1, sz, rec);
  FD_TEST( !err );

  rec->meta->dlen            = sz;
  rec->meta->info.lamports   = 1UL;
  rec->meta->info.rent_epoch = 0UL;
  rec->meta->info.executable = 1;
  fd_memcpy( rec->meta->info.owner, fd_solana_native_loader_id.key, 32 );
  memcpy( rec->data, data, sz );

  slot_ctx->slot_bank.capitalization++;

  // err = fd_acc_mgr_commit( acc_mgr, rec, slot_ctx );
  FD_TEST( !err );
}

/* https://github.com/solana-labs/solana/blob/8f2c8b8388a495d2728909e30460aa40dcc5d733/runtime/src/inline_spl_token.rs#L74 */
/* TODO: move this somewhere more appropiate */
static void
write_inline_spl_native_mint_program_account( fd_exec_slot_ctx_t * slot_ctx ) {
  // really?! really!?
  fd_epoch_bank_t const * epoch_bank = fd_exec_epoch_ctx_epoch_bank( slot_ctx->epoch_ctx );
  if( epoch_bank->cluster_type != 3)
    return;

  fd_acc_mgr_t *      acc_mgr = slot_ctx->acc_mgr;
  fd_funkier_txn_t *  txn     = slot_ctx->funk_txn;
  fd_pubkey_t const * key     = (fd_pubkey_t const *)&fd_solana_spl_native_mint_id;
  FD_TXN_ACCOUNT_DECL( rec );

  /* https://github.com/solana-labs/solana/blob/8f2c8b8388a495d2728909e30460aa40dcc5d733/runtime/src/inline_spl_token.rs#L86-L90 */
  static uchar const data[] = {
      0, 0, 0, 0, 0, 0, 0, 0, 0, 0, 0, 0, 0, 0, 0, 0, 0, 0, 0, 0, 0, 0, 0, 0, 0, 0, 0, 0, 0, 0,
      0, 0, 0, 0, 0, 0, 0, 0, 0, 0, 0, 0, 0, 0, 9, 1, 0, 0, 0, 0, 0, 0, 0, 0, 0, 0, 0, 0, 0, 0,
      0, 0, 0, 0, 0, 0, 0, 0, 0, 0, 0, 0, 0, 0, 0, 0, 0, 0, 0, 0, 0, 0};

  int err = fd_acc_mgr_modify( acc_mgr, txn, key, 1, sizeof(data), rec );
  FD_TEST( !err );

  rec->meta->dlen            = sizeof(data);
  rec->meta->info.lamports   = 1000000000UL;
  rec->meta->info.rent_epoch = 1UL;
  rec->meta->info.executable = 0;
  fd_memcpy( rec->meta->info.owner, fd_solana_spl_token_id.key, 32 );
  memcpy( rec->data, data, sizeof(data) );

  FD_TEST( !err );
}

void fd_builtin_programs_init( fd_exec_slot_ctx_t * slot_ctx ) {
  // https://github.com/anza-xyz/agave/blob/v2.0.1/runtime/src/bank/builtins/mod.rs#L33
  fd_builtin_program_t const * builtins = fd_builtins();
  for( ulong i=0UL; i<fd_num_builtins(); i++ ) {
    if( builtins[i].core_bpf_migration_config && FD_FEATURE_ACTIVE_OFFSET( slot_ctx, builtins[i].core_bpf_migration_config->enable_feature_offset ) ) {
      continue;
    } else if( builtins[i].enable_feature_offset!=NO_ENABLE_FEATURE_ID && !FD_FEATURE_ACTIVE_OFFSET( slot_ctx, builtins[i].enable_feature_offset ) ) {
      continue;
    } else {
      fd_write_builtin_account( slot_ctx, *builtins[i].pubkey, builtins[i].data, strlen(builtins[i].data) );
    }
  }

  //TODO: remove when no longer necessary
  if( FD_FEATURE_ACTIVE( slot_ctx, zk_token_sdk_enabled ) ) {
    fd_write_builtin_account( slot_ctx, fd_solana_zk_token_proof_program_id, "zk_token_proof_program", 22UL );
  }

  if( FD_FEATURE_ACTIVE( slot_ctx, zk_elgamal_proof_program_enabled ) ) {
    fd_write_builtin_account( slot_ctx, fd_solana_zk_elgamal_proof_program_id, "zk_elgamal_proof_program", 24UL );
  }

  /* Precompiles have empty account data */
  if( slot_ctx->epoch_ctx->epoch_bank.cluster_version[0]<2 ) {
    char data[1] = {1};
    fd_write_builtin_account( slot_ctx, fd_solana_keccak_secp_256k_program_id, data, 1 );
    fd_write_builtin_account( slot_ctx, fd_solana_ed25519_sig_verify_program_id, data, 1 );
    if( FD_FEATURE_ACTIVE( slot_ctx, enable_secp256r1_precompile ) )
      fd_write_builtin_account( slot_ctx, fd_solana_secp256r1_program_id, data, 1 );
  } else {
    fd_write_builtin_account( slot_ctx, fd_solana_keccak_secp_256k_program_id, "", 0 );
    fd_write_builtin_account( slot_ctx, fd_solana_ed25519_sig_verify_program_id, "", 0 );
    if( FD_FEATURE_ACTIVE( slot_ctx, enable_secp256r1_precompile ) )
      fd_write_builtin_account( slot_ctx, fd_solana_secp256r1_program_id, "", 0 );
  }

  /* Inline SPL token mint program ("inlined to avoid an external dependency on the spl-token crate") */
  write_inline_spl_native_mint_program_account( slot_ctx );
}

fd_builtin_program_t const *
fd_builtins( void ) {
  return builtin_programs;
}

ulong
fd_num_builtins( void ) {
  return BUILTIN_PROGRAMS_COUNT;
}

fd_stateless_builtin_program_t const *
fd_stateless_builtins( void ) {
  return stateless_programs_builtins;
}

ulong
fd_num_stateless_builtins( void ) {
  return STATELESS_BUILTINS_COUNT;
}

uchar
fd_is_migrating_builtin_program( fd_exec_slot_ctx_t const * slot_ctx,
                                 fd_pubkey_t const *        pubkey,
                                 uchar *                    migrated_yet ) {
  *migrated_yet = 0;

  for( ulong i=0; i<MIGRATING_BUILTINS_COUNT; i++ ) {
    fd_core_bpf_migration_config_t const * config = migrating_builtins[i];
    if( !memcmp( pubkey->uc, config->builtin_program_id->key, sizeof(fd_pubkey_t) ) ) {
      if( config->enable_feature_offset!=NO_ENABLE_FEATURE_ID &&
        FD_FEATURE_ACTIVE_OFFSET( slot_ctx, config->enable_feature_offset ) ) {
        /* The program has been migrated to BPF. */
        *migrated_yet = 1;
      }

      return 1;
    }
  }

  /* No migration config exists for this program */
  return 0;
}

FD_FN_PURE uchar
fd_is_non_migrating_builtin_program( fd_pubkey_t const * pubkey ) {
  return !!( fd_non_migrating_builtins_tbl_contains( pubkey ) );
}<|MERGE_RESOLUTION|>--- conflicted
+++ resolved
@@ -136,13 +136,8 @@
                           ulong                sz ) {
 
   fd_acc_mgr_t *      acc_mgr = slot_ctx->acc_mgr;
-<<<<<<< HEAD
   fd_funkier_txn_t *  txn     = slot_ctx->funk_txn;
-  FD_BORROWED_ACCOUNT_DECL(rec);
-=======
-  fd_funk_txn_t *     txn     = slot_ctx->funk_txn;
   FD_TXN_ACCOUNT_DECL( rec );
->>>>>>> 273238e4
 
   int err = fd_acc_mgr_modify( acc_mgr, txn, &pubkey, 1, sz, rec);
   FD_TEST( !err );
