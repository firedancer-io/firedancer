#ifndef HEADER_fd_src_flamenco_runtime_program_fd_vote_program_h
#define HEADER_fd_src_flamenco_runtime_program_fd_vote_program_h

#include <stdbool.h>

#include "../../fd_flamenco_base.h"
#include "../fd_executor.h"

FD_PROTOTYPES_BEGIN

/**********************************************************************/
/* Vote Program                                                       */
/**********************************************************************/

#define OK FD_EXECUTOR_INSTR_SUCCESS /* Corresponds to Result::Ok in Rust */

/* Vote error codes */
/* TODO: serialize these in the correct */
#define FD_VOTE_ERROR_VOTE_TOO_OLD                  ( 0 )
#define FD_VOTE_ERR_SLOTS_MISMATCH                  ( 1 )
#define FD_VOTE_ERR_SLOTS_HASH_MISMATCH             ( 2 )
#define FD_VOTE_ERR_EMPTY_SLOTS                     ( 3 )
#define FD_VOTE_ERR_TIMESTAMP_TOO_OLD               ( 4 )
#define FD_VOTE_ERR_TOO_SOON_TO_REAUTHORIZE         ( 5 )
#define FD_VOTE_ERR_LOCKOUT_CONFLICT                ( 6 )
#define FD_VOTE_ERR_NEW_VOTE_STATE_LOCKOUT_MISMATCH ( 7 )
#define FD_VOTE_ERR_SLOTS_NOT_ORDERED               ( 8 )
#define FD_VOTE_ERR_CONFIRMATIONS_NOT_ORDERED       ( 9 )
#define FD_VOTE_ERR_ZERO_CONFIRMATIONS              ( 10 )
#define FD_VOTE_ERR_CONFIRMATION_TOO_LARGE          ( 11 )
#define FD_VOTE_ERR_ROOT_ROLL_BACK                  ( 12 )
#define FD_VOTE_ERR_CONFIRMATION_ROLL_BACK          ( 13 )
#define FD_VOTE_ERR_SLOT_SMALLER_THAN_ROOT          ( 14 )
#define FD_VOTE_ERR_TOO_MANY_VOTES                  ( 15 )
#define FD_VOTE_ERR_VOTES_TOO_OLD_ALL_FILTERED      ( 16 )
#define FD_VOTE_ERR_ROOT_ON_DIFFERENT_FORK          ( 17 )
#define FD_VOTE_ERR_ACTIVE_VOTE_ACCOUNT_CLOSE       ( 18 )
#define FD_VOTE_ERR_COMMISSION_UPDATE_TOO_LATE      ( 19 )

/**********************************************************************/
/* Entry point for the Vote Program                                   */
/**********************************************************************/

int
fd_executor_vote_program_execute_instruction( fd_exec_instr_ctx_t ctx );

void
fd_vote_record_timestamp_vote( fd_exec_slot_ctx_t * slot_ctx, fd_pubkey_t const * vote_acc, ulong timestamp );

void
fd_vote_record_timestamp_vote_with_slot( fd_exec_slot_ctx_t * slot_ctx,
                                         fd_pubkey_t const * vote_acc,
                                         ulong               timestamp,
                                         ulong               slot );

int
fd_executor_vote_program_execute_instruction( fd_exec_instr_ctx_t ctx );

int
fd_vote_acc_credits( fd_exec_instr_ctx_t         ctx,
                     fd_account_meta_t const * vote_acc_meta,
                     uchar const *             vote_acc_data,
                     ulong *                   result );

struct fd_commission_split {
  ulong voter_portion;
  ulong staker_portion;
  uint  is_split;
};
typedef struct fd_commission_split fd_commission_split_t;

void
fd_vote_commission_split( fd_vote_state_versioned_t * vote_state_versioned,
                          ulong                       on,
                          fd_commission_split_t *     result );

/**********************************************************************/
/* Public API                                                         */
/**********************************************************************/

int
<<<<<<< HEAD
fd_vote_get_state( fd_borrowed_account_t const *            self,
                   instruction_ctx_t                        ctx,
                   /* return */ fd_vote_state_versioned_t * versioned );

void
fd_vote_convert_to_current( fd_vote_state_versioned_t * self, instruction_ctx_t ctx );
=======
fd_vote_account_get_state( fd_borrowed_account_t *                  self,
                           fd_exec_instr_ctx_t                      ctx,
                           /* return */ fd_vote_state_versioned_t * versioned );
>>>>>>> 1f6d5042

FD_PROTOTYPES_END

#endif /* HEADER_fd_src_flamenco_runtime_program_fd_vote_program_h */<|MERGE_RESOLUTION|>--- conflicted
+++ resolved
@@ -79,18 +79,12 @@
 /**********************************************************************/
 
 int
-<<<<<<< HEAD
 fd_vote_get_state( fd_borrowed_account_t const *            self,
-                   instruction_ctx_t                        ctx,
+                   fd_exec_instr_ctx_t                        ctx,
                    /* return */ fd_vote_state_versioned_t * versioned );
 
 void
-fd_vote_convert_to_current( fd_vote_state_versioned_t * self, instruction_ctx_t ctx );
-=======
-fd_vote_account_get_state( fd_borrowed_account_t *                  self,
-                           fd_exec_instr_ctx_t                      ctx,
-                           /* return */ fd_vote_state_versioned_t * versioned );
->>>>>>> 1f6d5042
+fd_vote_convert_to_current( fd_vote_state_versioned_t * self, fd_exec_instr_ctx_t ctx );
 
 FD_PROTOTYPES_END
 
