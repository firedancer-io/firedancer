--- conflicted
+++ resolved
@@ -189,11 +189,7 @@
   /* Load program */
   int err = fd_sbpf_program_load( prog, programdata, programdata_size, syscalls, deploy_mode );
   if( FD_UNLIKELY( err ) ) {
-<<<<<<< HEAD
-    FD_LOG_WARNING(( "fd_sbpf_program_new() failed: %s", fd_sbpf_strerror() ));
-=======
     FD_LOG_WARNING(( "fd_sbpf_program_load() failed: %s", fd_sbpf_strerror() ));
->>>>>>> cc52de7c
     return FD_EXECUTOR_INSTR_ERR_INVALID_ACC_DATA;
   }
 
