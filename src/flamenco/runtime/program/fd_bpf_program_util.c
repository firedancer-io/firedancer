#include "fd_bpf_program_util.h"
#include "fd_bpf_loader_program.h"
#include "fd_loader_v4_program.h"
#include "../fd_acc_mgr.h"
#include "../context/fd_exec_slot_ctx.h"
#include "../../vm/syscall/fd_vm_syscall.h"

#include <assert.h>

fd_sbpf_validated_program_t *
fd_sbpf_validated_program_new( void * mem, fd_sbpf_elf_info_t const * elf_info ) {
  fd_sbpf_validated_program_t * validated_prog = (fd_sbpf_validated_program_t *)mem;

  ulong l = FD_LAYOUT_INIT;

  /* calldests backing memory */
  l = FD_LAYOUT_APPEND( l, alignof(fd_sbpf_validated_program_t), sizeof(fd_sbpf_validated_program_t) );
  validated_prog->calldests_shmem = (uchar *)mem + l;

  /* rodata backing memory */
  l = FD_LAYOUT_APPEND( l, fd_sbpf_calldests_align(), fd_sbpf_calldests_footprint(elf_info->rodata_sz/8UL) );
  validated_prog->rodata = (uchar *)mem + l;

  /* SBPF version */
  validated_prog->sbpf_version = elf_info->sbpf_version;

  return (fd_sbpf_validated_program_t *)mem;
}

ulong
fd_sbpf_validated_program_align( void ) {
  return alignof(fd_sbpf_validated_program_t);
}

ulong
fd_sbpf_validated_program_footprint( fd_sbpf_elf_info_t const * elf_info ) {
  ulong l = FD_LAYOUT_INIT;
  l = FD_LAYOUT_APPEND( l, alignof(fd_sbpf_validated_program_t), sizeof(fd_sbpf_validated_program_t) );
  l = FD_LAYOUT_APPEND( l, fd_sbpf_calldests_align(), fd_sbpf_calldests_footprint(elf_info->rodata_sz/8UL) );
  l = FD_LAYOUT_APPEND( l, 8UL, elf_info->rodata_footprint );
  l = FD_LAYOUT_FINI( l, 128UL );
  return l;
}

static inline fd_funk_rec_key_t
fd_acc_mgr_cache_key( fd_pubkey_t const * pubkey ) {
  fd_funk_rec_key_t id;
  memcpy( id.uc, pubkey, sizeof(fd_pubkey_t) );
  memset( id.uc + sizeof(fd_pubkey_t), 0, sizeof(fd_funk_rec_key_t) - sizeof(fd_pubkey_t) );

  id.uc[ FD_FUNK_REC_KEY_FOOTPRINT - 1 ] = FD_FUNK_KEY_TYPE_ELF_CACHE;

  return id;
}

/* Similar to the below function, but gets the executable program content for the v4 loader.
   Unlike the v3 loader, the programdata is stored in a single program account. The program must
   NOT be retracted to be added to the cache. */
static int
fd_bpf_get_executable_program_content_for_v4_loader( fd_txn_account_t      * program_acc,
                                                     uchar const          ** program_data,
                                                     ulong                 * program_data_len ) {
  int err;

  /* Get the current loader v4 state. This implicitly also checks the dlen. */
  fd_loader_v4_state_t const * state = fd_loader_v4_get_state( program_acc, &err );
  if( FD_UNLIKELY( err ) ) {
    return -1;
  }

  /* The program must be deployed or finalized. */
  if( FD_UNLIKELY( fd_loader_v4_status_is_retracted( state ) ) ) {
    return -1;
  }

  *program_data     = program_acc->vt->get_data( program_acc ) + LOADER_V4_PROGRAM_DATA_OFFSET;
  *program_data_len = program_acc->vt->get_data_len( program_acc ) - LOADER_V4_PROGRAM_DATA_OFFSET;
  return 0;
}

static int
fd_bpf_get_executable_program_content_for_upgradeable_loader( fd_exec_slot_ctx_t *    slot_ctx,
                                                              fd_txn_account_t *      program_acc,
                                                              uchar const **          program_data,
                                                              ulong *                 program_data_len,
                                                              fd_spad_t *             runtime_spad ) {
  FD_TXN_ACCOUNT_DECL( programdata_acc );

  fd_bpf_upgradeable_loader_state_t * program_account_state =
    fd_bincode_decode_spad(
      bpf_upgradeable_loader_state, runtime_spad,
      program_acc->vt->get_data( program_acc ),
      program_acc->vt->get_data_len( program_acc ),
      NULL );
  if( FD_UNLIKELY( !program_account_state ) ) {
    return -1;
  }
  if( !fd_bpf_upgradeable_loader_state_is_program( program_account_state ) ) {
    return -1;
  }

  fd_pubkey_t * programdata_address = &program_account_state->inner.program.programdata_address;

  if( fd_txn_account_init_from_funk_readonly( programdata_acc,
                                              programdata_address,
                                              slot_ctx->funk,
                                              slot_ctx->funk_txn ) != FD_ACC_MGR_SUCCESS ) {
    return -1;
  }

  /* We don't actually need to decode here, just make sure that the account
     can be decoded successfully. */
  fd_bincode_decode_ctx_t ctx_programdata = {
    .data    = programdata_acc->vt->get_data( programdata_acc ),
    .dataend = programdata_acc->vt->get_data( programdata_acc ) + programdata_acc->vt->get_data_len( programdata_acc ),
  };

  ulong total_sz = 0UL;
  if( FD_UNLIKELY( fd_bpf_upgradeable_loader_state_decode_footprint( &ctx_programdata, &total_sz ) ) ) {
    return -1;
  }

  if( FD_UNLIKELY( programdata_acc->vt->get_data_len( programdata_acc )<PROGRAMDATA_METADATA_SIZE ) ) {
    return -1;
  }

  *program_data     = programdata_acc->vt->get_data( programdata_acc ) + PROGRAMDATA_METADATA_SIZE;
  *program_data_len = programdata_acc->vt->get_data_len( programdata_acc ) - PROGRAMDATA_METADATA_SIZE;
  return 0;
}

static int
fd_bpf_get_executable_program_content_for_v1_v2_loaders( fd_txn_account_t * program_acc,
                                                         uchar const     ** program_data,
                                                         ulong            * program_data_len ) {
  *program_data     = program_acc->vt->get_data( program_acc );
  *program_data_len = program_acc->vt->get_data_len( program_acc );
  return 0;
}

void
fd_bpf_get_sbpf_versions( uint *                sbpf_min_version,
                          uint *                sbpf_max_version,
                          ulong                 slot,
                          fd_features_t const * features ) {
  int disable_v0  = FD_FEATURE_ACTIVE( slot, *features, disable_sbpf_v0_execution );
  int reenable_v0 = FD_FEATURE_ACTIVE( slot, *features, reenable_sbpf_v0_execution );
  int enable_v0   = !disable_v0 || reenable_v0;
  int enable_v1   = FD_FEATURE_ACTIVE( slot, *features, enable_sbpf_v1_deployment_and_execution );
  int enable_v2   = FD_FEATURE_ACTIVE( slot, *features, enable_sbpf_v2_deployment_and_execution );
  int enable_v3   = FD_FEATURE_ACTIVE( slot, *features, enable_sbpf_v3_deployment_and_execution );

  *sbpf_min_version = enable_v0 ? FD_SBPF_V0 : FD_SBPF_V3;
  if( enable_v3 ) {
    *sbpf_max_version = FD_SBPF_V3;
  } else if( enable_v2 ) {
    *sbpf_max_version = FD_SBPF_V2;
  } else if( enable_v1 ) {
    *sbpf_max_version = FD_SBPF_V1;
  } else {
    *sbpf_max_version = FD_SBPF_V0;
  }
}

static int
fd_bpf_create_bpf_program_cache_entry( fd_exec_slot_ctx_t *    slot_ctx,
                                       fd_txn_account_t *      program_acc,
                                       fd_spad_t *             runtime_spad ) {
  FD_SPAD_FRAME_BEGIN( runtime_spad ) {

    fd_pubkey_t * program_pubkey = program_acc->pubkey;

    fd_funk_t     *   funk             = slot_ctx->funk;
    fd_funk_txn_t *   funk_txn         = slot_ctx->funk_txn;
    fd_funk_rec_key_t id               = fd_acc_mgr_cache_key( program_pubkey );

    uchar const *     program_data     = NULL;
    ulong             program_data_len = 0UL;

    /* For v3 loaders, deserialize the program account and lookup the
       programdata account. Deserialize the programdata account. */

    int res;
    if( !memcmp( program_acc->vt->get_owner( program_acc ), fd_solana_bpf_loader_upgradeable_program_id.key, sizeof(fd_pubkey_t) ) ) {
      res = fd_bpf_get_executable_program_content_for_upgradeable_loader( slot_ctx, program_acc, &program_data, &program_data_len, runtime_spad );
    } else if( !memcmp( program_acc->vt->get_owner( program_acc ), fd_solana_bpf_loader_v4_program_id.key, sizeof(fd_pubkey_t) ) ) {
      res = fd_bpf_get_executable_program_content_for_v4_loader( program_acc, &program_data, &program_data_len );
    } else {
      res = fd_bpf_get_executable_program_content_for_v1_v2_loaders( program_acc, &program_data, &program_data_len );
    }

    if( res ) {
      return -1;
    }

    fd_sbpf_elf_info_t elf_info = {0};
    uint min_sbpf_version, max_sbpf_version;
    fd_bpf_get_sbpf_versions( &min_sbpf_version,
                              &max_sbpf_version,
                              slot_ctx->slot,
                              &slot_ctx->epoch_ctx->features );
    if( fd_sbpf_elf_peek( &elf_info, program_data, program_data_len, /* deploy checks */ 0, min_sbpf_version, max_sbpf_version ) == NULL ) {
      FD_LOG_DEBUG(( "fd_sbpf_elf_peek() failed: %s", fd_sbpf_strerror() ));
      return FD_EXECUTOR_INSTR_ERR_INVALID_ACC_DATA;
    }

    int funk_err = FD_FUNK_SUCCESS;
    fd_funk_rec_prepare_t prepare[1];
    fd_funk_rec_t * rec = fd_funk_rec_prepare( funk, funk_txn, &id, prepare, NULL );
    if( rec == NULL || funk_err != FD_FUNK_SUCCESS ) {
      return -1;
    }

    ulong val_sz = fd_sbpf_validated_program_footprint( &elf_info );
    void * val = fd_funk_val_truncate(
        rec,
        fd_funk_alloc( funk ),
        fd_funk_wksp( funk ),
<<<<<<< HEAD
        fd_funk_val_min_align(),
=======
        0UL,
        val_sz,
>>>>>>> 57557832
        &funk_err );
    if( FD_UNLIKELY( funk_err ) ) {
      FD_LOG_ERR(( "fd_funk_val_truncate(sz=%lu) for account failed (%i-%s)", val_sz, funk_err, fd_funk_strerror( funk_err ) ));
    }

    fd_sbpf_validated_program_t * validated_prog = fd_sbpf_validated_program_new( val, &elf_info );

    ulong  prog_align     = fd_sbpf_program_align();
    ulong  prog_footprint = fd_sbpf_program_footprint( &elf_info );
    fd_sbpf_program_t * prog = fd_sbpf_program_new(  fd_spad_alloc( runtime_spad, prog_align, prog_footprint ), &elf_info, validated_prog->rodata );
    if( FD_UNLIKELY( !prog ) ) {
      fd_funk_rec_cancel( funk, prepare );
      return -1;
    }

    /* Allocate syscalls */

    fd_sbpf_syscalls_t * syscalls = fd_sbpf_syscalls_new( fd_spad_alloc( runtime_spad, fd_sbpf_syscalls_align(), fd_sbpf_syscalls_footprint() ) );
    if( FD_UNLIKELY( !syscalls ) ) {
      FD_LOG_ERR(( "Call to fd_sbpf_syscalls_new() failed" ));
    }

    fd_vm_syscall_register_slot( syscalls,
                                 slot_ctx->slot,
                                 &slot_ctx->epoch_ctx->features,
                                 0 );

    /* Load program. */

    if( FD_UNLIKELY( 0!=fd_sbpf_program_load( prog, program_data, program_data_len, syscalls, false ) ) ) {
      /* Remove pending funk record */
      FD_LOG_DEBUG(( "fd_sbpf_program_load() failed: %s", fd_sbpf_strerror() ));
      fd_funk_rec_cancel( funk, prepare );
      return -1;
    }

    /* Validate the program. */

    fd_vm_t _vm[ 1UL ];
    fd_vm_t * vm = fd_vm_join( fd_vm_new( _vm ) );
    if( FD_UNLIKELY( !vm ) ) {
      FD_LOG_ERR(( "fd_vm_new() or fd_vm_join() failed" ));
    }
    fd_exec_instr_ctx_t dummy_instr_ctx = {0};
    fd_exec_txn_ctx_t   dummy_txn_ctx   = {0};
    dummy_txn_ctx.slot      = slot_ctx->slot;
    dummy_txn_ctx.features  = slot_ctx->epoch_ctx->features;
    dummy_instr_ctx.txn_ctx = &dummy_txn_ctx;
    vm = fd_vm_init( vm,
                     &dummy_instr_ctx,
                     0UL,
                     0UL,
                     prog->rodata,
                     prog->rodata_sz,
                     prog->text,
                     prog->text_cnt,
                     prog->text_off,
                     prog->text_sz,
                     prog->entry_pc,
                     prog->calldests,
                     elf_info.sbpf_version,
                     NULL,
                     NULL,
                     NULL,
                     NULL,
                     0U,
                     NULL,
                     0,
                     FD_FEATURE_ACTIVE( slot_ctx->slot, slot_ctx->epoch_ctx->features, bpf_account_data_direct_mapping ) );

    if( FD_UNLIKELY( !vm ) ) {
      FD_LOG_ERR(( "fd_vm_init() failed" ));
    }

    res = fd_vm_validate( vm );
    if( FD_UNLIKELY( res ) ) {
      /* Remove pending funk record */
      FD_LOG_DEBUG(( "fd_vm_validate() failed" ));
      fd_funk_rec_cancel( funk, prepare );
      return -1;
    }

    fd_memcpy( validated_prog->calldests_shmem, prog->calldests_shmem, fd_sbpf_calldests_footprint( prog->rodata_sz/8UL ) );
    validated_prog->calldests = fd_sbpf_calldests_join( validated_prog->calldests_shmem );

    validated_prog->entry_pc = prog->entry_pc;
    validated_prog->last_updated_slot = slot_ctx->slot;
    validated_prog->text_off = prog->text_off;
    validated_prog->text_cnt = prog->text_cnt;
    validated_prog->text_sz = prog->text_sz;
    validated_prog->rodata_sz = prog->rodata_sz;

    fd_funk_rec_publish( funk, prepare );

    return 0;
  } FD_SPAD_FRAME_END;
}

static int
fd_bpf_check_and_create_bpf_program_cache_entry( fd_exec_slot_ctx_t * slot_ctx,
                                                 fd_pubkey_t const *  pubkey,
                                                 fd_spad_t *          runtime_spad ) {
  FD_TXN_ACCOUNT_DECL( exec_rec );
  if( fd_txn_account_init_from_funk_readonly( exec_rec, pubkey, slot_ctx->funk, slot_ctx->funk_txn ) != FD_ACC_MGR_SUCCESS ) {
    return -1;
  }

  if( memcmp( exec_rec->vt->get_owner( exec_rec ), fd_solana_bpf_loader_deprecated_program_id.key,  sizeof(fd_pubkey_t) ) &&
      memcmp( exec_rec->vt->get_owner( exec_rec ), fd_solana_bpf_loader_program_id.key,             sizeof(fd_pubkey_t) ) &&
      memcmp( exec_rec->vt->get_owner( exec_rec ), fd_solana_bpf_loader_upgradeable_program_id.key, sizeof(fd_pubkey_t) ) &&
      memcmp( exec_rec->vt->get_owner( exec_rec ), fd_solana_bpf_loader_v4_program_id.key,          sizeof(fd_pubkey_t) ) ) {
    return -1;
  }

  if( fd_bpf_create_bpf_program_cache_entry( slot_ctx, exec_rec, runtime_spad ) != 0 ) {
    return -1;
  }

  return 0;
}

void
fd_bpf_is_bpf_program( fd_funk_rec_t const * rec,
                       fd_wksp_t *           funk_wksp,
                       uchar *               is_bpf_program ) {

  if( !fd_funk_key_is_acc( rec->pair.key ) ) {
    *is_bpf_program = 0;
    return;
  }

  void const * raw = fd_funk_val( rec, funk_wksp );

  fd_account_meta_t const * metadata = fd_type_pun_const( raw );

  if( metadata &&
      memcmp( metadata->info.owner, fd_solana_bpf_loader_deprecated_program_id.key,  sizeof(fd_pubkey_t) ) &&
      memcmp( metadata->info.owner, fd_solana_bpf_loader_program_id.key,             sizeof(fd_pubkey_t) ) &&
      memcmp( metadata->info.owner, fd_solana_bpf_loader_upgradeable_program_id.key, sizeof(fd_pubkey_t) ) &&
      memcmp( metadata->info.owner, fd_solana_bpf_loader_v4_program_id.key,          sizeof(fd_pubkey_t) ) ) {
    *is_bpf_program = 0;
  } else {
    *is_bpf_program = 1;
  }
}

static void FD_FN_UNUSED
fd_bpf_scan_task( void * tpool, ulong t0, ulong t1,
                  void * args, void * reduce, ulong stride FD_PARAM_UNUSED,
                  ulong l0 FD_PARAM_UNUSED, ulong l1 FD_PARAM_UNUSED,
                  ulong m0 FD_PARAM_UNUSED, ulong m1 FD_PARAM_UNUSED,
                  ulong n0 FD_PARAM_UNUSED, ulong n1 FD_PARAM_UNUSED  ) {
  fd_funk_rec_t const * * recs           = (fd_funk_rec_t const * *)tpool;
  ulong                   start_idx      = t0;
  ulong                   end_idx        = t1;
  uchar *                 is_bpf_program = (uchar *)args;
  fd_exec_slot_ctx_t *    slot_ctx       = (fd_exec_slot_ctx_t *)reduce;

  for( ulong i=start_idx; i<=end_idx; i++ ) {
    fd_funk_rec_t const * rec = recs[ i ];
    fd_bpf_is_bpf_program( rec, fd_funk_wksp( slot_ctx->funk ), &is_bpf_program[ i ] );
  }
}

static void
fd_bpf_scan_and_create_program_cache_entry_tpool_helper( fd_tpool_t *            tpool,
                                                         fd_funk_rec_t const * * recs,
                                                         uchar *                 is_bpf_program,
                                                         ulong                   rec_cnt,
                                                         fd_exec_slot_ctx_t *    slot_ctx ) {

  ulong wcnt           = fd_tpool_worker_cnt( tpool );
  ulong cnt_per_worker = rec_cnt / wcnt;
  for( ulong worker_idx=1UL; worker_idx<wcnt; worker_idx++ ) {
    ulong start_idx = (worker_idx-1UL) * cnt_per_worker;
    ulong end_idx   = worker_idx!=wcnt-1UL ? fd_ulong_sat_sub( start_idx + cnt_per_worker, 1UL ) :
                                            fd_ulong_sat_sub( rec_cnt, 1UL );

    fd_tpool_exec( tpool, worker_idx, fd_bpf_scan_task,
                   recs, start_idx, end_idx,
                   is_bpf_program, slot_ctx, 0UL,
                   0UL, 0UL, worker_idx, 0UL, 0UL, 0UL );
  }

  for( ulong worker_idx=1UL; worker_idx<wcnt; worker_idx++ ) {
    fd_tpool_wait( tpool, worker_idx );
  }
}

void
bpf_tpool_wrapper( void * para_arg_1,
                   void * para_arg_2 FD_PARAM_UNUSED,
                   void * fn_arg_1,
                   void * fn_arg_2,
                   void * fn_arg_3,
                   void * fn_arg_4 ) {

  (void)para_arg_2; /* unused */

  fd_tpool_t *            tpool          = (fd_tpool_t *)para_arg_1;
  fd_funk_rec_t const * * recs           = (fd_funk_rec_t const **)fn_arg_1;
  uchar *                 is_bpf_program = (uchar *)fn_arg_2;
  ulong                   rec_cnt        = (ulong)fn_arg_3;
  fd_exec_slot_ctx_t *    slot_ctx       = (fd_exec_slot_ctx_t *)fn_arg_4;

  fd_bpf_scan_and_create_program_cache_entry_tpool_helper( tpool, recs, is_bpf_program, rec_cnt, slot_ctx );
}

int
fd_bpf_scan_and_create_bpf_program_cache_entry_para( fd_exec_slot_ctx_t *    slot_ctx,
                                                     fd_spad_t *             runtime_spad,
                                                     fd_exec_para_cb_ctx_t * exec_para_ctx ) {
  long        elapsed_ns = -fd_log_wallclock();
  fd_funk_t * funk       = slot_ctx->funk;
  ulong       cached_cnt = 0UL;

  /* Use random-ish xid to avoid concurrency issues */
  fd_funk_txn_xid_t cache_xid = fd_funk_generate_xid();

  fd_funk_txn_start_write( funk );
  fd_funk_txn_t * cache_txn = fd_funk_txn_prepare( funk, slot_ctx->funk_txn, &cache_xid, 1 );
  if( !cache_txn ) {
    FD_LOG_ERR(( "fd_funk_txn_prepare() failed" ));
    return -1;
  }
  fd_funk_txn_end_write( funk );

  fd_funk_txn_t * funk_txn = slot_ctx->funk_txn;
  slot_ctx->funk_txn = cache_txn;

  fd_funk_txn_start_read( funk );
  fd_funk_rec_t const * rec = fd_funk_txn_first_rec( funk, funk_txn );
  while( rec!=NULL ) {
    FD_SPAD_FRAME_BEGIN( runtime_spad ) {
      fd_funk_rec_t const * * recs           = fd_spad_alloc( runtime_spad, alignof(fd_funk_rec_t*), 65536UL * sizeof(fd_funk_rec_t const *) );
      uchar *                 is_bpf_program = fd_spad_alloc( runtime_spad, 8UL, 65536UL * sizeof(uchar) );

      /* Make a list of rec ptrs to process */
      ulong rec_cnt = 0UL;
      for( ; NULL != rec; rec = fd_funk_txn_next_rec( funk, rec ) ) {
        if( rec->flags & FD_FUNK_REC_FLAG_ERASE ) continue;
        recs[ rec_cnt ] = rec;
        rec_cnt++;
        if( FD_UNLIKELY( rec_cnt==65536UL ) ) break;
      }

      /* Pass in args */
      exec_para_ctx->fn_arg_1 = (void*)recs;
      exec_para_ctx->fn_arg_2 = (void*)is_bpf_program;
      exec_para_ctx->fn_arg_3 = (void*)rec_cnt;
      exec_para_ctx->fn_arg_4 = (void*)slot_ctx;
      fd_exec_para_call_func( exec_para_ctx );

      for( ulong i=0UL; i<rec_cnt; i++ ) {
        if( !is_bpf_program[ i ] ) {
          continue;
        }

        fd_pubkey_t const * pubkey = fd_type_pun_const( recs[i]->pair.key[0].uc );
        int res = fd_bpf_check_and_create_bpf_program_cache_entry( slot_ctx, pubkey, runtime_spad );
        if( res==0 ) {
          cached_cnt++;
        }
      }

    } FD_SPAD_FRAME_END;
  }
  fd_funk_txn_end_read( funk );

  fd_funk_txn_start_write( funk );
  if( fd_funk_txn_publish_into_parent( funk, cache_txn, 1 ) != FD_FUNK_SUCCESS ) {
    FD_LOG_ERR(( "fd_funk_txn_publish_into_parent() failed" ));
  }
  fd_funk_txn_end_write( funk );

  slot_ctx->funk_txn = funk_txn;

  elapsed_ns += fd_log_wallclock();

  FD_LOG_NOTICE(( "loaded program cache - entries: %lu, elapsed_seconds: %ld", cached_cnt, elapsed_ns/(long)1e9 ));

  return 0;
}

int
fd_bpf_scan_and_create_bpf_program_cache_entry( fd_exec_slot_ctx_t * slot_ctx,
                                                fd_spad_t *          runtime_spad ) {
  fd_funk_t * funk = slot_ctx->funk;
  ulong       cnt  = 0UL;

  /* Use random-ish xid to avoid concurrency issues */
  fd_funk_txn_xid_t cache_xid = fd_funk_generate_xid();

  fd_funk_txn_start_write( funk );
  fd_funk_txn_t * cache_txn = fd_funk_txn_prepare( funk, slot_ctx->funk_txn, &cache_xid, 1 );
  if( !cache_txn ) {
    FD_LOG_ERR(( "fd_funk_txn_prepare() failed" ));
    return -1;
  }
  fd_funk_txn_end_write( funk );

  fd_funk_txn_t * funk_txn = slot_ctx->funk_txn;
  slot_ctx->funk_txn = cache_txn;

  fd_funk_txn_start_read( funk );
  for (fd_funk_rec_t const *rec = fd_funk_txn_first_rec( funk, funk_txn );
       NULL != rec;
       rec = fd_funk_txn_next_rec( funk, rec )) {
    if( !fd_funk_key_is_acc( rec->pair.key ) || ( rec->flags & FD_FUNK_REC_FLAG_ERASE ) ) {
      continue;
    }

    fd_pubkey_t const * pubkey = fd_type_pun_const( rec->pair.key[0].uc );

    int res = fd_bpf_check_and_create_bpf_program_cache_entry( slot_ctx, pubkey, runtime_spad );

    if( res==0 ) {
      cnt++;
    }
  }
  fd_funk_txn_end_read( funk );

  FD_LOG_DEBUG(( "loaded program cache: %lu", cnt));

  fd_funk_txn_start_write( funk );
  if( fd_funk_txn_publish_into_parent( funk, cache_txn, 1 ) != FD_FUNK_SUCCESS ) {
    FD_LOG_ERR(( "fd_funk_txn_publish_into_parent() failed" ));
    return -1;
  }
  fd_funk_txn_end_write( funk );

  slot_ctx->funk_txn = funk_txn;
  return 0;
}

int
fd_bpf_load_cache_entry( fd_funk_t *                    funk,
                         fd_funk_txn_t *                funk_txn,
                         fd_pubkey_t const *            program_pubkey,
                         fd_sbpf_validated_program_t ** valid_prog ) {
  fd_funk_rec_key_t id   = fd_acc_mgr_cache_key( program_pubkey );

  for(;;) {
    fd_funk_rec_query_t query[1];
    fd_funk_rec_t const * rec = fd_funk_rec_query_try_global(funk, funk_txn, &id, NULL, query);

    if( FD_UNLIKELY( !rec || !!( rec->flags & FD_FUNK_REC_FLAG_ERASE ) ) ) {
      if( fd_funk_rec_query_test( query ) == FD_FUNK_SUCCESS ) {
        return -1;
      } else {
        continue;
      }
    }

    void const * data = fd_funk_val_const( rec, fd_funk_wksp(funk) );

    /* TODO: magic check */

    *valid_prog = (fd_sbpf_validated_program_t *)data;

    /* This test is actually too early. It should happen after the
       data is actually consumed.

       TODO: this is likely fine because nothing else is modifying the
       program cache records at the same time. */
    if( FD_LIKELY( fd_funk_rec_query_test( query ) == FD_FUNK_SUCCESS ) ) {
      return 0;
    }

    /* Try again */
  }
}<|MERGE_RESOLUTION|>--- conflicted
+++ resolved
@@ -216,12 +216,8 @@
         rec,
         fd_funk_alloc( funk ),
         fd_funk_wksp( funk ),
-<<<<<<< HEAD
-        fd_funk_val_min_align(),
-=======
         0UL,
         val_sz,
->>>>>>> 57557832
         &funk_err );
     if( FD_UNLIKELY( funk_err ) ) {
       FD_LOG_ERR(( "fd_funk_val_truncate(sz=%lu) for account failed (%i-%s)", val_sz, funk_err, fd_funk_strerror( funk_err ) ));
