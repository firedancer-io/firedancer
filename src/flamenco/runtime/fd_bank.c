#include "fd_bank.h"
#include "fd_runtime_const.h"

ulong
fd_bank_align( void ) {
  return alignof(fd_bank_t);
}

ulong
fd_bank_footprint( void ) {
  ulong l = FD_LAYOUT_INIT;
  l = FD_LAYOUT_APPEND( l, fd_bank_align(), sizeof(fd_bank_t) );
  return FD_LAYOUT_FINI( l, fd_bank_align() );
}

/* Bank accesssors */

#define HAS_COW_1(type, name, footprint, align, has_lock)                                                          \
  type const *                                                                                                     \
  fd_bank_##name##_locking_query( fd_bank_t * bank ) {                                                             \
    fd_rwlock_read( &bank->name##_lock );                                                                          \
    /* If the pool element hasn't been setup yet, then return NULL */                                              \
    fd_bank_##name##_t * name##_pool = fd_bank_get_##name##_pool( bank );                                          \
    if( FD_UNLIKELY( name##_pool==NULL ) ) {                                                                       \
      FD_LOG_CRIT(( "NULL " #name " pool" ));                                                                      \
    }                                                                                                              \
    if( bank->name##_pool_idx==fd_bank_##name##_pool_idx_null( name##_pool ) ) {                                   \
      return NULL;                                                                                                 \
    }                                                                                                              \
    fd_bank_##name##_t * bank_##name = fd_bank_##name##_pool_ele( name##_pool, bank->name##_pool_idx );            \
    return (type *)bank_##name->data;                                                                              \
  }                                                                                                                \
  void                                                                                                             \
  fd_bank_##name##_end_locking_query( fd_bank_t * bank ) {                                                         \
    fd_rwlock_unread( &bank->name##_lock );                                                                        \
  }                                                                                                                \
  type *                                                                                                           \
  fd_bank_##name##_locking_modify( fd_bank_t * bank ) {                                                            \
    fd_rwlock_write( &bank->name##_lock );                                                                         \
    /* If the dirty flag is set, then we already have a pool element */                                            \
    /* that was copied over for the current bank. We can simply just */                                            \
    /* query the pool element and return it. */                                                                    \
    fd_bank_##name##_t * name##_pool = fd_bank_get_##name##_pool( bank );                                          \
    if( FD_UNLIKELY( name##_pool==NULL ) ) {                                                                       \
      FD_LOG_CRIT(( "NULL " #name " pool" ));                                                                      \
    }                                                                                                              \
    if( bank->name##_dirty ) {                                                                                     \
      fd_bank_##name##_t * bank_##name = fd_bank_##name##_pool_ele( name##_pool, bank->name##_pool_idx );          \
      return (type *)bank_##name->data;                                                                            \
    }                                                                                                              \
    fd_rwlock_write( fd_bank_get_##name##_pool_lock( bank ) );                                                     \
    if( FD_UNLIKELY( !fd_bank_##name##_pool_free( name##_pool ) ) ) {                                              \
      FD_LOG_CRIT(( "Failed to acquire " #name " pool element: pool is full" ));                                   \
    }                                                                                                              \
    fd_bank_##name##_t * child_##name = fd_bank_##name##_pool_ele_acquire( name##_pool );                          \
    if( FD_UNLIKELY( !child_##name ) ) {                                                                           \
      FD_LOG_CRIT(( "Failed to acquire " #name " pool element" ));                                                 \
    }                                                                                                              \
    fd_rwlock_unwrite( fd_bank_get_##name##_pool_lock( bank ) );                                                   \
    /* If the dirty flag has not been set yet, we need to allocated a */                                           \
    /* new pool element and copy over the data from the parent idx.   */                                           \
    /* We also need to mark the dirty flag. */                                                                     \
    ulong child_idx = fd_bank_##name##_pool_idx( name##_pool, child_##name );                                      \
    if( bank->name##_pool_idx!=fd_bank_##name##_pool_idx_null( name##_pool ) ) {                                   \
      fd_bank_##name##_t * parent_##name = fd_bank_##name##_pool_ele( name##_pool, bank->name##_pool_idx );        \
      fd_memcpy( child_##name->data, parent_##name->data, fd_bank_##name##_footprint );                            \
    }                                                                                                              \
    bank->name##_pool_idx = child_idx;                                                                             \
    bank->name##_dirty    = 1;                                                                                     \
    return (type *)child_##name->data;                                                                             \
  }                                                                                                                \
  void                                                                                                             \
  fd_bank_##name##_end_locking_modify( fd_bank_t * bank ) {                                                        \
    fd_rwlock_unwrite( &bank->name##_lock );                                                                       \
  }

#define HAS_LOCK_0(type, name)                                    \
  type const *                                                    \
  fd_bank_##name##_query( fd_bank_t const * bank ) {              \
    return (type const *)fd_type_pun_const( bank->non_cow.name ); \
  }                                                               \
  type *                                                          \
  fd_bank_##name##_modify( fd_bank_t * bank ) {                   \
    return (type *)fd_type_pun( bank->non_cow.name );             \
  }

#define HAS_LOCK_1(type, name)                                    \
  type const *                                                    \
  fd_bank_##name##_locking_query( fd_bank_t * bank ) {            \
    fd_rwlock_read( &bank->name##_lock );                         \
    return (type const *)fd_type_pun_const( bank->non_cow.name ); \
  }                                                               \
  type *                                                          \
  fd_bank_##name##_locking_modify( fd_bank_t * bank ) {           \
    fd_rwlock_write( &bank->name##_lock );                        \
    return (type *)fd_type_pun( bank->non_cow.name );             \
  }                                                               \
  void                                                            \
  fd_bank_##name##_end_locking_query( fd_bank_t * bank ) {        \
    fd_rwlock_unread( &bank->name##_lock );                       \
  }                                                               \
  void                                                            \
  fd_bank_##name##_end_locking_modify( fd_bank_t * bank ) {       \
    fd_rwlock_unwrite( &bank->name##_lock );                      \
  }

#define HAS_COW_0(type, name, footprint, align, has_lock) \
  HAS_LOCK_##has_lock(type, name)                         \
  void                                                    \
  fd_bank_##name##_set( fd_bank_t * bank, type value ) {  \
    FD_STORE( type, bank->non_cow.name, value );          \
  }                                                       \
  type                                                    \
  fd_bank_##name##_get( fd_bank_t const * bank ) {        \
    type val = FD_LOAD( type, bank->non_cow.name );       \
    return val;                                           \
  }

#define X(type, name, footprint, align, cow, limit_fork_width, has_lock) \
  HAS_COW_##cow(type, name, footprint, align, has_lock)
FD_BANKS_ITER(X)
#undef X
#undef HAS_COW_0
#undef HAS_COW_1
#undef HAS_LOCK_0
#undef HAS_LOCK_1

/**********************************************************************/

ulong
fd_banks_align( void ) {
  /* TODO: The magic number here can probably be removed. */
  return 128UL;
}

ulong
fd_banks_footprint( ulong max_total_banks,
                    ulong max_fork_width ) {

  /* max_fork_width is used in the macro below. */

  ulong l = FD_LAYOUT_INIT;
  l = FD_LAYOUT_APPEND( l, fd_banks_align(),                  sizeof(fd_banks_t) );
  l = FD_LAYOUT_APPEND( l, fd_banks_pool_align(),             fd_banks_pool_footprint( max_total_banks ) );
  l = FD_LAYOUT_APPEND( l, fd_bank_cost_tracker_pool_align(), fd_bank_cost_tracker_pool_footprint( max_fork_width ) );

  /* Need to count the footprint for all of the CoW pools. The footprint
     on each CoW pool depends on if the field limits the fork width. */

  #define HAS_COW_1_LIMIT_1(name) \
    l = FD_LAYOUT_APPEND( l, fd_bank_##name##_pool_align(), fd_bank_##name##_pool_footprint( max_fork_width ) );

  #define HAS_COW_1_LIMIT_0(name) \
    l = FD_LAYOUT_APPEND( l, fd_bank_##name##_pool_align(), fd_bank_##name##_pool_footprint( max_total_banks ) );

  /* Do nothing for these. */
  #define HAS_COW_0_LIMIT_0(name)

  #define X(type, name, footprint, align, cow, limit_fork_width, has_lock)  \
    HAS_COW_##cow##_LIMIT_##limit_fork_width(name)
  FD_BANKS_ITER(X)
  #undef X
  #undef HAS_COW_0_LIMIT_0
  #undef HAS_COW_1_LIMIT_0
  #undef HAS_COW_1_LIMIT_1

  return FD_LAYOUT_FINI( l, fd_banks_align() );
}

void *
fd_banks_new( void * shmem, ulong max_total_banks, ulong max_fork_width ) {

  fd_banks_t * banks = (fd_banks_t *)shmem;

  if( FD_UNLIKELY( !banks ) ) {
    FD_LOG_WARNING(( "NULL banks" ));
    return NULL;
  }

  if( FD_UNLIKELY( !fd_ulong_is_aligned( (ulong)banks, fd_banks_align() ) ) ) {
    FD_LOG_WARNING(( "misaligned banks" ));
    return NULL;
  }

  /* Set the rwlock to unlocked. */
  fd_rwlock_unwrite( &banks->rwlock );

  /* First, layout the banks and the pool used by fd_banks_t. */
  FD_SCRATCH_ALLOC_INIT( l, banks );
  banks                        = FD_SCRATCH_ALLOC_APPEND( l, fd_banks_align(),                  sizeof(fd_banks_t) );
  void * pool_mem              = FD_SCRATCH_ALLOC_APPEND( l, fd_banks_pool_align(),             fd_banks_pool_footprint( max_total_banks ) );
  void * cost_tracker_pool_mem = FD_SCRATCH_ALLOC_APPEND( l, fd_bank_cost_tracker_pool_align(), fd_bank_cost_tracker_pool_footprint( max_fork_width ) );

  /* Need to layout all of the CoW pools. */
  #define HAS_COW_1_LIMIT_1(name) \
    void * name##_pool_mem = FD_SCRATCH_ALLOC_APPEND( l, fd_bank_##name##_pool_align(), fd_bank_##name##_pool_footprint( max_fork_width ) );

  #define HAS_COW_1_LIMIT_0(name) \
    void * name##_pool_mem = FD_SCRATCH_ALLOC_APPEND( l, fd_bank_##name##_pool_align(), fd_bank_##name##_pool_footprint( max_total_banks ) );

  /* Do nothing for these. */
  #define HAS_COW_0_LIMIT_0(name)

  #define X(type, name, footprint, align, cow, limit_fork_width, has_lock) \
    HAS_COW_##cow##_LIMIT_##limit_fork_width(name)
  FD_BANKS_ITER(X)
  #undef X
  #undef HAS_COW_0_LIMIT_0
  #undef HAS_COW_1_LIMIT_0
  #undef HAS_COW_1_LIMIT_1

  if( FD_UNLIKELY( FD_SCRATCH_ALLOC_FINI( l, fd_banks_align() ) != (ulong)banks + fd_banks_footprint( max_total_banks, max_fork_width ) ) ) {
    FD_LOG_WARNING(( "fd_banks_new: bad layout" ));
    return NULL;
  }

  void * pool = fd_banks_pool_new( pool_mem, max_total_banks );
  if( FD_UNLIKELY( !pool ) ) {
    FD_LOG_WARNING(( "Failed to create bank pool" ));
    return NULL;
  }

  fd_bank_t * bank_pool = fd_banks_pool_join( pool );
  if( FD_UNLIKELY( !bank_pool ) ) {
    FD_LOG_WARNING(( "Failed to join bank pool" ));
    return NULL;
  }

  /* Mark all of the banks as not initialized. */
  for( ulong i=0UL; i<max_total_banks; i++ ) {
    fd_bank_t * bank = fd_banks_pool_ele( bank_pool, i );
    if( FD_UNLIKELY( !bank ) ) {
      FD_LOG_WARNING(( "Failed to get bank" ));
      return NULL;
    }
    bank->flags = 0UL;
  }

  fd_banks_set_bank_pool( banks, bank_pool );

  /* Now call _new() and _join for the cost tracker pool.  Also, update
     the offset in the banks. */

  fd_bank_cost_tracker_t * cost_tracker_pool = fd_bank_cost_tracker_pool_join( fd_bank_cost_tracker_pool_new( cost_tracker_pool_mem, max_fork_width ) );
  FD_TEST( cost_tracker_pool );
  fd_banks_set_cost_tracker_pool( banks, cost_tracker_pool );

  for( ulong i=0UL; i<max_fork_width; i++ ) {
    fd_bank_cost_tracker_t * cost_tracker = fd_bank_cost_tracker_pool_ele( cost_tracker_pool, i );
    fd_cost_tracker_join( fd_cost_tracker_new( cost_tracker->data, 88888UL /* TODO: REAL SEED */ ) );
  }

  /* Now, call _new() and _join() for all of the CoW pools. */
  #define HAS_COW_1_LIMIT_1(name)                                                     \
    fd_rwlock_unwrite( &banks->name##_pool_lock );                                    \
    void * name##_mem = fd_bank_##name##_pool_new( name##_pool_mem, max_fork_width ); \
    if( FD_UNLIKELY( !name##_mem ) ) {                                                \
      FD_LOG_WARNING(( "Failed to create " #name " pool" ));                          \
      return NULL;                                                                    \
    }                                                                                 \
    fd_bank_##name##_t * name##_pool = fd_bank_##name##_pool_join( name##_pool_mem ); \
    if( FD_UNLIKELY( !name##_pool ) ) {                                               \
      FD_LOG_WARNING(( "Failed to join " #name " pool" ));                            \
      return NULL;                                                                    \
    }                                                                                 \
    fd_banks_set_##name##_pool( banks, name##_pool );

  #define HAS_COW_1_LIMIT_0(name)                                                      \
    fd_rwlock_unwrite( &banks->name##_pool_lock );                                     \
    void * name##_mem = fd_bank_##name##_pool_new( name##_pool_mem, max_total_banks ); \
    if( FD_UNLIKELY( !name##_mem ) ) {                                                 \
      FD_LOG_WARNING(( "Failed to create " #name " pool" ));                           \
      return NULL;                                                                     \
    }                                                                                  \
    fd_bank_##name##_t * name##_pool = fd_bank_##name##_pool_join( name##_pool_mem );  \
    if( FD_UNLIKELY( !name##_pool ) ) {                                                \
      FD_LOG_WARNING(( "Failed to join " #name " pool" ));                             \
      return NULL;                                                                     \
    }                                                                                  \
    fd_banks_set_##name##_pool( banks, name##_pool );

  /* Do nothing for these. */
  #define HAS_COW_0_LIMIT_0(name)

  #define X(type, name, footprint, align, cow, limit_fork_width, has_lock) \
    HAS_COW_##cow##_LIMIT_##limit_fork_width(name)
  FD_BANKS_ITER(X)
  #undef X
  #undef HAS_COW_0_LIMIT_0
  #undef HAS_COW_1_LIMIT_1
  #undef HAS_COW_1_LIMIT_0

  /* Now we need to assign offsets for all of the pools for each
     fd_bank_t. */

  for( ulong i=0UL; i<max_total_banks; i++ ) {

    fd_bank_t * bank = fd_banks_pool_ele( bank_pool, i );
    #define HAS_COW_1(name)                                                   \
      fd_bank_##name##_t * name##_pool = fd_banks_get_##name##_pool( banks ); \
      fd_bank_set_##name##_pool( bank, name##_pool );                         \
      fd_bank_set_##name##_pool_lock( bank, &banks->name##_pool_lock );
    #define HAS_COW_0(name)

    #define X(type, name, footprint, align, cow, limit_fork_width, has_lock) \
    HAS_COW_##cow(name)
    FD_BANKS_ITER(X)
    #undef X
    #undef HAS_COW_0
    #undef HAS_COW_1

    /* The cost tracker is not templatized and must be set manually. */
    fd_bank_cost_tracker_t * cost_tracker_pool = fd_banks_get_cost_tracker_pool( banks );
    fd_bank_set_cost_tracker_pool( bank, cost_tracker_pool );
  }

  banks->max_total_banks = max_total_banks;
  banks->max_fork_width  = max_fork_width;
  banks->root_idx        = ULONG_MAX;

  if( FD_UNLIKELY( !fd_stake_delegations_new( banks->stake_delegations_root, FD_RUNTIME_MAX_STAKE_ACCOUNTS, 0 ) ) ) {
    FD_LOG_WARNING(( "Unable to create stake delegations root" ));
    return NULL;
  }

  FD_COMPILER_MFENCE();
  FD_VOLATILE( banks->magic ) = FD_BANKS_MAGIC;
  FD_COMPILER_MFENCE();

  return shmem;
}

fd_banks_t *
fd_banks_join( void * mem ) {
  fd_banks_t * banks = (fd_banks_t *)mem;

  if( FD_UNLIKELY( !banks ) ) {
    FD_LOG_WARNING(( "NULL banks" ));
    return NULL;
  }

  if( FD_UNLIKELY( !fd_ulong_is_aligned( (ulong)banks, fd_banks_align() ) ) ) {
    FD_LOG_WARNING(( "misaligned banks" ));
    return NULL;
  }

  if( FD_UNLIKELY( banks->magic!=FD_BANKS_MAGIC ) ) {
    FD_LOG_WARNING(( "Invalid banks magic" ));
    return NULL;
  }

  FD_SCRATCH_ALLOC_INIT( l, banks );
  banks                         = FD_SCRATCH_ALLOC_APPEND( l, fd_banks_align(),                  sizeof(fd_banks_t) );
  void * pool_mem               = FD_SCRATCH_ALLOC_APPEND( l, fd_banks_pool_align(),             fd_banks_pool_footprint( banks->max_total_banks ) );
  void * cost_tracker_pool_mem  = FD_SCRATCH_ALLOC_APPEND( l, fd_bank_cost_tracker_pool_align(), fd_bank_cost_tracker_pool_footprint( banks->max_fork_width ) );

  /* Need to layout all of the CoW pools. */
  #define HAS_COW_1_LIMIT_1(name) \
    void * name##_pool_mem = FD_SCRATCH_ALLOC_APPEND( l, fd_bank_##name##_pool_align(), fd_bank_##name##_pool_footprint( banks->max_fork_width ) );

  #define HAS_COW_1_LIMIT_0(name) \
    void * name##_pool_mem = FD_SCRATCH_ALLOC_APPEND( l, fd_bank_##name##_pool_align(), fd_bank_##name##_pool_footprint( banks->max_total_banks ) );

  /* Don't need to layout if not CoW. */
  #define HAS_COW_0_LIMIT_0(name)

  #define X(type, name, footprint, align, cow, limit_fork_width, has_lock) \
    HAS_COW_##cow##_LIMIT_##limit_fork_width(name)
  FD_BANKS_ITER(X)
  #undef X
  #undef HAS_COW_0_LIMIT_0
  #undef HAS_COW_1_LIMIT_0
  #undef HAS_COW_1_LIMIT_1

  FD_SCRATCH_ALLOC_FINI( l, fd_banks_align() );

  fd_bank_t * banks_pool = fd_banks_get_bank_pool( banks );
  if( FD_UNLIKELY( !banks_pool ) ) {
    FD_LOG_WARNING(( "Failed to join bank pool" ));
    return NULL;
  }

  if( FD_UNLIKELY( banks_pool!=fd_banks_pool_join( pool_mem ) ) ) {
    FD_LOG_WARNING(( "Failed to join bank pool" ));
    return NULL;
  }

  fd_bank_cost_tracker_t * cost_tracker_pool = fd_banks_get_cost_tracker_pool( banks );
  if( FD_UNLIKELY( !cost_tracker_pool ) ) {
    FD_LOG_WARNING(( "Failed to join cost tracker pool" ));
    return NULL;
  }

  if( FD_UNLIKELY( cost_tracker_pool!=fd_bank_cost_tracker_pool_join( cost_tracker_pool_mem ) ) ) {
    FD_LOG_WARNING(( "Failed to join cost tracker pool" ));
    return NULL;
  }

  /* Now, call _join() for all of the CoW pools. */
  #define HAS_COW_1(name)                                                             \
    fd_bank_##name##_t * name##_pool = fd_banks_get_##name##_pool( banks );           \
    if( FD_UNLIKELY( !name##_pool ) ) {                                               \
      FD_LOG_WARNING(( "Failed to join " #name " pool" ));                            \
      return NULL;                                                                    \
    }                                                                                 \
    if( FD_UNLIKELY( name##_pool!=fd_bank_##name##_pool_join( name##_pool_mem ) ) ) { \
      FD_LOG_WARNING(( "Failed to join " #name " pool" ));                            \
      return NULL;                                                                    \
    }

  /* Do nothing when the field is not CoW. */
  #define HAS_COW_0(name)

  #define X(type, name, footprint, align, cow, limit_fork_width, has_lock) \
    HAS_COW_##cow(name)
  FD_BANKS_ITER(X)
  #undef X
  #undef HAS_COW_0
  #undef HAS_COW_1

  return banks;
}

void *
fd_banks_leave( fd_banks_t * banks ) {

  if( FD_UNLIKELY( !banks ) ) {
    FD_LOG_WARNING(( "NULL banks" ));
    return NULL;
  }

  return (void *)banks;
}

void *
fd_banks_delete( void * shmem ) {

  if( FD_UNLIKELY( !shmem ) ) {
    FD_LOG_WARNING(( "NULL banks" ));
    return NULL;
  }

  if( FD_UNLIKELY( !fd_ulong_is_aligned((ulong)shmem, fd_banks_align() ) ) ) {
    FD_LOG_WARNING(( "misaligned banks" ));
    return NULL;
  }

  fd_banks_t * banks = (fd_banks_t *)shmem;
  banks->magic = 0UL;

  return shmem;
}

fd_bank_t *
fd_banks_init_bank( fd_banks_t * banks ) {

  if( FD_UNLIKELY( !banks ) ) {
    FD_LOG_WARNING(( "NULL banks" ));
    return NULL;
  }

  fd_bank_t * bank_pool = fd_banks_get_bank_pool( banks );

  fd_rwlock_write( &banks->rwlock );

  if( FD_UNLIKELY( !fd_banks_pool_free( bank_pool ) ) ) {
    FD_LOG_WARNING(( "Failed to acquire bank" ));
    fd_rwlock_unwrite( &banks->rwlock );
    return NULL;
  }
  fd_bank_t * bank = fd_banks_pool_ele_acquire( bank_pool );

  #define HAS_COW_1(type, name, footprint) \
    bank->name##_dirty    = 0;             \
    bank->name##_pool_idx = fd_bank_##name##_pool_idx_null( fd_bank_get_##name##_pool( bank ) );

  #define HAS_COW_0(type, name, footprint) \
    fd_memset( bank->non_cow.name, 0, footprint );

  #define X(type, name, footprint, align, cow, limit_fork_width, has_lock) \
    HAS_COW_##cow(type, name, footprint)
  FD_BANKS_ITER(X)
  #undef X
  #undef HAS_COW_0
  #undef HAS_COW_1

  ulong null_idx    = fd_banks_pool_idx_null( bank_pool );
  bank->idx         = fd_banks_pool_idx( bank_pool, bank );
  bank->next        = null_idx;
  bank->parent_idx  = null_idx;
  bank->child_idx   = null_idx;
  bank->sibling_idx = null_idx;

  /* Set all CoW fields to null. */
  #define HAS_COW_1(name)                                                             \
    fd_bank_##name##_t * name##_pool = fd_banks_get_##name##_pool( banks );           \
    bank->name##_pool_idx            = fd_bank_##name##_pool_idx_null( name##_pool ); \
    bank->name##_dirty               = 0;

  /* Do nothing for these. */
  #define HAS_COW_0(name)

  #define HAS_LOCK_1(name) \
    fd_rwlock_unwrite(&bank->name##_lock);
  #define HAS_LOCK_0(name)

  #define X(type, name, footprint, align, cow, limit_fork_width, has_lock) \
    HAS_COW_##cow(name);                                                   \
    HAS_LOCK_##has_lock(name)
  FD_BANKS_ITER(X)
  #undef X
  #undef HAS_COW_0
  #undef HAS_COW_1
  #undef HAS_LOCK_0
  #undef HAS_LOCK_1

  fd_bank_set_cost_tracker_pool( bank, fd_banks_get_cost_tracker_pool( banks ) );
  bank->cost_tracker_pool_idx = fd_bank_cost_tracker_pool_idx_null( fd_bank_get_cost_tracker_pool( bank ) );
  fd_rwlock_unwrite( &bank->cost_tracker_lock );

<<<<<<< HEAD
  bank->flags |= FD_BANK_FLAGS_INIT | FD_BANK_FLAGS_FROZEN | FD_BANK_FLAGS_REPLAYABLE;
=======
  bank->flags |= FD_BANK_FLAGS_INIT | FD_BANK_FLAGS_REPLAYABLE | FD_BANK_FLAGS_FROZEN;
>>>>>>> 67e432f4
  bank->refcnt = 0UL;

  bank->first_fec_set_received_nanos      = fd_log_wallclock();
  bank->first_transaction_scheduled_nanos = 0L;
  bank->last_transaction_finished_nanos   = 0L;

  /* Now that the node is inserted, update the root */

  banks->root_idx = bank->idx;

  fd_rwlock_unwrite( &banks->rwlock );
  return bank;
}

fd_bank_t *
fd_banks_clone_from_parent( fd_banks_t * banks,
                            ulong        child_bank_idx,
                            ulong        parent_bank_idx ) {
  fd_rwlock_write( &banks->rwlock );

  fd_bank_t * bank_pool = fd_banks_get_bank_pool( banks );
  if( FD_UNLIKELY( !bank_pool ) ) {
    FD_LOG_CRIT(( "invariant violation: failed to get bank pool" ));
  }

  /* Make sure that the bank is valid. */

  fd_bank_t * child_bank = fd_banks_pool_ele( bank_pool, child_bank_idx );
  if( FD_UNLIKELY( !child_bank ) ) {
    FD_LOG_CRIT(( "Invariant violation: bank for bank index %lu does not exist", child_bank_idx ));
  }
  if( FD_UNLIKELY( !(child_bank->flags&FD_BANK_FLAGS_INIT) ) ) {
    FD_LOG_CRIT(( "Invariant violation: bank for bank index %lu is not initialized", child_bank_idx ));
  }

  /* Then make sure that the parent bank is valid and frozen. */

  fd_bank_t * parent_bank = fd_banks_pool_ele( bank_pool, parent_bank_idx );
  if( FD_UNLIKELY( !parent_bank ) ) {
    FD_LOG_CRIT(( "Invariant violation: parent bank for bank index %lu does not exist", parent_bank_idx ));
  }
  if( FD_UNLIKELY( !(parent_bank->flags&FD_BANK_FLAGS_FROZEN) ) ) {
    FD_LOG_CRIT(( "Invariant violation: parent bank for bank index %lu is not frozen", parent_bank_idx ));
  }

  /* We want to copy over the fields from the parent to the child,
     except for the fields which correspond to the header of the bank
     struct which either are used for internal memory managment or are
     fields which are not copied over from the parent bank (e.g. stake
     delegations delta and the cost tracker).  We can take advantage of
     the fact that those fields are laid out at the top of the bank
     struct. */

  fd_memcpy( &child_bank->non_cow, &parent_bank->non_cow, sizeof(child_bank->non_cow) );

  #define HAS_COW_1(type, name, footprint) \
    child_bank->name##_dirty    = 0;       \
    child_bank->name##_pool_idx = parent_bank->name##_pool_idx;

  #define HAS_COW_0(type, name, footprint)

  #define X(type, name, footprint, align, cow, limit_fork_width, has_lock) \
    HAS_COW_##cow(type, name, footprint)
  FD_BANKS_ITER(X)
  #undef X
  #undef HAS_COW_0
  #undef HAS_COW_1

  /* Initialization for the non-templatized fields. */

  /* The cost tracker pool needs to be set for the child bank and then
     a cost tracker pool element needs to be acquired.*/

  fd_bank_cost_tracker_t * cost_tracker_pool = fd_bank_get_cost_tracker_pool( child_bank );
  if( FD_UNLIKELY( fd_bank_cost_tracker_pool_free( cost_tracker_pool )==0UL ) ) {
    FD_LOG_CRIT(( "invariant violation: no free cost tracker pool elements" ));
  }

  child_bank->cost_tracker_pool_idx = fd_bank_cost_tracker_pool_idx_acquire( cost_tracker_pool );
  fd_rwlock_unwrite( &child_bank->cost_tracker_lock );

  child_bank->stake_delegations_delta_dirty = 0;
  fd_rwlock_unwrite( &child_bank->stake_delegations_delta_lock );

  /* Setup locks for new bank as free. */
  #define HAS_LOCK_1(name) \
    fd_rwlock_unwrite(&child_bank->name##_lock);
  #define HAS_LOCK_0(name)

  #define X(type, name, footprint, align, cow, limit_fork_width, has_lock) \
    HAS_LOCK_##has_lock(name)
  FD_BANKS_ITER(X)
  #undef X
  #undef HAS_LOCK_0
  #undef HAS_LOCK_1

  /* If the parent bank is dead, then we also need to mark the child
     bank as being a dead block. */
  if( FD_UNLIKELY( parent_bank->flags & FD_BANK_FLAGS_DEAD ) ) {
    child_bank->flags |= FD_BANK_FLAGS_DEAD;
  }

  child_bank->refcnt = 0UL;

  /* Now the child bank is replayable. */
  child_bank->flags |= FD_BANK_FLAGS_REPLAYABLE;

  fd_rwlock_unwrite( &banks->rwlock );

  return child_bank;
}

/* Apply a fd_stake_delegations_t into the root. This assumes that there
   are no in-between, un-applied banks between the root and the bank
   being applied. This also assumes that the stake delegation object
   that is being applied is a delta. */

static inline void
fd_banks_stake_delegations_apply_delta( fd_bank_t *              bank,
                                        fd_stake_delegations_t * stake_delegations_base ) {

  if( !bank->stake_delegations_delta_dirty ) {
    return;
  }

  fd_stake_delegations_t * stake_delegations_delta = fd_stake_delegations_join( bank->stake_delegations_delta );
  if( FD_UNLIKELY( !stake_delegations_delta ) ) {
    FD_LOG_CRIT(( "Failed to join stake delegations delta" ));
  }

  fd_stake_delegations_iter_t iter_[1];
  for( fd_stake_delegations_iter_t * iter = fd_stake_delegations_iter_init( iter_, stake_delegations_delta );
       !fd_stake_delegations_iter_done( iter );
       fd_stake_delegations_iter_next( iter ) ) {
    fd_stake_delegation_t const * stake_delegation = fd_stake_delegations_iter_ele( iter );
    if( FD_LIKELY( !stake_delegation->is_tombstone ) ) {
      fd_stake_delegations_update(
          stake_delegations_base,
          &stake_delegation->stake_account,
          &stake_delegation->vote_account,
          stake_delegation->stake,
          stake_delegation->activation_epoch,
          stake_delegation->deactivation_epoch,
          stake_delegation->credits_observed,
          stake_delegation->warmup_cooldown_rate
      );
    } else {
      fd_stake_delegations_remove( stake_delegations_base, &stake_delegation->stake_account );
    }
  }
}

/* fd_bank_stake_delegation_apply_deltas applies all of the stake
   delegations for the entire direct ancestry from the bank to the
   root into a full fd_stake_delegations_t object. */

static inline void
fd_bank_stake_delegation_apply_deltas( fd_banks_t *             banks,
                                       fd_bank_t *              bank,
                                       fd_stake_delegations_t * stake_delegations ) {

  /* Naively what we want to do is iterate from the old root to the new
     root and apply the delta to the full state iteratively. */

  /* First, gather all of the pool indicies that we want to apply deltas
     for in reverse order starting from the new root. We want to exclude
     the old root since its delta has been applied previously. */
  ulong pool_indicies[ banks->max_total_banks ];
  ulong pool_indicies_len = 0UL;

  fd_bank_t * bank_pool = fd_banks_get_bank_pool( banks );

  ulong curr_idx = fd_banks_pool_idx( bank_pool, bank );
  while( curr_idx!=fd_banks_pool_idx_null( bank_pool ) ) {
    pool_indicies[pool_indicies_len++] = curr_idx;
    fd_bank_t * curr_bank = fd_banks_pool_ele( bank_pool, curr_idx );
    curr_idx = curr_bank->parent_idx;
  }

  /* We have populated all of the indicies that we need to apply deltas
     from in reverse order. */

  for( ulong i=pool_indicies_len; i>0; i-- ) {
    ulong idx = pool_indicies[i-1UL];
    fd_banks_stake_delegations_apply_delta( fd_banks_pool_ele( bank_pool, idx ), stake_delegations );
  }
}

fd_stake_delegations_t *
fd_bank_stake_delegations_frontier_query( fd_banks_t * banks, fd_bank_t * bank ) {

  fd_rwlock_write( &banks->rwlock );

  /* First copy the rooted state into the frontier. */
  memcpy( banks->stake_delegations_frontier, banks->stake_delegations_root, FD_STAKE_DELEGATIONS_FOOTPRINT );

  /* Now apply all of the updates from the bank and all of its
     ancestors in order to the frontier. */
  fd_stake_delegations_t * stake_delegations = fd_stake_delegations_join( banks->stake_delegations_frontier );
  fd_bank_stake_delegation_apply_deltas( banks, bank, stake_delegations );

  fd_rwlock_unwrite( &banks->rwlock );

  return stake_delegations;
}

fd_stake_delegations_t *
fd_banks_stake_delegations_root_query( fd_banks_t * banks ) {
  return fd_stake_delegations_join( banks->stake_delegations_root );
}

fd_bank_t const *
fd_banks_advance_root( fd_banks_t * banks,
                       ulong        root_bank_idx ) {

  fd_rwlock_write( &banks->rwlock );

  fd_bank_t * bank_pool = fd_banks_get_bank_pool( banks );

  ulong null_idx = fd_banks_pool_idx_null( bank_pool );

  /* We want to replace the old root with the new root. This means we
     have to remove banks that aren't descendants of the new root. */

  fd_bank_t const * old_root = fd_banks_root( banks );
  if( FD_UNLIKELY( !old_root ) ) {
    FD_LOG_CRIT(( "invariant violation: old root is NULL" ));
  }

  if( FD_UNLIKELY( old_root->refcnt!=0UL ) ) {
    FD_LOG_CRIT(( "refcnt for old root bank at index %lu is nonzero: %lu", old_root->idx, old_root->refcnt ));
  }

  fd_bank_t * new_root = fd_banks_bank_query( banks, root_bank_idx );
  if( FD_UNLIKELY( !new_root ) ) {
    FD_LOG_CRIT(( "invariant violation: new root is NULL" ));
  }

  if( FD_UNLIKELY( new_root->parent_idx!=old_root->idx ) ) {
    FD_LOG_CRIT(( "invariant violation: trying to advance root bank by more than one" ));
  }

  fd_stake_delegations_t * stake_delegations = fd_stake_delegations_join( banks->stake_delegations_root );
  fd_bank_stake_delegation_apply_deltas( banks, new_root, stake_delegations );
  new_root->stake_delegations_delta_dirty = 0;

  /* Now that the deltas have been applied, we can remove all nodes
     that are not direct descendants of the new root. */
  fd_bank_t * head = fd_banks_pool_ele( bank_pool, old_root->idx );
  head->next       = fd_banks_pool_idx_null( bank_pool );
  fd_bank_t * tail = head;

  while( head ) {
    fd_bank_t * child = fd_banks_pool_ele( bank_pool, head->child_idx );

    while( FD_LIKELY( child ) ) {

      if( FD_LIKELY( child!=new_root ) ) {
        if( FD_UNLIKELY( child->refcnt!=0UL ) ) {
          FD_LOG_CRIT(( "refcnt for child bank at index %lu is %lu", child->idx, child->refcnt ));
        }

        /* Update tail pointers */
        tail->next = child->idx;
        tail       = fd_banks_pool_ele( bank_pool, tail->next );
        tail->next = fd_banks_pool_idx_null( bank_pool );

      }

      child = fd_banks_pool_ele( bank_pool, child->sibling_idx );
    }

    fd_bank_t * next = fd_banks_pool_ele( bank_pool, head->next );

    /* Decide if we need to free any CoW fields. We free a CoW member
       from its pool if the dirty flag is set unless it is the same
       pool that the new root uses. */
    #define HAS_COW_1(name)                                                                                                  \
      if( head->name##_dirty && head->name##_pool_idx!=new_root->name##_pool_idx && head->flags&FD_BANK_FLAGS_REPLAYABLE ) { \
        fd_rwlock_write( &banks->name##_pool_lock );                                                                         \
        fd_bank_##name##_t * name##_pool = fd_banks_get_##name##_pool( banks );                                              \
        fd_bank_##name##_pool_idx_release( name##_pool, head->name##_pool_idx );                                             \
        fd_rwlock_unwrite( &banks->name##_pool_lock );                                                                       \
      }
    /* Do nothing for these. */
    #define HAS_COW_0(name)

    #define X(type, name, footprint, align, cow, limit_fork_width, has_lock) \
      HAS_COW_##cow(name)
    FD_BANKS_ITER(X)
    #undef X
    #undef HAS_COW_0
    #undef HAS_COW_1

    head->flags = 0UL;
    fd_banks_pool_ele_release( bank_pool, head );
    head = next;
  }

  /* If the new root did not have the dirty bit set, that means the node
     didn't own the pool index. Change the ownership to the new root. */
  #define HAS_COW_1(name)                                                            \
    fd_bank_##name##_t * name##_pool = fd_banks_get_##name##_pool( banks );          \
    if( new_root->name##_pool_idx!=fd_bank_##name##_pool_idx_null( name##_pool ) ) { \
      new_root->name##_dirty = 1;                                                    \
    }
  /* Do nothing if not CoW. */
  #define HAS_COW_0(name)

  #define X(type, name, footprint, align, cow, limit_fork_width, has_lock) \
    HAS_COW_##cow(name)
  FD_BANKS_ITER(X)
  #undef X
  #undef HAS_COW_0
  #undef HAS_COW_1

  new_root->parent_idx = null_idx;
  banks->root_idx      = new_root->idx;

  fd_rwlock_unwrite( &banks->rwlock );

  return new_root;
}

void
fd_banks_clear_bank( fd_banks_t * banks, fd_bank_t * bank ) {

  fd_rwlock_read( &banks->rwlock );
  /* Get the parent bank. */
  fd_bank_t * parent_bank = fd_banks_pool_ele( fd_banks_get_bank_pool( banks ), bank->parent_idx );

  fd_memset( &bank->non_cow, 0, sizeof(bank->non_cow) );

  #define HAS_COW_1(type, name, footprint)                                                                                  \
    fd_bank_##name##_t * name##_pool = fd_bank_get_##name##_pool( bank );                                                   \
    if( bank->name##_dirty ) {                                                                                              \
      /* If the dirty flag is set, then we have a pool allocated for */                                                     \
      /* this specific bank. We need to release the pool index and   */                                                     \
      /* assign the bank to the idx corresponding to the parent.     */                                                     \
      fd_bank_##name##_pool_idx_release( name##_pool, bank->name##_pool_idx );                                              \
      bank->name##_dirty    = 0;                                                                                            \
      bank->name##_pool_idx = parent_bank ? parent_bank->name##_pool_idx : fd_bank_##name##_pool_idx_null( name##_pool );   \
    }

  #define HAS_COW_0(type, name, footprint)

  #define X(type, name, footprint, align, cow, limit_fork_width, has_lock) \
    HAS_COW_##cow(type, name, footprint)
  FD_BANKS_ITER(X)
  #undef X
  #undef HAS_COW_0
  #undef HAS_COW_1

  /* We need to acquire a cost tracker element. */
  fd_bank_cost_tracker_t * cost_tracker_pool = fd_bank_get_cost_tracker_pool( bank );
  if( FD_UNLIKELY( bank->cost_tracker_pool_idx!=fd_bank_cost_tracker_pool_idx_null( cost_tracker_pool ) ) ) {
    fd_bank_cost_tracker_pool_idx_release( cost_tracker_pool, bank->cost_tracker_pool_idx );
  }
  bank->cost_tracker_pool_idx = fd_bank_cost_tracker_pool_idx_acquire( cost_tracker_pool );
  fd_rwlock_unwrite( &bank->cost_tracker_lock );

  bank->stake_delegations_delta_dirty = 0;
  fd_rwlock_unwrite( &bank->stake_delegations_delta_lock );

  fd_rwlock_unread( &banks->rwlock );
}

/* Is the fork tree starting at the given bank entirely eligible for
   pruning?  Returns 1 for yes, 0 for no.

   See comment in fd_replay_tile.c for more details on safe pruning. */
static int
fd_banks_subtree_can_be_pruned( fd_bank_t * bank_pool, fd_bank_t * bank ) {
  if( FD_UNLIKELY( !bank ) ) {
    FD_LOG_CRIT(( "invariant violation: bank is NULL" ));
  }

  if( bank->refcnt!=0UL ) {
    return 0;
  }

  /* Recursively check all children. */
  ulong child_idx = bank->child_idx;
  while( child_idx!=fd_banks_pool_idx_null( bank_pool ) ) {
    fd_bank_t * child = fd_banks_pool_ele( bank_pool, child_idx );
    if( !fd_banks_subtree_can_be_pruned( bank_pool, child ) ) {
      return 0;
    }
    child_idx = child->sibling_idx;
  }

  return 1;
}

/* Mark everything in the fork tree starting at the given bank dead. */

static void
fd_banks_subtree_mark_dead( fd_bank_t * bank_pool, fd_bank_t * bank ) {
  if( FD_UNLIKELY( !bank ) ) {
    FD_LOG_CRIT(( "invariant violation: bank is NULL" ));
  }
  if( FD_UNLIKELY( bank->flags & FD_BANK_FLAGS_ROOTED ) ) {
    FD_LOG_CRIT(( "invariant violation: bank for idx %lu is rooted", bank->idx ));
  }

  bank->flags |= FD_BANK_FLAGS_DEAD;

  /* Recursively mark all children as dead. */
  ulong child_idx = bank->child_idx;
  while( child_idx!=fd_banks_pool_idx_null( bank_pool ) ) {
    fd_bank_t * child = fd_banks_pool_ele( bank_pool, child_idx );
    fd_banks_subtree_mark_dead( bank_pool, child );
    child_idx = child->sibling_idx;
  }
}

int
fd_banks_advance_root_prepare( fd_banks_t * banks,
                               ulong        target_bank_idx,
                               ulong *      advanceable_bank_idx_out ) {
  /* TODO: An optimization here is to do a single traversal of the tree
     that would mark minority forks as dead while accumulating
     refcnts to determine which bank is the highest advanceable. */

  fd_bank_t * bank_pool = fd_banks_get_bank_pool( banks );
  fd_rwlock_read( &banks->rwlock );

  fd_bank_t * root = fd_banks_root( banks );
  if( FD_UNLIKELY( !root ) ) {
    FD_LOG_WARNING(( "failed to get root bank" ));
    fd_rwlock_unread( &banks->rwlock );
    return 0;
  }

  /* Early exit if target is the same as the old root. */
  if( FD_UNLIKELY( root->idx==target_bank_idx ) ) {
    FD_LOG_WARNING(( "target bank_idx %lu is the same as the old root's bank index %lu", target_bank_idx, root->idx ));
    fd_rwlock_unread( &banks->rwlock );
    return 0;
  }

  /* Early exit if the root bank still has a reference to it, we can't
     advance from it unti it's released. */
  if( FD_UNLIKELY( root->refcnt!=0UL ) ) {
    fd_rwlock_unread( &banks->rwlock );
    return 0;
  }

  fd_bank_t * target_bank = fd_banks_pool_ele( bank_pool, target_bank_idx );
  if( FD_UNLIKELY( !target_bank ) ) {
    FD_LOG_CRIT(( "failed to get bank for valid pool idx %lu", target_bank_idx ));
  }

  /* Mark every node from the target bank up through its parents to the
     root as being rooted.  We also need to figure out the oldest,
     non-rooted ancestor of the target bank since we only want to
     advance our root bank by one. */
  fd_bank_t * curr = target_bank;
  fd_bank_t * prev = NULL;
  while( curr && curr!=root ) {
    curr->flags |= FD_BANK_FLAGS_ROOTED;
    prev         = curr;
    curr         = fd_banks_pool_ele( bank_pool, curr->parent_idx );
  }

  /* If we didn't reach the old root or there is no parent, target is
     not a descendant. */
  if( FD_UNLIKELY( !curr || prev->parent_idx!=root->idx ) ) {
    FD_LOG_CRIT(( "invariant violation: target bank_idx %lu is not a direct descendant of root bank_idx %lu %lu %lu", target_bank_idx, root->idx, prev->idx, prev->parent_idx ));
  }

  curr = root;
  while( curr && (curr->flags&FD_BANK_FLAGS_ROOTED) && curr!=target_bank ) { /* curr!=target_bank to avoid abandoning good forks. */
    fd_bank_t * rooted_child = NULL;
    ulong       child_idx    = curr->child_idx;
    while( child_idx!=fd_banks_pool_idx_null( bank_pool ) ) {
      fd_bank_t * child_bank = fd_banks_pool_ele( bank_pool, child_idx );
      if( child_bank->flags&FD_BANK_FLAGS_ROOTED ) {
        rooted_child = child_bank;
      } else {
        /* This is a minority fork. */
        FD_LOG_DEBUG(( "abandoning minority fork on bank idx %lu", child_bank->idx ));
        fd_banks_subtree_mark_dead( bank_pool, child_bank );
      }
      child_idx = child_bank->sibling_idx;
    }
    curr = rooted_child;
  }

  /* We should mark the old root bank as dead. */
  root->flags |= FD_BANK_FLAGS_DEAD;

  /* We will at most advance our root bank by one.  This means we can
     advance our root bank by one if each of the siblings of the
     potential new root are eligible for pruning.  Each of the sibling
     subtrees can be pruned if the subtrees have no active references on
     their bank. */
  ulong advance_candidate_idx = prev->idx;
  ulong child_idx = root->child_idx;
  while( child_idx!=fd_banks_pool_idx_null( bank_pool ) ) {
    fd_bank_t * child_bank = fd_banks_pool_ele( bank_pool, child_idx );
    if( child_idx!=advance_candidate_idx ) {
      if( !fd_banks_subtree_can_be_pruned( bank_pool, child_bank ) ) {
        fd_rwlock_unread( &banks->rwlock );
        return 0;
      }
    }
    child_idx = child_bank->sibling_idx;
  }

  *advanceable_bank_idx_out = advance_candidate_idx;
  fd_rwlock_unread( &banks->rwlock );
  return 1;
}

fd_bank_t *
fd_banks_new_bank( fd_banks_t * banks,
                   ulong        parent_bank_idx,
                   long         now ) {

  fd_rwlock_write( &banks->rwlock );

  fd_bank_t * bank_pool = fd_banks_get_bank_pool( banks );
  if( FD_UNLIKELY( !bank_pool ) ) {
    FD_LOG_CRIT(( "invariant violation: failed to get bank pool" ));
  }

  if( FD_UNLIKELY( fd_banks_pool_free( bank_pool )==0UL ) ) {
    FD_LOG_CRIT(( "invariant violation: no free bank indices available" ));
  }

  ulong child_bank_idx = fd_banks_pool_idx_acquire( bank_pool );

  /* Make sure that the bank is valid. */

  fd_bank_t * child_bank = fd_banks_pool_ele( bank_pool, child_bank_idx );
  if( FD_UNLIKELY( !child_bank ) ) {
    FD_LOG_CRIT(( "Invariant violation: bank for bank index %lu does not exist", child_bank_idx ));
  }
  if( FD_UNLIKELY( child_bank->flags&FD_BANK_FLAGS_INIT ) ) {
    FD_LOG_CRIT(( "Invariant violation: bank for bank index %lu is already initialized", child_bank_idx ));
  }

  ulong null_idx = fd_banks_pool_idx_null( bank_pool );

  child_bank->idx         = child_bank_idx;
  child_bank->parent_idx  = null_idx;
  child_bank->child_idx   = null_idx;
  child_bank->sibling_idx = null_idx;
  child_bank->next        = null_idx;
  child_bank->flags       = FD_BANK_FLAGS_INIT;

  /* Then make sure that the parent bank is valid and frozen. */

  fd_bank_t * parent_bank = fd_banks_pool_ele( bank_pool, parent_bank_idx );
  if( FD_UNLIKELY( !parent_bank ) ) {
    FD_LOG_CRIT(( "Invariant violation: parent bank for bank index %lu does not exist", parent_bank_idx ));
  }
  if( FD_UNLIKELY( !(parent_bank->flags&FD_BANK_FLAGS_INIT) ) ) {
    FD_LOG_CRIT(( "Invariant violation: bank for bank index %lu is already initialized", child_bank_idx ));
  }

  /* Link node->parent */

  child_bank->parent_idx = parent_bank_idx;

  /* Link parent->node and sibling->node */

  if( FD_LIKELY( parent_bank->child_idx==null_idx ) ) {

    /* This is the first child so set as left-most child */

    parent_bank->child_idx = child_bank_idx;

  } else {
    /* Already have children so iterate to right-most sibling. */

    fd_bank_t * curr_bank = fd_banks_pool_ele( bank_pool, parent_bank->child_idx );
    if( FD_UNLIKELY( !curr_bank ) ) {
      FD_LOG_CRIT(( "Invariant violation: child bank for bank index %lu does not exist", parent_bank->child_idx ));
    }
    while( curr_bank->sibling_idx != null_idx ) curr_bank = fd_banks_pool_ele( bank_pool, curr_bank->sibling_idx );

    /* Link to right-most sibling. */

    curr_bank->sibling_idx = child_bank_idx;
  }

  child_bank->first_fec_set_received_nanos = now;
  child_bank->first_transaction_scheduled_nanos = 0L;
  child_bank->last_transaction_finished_nanos = 0L;

  fd_rwlock_unwrite( &banks->rwlock );
  return child_bank;
}

void
fd_banks_mark_bank_dead( fd_banks_t * banks,
                         fd_bank_t *  bank ) {
  fd_rwlock_write( &banks->rwlock );

  fd_banks_subtree_mark_dead( fd_banks_get_bank_pool( banks ), bank );

  fd_rwlock_unwrite( &banks->rwlock );
}

void
fd_banks_mark_bank_frozen( fd_banks_t * banks,
                           fd_bank_t *  bank ) {
  if( FD_UNLIKELY( bank->flags&FD_BANK_FLAGS_FROZEN ) ) {
    FD_LOG_CRIT(( "invariant violation: bank for idx %lu is already frozen", bank->idx ));
  }

  fd_rwlock_write( &banks->rwlock );
  bank->flags |= FD_BANK_FLAGS_FROZEN;

  if( FD_UNLIKELY( bank->cost_tracker_pool_idx==fd_bank_cost_tracker_pool_idx_null( fd_bank_get_cost_tracker_pool( bank ) ) ) ) {
    FD_LOG_CRIT(( "invariant violation: cost tracker pool index is null" ));
  }
  fd_bank_cost_tracker_pool_idx_release( fd_bank_get_cost_tracker_pool( bank ), bank->cost_tracker_pool_idx );
  bank->cost_tracker_pool_idx = fd_bank_cost_tracker_pool_idx_null( fd_bank_get_cost_tracker_pool( bank ) );
  fd_rwlock_unwrite( &banks->rwlock );
}

int
fd_banks_validate( fd_banks_t * banks ) {
  fd_rwlock_read( &banks->rwlock );

  fd_bank_t * bank_pool = fd_banks_get_bank_pool( banks );

  FD_LOG_INFO(( "fd_banks_pool_free: %lu", fd_banks_pool_free( bank_pool ) ));

  /* First check that the number of elements acquired by the CoW pools
     is not greater than the number of elements in the bank pool. */
  #define HAS_COW_1(type, name, footprint)                                                                                                                                                      \
  fd_bank_##name##_t * name##_pool = fd_bank_get_##name##_pool( bank );                                                                                                                         \
  if( fd_bank_##name##_pool_used( name##_pool ) > fd_bank_pool_used( bank_pool ) ) {                                                                                                            \
    FD_LOG_WARNING(( "Invariant violation: %s pool has more elements acquired than the bank pool %lu %lu", #name, fd_bank_##name##_pool_used( name##_pool ), fd_bank_pool_used( bank_pool ) )); \
    fd_rwlock_unread( &banks->rwlock );                                                                                                                                                         \
    return 1;                                                                                                                                                                                   \
  }                                                                                                                                                                                             \

  #define HAS_COW_0(type, name, footprint)

  #define X(type, name, footprint, align, cow, limit_fork_width, has_lock) \
    HAS_COW_##cow(type, name, footprint)                                   \
  FD_BANKS_ITER(X)
  #undef X
  #undef HAS_COW_0
  #undef HAS_COW_1
  fd_rwlock_unread( &banks->rwlock );

  return 0;
}<|MERGE_RESOLUTION|>--- conflicted
+++ resolved
@@ -518,11 +518,7 @@
   bank->cost_tracker_pool_idx = fd_bank_cost_tracker_pool_idx_null( fd_bank_get_cost_tracker_pool( bank ) );
   fd_rwlock_unwrite( &bank->cost_tracker_lock );
 
-<<<<<<< HEAD
-  bank->flags |= FD_BANK_FLAGS_INIT | FD_BANK_FLAGS_FROZEN | FD_BANK_FLAGS_REPLAYABLE;
-=======
   bank->flags |= FD_BANK_FLAGS_INIT | FD_BANK_FLAGS_REPLAYABLE | FD_BANK_FLAGS_FROZEN;
->>>>>>> 67e432f4
   bank->refcnt = 0UL;
 
   bank->first_fec_set_received_nanos      = fd_log_wallclock();
