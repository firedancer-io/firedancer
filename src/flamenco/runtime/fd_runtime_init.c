#include "fd_runtime_init.h"
#include "fd_runtime_err.h"
#include "../types/fd_types.h"
#include "context/fd_exec_epoch_ctx.h"
#include "context/fd_exec_slot_ctx.h"
#include "../../ballet/lthash/fd_lthash.h"

/* This file must not depend on fd_executor.h */

fd_funkier_rec_key_t
fd_runtime_epoch_bank_key( void ) {
  fd_funkier_rec_key_t id;
  fd_memset(&id, 1, sizeof(id));
  id.c[FD_FUNKIER_REC_KEY_FOOTPRINT - 1] = FD_BLOCK_EPOCH_BANK_TYPE;

  return id;
}

fd_funkier_rec_key_t
fd_runtime_slot_bank_key( void ) {
  fd_funkier_rec_key_t id;
  fd_memset(&id, 1, sizeof(id));
  id.c[FD_FUNKIER_REC_KEY_FOOTPRINT - 1] = FD_BLOCK_SLOT_BANK_TYPE;

  return id;
}

int
fd_runtime_save_epoch_bank( fd_exec_slot_ctx_t * slot_ctx ) {
  fd_epoch_bank_t * epoch_bank = fd_exec_epoch_ctx_epoch_bank( slot_ctx->epoch_ctx );
  ulong sz = sizeof(uint) + fd_epoch_bank_size(epoch_bank);
  fd_funkier_rec_key_t id = fd_runtime_epoch_bank_key();
  int opt_err = 0;
  fd_funkier_rec_prepare_t prepare[1];
  fd_funkier_t * funk = slot_ctx->acc_mgr->funk;
  fd_funkier_rec_t *rec = fd_funkier_rec_prepare(funk, slot_ctx->funk_txn, &id, prepare, &opt_err);
  if (NULL == rec)
  {
    FD_LOG_WARNING(("fd_runtime_save_banks failed: %s", fd_funkier_strerror(opt_err)));
    return opt_err;
  }

  uchar *buf = fd_funkier_val_truncate(rec, sz, fd_funkier_alloc( funk, fd_funkier_wksp(funk) ), fd_funkier_wksp(funk), NULL);
  *(uint*)buf = FD_RUNTIME_ENC_BINCODE;
  fd_bincode_encode_ctx_t ctx = {
      .data = buf + sizeof(uint),
      .dataend = buf + sz,
  };

  if (FD_UNLIKELY(fd_epoch_bank_encode(epoch_bank, &ctx) != FD_BINCODE_SUCCESS))
  {
    FD_LOG_WARNING(("fd_runtime_save_banks: fd_firedancer_banks_encode failed"));
    fd_funkier_rec_cancel( prepare );
    return -1;
  }
  FD_TEST(ctx.data == ctx.dataend);

  fd_funkier_rec_publish( prepare );

  FD_LOG_DEBUG(( "epoch frozen, slot=%lu bank_hash=%s poh_hash=%s", slot_ctx->slot_bank.slot, FD_BASE58_ENC_32_ALLOCA( slot_ctx->slot_bank.banks_hash.hash ), FD_BASE58_ENC_32_ALLOCA( slot_ctx->slot_bank.poh.hash ) ));

  return FD_RUNTIME_EXECUTE_SUCCESS;
}

<<<<<<< HEAD
int
fd_runtime_save_epoch_bank_archival( fd_exec_slot_ctx_t * slot_ctx ) {
  fd_epoch_bank_t * epoch_bank = fd_exec_epoch_ctx_epoch_bank( slot_ctx->epoch_ctx );
  ulong sz = sizeof(uint) + fd_epoch_bank_size(epoch_bank)*2; /* Conservatively estimate double the bincode size */
  fd_funkier_rec_key_t id = fd_runtime_epoch_bank_key();
  int opt_err = 0;
  fd_funkier_rec_prepare_t prepare[1];
  fd_funkier_t * funk = slot_ctx->acc_mgr->funk;
  fd_funkier_rec_t *rec = fd_funkier_rec_prepare(funk, slot_ctx->funk_txn, &id, prepare, &opt_err);
  if (NULL == rec)
  {
    FD_LOG_WARNING(("fd_runtime_save_banks failed: %s", fd_funkier_strerror(opt_err)));
    return opt_err;
  }

  uchar *buf = fd_funkier_val_truncate(rec, sz, fd_funkier_alloc( funk, fd_funkier_wksp(funk) ), fd_funkier_wksp(funk), NULL);
  *(uint*)buf = FD_RUNTIME_ENC_BINCODE;
  fd_bincode_encode_ctx_t ctx = {
      .data = buf + sizeof(uint),
      .dataend = buf + sz,
  };

  if (FD_UNLIKELY(fd_epoch_bank_encode_archival(epoch_bank, &ctx) != FD_BINCODE_SUCCESS))
  {
    FD_LOG_WARNING(("fd_runtime_save_banks: fd_firedancer_banks_encode failed"));
    fd_funkier_rec_cancel( prepare );
    return -1;
  }

  rec->val_sz = (uint)((uchar *)ctx.data - buf); /* Fix the final size */

  fd_funkier_rec_publish( prepare );

  return FD_RUNTIME_EXECUTE_SUCCESS;
}

=======
>>>>>>> d7293b77
int fd_runtime_save_slot_bank( fd_exec_slot_ctx_t * slot_ctx ) {
  ulong sz = sizeof(uint) + fd_slot_bank_size( &slot_ctx->slot_bank );

  fd_funkier_rec_key_t id      = fd_runtime_slot_bank_key();
  int               opt_err = 0;
  fd_funkier_rec_prepare_t prepare[1];
  fd_funkier_t * funk = slot_ctx->acc_mgr->funk;
  fd_funkier_rec_t * rec = fd_funkier_rec_prepare(funk, slot_ctx->funk_txn, &id, prepare, &opt_err);
  if( !rec ) {
    FD_LOG_WARNING(( "fd_runtime_save_banks failed: %s", fd_funkier_strerror( opt_err ) ));
    return opt_err;
  }

  uchar * buf = fd_funkier_val_truncate(rec, sz, fd_funkier_alloc( funk, fd_funkier_wksp(funk) ), fd_funkier_wksp(funk), NULL);
  *(uint*)buf = FD_RUNTIME_ENC_BINCODE;
  fd_bincode_encode_ctx_t ctx = {
      .data    = buf + sizeof(uint),
      .dataend = buf + sz,
  };

  if( FD_UNLIKELY( fd_slot_bank_encode( &slot_ctx->slot_bank, &ctx ) != FD_BINCODE_SUCCESS ) ) {
    FD_LOG_WARNING(( "fd_runtime_save_banks: fd_firedancer_banks_encode failed" ));
    fd_funkier_rec_cancel( prepare );
    return -1;
  }

  if( FD_UNLIKELY( ctx.data!=ctx.dataend ) ) {
    FD_LOG_ERR(( "Data does not equal to end of buffer" ));
  }

  fd_funkier_rec_publish( prepare );

  FD_LOG_DEBUG(( "slot frozen, slot=%lu bank_hash=%s poh_hash=%s",
                 slot_ctx->slot_bank.slot,
                 FD_BASE58_ENC_32_ALLOCA( slot_ctx->slot_bank.banks_hash.hash ),
                 FD_BASE58_ENC_32_ALLOCA( slot_ctx->slot_bank.poh.hash ) ));

  return FD_RUNTIME_EXECUTE_SUCCESS;
}

<<<<<<< HEAD
int fd_runtime_save_slot_bank_archival(fd_exec_slot_ctx_t *slot_ctx)
{
  ulong sz = sizeof(uint) + fd_slot_bank_size(&slot_ctx->slot_bank)*2; /* Conservatively estimate double the bincode size */

  fd_funkier_rec_key_t id = fd_runtime_slot_bank_key();
  int opt_err = 0;
  fd_funkier_rec_prepare_t prepare[1];
  fd_funkier_t * funk = slot_ctx->acc_mgr->funk;
  fd_funkier_rec_t * rec = fd_funkier_rec_prepare(funk, slot_ctx->funk_txn, &id, prepare, &opt_err);
  if (NULL == rec)
  {
    FD_LOG_WARNING(("fd_runtime_save_banks failed: %s", fd_funkier_strerror(opt_err)));
    return opt_err;
  }

  uchar * buf = fd_funkier_val_truncate(rec, sz, fd_funkier_alloc( funk, fd_funkier_wksp(funk) ), fd_funkier_wksp(funk), NULL);
  *(uint*)buf = FD_RUNTIME_ENC_ARCHIVE;
  fd_bincode_encode_ctx_t ctx = {
      .data = buf + sizeof(uint),
      .dataend = buf + sz,
  };
  if (FD_UNLIKELY(fd_slot_bank_encode_archival(&slot_ctx->slot_bank, &ctx) != FD_BINCODE_SUCCESS))
  {
    FD_LOG_WARNING(("fd_runtime_save_banks: fd_firedancer_banks_encode failed"));
    fd_funkier_rec_cancel( prepare );
    return -1;
  }

  rec->val_sz = (uint)((uchar *)ctx.data - buf); /* Fix the final size */

  fd_funkier_rec_publish( prepare );

  return FD_RUNTIME_EXECUTE_SUCCESS;
}

=======
>>>>>>> d7293b77
void
fd_runtime_recover_banks( fd_exec_slot_ctx_t * slot_ctx,
                          int                  delete_first,
                          int                  clear_first,
                          fd_spad_t *          runtime_spad ) {

  fd_funkier_t *           funk         = slot_ctx->acc_mgr->funk;
  fd_funkier_txn_t *       txn          = slot_ctx->funk_txn;
  fd_exec_epoch_ctx_t * epoch_ctx    = slot_ctx->epoch_ctx;
  for(;;) {
    fd_funkier_rec_key_t id = fd_runtime_epoch_bank_key();
    fd_funkier_rec_query_t query[1];
    fd_funkier_rec_t const * rec = fd_funkier_rec_query_try_global(funk, txn, &id, NULL, query);
    if ( rec == NULL )
      FD_LOG_ERR(("failed to read banks record: missing record"));
    void * val = fd_funkier_val( rec, fd_funkier_wksp(funk) );

    if( fd_funkier_val_sz( rec ) < sizeof(uint) ) {
      FD_LOG_ERR(("failed to read banks record: empty record"));
    }
    uint magic = *(uint*)val;

    if( clear_first ) {
      fd_exec_epoch_ctx_bank_mem_clear( epoch_ctx );
    }
<<<<<<< HEAD
    fd_epoch_bank_t *       epoch_bank = fd_exec_epoch_ctx_bank_mem_setup( epoch_ctx );
    fd_bincode_decode_ctx_t ctx;
    ctx.data    = (uchar*)val + sizeof(uint);
    ctx.dataend = (uchar*)val + fd_funkier_val_sz( rec );
    /* We use this special allocator to indicate that the data
       structure has already been constructed in its final memory layout */
    ctx.valloc  = fd_spad_virtual( runtime_spad );
    if( magic == FD_RUNTIME_ENC_BINCODE ) {
      FD_TEST( fd_epoch_bank_decode( epoch_bank, &ctx )==FD_BINCODE_SUCCESS );
    } else if( magic == FD_RUNTIME_ENC_ARCHIVE ) {
      FD_TEST( fd_epoch_bank_decode_archival( epoch_bank, &ctx )==FD_BINCODE_SUCCESS );
=======

    fd_bincode_decode_ctx_t ctx = {
      .data    = (uchar*)val + sizeof(uint),
      .dataend = (uchar*)val + fd_funk_val_sz( rec )
    };
    if( magic==FD_RUNTIME_ENC_BINCODE ) {

      ulong total_sz = 0UL;
      int   err      = fd_epoch_bank_decode_footprint( &ctx, &total_sz );
      if( FD_UNLIKELY( err ) ) {
        FD_LOG_WARNING(( "failed to read banks record: invalid decode" ));
        return;
      }

      uchar * mem = fd_spad_alloc( runtime_spad, fd_epoch_bank_align(), total_sz );
      if( FD_UNLIKELY( !mem ) ) {
        FD_LOG_ERR(( "failed to read banks record: unable to allocate memory" ));
      }

      fd_epoch_bank_decode( mem, &ctx );

      epoch_ctx->epoch_bank = *(fd_epoch_bank_t *)mem;
>>>>>>> d7293b77
    } else {
      FD_LOG_ERR(( "failed to read banks record: invalid magic number" ));
    }

    FD_LOG_NOTICE(( "recovered epoch_bank" ));

    if( fd_funkier_rec_query_test( query ) ) break;
  }

  for(;;) {
    if( delete_first ) {
      fd_slot_bank_destroy( &slot_ctx->slot_bank );
    }
<<<<<<< HEAD
    fd_funkier_rec_key_t     id  = fd_runtime_slot_bank_key();
    fd_funkier_rec_query_t query[1];
    fd_funkier_rec_t const * rec = fd_funkier_rec_query_try_global(funk, txn, &id, NULL, query);
    if ( rec == NULL )
      FD_LOG_ERR(("failed to read banks record: missing record"));
    void * val = fd_funkier_val( rec, fd_funkier_wksp( funk ) );
=======
    fd_funk_rec_key_t     id  = fd_runtime_slot_bank_key();
    fd_funk_rec_t const * rec = fd_funk_rec_query_global( funk, txn, &id, NULL );
    if( FD_UNLIKELY( !rec ) ) {
      FD_LOG_ERR(( "failed to read banks record: missing record" ));
    }
    void * val = fd_funk_val( rec, fd_funk_wksp( funk ) );
>>>>>>> d7293b77

    if( fd_funkier_val_sz( rec ) < sizeof(uint) ) {
      FD_LOG_ERR(( "failed to read banks record: empty record" ));
    }
    uint magic = *(uint*)val;

    fd_bincode_decode_ctx_t ctx = {
      .data    = (uchar*)val + sizeof(uint),
<<<<<<< HEAD
      .dataend = (uchar*)val + fd_funkier_val_sz( rec ),
      .valloc  = fd_spad_virtual( runtime_spad )
=======
      .dataend = (uchar*)val + fd_funk_val_sz( rec ),
>>>>>>> d7293b77
    };
    if( magic == FD_RUNTIME_ENC_BINCODE ) {

      ulong total_sz = 0UL;
      int   err      = fd_slot_bank_decode_footprint( &ctx, &total_sz );
      if( FD_UNLIKELY( err ) ) {
        FD_LOG_ERR(( "failed to read banks record: invalid decode" ));
      }

      uchar * mem = fd_spad_alloc( runtime_spad, fd_slot_bank_align(), total_sz );
      if( FD_UNLIKELY( !mem ) ) {
        FD_LOG_ERR(( "failed to read banks record: unable to allocate memory" ));
      }

      fd_slot_bank_decode( mem, &ctx );

      /* FIXME: This memcpy is not good. The slot ctx should just have a pointer
         to a slot_bank that can be assigned at this point. */
      memcpy( &slot_ctx->slot_bank, mem, sizeof(fd_slot_bank_t) );

    } else {
      FD_LOG_ERR(("failed to read banks record: invalid magic number"));
    }

    if( !fd_funkier_rec_query_test( query ) ) {
      delete_first = 1;
      continue;
    }

    FD_LOG_NOTICE(( "recovered slot_bank for slot=%ld banks_hash=%s poh_hash %s lthash %s",
                    (long)slot_ctx->slot_bank.slot,
                    FD_BASE58_ENC_32_ALLOCA( slot_ctx->slot_bank.banks_hash.hash ),
                    FD_BASE58_ENC_32_ALLOCA( slot_ctx->slot_bank.poh.hash ),
                    FD_LTHASH_ENC_32_ALLOCA( (fd_lthash_value_t *) slot_ctx->slot_bank.lthash.lthash ) ));

    slot_ctx->slot_bank.collected_execution_fees = 0;
    slot_ctx->slot_bank.collected_priority_fees = 0;
    slot_ctx->slot_bank.collected_rent = 0;
    slot_ctx->txn_count = 0;
    slot_ctx->nonvote_txn_count = 0;
    slot_ctx->failed_txn_count = 0;
    slot_ctx->nonvote_failed_txn_count = 0;
    slot_ctx->total_compute_units_used = 0;

    break;
  }

}

void
fd_runtime_delete_banks( fd_exec_slot_ctx_t * slot_ctx ) {

  /* As the collection pointers are not owned by fd_alloc, zero them
     out to prevent invalid frees by the destroy function.

     TODO: This free actually doesn't do anything because of spad. */

  fd_exec_epoch_ctx_epoch_bank_delete( slot_ctx->epoch_ctx );
  fd_slot_bank_destroy( &slot_ctx->slot_bank );
}


/* fd_feature_restore loads a feature from the accounts database and
   updates the bank's feature activation state, given a feature account
   address. */

static void
fd_feature_restore( fd_exec_slot_ctx_t *    slot_ctx,
                    fd_feature_id_t const * id,
                    uchar const             acct[ static 32 ],
                    fd_spad_t *             runtime_spad ) {

  FD_BORROWED_ACCOUNT_DECL( acct_rec );
  int err = fd_acc_mgr_view( slot_ctx->acc_mgr, slot_ctx->funk_txn, (fd_pubkey_t *)acct, acct_rec );
  if( FD_UNLIKELY( err!=FD_ACC_MGR_SUCCESS ) ) {
    return;
  }

  // Skip reverted features
  if( id->reverted ) {
    return;
  }

  FD_SPAD_FRAME_BEGIN( runtime_spad ) {

    fd_bincode_decode_ctx_t ctx = {
      .data    = acct_rec->const_data,
      .dataend = acct_rec->const_data + acct_rec->const_meta->dlen,
    };

    ulong total_sz   = 0UL;
    int   decode_err = fd_feature_decode_footprint( &ctx, &total_sz );
    if( FD_UNLIKELY( decode_err!=FD_BINCODE_SUCCESS ) ) {
      FD_LOG_ERR(( "Failed to decode feature account %s (%d)", FD_BASE58_ENC_32_ALLOCA( acct ), decode_err ));
    }

    uchar * mem = fd_spad_alloc( runtime_spad, fd_feature_align(), total_sz );
    if( FD_UNLIKELY( !mem ) ) {
      FD_LOG_ERR(( "Failed to allocate memory for feature account %s", FD_BASE58_ENC_32_ALLOCA( acct ) ));
    }

    fd_feature_t * feature = fd_feature_decode( mem, &ctx );

    if( feature->has_activated_at ) {
      FD_LOG_INFO(( "Feature %s activated at %lu", FD_BASE58_ENC_32_ALLOCA( acct ), feature->activated_at ));
      fd_features_set( &slot_ctx->epoch_ctx->features, id, feature->activated_at );
    } else {
      FD_LOG_DEBUG(( "Feature %s not activated at %lu", FD_BASE58_ENC_32_ALLOCA( acct ), feature->activated_at ));
    }
    /* No need to call destroy, since we are using fd_spad allocator. */
  } FD_SPAD_FRAME_END;
}

void
fd_features_restore( fd_exec_slot_ctx_t * slot_ctx, fd_spad_t * runtime_spad ) {
  for( fd_feature_id_t const * id = fd_feature_iter_init();
                                   !fd_feature_iter_done( id );
                               id = fd_feature_iter_next( id ) ) {
    fd_feature_restore( slot_ctx, id, id->id.key, runtime_spad );
  }
}<|MERGE_RESOLUTION|>--- conflicted
+++ resolved
@@ -62,45 +62,6 @@
   return FD_RUNTIME_EXECUTE_SUCCESS;
 }
 
-<<<<<<< HEAD
-int
-fd_runtime_save_epoch_bank_archival( fd_exec_slot_ctx_t * slot_ctx ) {
-  fd_epoch_bank_t * epoch_bank = fd_exec_epoch_ctx_epoch_bank( slot_ctx->epoch_ctx );
-  ulong sz = sizeof(uint) + fd_epoch_bank_size(epoch_bank)*2; /* Conservatively estimate double the bincode size */
-  fd_funkier_rec_key_t id = fd_runtime_epoch_bank_key();
-  int opt_err = 0;
-  fd_funkier_rec_prepare_t prepare[1];
-  fd_funkier_t * funk = slot_ctx->acc_mgr->funk;
-  fd_funkier_rec_t *rec = fd_funkier_rec_prepare(funk, slot_ctx->funk_txn, &id, prepare, &opt_err);
-  if (NULL == rec)
-  {
-    FD_LOG_WARNING(("fd_runtime_save_banks failed: %s", fd_funkier_strerror(opt_err)));
-    return opt_err;
-  }
-
-  uchar *buf = fd_funkier_val_truncate(rec, sz, fd_funkier_alloc( funk, fd_funkier_wksp(funk) ), fd_funkier_wksp(funk), NULL);
-  *(uint*)buf = FD_RUNTIME_ENC_BINCODE;
-  fd_bincode_encode_ctx_t ctx = {
-      .data = buf + sizeof(uint),
-      .dataend = buf + sz,
-  };
-
-  if (FD_UNLIKELY(fd_epoch_bank_encode_archival(epoch_bank, &ctx) != FD_BINCODE_SUCCESS))
-  {
-    FD_LOG_WARNING(("fd_runtime_save_banks: fd_firedancer_banks_encode failed"));
-    fd_funkier_rec_cancel( prepare );
-    return -1;
-  }
-
-  rec->val_sz = (uint)((uchar *)ctx.data - buf); /* Fix the final size */
-
-  fd_funkier_rec_publish( prepare );
-
-  return FD_RUNTIME_EXECUTE_SUCCESS;
-}
-
-=======
->>>>>>> d7293b77
 int fd_runtime_save_slot_bank( fd_exec_slot_ctx_t * slot_ctx ) {
   ulong sz = sizeof(uint) + fd_slot_bank_size( &slot_ctx->slot_bank );
 
@@ -141,44 +102,6 @@
   return FD_RUNTIME_EXECUTE_SUCCESS;
 }
 
-<<<<<<< HEAD
-int fd_runtime_save_slot_bank_archival(fd_exec_slot_ctx_t *slot_ctx)
-{
-  ulong sz = sizeof(uint) + fd_slot_bank_size(&slot_ctx->slot_bank)*2; /* Conservatively estimate double the bincode size */
-
-  fd_funkier_rec_key_t id = fd_runtime_slot_bank_key();
-  int opt_err = 0;
-  fd_funkier_rec_prepare_t prepare[1];
-  fd_funkier_t * funk = slot_ctx->acc_mgr->funk;
-  fd_funkier_rec_t * rec = fd_funkier_rec_prepare(funk, slot_ctx->funk_txn, &id, prepare, &opt_err);
-  if (NULL == rec)
-  {
-    FD_LOG_WARNING(("fd_runtime_save_banks failed: %s", fd_funkier_strerror(opt_err)));
-    return opt_err;
-  }
-
-  uchar * buf = fd_funkier_val_truncate(rec, sz, fd_funkier_alloc( funk, fd_funkier_wksp(funk) ), fd_funkier_wksp(funk), NULL);
-  *(uint*)buf = FD_RUNTIME_ENC_ARCHIVE;
-  fd_bincode_encode_ctx_t ctx = {
-      .data = buf + sizeof(uint),
-      .dataend = buf + sz,
-  };
-  if (FD_UNLIKELY(fd_slot_bank_encode_archival(&slot_ctx->slot_bank, &ctx) != FD_BINCODE_SUCCESS))
-  {
-    FD_LOG_WARNING(("fd_runtime_save_banks: fd_firedancer_banks_encode failed"));
-    fd_funkier_rec_cancel( prepare );
-    return -1;
-  }
-
-  rec->val_sz = (uint)((uchar *)ctx.data - buf); /* Fix the final size */
-
-  fd_funkier_rec_publish( prepare );
-
-  return FD_RUNTIME_EXECUTE_SUCCESS;
-}
-
-=======
->>>>>>> d7293b77
 void
 fd_runtime_recover_banks( fd_exec_slot_ctx_t * slot_ctx,
                           int                  delete_first,
@@ -204,19 +127,6 @@
     if( clear_first ) {
       fd_exec_epoch_ctx_bank_mem_clear( epoch_ctx );
     }
-<<<<<<< HEAD
-    fd_epoch_bank_t *       epoch_bank = fd_exec_epoch_ctx_bank_mem_setup( epoch_ctx );
-    fd_bincode_decode_ctx_t ctx;
-    ctx.data    = (uchar*)val + sizeof(uint);
-    ctx.dataend = (uchar*)val + fd_funkier_val_sz( rec );
-    /* We use this special allocator to indicate that the data
-       structure has already been constructed in its final memory layout */
-    ctx.valloc  = fd_spad_virtual( runtime_spad );
-    if( magic == FD_RUNTIME_ENC_BINCODE ) {
-      FD_TEST( fd_epoch_bank_decode( epoch_bank, &ctx )==FD_BINCODE_SUCCESS );
-    } else if( magic == FD_RUNTIME_ENC_ARCHIVE ) {
-      FD_TEST( fd_epoch_bank_decode_archival( epoch_bank, &ctx )==FD_BINCODE_SUCCESS );
-=======
 
     fd_bincode_decode_ctx_t ctx = {
       .data    = (uchar*)val + sizeof(uint),
@@ -239,7 +149,6 @@
       fd_epoch_bank_decode( mem, &ctx );
 
       epoch_ctx->epoch_bank = *(fd_epoch_bank_t *)mem;
->>>>>>> d7293b77
     } else {
       FD_LOG_ERR(( "failed to read banks record: invalid magic number" ));
     }
@@ -253,21 +162,12 @@
     if( delete_first ) {
       fd_slot_bank_destroy( &slot_ctx->slot_bank );
     }
-<<<<<<< HEAD
-    fd_funkier_rec_key_t     id  = fd_runtime_slot_bank_key();
-    fd_funkier_rec_query_t query[1];
-    fd_funkier_rec_t const * rec = fd_funkier_rec_query_try_global(funk, txn, &id, NULL, query);
-    if ( rec == NULL )
-      FD_LOG_ERR(("failed to read banks record: missing record"));
-    void * val = fd_funkier_val( rec, fd_funkier_wksp( funk ) );
-=======
     fd_funk_rec_key_t     id  = fd_runtime_slot_bank_key();
     fd_funk_rec_t const * rec = fd_funk_rec_query_global( funk, txn, &id, NULL );
     if( FD_UNLIKELY( !rec ) ) {
       FD_LOG_ERR(( "failed to read banks record: missing record" ));
     }
     void * val = fd_funk_val( rec, fd_funk_wksp( funk ) );
->>>>>>> d7293b77
 
     if( fd_funkier_val_sz( rec ) < sizeof(uint) ) {
       FD_LOG_ERR(( "failed to read banks record: empty record" ));
@@ -276,12 +176,7 @@
 
     fd_bincode_decode_ctx_t ctx = {
       .data    = (uchar*)val + sizeof(uint),
-<<<<<<< HEAD
-      .dataend = (uchar*)val + fd_funkier_val_sz( rec ),
-      .valloc  = fd_spad_virtual( runtime_spad )
-=======
       .dataend = (uchar*)val + fd_funk_val_sz( rec ),
->>>>>>> d7293b77
     };
     if( magic == FD_RUNTIME_ENC_BINCODE ) {
 
