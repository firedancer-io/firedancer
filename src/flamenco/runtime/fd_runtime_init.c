--- conflicted
+++ resolved
@@ -112,18 +112,10 @@
   fd_funkier_t *           funk         = slot_ctx->acc_mgr->funk;
   fd_funkier_txn_t *       txn          = slot_ctx->funk_txn;
   fd_exec_epoch_ctx_t * epoch_ctx    = slot_ctx->epoch_ctx;
-<<<<<<< HEAD
-  for(;;) {
-    fd_funkier_rec_key_t id = fd_runtime_epoch_bank_key();
-    fd_funkier_rec_query_t query[1];
-    fd_funkier_rec_t const * rec = fd_funkier_rec_query_try_global(funk, txn, &id, NULL, query);
-    if ( rec == NULL )
-=======
   {
     fd_funk_rec_key_t id = fd_runtime_epoch_bank_key();
     fd_funk_rec_t const *rec = fd_funk_rec_query_global(funk, txn, &id, NULL);
     if (rec == NULL)
->>>>>>> f8d0aa55
       FD_LOG_ERR(("failed to read banks record: missing record"));
     void * val = fd_funkier_val( rec, fd_funkier_wksp(funk) );
 
