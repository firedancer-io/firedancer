#include "fd_dump_pb.h"
#include "generated/block.pb.h"
#include "generated/invoke.pb.h"
#include "generated/txn.pb.h"
#include "generated/vm.pb.h"
#include "../fd_system_ids.h"
#include "../fd_bank.h"
#include "../fd_runtime.h"
#include "../program/fd_address_lookup_table_program.h"
#include "../../../ballet/nanopb/pb_encode.h"
#include "../../progcache/fd_prog_load.h"

#include <stdio.h> /* fopen */
#include <sys/mman.h> /* mmap */
#include <unistd.h> /* ftruncate */

#define SORT_NAME        sort_uint64_t
#define SORT_KEY_T       uint64_t
#define SORT_BEFORE(a,b) (a)<(b)
#include "../../../util/tmpl/fd_sort.c"

struct fd_dump_account_key_node {
  fd_pubkey_t key;
  ulong       redblack_parent;
  ulong       redblack_left;
  ulong       redblack_right;
  int         redblack_color;
};
typedef struct fd_dump_account_key_node fd_dump_account_key_node_t;
#define REDBLK_T fd_dump_account_key_node_t
#define REDBLK_NAME fd_dump_account_key_map
long fd_dump_account_key_map_compare( fd_dump_account_key_node_t * left, fd_dump_account_key_node_t * right ) {
  return memcmp( left->key.uc, right->key.uc, sizeof(fd_pubkey_t) );
}
#include "../../../util/tmpl/fd_redblack.c"

/***** CONSTANTS *****/
static fd_pubkey_t const * fd_dump_sysvar_ids[] = {
  &fd_sysvar_recent_block_hashes_id,
  &fd_sysvar_clock_id,
  &fd_sysvar_slot_history_id,
  &fd_sysvar_slot_hashes_id,
  &fd_sysvar_epoch_schedule_id,
  &fd_sysvar_epoch_rewards_id,
  &fd_sysvar_fees_id,
  &fd_sysvar_rent_id,
  &fd_sysvar_stake_history_id,
  &fd_sysvar_last_restart_slot_id,
  &fd_sysvar_instructions_id,
};
static ulong const num_sysvar_entries = (sizeof(fd_dump_sysvar_ids) / sizeof(fd_pubkey_t *));

static fd_pubkey_t const * fd_dump_builtin_ids[] = {
  &fd_solana_system_program_id,
  &fd_solana_vote_program_id,
  &fd_solana_stake_program_id,
  &fd_solana_bpf_loader_v4_program_id,
  &fd_solana_bpf_loader_deprecated_program_id,
  &fd_solana_bpf_loader_program_id,
  &fd_solana_bpf_loader_upgradeable_program_id,
  &fd_solana_compute_budget_program_id,
  &fd_solana_keccak_secp_256k_program_id,
  &fd_solana_secp256r1_program_id,
  &fd_solana_zk_elgamal_proof_program_id,
  &fd_solana_ed25519_sig_verify_program_id,
};
static ulong const num_loaded_builtins = (sizeof(fd_dump_builtin_ids) / sizeof(fd_pubkey_t *));

/***** UTILITY FUNCTIONS *****/

/** GENERAL UTILITY FUNCTIONS AND MACROS **/

static inline int
is_builtin_account( fd_pubkey_t const * account_key ) {
  for( ulong j=0UL; j<num_loaded_builtins; j++ ) {
    if( !memcmp( account_key, fd_dump_builtin_ids[j], sizeof(fd_pubkey_t) ) ) {
      return 1;
    }
  }
  return 0;
}

/** FEATURE DUMPING **/
static void
dump_sorted_features( fd_features_t const *        features,
                      fd_exec_test_feature_set_t * output_feature_set,
                      fd_spad_t *                  spad ) {
  /* NOTE: Caller must have a spad frame prepared */
  uint64_t * unsorted_features = fd_spad_alloc( spad, alignof(uint64_t), FD_FEATURE_ID_CNT * sizeof(uint64_t) );
  ulong num_features = 0;
  for( const fd_feature_id_t * current_feature = fd_feature_iter_init(); !fd_feature_iter_done( current_feature ); current_feature = fd_feature_iter_next( current_feature ) ) {
    if (features->f[current_feature->index] != FD_FEATURE_DISABLED) {
      unsorted_features[num_features++] = (uint64_t) current_feature->id.ul[0];
    }
  }
  // Sort the features
  void * scratch = fd_spad_alloc( spad, sort_uint64_t_stable_scratch_align(), sort_uint64_t_stable_scratch_footprint(num_features) );
  uint64_t * sorted_features = sort_uint64_t_stable_fast( unsorted_features, num_features, scratch );

  // Set feature set in message
  output_feature_set->features_count = (pb_size_t) num_features;
  output_feature_set->features       = sorted_features;
}

/** ACCOUNT DUMPING **/
static void
dump_account_state( fd_pubkey_t const *         account_key,
                    fd_account_meta_t const *   account_meta,
                    fd_exec_test_acct_state_t * output_account,
                    fd_spad_t *                 spad ) {
    // Address
    fd_memcpy(output_account->address, account_key, sizeof(fd_pubkey_t));

    // Lamports
    output_account->lamports = (uint64_t)account_meta->lamports;

    // Data
    output_account->data = fd_spad_alloc( spad, alignof(pb_bytes_array_t), PB_BYTES_ARRAY_T_ALLOCSIZE( account_meta->dlen ) );
    output_account->data->size = (pb_size_t) account_meta->dlen;
    fd_memcpy(output_account->data->bytes, fd_account_data( account_meta ), account_meta->dlen );

    // Executable
    output_account->executable = (bool)account_meta->executable;

    // Owner
    fd_memcpy(output_account->owner, account_meta->owner, sizeof(fd_pubkey_t));
}

static uchar
account_already_dumped( fd_exec_test_acct_state_t const * dumped_accounts,
                        ulong                             dumped_cnt,
                        fd_pubkey_t const *               account_key ) {
  for( ulong i=0UL; i<dumped_cnt; i++ ) {
    if( !memcmp( account_key, dumped_accounts[i].address, sizeof(fd_pubkey_t) ) ) {
      return 1;
    }
  }
  return 0;
}

/* Dumps a borrowed account if it exists and has not been dumped yet.
   Sets up the output borrowed account if it exists. Returns 0 if the
   account exists, 1 otherwise.
   TODO: This can be optimized by using a set. */
static uchar
dump_account_if_not_already_dumped( fd_funk_t const *           funk,
                                    fd_funk_txn_xid_t const *   xid,
                                    fd_pubkey_t const *         account_key,
                                    fd_spad_t *                 spad,
                                    fd_exec_test_acct_state_t * out_acct_states,
                                    pb_size_t *                 out_acct_states_cnt,
                                    fd_txn_account_t *          opt_out_borrowed_account ) {
  fd_txn_account_t account[1];
  if( fd_txn_account_init_from_funk_readonly( account, account_key, funk, xid ) ) {
    return 1;
  }

  if( !account_already_dumped( out_acct_states, *out_acct_states_cnt, account_key ) ) {
    dump_account_state( account_key, account->meta, &out_acct_states[*out_acct_states_cnt], spad );
    (*out_acct_states_cnt)++;
  }

  if( opt_out_borrowed_account ) {
    *opt_out_borrowed_account = *account;
  }
  return 0;
}

static void
dump_executable_account_if_exists( fd_funk_t const *                 funk,
                                   fd_funk_txn_xid_t const *         xid,
                                   fd_exec_test_acct_state_t const * program_account,
                                   fd_spad_t *                       spad,
                                   fd_exec_test_acct_state_t *       out_account_states,
                                   pb_size_t *                       out_account_states_count ) {
  if( FD_LIKELY( memcmp( program_account->owner, fd_solana_bpf_loader_upgradeable_program_id.key, sizeof(fd_pubkey_t) ) ) ) {
    return;
  }

  int err;
  fd_bpf_upgradeable_loader_state_t * program_loader_state = fd_bincode_decode_spad(
      bpf_upgradeable_loader_state,
      spad,
      program_account->data->bytes,
      program_account->data->size,
      &err );
  if( FD_UNLIKELY( err ) ) return;

  if( !fd_bpf_upgradeable_loader_state_is_program( program_loader_state ) ) {
    return;
  }

  fd_pubkey_t * programdata_acc = &program_loader_state->inner.program.programdata_address;
  dump_account_if_not_already_dumped( funk, xid, programdata_acc, spad, out_account_states, out_account_states_count, NULL );
}

static void
dump_sanitized_transaction( fd_funk_t *                            funk,
                            fd_funk_txn_xid_t const *              xid,
                            fd_txn_t const *                       txn_descriptor,
                            uchar const *                          txn_payload,
                            fd_spad_t *                            spad,
                            fd_exec_test_sanitized_transaction_t * sanitized_transaction ) {
  fd_txn_acct_addr_lut_t const * address_lookup_tables = fd_txn_get_address_tables_const( txn_descriptor );

  /* Transaction Context -> tx -> message */
  sanitized_transaction->has_message = true;
  fd_exec_test_transaction_message_t * message = &sanitized_transaction->message;

  /* Transaction Context -> tx -> message -> is_legacy */
  message->is_legacy = txn_descriptor->transaction_version == FD_TXN_VLEGACY;

  /* Transaction Context -> tx -> message -> header */
  message->has_header = true;
  fd_exec_test_message_header_t * header = &message->header;

  /* Transaction Context -> tx -> message -> header -> num_required_signatures */
  header->num_required_signatures = txn_descriptor->signature_cnt;

  /* Transaction Context -> tx -> message -> header -> num_readonly_signed_accounts */
  header->num_readonly_signed_accounts = txn_descriptor->readonly_signed_cnt;

  /* Transaction Context -> tx -> message -> header -> num_readonly_unsigned_accounts */
  header->num_readonly_unsigned_accounts = txn_descriptor->readonly_unsigned_cnt;

  /* Transaction Context -> tx -> message -> account_keys */
  message->account_keys_count = txn_descriptor->acct_addr_cnt;
  message->account_keys = fd_spad_alloc( spad, alignof(pb_bytes_array_t *), PB_BYTES_ARRAY_T_ALLOCSIZE(txn_descriptor->acct_addr_cnt * sizeof(pb_bytes_array_t *)) );
  fd_acct_addr_t const * account_keys = fd_txn_get_acct_addrs( txn_descriptor, txn_payload );
  for( ulong i = 0; i < txn_descriptor->acct_addr_cnt; i++ ) {
    pb_bytes_array_t * account_key = fd_spad_alloc( spad, alignof(pb_bytes_array_t), PB_BYTES_ARRAY_T_ALLOCSIZE(sizeof(fd_pubkey_t)) );
    account_key->size = sizeof(fd_pubkey_t);
    memcpy( account_key->bytes, &account_keys[i], sizeof(fd_pubkey_t) );
    message->account_keys[i] = account_key;
  }

  /* Transaction Context -> tx -> message -> recent_blockhash */
  uchar const * recent_blockhash = fd_txn_get_recent_blockhash( txn_descriptor, txn_payload );
  message->recent_blockhash = fd_spad_alloc( spad, alignof(pb_bytes_array_t), PB_BYTES_ARRAY_T_ALLOCSIZE(sizeof(fd_hash_t)) );
  message->recent_blockhash->size = sizeof(fd_hash_t);
  memcpy( message->recent_blockhash->bytes, recent_blockhash, sizeof(fd_hash_t) );

  /* Transaction Context -> tx -> message -> instructions */
  message->instructions_count = txn_descriptor->instr_cnt;
  message->instructions = fd_spad_alloc( spad, alignof(fd_exec_test_compiled_instruction_t), txn_descriptor->instr_cnt * sizeof(fd_exec_test_compiled_instruction_t) );
  for( ulong i = 0; i < txn_descriptor->instr_cnt; ++i ) {
    fd_txn_instr_t instr = txn_descriptor->instr[i];
    fd_exec_test_compiled_instruction_t * compiled_instruction = &message->instructions[i];

    // compiled instruction -> program_id_index
    compiled_instruction->program_id_index = instr.program_id;

    // compiled instruction -> accounts
    compiled_instruction->accounts_count = instr.acct_cnt;
    compiled_instruction->accounts = fd_spad_alloc( spad, alignof(uint32_t), instr.acct_cnt * sizeof(uint32_t) );
    uchar const * instr_accounts = fd_txn_get_instr_accts( &instr, txn_payload );
    for( ulong j = 0; j < instr.acct_cnt; ++j ) {
      uchar instr_acct_index = instr_accounts[j];
      compiled_instruction->accounts[j] = instr_acct_index;
    }

    // compiled instruction -> data
    uchar const * instr_data = fd_txn_get_instr_data( &instr, txn_payload );
    compiled_instruction->data = fd_spad_alloc( spad, alignof(pb_bytes_array_t), PB_BYTES_ARRAY_T_ALLOCSIZE(instr.data_sz) );
    compiled_instruction->data->size = instr.data_sz;
    memcpy( compiled_instruction->data->bytes, instr_data, instr.data_sz );
  }

  /* ALUT stuff (non-legacy) */
  message->address_table_lookups_count = 0;
  if( !message->is_legacy ) {
    /* Transaction Context -> tx -> message -> address_table_lookups */
    message->address_table_lookups_count = txn_descriptor->addr_table_lookup_cnt;
    message->address_table_lookups = fd_spad_alloc( spad,
                                                    alignof(fd_exec_test_message_address_table_lookup_t),
                                                    txn_descriptor->addr_table_lookup_cnt * sizeof(fd_exec_test_message_address_table_lookup_t) );
    for( ulong i = 0; i < txn_descriptor->addr_table_lookup_cnt; ++i ) {
      // alut -> account_key
      fd_pubkey_t * alut_key = (fd_pubkey_t *) (txn_payload + address_lookup_tables[i].addr_off);
      memcpy( message->address_table_lookups[i].account_key, alut_key, sizeof(fd_pubkey_t) );

      // Access ALUT account data to access its keys
      fd_txn_account_t addr_lut_rec[1];
      int err = fd_txn_account_init_from_funk_readonly( addr_lut_rec, alut_key, funk, xid );
      if( FD_UNLIKELY( err != FD_ACC_MGR_SUCCESS ) ) {
        FD_LOG_ERR(( "addr lut not found" ));
      }

      // alut -> writable_indexes
      message->address_table_lookups[i].writable_indexes_count = address_lookup_tables[i].writable_cnt;
      message->address_table_lookups[i].writable_indexes = fd_spad_alloc( spad, alignof(uint32_t), address_lookup_tables[i].writable_cnt * sizeof(uint32_t) );
      uchar * writable_indexes = (uchar *) (txn_payload + address_lookup_tables[i].writable_off);
      for( ulong j = 0; j < address_lookup_tables[i].writable_cnt; ++j ) {
        message->address_table_lookups[i].writable_indexes[j] = writable_indexes[j];
      }

      // alut -> readonly_indexes
      message->address_table_lookups[i].readonly_indexes_count = address_lookup_tables[i].readonly_cnt;
      message->address_table_lookups[i].readonly_indexes = fd_spad_alloc( spad, alignof(uint32_t), address_lookup_tables[i].readonly_cnt * sizeof(uint32_t) );
      uchar * readonly_indexes = (uchar *) (txn_payload + address_lookup_tables[i].readonly_off);
      for( ulong j = 0; j < address_lookup_tables[i].readonly_cnt; ++j ) {
        message->address_table_lookups[i].readonly_indexes[j] = readonly_indexes[j];
      }
    }
  }

  /* Transaction Context -> tx -> message_hash */
  // Skip because it does not matter what's in here

  /* Transaction Context -> tx -> signatures */
  sanitized_transaction->signatures_count = txn_descriptor->signature_cnt;
  sanitized_transaction->signatures = fd_spad_alloc( spad, alignof(pb_bytes_array_t *), PB_BYTES_ARRAY_T_ALLOCSIZE(txn_descriptor->signature_cnt * sizeof(pb_bytes_array_t *)) );
  fd_ed25519_sig_t const * signatures = fd_txn_get_signatures( txn_descriptor, txn_payload );
  for( uchar i = 0; i < txn_descriptor->signature_cnt; ++i ) {
    pb_bytes_array_t * signature = fd_spad_alloc( spad, alignof(pb_bytes_array_t), PB_BYTES_ARRAY_T_ALLOCSIZE(sizeof(fd_ed25519_sig_t)) );
    signature->size = sizeof(fd_ed25519_sig_t);
    memcpy( signature->bytes, &signatures[i], sizeof(fd_ed25519_sig_t) );
    sanitized_transaction->signatures[i] = signature;
  }
}

/** BLOCKHASH QUEUE DUMPING **/

static void
dump_blockhash_queue( fd_blockhashes_t const * queue,
                      fd_spad_t *              spad,
                      pb_bytes_array_t **      output_blockhash_queue,
                      pb_size_t *              output_blockhash_queue_count ) {
  ulong bhq_size = fd_ulong_min( FD_BLOCKHASHES_MAX, fd_blockhash_deq_cnt( queue->d.deque ) );

  // Iterate over all block hashes in the queue and save them in the output
  pb_size_t cnt = 0U;
  for( fd_blockhash_deq_iter_t iter=fd_blockhash_deq_iter_init_rev( queue->d.deque );
       !fd_blockhash_deq_iter_done_rev( queue->d.deque, iter ) && cnt<FD_BLOCKHASHES_MAX;
       iter=fd_blockhash_deq_iter_prev( queue->d.deque, iter ), cnt++ ) {
    fd_blockhash_info_t const * ele              = fd_blockhash_deq_iter_ele_const( queue->d.deque, iter );
    pb_bytes_array_t *          output_blockhash = fd_spad_alloc( spad, alignof(pb_bytes_array_t), PB_BYTES_ARRAY_T_ALLOCSIZE(sizeof(fd_hash_t)) );
    output_blockhash->size = sizeof(fd_hash_t);
    fd_memcpy( output_blockhash->bytes, &ele->hash, sizeof(fd_hash_t) );
    output_blockhash_queue[ bhq_size-cnt-1UL ] = output_blockhash;
  }

  *output_blockhash_queue_count = cnt;
}

/** SECONDARY FUNCTIONS **/

/* add_account_to_dumped_accounts adds an account to the dumped accounts
   set if it does not exist already. Returns 0 if the account already
   exists, and 1 if the account was added successfully.

   TODO: Txn dumping should be optimized to use these functions. */
static uchar
add_account_to_dumped_accounts( fd_dump_account_key_node_t *  pool,
                                fd_dump_account_key_node_t ** root,
                                fd_pubkey_t const *           pubkey ) {
  /* If the key already exists, return early. */
  fd_dump_account_key_node_t node = {
    .key = *pubkey,
  };
  if( fd_dump_account_key_map_find( pool, *root, &node ) ) {
    return 0;
  }

  fd_dump_account_key_node_t * new_node = fd_dump_account_key_map_acquire( pool );
  new_node->key = *pubkey;
  fd_dump_account_key_map_insert( pool, root, new_node );
  return 1;
}

/* add_account_and_programdata_to_dumped_accounts adds an account and
   its programdata account (if the account is a v3 program) to the
   dumped accounts set if they do not exist already. */
static void
add_account_and_programdata_to_dumped_accounts( fd_funk_t *                   funk,
                                                fd_funk_txn_xid_t const *     xid,
                                                fd_dump_account_key_node_t *  pool,
                                                fd_dump_account_key_node_t ** root,
                                                fd_pubkey_t const *           pubkey ) {
  /* Add the current account to the dumped accounts set. We can save
     some time by enforcing an invariant that "if current account was
     dumped, then programdata account was also dumped," so we save
     ourselves a call to Funk. */
  uchar ret = add_account_to_dumped_accounts( pool, root, pubkey );
  if( ret==0 ) return;

  /* Read the account from Funk to see if its a program account and if
     it needs to be dumped. */
  fd_txn_account_t program_account[1];
  int err = fd_txn_account_init_from_funk_readonly( program_account, pubkey, funk, xid );
  if( FD_UNLIKELY( err!=FD_ACC_MGR_SUCCESS ) ) {
    return;
  }

  /* Return if its not owned by the v3 loader */
  if( FD_LIKELY( memcmp( fd_txn_account_get_owner( program_account ), fd_solana_bpf_loader_upgradeable_program_id.key, sizeof(fd_pubkey_t) ) ) ) {
    return;
  }

  /* Get the program account state */
  fd_bpf_upgradeable_loader_state_t program_account_state[1];
  if( FD_UNLIKELY( !fd_bincode_decode_static(
      bpf_upgradeable_loader_state,
      program_account_state,
      fd_txn_account_get_data( program_account ),
      fd_txn_account_get_data_len( program_account ),
      NULL ) ) ) {
    return;
  }
  if( !fd_bpf_upgradeable_loader_state_is_program( program_account_state ) ) {
    return;
  }

  /* Dump the programdata address */
  add_account_to_dumped_accounts( pool, root, &program_account_state->inner.program.programdata_address );
}

/* add_lut_account_to_dumped_accounts adds an address lookup table
   account AND all pubkeys in the lookup table to the dumped accounts
   set if they do not exist already. */
static void
add_lut_accounts_to_dumped_accounts( fd_funk_t *                   funk,
                                     fd_funk_txn_xid_t const *     xid,
                                     fd_dump_account_key_node_t *  pool,
                                     fd_dump_account_key_node_t ** root,
                                     fd_pubkey_t const *           pubkey ) {
  /* Add the current account to the dumped accounts set. */
  add_account_to_dumped_accounts( pool, root, pubkey );

  /* Read the account and dump all pubkeys within the lookup table. */
  fd_txn_account_t lut_account[1];
  int err = fd_txn_account_init_from_funk_readonly( lut_account, pubkey, funk, xid );
  if( FD_UNLIKELY( err!=FD_ACC_MGR_SUCCESS ) ) {
    return;
  }

  uchar const  * data     = fd_txn_account_get_data( lut_account );
  ulong          data_len = fd_txn_account_get_data_len( lut_account );

  /* Decode the ALUT account and dump all pubkeys within the lookup
     table. */
  if( data_len<FD_LOOKUP_TABLE_META_SIZE || (data_len&0x1fUL) ) {
    return;
  }
  fd_pubkey_t const * lookup_addrs     = fd_type_pun_const( data+FD_LOOKUP_TABLE_META_SIZE );
  ulong               lookup_addrs_cnt = ( data_len-FD_LOOKUP_TABLE_META_SIZE)>>5UL; // = (dlen - 56) / 32
  for( ulong i=0UL; i<lookup_addrs_cnt; i++ ) {
    fd_pubkey_t const * referenced_pubkey = &lookup_addrs[i];
    add_account_and_programdata_to_dumped_accounts( funk, xid, pool, root, referenced_pubkey );
  }
}

/* create_synthetic_vote_account_from_vote_state creates a synthetic
   vote account from a vote state cache element. It fills in default
   values for unspecified fields and encodes the vote state into
   out_vote_account's data field. */
static void
create_synthetic_vote_account_from_vote_state( fd_vote_state_ele_t const *   vote_state,
                                               fd_spad_t *                   spad,
                                               fd_exec_test_vote_account_t * out_vote_account ) {
  out_vote_account->has_vote_account = true;
  fd_memcpy( out_vote_account->vote_account.address, &vote_state->vote_account, sizeof(fd_pubkey_t) );
  out_vote_account->vote_account.executable = false;
  out_vote_account->vote_account.lamports = 100000UL;
  fd_memcpy( out_vote_account->vote_account.owner, fd_solana_vote_program_id.key, sizeof(fd_pubkey_t) );
  out_vote_account->stake = vote_state->stake;

  /* Construct the vote account data. Fill in missing fields with
     arbitrary defaults (since they're not used anyways) */
  fd_vote_state_versioned_t vsv = {
    .discriminant = fd_vote_state_versioned_enum_current,
    .inner = {
      .current = {
        .node_pubkey           = vote_state->node_account,
        .authorized_withdrawer = vote_state->node_account,
        .commission            = vote_state->commission,
        .root_slot             = 0UL,
        .has_root_slot         = 0,
        .last_timestamp        = {
          .timestamp           = vote_state->last_vote_timestamp,
          .slot                = vote_state->last_vote_slot,
        },
      }
    }
  };
  fd_vote_state_t * synthetic_vote_state = &vsv.inner.current;

  /* Create synthetic landed votes */
  synthetic_vote_state->votes = deq_fd_landed_vote_t_join(
      deq_fd_landed_vote_t_new(
          fd_spad_alloc(
              spad,
              deq_fd_landed_vote_t_align(),
              deq_fd_landed_vote_t_footprint( 32UL ) ),
          32UL ) );
  for( ulong i=0UL; i<32UL; i++ ) {
    fd_landed_vote_t elem = {0};
    deq_fd_landed_vote_t_push_tail( synthetic_vote_state->votes, elem );
  }

  /* Populate authoritzed voters */
  void * authorized_voters_pool_mem  = fd_spad_alloc(
      spad,
      fd_vote_authorized_voters_pool_align(),
      fd_vote_authorized_voters_pool_footprint( 5UL ) );
  void * authorized_voters_treap_mem = fd_spad_alloc(
      spad,
      fd_vote_authorized_voters_treap_align(),
      fd_vote_authorized_voters_treap_footprint( 5UL ) );
  synthetic_vote_state->authorized_voters.pool  = fd_vote_authorized_voters_pool_join( fd_vote_authorized_voters_pool_new( authorized_voters_pool_mem, 5UL ) );
  synthetic_vote_state->authorized_voters.treap = fd_vote_authorized_voters_treap_join( fd_vote_authorized_voters_treap_new( authorized_voters_treap_mem, 5UL ) );

  /* Encode the synthetic vote state */
  ulong encoded_sz                          = fd_vote_state_versioned_size( &vsv );
  out_vote_account->vote_account.data       = fd_spad_alloc( spad, alignof(pb_bytes_array_t), PB_BYTES_ARRAY_T_ALLOCSIZE( encoded_sz ) );
  out_vote_account->vote_account.data->size = (pb_size_t)encoded_sz;

  fd_bincode_encode_ctx_t encode_ctx = {
    .data    = out_vote_account->vote_account.data->bytes,
    .dataend = out_vote_account->vote_account.data->bytes+encoded_sz,
  };
  fd_vote_state_versioned_encode( &vsv, &encode_ctx );
}

static void
dump_prior_vote_accounts( fd_vote_states_t const *      vote_states,
                          fd_dump_account_key_node_t *  dumped_accounts_pool,
                          fd_dump_account_key_node_t ** dumped_accounts_root,
                          fd_exec_test_vote_account_t * out_vote_accounts,
                          pb_size_t *                   out_vote_accounts_count,
                          fd_spad_t *                   spad ) {

  fd_vote_states_iter_t iter_[1];
  for( fd_vote_states_iter_t * iter = fd_vote_states_iter_init( iter_, vote_states );
                                     !fd_vote_states_iter_done( iter );
                                      fd_vote_states_iter_next( iter ) ) {
    fd_vote_state_ele_t const * vote_state = fd_vote_states_iter_ele( iter );
    add_account_to_dumped_accounts( dumped_accounts_pool, dumped_accounts_root, &vote_state->vote_account );

    create_synthetic_vote_account_from_vote_state(
        vote_state,
        spad,
        &out_vote_accounts[(*out_vote_accounts_count)++] );
  }
}

static void
create_block_context_protobuf_from_block( fd_block_dump_ctx_t * dump_ctx,
                                          fd_banks_t *          banks,
                                          fd_bank_t *           bank,
                                          fd_funk_t *           funk ) {
  /* We should use the bank fields and funk txn from the parent slot in
     order to capture the block context from before the current block
     was executed, since dumping is happening in the block finalize
     step. */
  fd_bank_t *                    parent_bank    = fd_banks_get_parent( banks, bank );
  ulong                          current_slot   = fd_bank_slot_get( bank );
  ulong                          parent_slot    = fd_bank_slot_get( parent_bank );
  fd_funk_txn_xid_t              parent_xid     = { .ul = { parent_slot, parent_bank->idx } };
  fd_exec_test_block_context_t * block_context  = &dump_ctx->block_context;
  ulong                          dump_txn_count = dump_ctx->txns_to_dump_cnt;
  fd_spad_t *                    spad           = dump_ctx->spad;

  /* Get vote and stake delegation infos */
  fd_vote_states_t const * vote_states        = fd_bank_vote_states_locking_query( parent_bank );
  ulong                    vote_account_t_cnt = fd_vote_states_cnt( vote_states );
  fd_bank_vote_states_end_locking_query( parent_bank );

  fd_stake_delegations_t const * stake_delegations = fd_bank_stake_delegations_frontier_query( banks, parent_bank );
  ulong                          stake_account_cnt = fd_stake_delegations_cnt( stake_delegations );

  /* Collect account states in a temporary set before iterating over
     them and dumping them out. */
  ulong                        total_num_accounts   = num_sysvar_entries +  /* Sysvars */
                                                      num_loaded_builtins + /* Builtins */
                                                      stake_account_cnt +   /* Stake accounts */
                                                      vote_account_t_cnt +  /* Current vote accounts */
                                                      dump_txn_count*128UL; /* Txn accounts upper bound */
  void *                       dumped_accounts_mem  = fd_spad_alloc( spad, fd_dump_account_key_map_align(), fd_dump_account_key_map_footprint( total_num_accounts ) );
  fd_dump_account_key_node_t * dumped_accounts_pool = fd_dump_account_key_map_join( fd_dump_account_key_map_new( dumped_accounts_mem, total_num_accounts ) );
  fd_dump_account_key_node_t * dumped_accounts_root = NULL;

  /* BlockContext -> txns */
  block_context->txns_count = (pb_size_t)dump_txn_count;
  block_context->txns       = fd_spad_alloc( spad, alignof(fd_exec_test_sanitized_transaction_t), dump_ctx->txns_to_dump_cnt * sizeof(fd_exec_test_sanitized_transaction_t) );
  fd_memset( block_context->txns, 0, dump_ctx->txns_to_dump_cnt * sizeof(fd_exec_test_sanitized_transaction_t) );

  /* Dump sanitized transactions from the transaction descriptors */
  for( ulong i=0UL; i<dump_ctx->txns_to_dump_cnt; i++ ) {
    fd_txn_p_t const * txn_ptr        = &dump_ctx->txns_to_dump[i];
    fd_txn_t const *   txn_descriptor = TXN( txn_ptr );
    dump_sanitized_transaction( funk, &parent_xid, txn_descriptor, txn_ptr->payload, spad, &block_context->txns[i] );

    /* Dump account + alut + programdata accounts (if applicable).
       1. Dump the raw txn account keys
       2. Dump the ALUT accounts
       3. Dump all referenced accounts in the ALUTs
       4. Dump any executable accounts */

    // 1 + 4. Dump any account keys that are referenced by transactions
    // + any programdata accounts (if applicable).
    fd_acct_addr_t const * account_keys = fd_txn_get_acct_addrs( txn_descriptor, txn_ptr->payload );
    for( ushort l=0; l<txn_descriptor->acct_addr_cnt; l++ ) {
      fd_pubkey_t const * account_key = fd_type_pun_const( &account_keys[l] );
      add_account_and_programdata_to_dumped_accounts( funk, &parent_xid, dumped_accounts_pool, &dumped_accounts_root, account_key );
    }

    // 2 + 3 + 4. Dump any ALUT accounts + any accounts referenced in
    // the ALUTs + any programdata accounts (if applicable).
    fd_txn_acct_addr_lut_t const * txn_lookup_tables = fd_txn_get_address_tables_const( txn_descriptor );
    for( ushort l=0; l<txn_descriptor->addr_table_lookup_cnt; l++ ) {
      fd_txn_acct_addr_lut_t const * lookup_table = &txn_lookup_tables[l];
      fd_pubkey_t const *            lut_key      = fd_type_pun_const( txn_ptr->payload+lookup_table->addr_off );
      add_lut_accounts_to_dumped_accounts( funk, &parent_xid, dumped_accounts_pool, &dumped_accounts_root, lut_key );
    }
  }

  /* Dump sysvars */
  for( ulong i=0UL; i<num_sysvar_entries; i++ ) {
    add_account_to_dumped_accounts( dumped_accounts_pool, &dumped_accounts_root, fd_dump_sysvar_ids[i] );
  }

  /* Dump builtins */
  for( ulong i=0UL; i<num_loaded_builtins; i++ ) {
    add_account_to_dumped_accounts( dumped_accounts_pool, &dumped_accounts_root, fd_dump_builtin_ids[i] );
  }

  /* Dump stake accounts for this epoch */
  fd_stake_delegations_iter_t iter_[1];
  for( fd_stake_delegations_iter_t * iter = fd_stake_delegations_iter_init( iter_, stake_delegations );
       !fd_stake_delegations_iter_done( iter );
       fd_stake_delegations_iter_next( iter ) ) {
    fd_stake_delegation_t * stake_delegation = fd_stake_delegations_iter_ele( iter );
    add_account_to_dumped_accounts( dumped_accounts_pool, &dumped_accounts_root, &stake_delegation->stake_account );
  }

  /* Dump vote accounts for this epoch */
  vote_states = fd_bank_vote_states_locking_query( parent_bank );
  fd_vote_states_iter_t vote_iter_[1];
  for( fd_vote_states_iter_t * iter = fd_vote_states_iter_init( vote_iter_, vote_states ); !fd_vote_states_iter_done( iter ); fd_vote_states_iter_next( iter ) ) {
    fd_vote_state_ele_t const * vote_state = fd_vote_states_iter_ele( iter );
    add_account_to_dumped_accounts( dumped_accounts_pool, &dumped_accounts_root, &vote_state->vote_account );
  }
  fd_bank_vote_states_end_locking_query( parent_bank );

  // BlockContext -> EpochContext -> vote_accounts_t_1 (vote accounts at epoch T-1)
  fd_vote_states_t const * vote_states_prev        = fd_bank_vote_states_prev_locking_query( parent_bank );
  block_context->epoch_ctx.vote_accounts_t_1       = fd_spad_alloc(
      spad,
      alignof(fd_exec_test_vote_account_t),
      sizeof(fd_exec_test_vote_account_t)*fd_vote_states_cnt( vote_states_prev ) );
  block_context->epoch_ctx.vote_accounts_t_1_count = 0U;
  dump_prior_vote_accounts(
      vote_states_prev,
      dumped_accounts_pool,
      &dumped_accounts_root,
      block_context->epoch_ctx.vote_accounts_t_1,
      &block_context->epoch_ctx.vote_accounts_t_1_count,
      spad );
  fd_bank_vote_states_prev_end_locking_query( parent_bank );

  // BlockContext -> EpochContext -> vote_accounts_t_2 (vote accounts at epoch T-2)
  fd_vote_states_t const * vote_states_prev_prev   = fd_bank_vote_states_prev_prev_locking_query( parent_bank );
  block_context->epoch_ctx.vote_accounts_t_2       = fd_spad_alloc(
      spad,
      alignof(fd_exec_test_vote_account_t),
      sizeof(fd_exec_test_vote_account_t)*fd_vote_states_cnt( vote_states_prev_prev ) );
  block_context->epoch_ctx.vote_accounts_t_2_count = 0U;
  dump_prior_vote_accounts(
      vote_states_prev_prev,
      dumped_accounts_pool,
      &dumped_accounts_root,
      block_context->epoch_ctx.vote_accounts_t_2,
      &block_context->epoch_ctx.vote_accounts_t_2_count,
      spad );
  fd_bank_vote_states_prev_prev_end_locking_query( parent_bank );

  /* BlockContext -> acct_states
     Iterate over the set and dump all the account keys in one pass. */
  block_context->acct_states_count = 0U;
  block_context->acct_states       = fd_spad_alloc(
      spad,
      alignof(fd_exec_test_acct_state_t),
      fd_dump_account_key_map_size( dumped_accounts_pool, dumped_accounts_root )*sizeof(fd_exec_test_acct_state_t) );
  for( fd_dump_account_key_node_t * node = fd_dump_account_key_map_minimum( dumped_accounts_pool, dumped_accounts_root );
                                    node;
                                    node = fd_dump_account_key_map_successor( dumped_accounts_pool, node ) ) {
    fd_txn_account_t txn_account[1];
    int ret = fd_txn_account_init_from_funk_readonly( txn_account, &node->key, funk, &parent_xid );
    if( FD_UNLIKELY( ret ) ) {
      continue;
    }
    dump_account_state( txn_account->pubkey, txn_account->meta, &block_context->acct_states[block_context->acct_states_count++], spad );
  }

  /* BlockContext -> blockhash_queue */
  fd_blockhashes_t const * bhq   = fd_bank_block_hash_queue_query( parent_bank );
  block_context->blockhash_queue = fd_spad_alloc(
      spad,
      alignof(pb_bytes_array_t *),
      PB_BYTES_ARRAY_T_ALLOCSIZE((FD_BLOCKHASHES_MAX) * sizeof(pb_bytes_array_t *)) );
  block_context->blockhash_queue_count = 0U;
  dump_blockhash_queue( bhq, spad, block_context->blockhash_queue, &block_context->blockhash_queue_count );

  /* BlockContext -> SlotContext */
  block_context->has_slot_ctx                       = true;
  block_context->slot_ctx.slot                      = current_slot;
  block_context->slot_ctx.block_height              = fd_bank_block_height_get( bank );
  block_context->slot_ctx.prev_slot                 = fd_bank_parent_slot_get( bank );

  // We need to store the POH hash for the current block since we don't
  // recalculate it in the harnesses.
  fd_memcpy( block_context->slot_ctx.poh, fd_bank_poh_query( bank ), sizeof(fd_pubkey_t) );
  fd_memcpy( block_context->slot_ctx.parent_bank_hash, fd_bank_bank_hash_query( parent_bank ), sizeof(fd_pubkey_t) );

  fd_lthash_value_t const * parent_lthash = fd_bank_lthash_locking_query( parent_bank );
  fd_memcpy( block_context->slot_ctx.parent_lthash, parent_lthash, sizeof(fd_lthash_value_t) );
  fd_bank_lthash_end_locking_query( parent_bank );

  block_context->slot_ctx.prev_epoch_capitalization = fd_bank_capitalization_get( parent_bank );

  /* BlockContext -> SlotContext -> fee_rate_governor */
  fd_fee_rate_governor_t const * fee_rate_governor = fd_bank_fee_rate_governor_query( parent_bank );
  block_context->slot_ctx.has_fee_rate_governor     = true;
  block_context->slot_ctx.fee_rate_governor         = (fd_exec_test_fee_rate_governor_t){
      .target_lamports_per_signature = fee_rate_governor->target_lamports_per_signature,
      .target_signatures_per_slot    = fee_rate_governor->target_signatures_per_slot,
      .min_lamports_per_signature    = fee_rate_governor->min_lamports_per_signature,
      .max_lamports_per_signature    = fee_rate_governor->max_lamports_per_signature,
      .burn_percent                  = fee_rate_governor->burn_percent,
  };

  /* BlockContext -> EpochContext */
  block_context->has_epoch_ctx                        = true;
  block_context->epoch_ctx.has_features               = true;
  dump_sorted_features( fd_bank_features_query( parent_bank ), &block_context->epoch_ctx.features, spad );
  block_context->epoch_ctx.hashes_per_tick            = fd_bank_hashes_per_tick_get( parent_bank );
  block_context->epoch_ctx.ticks_per_slot             = fd_bank_ticks_per_slot_get( parent_bank );
  block_context->epoch_ctx.slots_per_year             = fd_bank_slots_per_year_get( parent_bank );
  block_context->epoch_ctx.has_inflation              = true;

  fd_inflation_t const * inflation = fd_bank_inflation_query( parent_bank );
  block_context->epoch_ctx.inflation                  = (fd_exec_test_inflation_t) {
      .initial         = inflation->initial,
      .terminal        = inflation->terminal,
      .taper           = inflation->taper,
      .foundation      = inflation->foundation,
      .foundation_term = inflation->foundation_term,
  };
  block_context->epoch_ctx.genesis_creation_time      = fd_bank_genesis_creation_time_get( parent_bank );
}

static void
create_txn_context_protobuf_from_txn( fd_exec_test_txn_context_t * txn_context_msg,
                                      fd_runtime_t *               runtime,
                                      fd_bank_t *                  bank,
                                      fd_txn_in_t const *          txn_in,
                                      fd_txn_out_t *               txn_out,
                                      fd_spad_t *                  spad ) {
  fd_txn_t const * txn_descriptor = TXN( txn_in->txn );
  uchar const *    txn_payload    = (uchar const *) txn_in->txn->payload;

  /* Transaction Context -> account_shared_data
     Contains:
      - Account data for regular accounts
      - Account data for LUT accounts
      - Account data for executable accounts
      - Account data for (almost) all sysvars

    We also don't want to store builtins in account shared data due to
    how Agave's bank handles them in the init phase. */
  // Dump regular accounts first
  txn_context_msg->account_shared_data_count = 0;
  txn_context_msg->account_shared_data = fd_spad_alloc( spad,
                                                        alignof(fd_exec_test_acct_state_t),
                                                        (256UL*2UL + txn_descriptor->addr_table_lookup_cnt + num_sysvar_entries) * sizeof(fd_exec_test_acct_state_t) );
  fd_funk_txn_xid_t xid = { .ul = { fd_bank_slot_get( bank ), bank->idx } };
<<<<<<< HEAD
  for( ulong i = 0; i < txn_out->accounts.cnt; ++i ) {
    fd_txn_account_t txn_account[1];
    int ret = fd_txn_account_init_from_funk_readonly( txn_account, &txn_out->accounts.keys[i], runtime->funk, &xid );
    if( FD_UNLIKELY( ret ) ) {
      continue;
    }

    // Make sure account is not a non-migrating builtin
    if( !is_builtin_account( &txn_out->accounts.keys[i] ) ) {
      dump_account_state( txn_account->pubkey, txn_account->meta, &txn_context_msg->account_shared_data[txn_context_msg->account_shared_data_count++], spad );
=======
  for( ulong i = 0; i < txn_out->accounts.accounts_cnt; ++i ) {
    // Make sure account is not a non-migrating builtin
    if( !is_builtin_account( &txn_out->accounts.account_keys[i] ) ) {
      dump_account_if_not_already_dumped(
          runtime->funk,
          &xid,
          &txn_out->accounts.account_keys[i],
          spad,
          txn_context_msg->account_shared_data,
          &txn_context_msg->account_shared_data_count,
          NULL
      );
>>>>>>> 8b89531c
    }
  }

  // Dump LUT accounts
  fd_txn_acct_addr_lut_t const * address_lookup_tables = fd_txn_get_address_tables_const( txn_descriptor );
  for( ulong i = 0; i < txn_descriptor->addr_table_lookup_cnt; ++i ) {
    fd_txn_account_t txn_account[1];
    fd_txn_acct_addr_lut_t const * addr_lut  = &address_lookup_tables[i];
    fd_pubkey_t * alut_key = (fd_pubkey_t *) (txn_payload + addr_lut->addr_off);

<<<<<<< HEAD
    dump_account_state( txn_account->pubkey, txn_account->meta, &txn_context_msg->account_shared_data[txn_context_msg->account_shared_data_count++], spad );
=======
    // Dump the LUT account itself if not already dumped
    int ret = dump_account_if_not_already_dumped(
        runtime->funk,
        &xid,
        alut_key,
        spad,
        txn_context_msg->account_shared_data,
        &txn_context_msg->account_shared_data_count,
        txn_account
    );
    if( FD_UNLIKELY( ret ) ) continue;
>>>>>>> 8b89531c

    fd_acct_addr_t * lookup_addrs = (fd_acct_addr_t *)&fd_txn_account_get_data( txn_account )[FD_LOOKUP_TABLE_META_SIZE];
    ulong lookup_addrs_cnt        = (fd_txn_account_get_data_len( txn_account ) - FD_LOOKUP_TABLE_META_SIZE) >> 5UL; // = (dlen - 56) / 32

    /* Dump any account state refererenced in ALUTs */
    uchar const * writable_lut_idxs = txn_payload + addr_lut->writable_off;
    for( ulong j=0; j<addr_lut->writable_cnt; j++ ) {
      if( writable_lut_idxs[j] >= lookup_addrs_cnt ) {
        continue;
      }
      fd_pubkey_t const * referenced_addr = fd_type_pun( &lookup_addrs[writable_lut_idxs[j]] );
      if( is_builtin_account( referenced_addr ) ) continue;

<<<<<<< HEAD
      fd_txn_account_t referenced_account[1];
      ret = fd_txn_account_init_from_funk_readonly( referenced_account, referenced_addr, runtime->funk, &xid );
      if( FD_UNLIKELY( ret ) ) continue;
      dump_account_state( referenced_account->pubkey, referenced_account->meta, &txn_context_msg->account_shared_data[txn_context_msg->account_shared_data_count++], spad );
=======
      dump_account_if_not_already_dumped(
          runtime->funk,
          &xid,
          referenced_addr,
          spad,
          txn_context_msg->account_shared_data,
          &txn_context_msg->account_shared_data_count,
          NULL
      );
>>>>>>> 8b89531c
    }

    uchar const * readonly_lut_idxs = txn_payload + addr_lut->readonly_off;
    for( ulong j = 0; j < addr_lut->readonly_cnt; j++ ) {
      if( readonly_lut_idxs[j] >= lookup_addrs_cnt ) {
        continue;
      }
      fd_pubkey_t const * referenced_addr = fd_type_pun( &lookup_addrs[readonly_lut_idxs[j]] );
      if( is_builtin_account( referenced_addr ) ) continue;

<<<<<<< HEAD
      fd_txn_account_t referenced_account[1];
      ret = fd_txn_account_init_from_funk_readonly( referenced_account, referenced_addr, runtime->funk, &xid );
      if( FD_UNLIKELY( ret ) ) continue;
      dump_account_state( referenced_account->pubkey, referenced_account->meta, &txn_context_msg->account_shared_data[txn_context_msg->account_shared_data_count++], spad );
=======
      dump_account_if_not_already_dumped(
          runtime->funk,
          &xid,
          referenced_addr,
          spad,
          txn_context_msg->account_shared_data,
          &txn_context_msg->account_shared_data_count,
          NULL
      );
>>>>>>> 8b89531c
    }
  }

  /* Dump the programdata accounts for any potential v3-owned program accounts */
  uint accounts_dumped_so_far = txn_context_msg->account_shared_data_count;
  for( uint i=0U; i<accounts_dumped_so_far; i++ ) {
    fd_exec_test_acct_state_t const * maybe_program_account = &txn_context_msg->account_shared_data[i];
    dump_executable_account_if_exists( runtime->funk, &xid, maybe_program_account, spad, txn_context_msg->account_shared_data, &txn_context_msg->account_shared_data_count );
  }

  /* Dump sysvars */
  for( ulong i = 0; i < num_sysvar_entries; i++ ) {
<<<<<<< HEAD
    fd_txn_account_t txn_account[1];
    int ret = fd_txn_account_init_from_funk_readonly( txn_account, fd_dump_sysvar_ids[i], runtime->funk, &xid );
    if( ret != FD_ACC_MGR_SUCCESS ) {
      continue;
    }

    // Make sure the account doesn't exist in the output accounts yet
    int account_exists = 0;
    for( ulong j = 0; j < txn_out->accounts.cnt; j++ ) {
      if ( 0 == memcmp( txn_out->accounts.keys[j].key, fd_dump_sysvar_ids[i], sizeof(fd_pubkey_t) ) ) {
        account_exists = true;
        break;
      }
    }
    // Copy it into output
    if (!account_exists) {
      dump_account_state( txn_account->pubkey, txn_account->meta, &txn_context_msg->account_shared_data[txn_context_msg->account_shared_data_count++], spad );
    }
=======
    dump_account_if_not_already_dumped(
        runtime->funk,
        &xid,
        fd_dump_sysvar_ids[i],
        spad,
        txn_context_msg->account_shared_data,
        &txn_context_msg->account_shared_data_count,
        NULL
    );
>>>>>>> 8b89531c
  }

  /* Transaction Context -> tx */
  txn_context_msg->has_tx = true;
  fd_exec_test_sanitized_transaction_t * sanitized_transaction = &txn_context_msg->tx;
  dump_sanitized_transaction( runtime->funk, &xid, txn_descriptor, txn_payload, spad, sanitized_transaction );

  /* Transaction Context -> blockhash_queue
     NOTE: Agave's implementation of register_hash incorrectly allows the blockhash queue to hold max_age + 1 (max 301)
     entries. We have this incorrect logic implemented in fd_sysvar_recent_hashes:register_blockhash and it's not a
     huge issue, but something to keep in mind. */
  pb_bytes_array_t ** output_blockhash_queue = fd_spad_alloc(
                                                      spad,
                                                      alignof(pb_bytes_array_t *),
                                                      PB_BYTES_ARRAY_T_ALLOCSIZE((FD_BLOCKHASHES_MAX) * sizeof(pb_bytes_array_t *)) );
  txn_context_msg->blockhash_queue = output_blockhash_queue;
  fd_blockhashes_t const * block_hash_queue = fd_bank_block_hash_queue_query( bank );
  dump_blockhash_queue( block_hash_queue, spad, output_blockhash_queue, &txn_context_msg->blockhash_queue_count );

  /* Transaction Context -> epoch_ctx */
  txn_context_msg->has_epoch_ctx = true;
  txn_context_msg->epoch_ctx.has_features = true;
  dump_sorted_features( fd_bank_features_query( bank ), &txn_context_msg->epoch_ctx.features, spad );

  /* Transaction Context -> slot_ctx */
  txn_context_msg->has_slot_ctx  = true;
  txn_context_msg->slot_ctx.slot = fd_bank_slot_get( bank );
}

static void
create_instr_context_protobuf_from_instructions( fd_exec_test_instr_context_t * instr_context,
                                                 fd_runtime_t *                 runtime,
                                                 fd_bank_t *                    bank,
                                                 fd_txn_out_t *                 txn_out,
                                                 fd_instr_info_t const *        instr,
                                                 fd_spad_t *                    spad ) {
  /* Program ID */
  fd_memcpy( instr_context->program_id, txn_out->accounts.keys[ instr->program_id ].uc, sizeof(fd_pubkey_t) );

  fd_funk_txn_xid_t xid = { .ul = { fd_bank_slot_get( bank ), bank->idx } };

  /* Accounts */
  instr_context->accounts_count = (pb_size_t) txn_out->accounts.cnt;
  instr_context->accounts = fd_spad_alloc( spad, alignof(fd_exec_test_acct_state_t), (instr_context->accounts_count + num_sysvar_entries + runtime->accounts.executable_cnt) * sizeof(fd_exec_test_acct_state_t));
  for( ulong i = 0; i < txn_out->accounts.cnt; i++ ) {
    // Copy account information over
    fd_account_meta_t * account_meta = txn_out->accounts.metas[i];
    fd_exec_test_acct_state_t * output_account = &instr_context->accounts[i];
    dump_account_state( &txn_out->accounts.keys[i], account_meta, output_account, spad );
  }

  /* Add sysvar cache variables */
  for( ulong i = 0; i < num_sysvar_entries; i++ ) {
    fd_txn_account_t txn_account[1];
    int ret = fd_txn_account_init_from_funk_readonly( txn_account, fd_dump_sysvar_ids[i], runtime->funk, &xid );
    if( ret != FD_ACC_MGR_SUCCESS ) {
      continue;
    }
    // Make sure the account doesn't exist in the output accounts yet
    int account_exists = 0;
    for( ulong j = 0; j < txn_out->accounts.cnt; j++ ) {
      if ( 0 == memcmp( txn_out->accounts.keys[j].key, fd_dump_sysvar_ids[i], sizeof(fd_pubkey_t) ) ) {
        account_exists = true;
        break;
      }
    }

    // Copy it into output
    if (!account_exists) {
      fd_exec_test_acct_state_t * output_account = &instr_context->accounts[instr_context->accounts_count++];
      dump_account_state( txn_account->pubkey, txn_account->meta, output_account, spad );
    }
  }

  /* Add executable accounts */
  for( ulong i = 0; i < runtime->accounts.executable_cnt; i++ ) {
    fd_txn_account_t txn_account[1];
    int ret = fd_txn_account_init_from_funk_readonly( txn_account, &runtime->accounts.executable_pubkeys[i], runtime->funk, &xid );
    if( ret != FD_ACC_MGR_SUCCESS ) {
      continue;
    }
    // Make sure the account doesn't exist in the output accounts yet
    bool account_exists = false;
    for( ulong j = 0; j < instr_context->accounts_count; j++ ) {
      if( 0 == memcmp( instr_context->accounts[j].address, runtime->accounts.executable_pubkeys[i].uc, sizeof(fd_pubkey_t) ) ) {
        account_exists = true;
        break;
      }
    }
    // Copy it into output
    if( !account_exists ) {
      fd_exec_test_acct_state_t * output_account = &instr_context->accounts[instr_context->accounts_count++];
      dump_account_state( txn_account->pubkey, txn_account->meta, output_account, spad );
    }
  }

  /* Instruction Accounts */
  instr_context->instr_accounts_count = (pb_size_t) instr->acct_cnt;
  instr_context->instr_accounts = fd_spad_alloc( spad, alignof(fd_exec_test_instr_acct_t), instr_context->instr_accounts_count * sizeof(fd_exec_test_instr_acct_t) );
  for( ushort i = 0; i < instr->acct_cnt; i++ ) {
    fd_exec_test_instr_acct_t * output_instr_account = &instr_context->instr_accounts[i];

    output_instr_account->index       = instr->accounts[i].index_in_transaction;
    output_instr_account->is_writable = instr->accounts[i].is_writable;
    output_instr_account->is_signer   = instr->accounts[i].is_signer;
  }

  /* Data */
  instr_context->data = fd_spad_alloc( spad, alignof(pb_bytes_array_t), PB_BYTES_ARRAY_T_ALLOCSIZE( instr->data_sz ) );
  instr_context->data->size = (pb_size_t) instr->data_sz;
  fd_memcpy( instr_context->data->bytes, instr->data, instr->data_sz );

  /* Compute Units */
  instr_context->cu_avail = txn_out->details.compute_budget.compute_meter;

  /* Slot Context */
  instr_context->has_slot_context = true;

  /* Epoch Context */
  instr_context->has_epoch_context = true;
  instr_context->epoch_context.has_features = true;
  dump_sorted_features( fd_bank_features_query( bank ), &instr_context->epoch_context.features, spad );
}

/***** PUBLIC APIs *****/

void
fd_dump_instr_to_protobuf( fd_runtime_t *      runtime,
                           fd_bank_t *         bank,
                           fd_txn_in_t const * txn_in,
                           fd_txn_out_t *      txn_out,
                           fd_instr_info_t *   instr,
                           ushort              instruction_idx ) {
  fd_spad_t * spad = fd_spad_join( fd_spad_new( runtime->log.dumping_mem, 1UL<<28UL ) );

  FD_SPAD_FRAME_BEGIN( spad ) {
    // Get base58-encoded tx signature
    const fd_ed25519_sig_t * signatures = fd_txn_get_signatures( TXN( txn_in->txn ), txn_in->txn->payload );
    fd_ed25519_sig_t signature; fd_memcpy( signature, signatures[0], sizeof(fd_ed25519_sig_t) );
    char encoded_signature[FD_BASE58_ENCODED_64_SZ];
    ulong out_size;
    fd_base58_encode_64( signature, &out_size, encoded_signature );

    if( runtime->log.capture_ctx->dump_proto_sig_filter ) {
      ulong filter_strlen = (ulong) strlen(runtime->log.capture_ctx->dump_proto_sig_filter);

      // Terminate early if the signature does not match
      if( memcmp( runtime->log.capture_ctx->dump_proto_sig_filter, encoded_signature, filter_strlen < out_size ? filter_strlen : out_size ) ) {
        return;
      }
    }

    fd_exec_test_instr_context_t instr_context = FD_EXEC_TEST_INSTR_CONTEXT_INIT_DEFAULT;
    create_instr_context_protobuf_from_instructions( &instr_context, runtime, bank, txn_out, instr, spad );

    /* Output to file */
    ulong        out_buf_size = 100 * 1024 * 1024;
    uint8_t *    out          = fd_spad_alloc( spad, alignof(uchar) , out_buf_size );
    pb_ostream_t stream       = pb_ostream_from_buffer( out, out_buf_size );
    if (pb_encode(&stream, FD_EXEC_TEST_INSTR_CONTEXT_FIELDS, &instr_context)) {
      char output_filepath[ PATH_MAX ];
      snprintf( output_filepath, PATH_MAX, "%s/instr-%s-%hu.instrctx", runtime->log.capture_ctx->dump_proto_output_dir, encoded_signature, instruction_idx );
      FILE * file = fopen(output_filepath, "wb");
      if( file ) {
        fwrite( out, 1, stream.bytes_written, file );
        fclose( file );
      }
    }
  } FD_SPAD_FRAME_END;
}

void
fd_dump_txn_to_protobuf( fd_runtime_t *      runtime,
                         fd_bank_t *         bank,
                         fd_txn_in_t const * txn_in,
                         fd_txn_out_t *      txn_out ) {
  fd_spad_t * spad = fd_spad_join( fd_spad_new( runtime->log.dumping_mem, 1UL<<28UL ) );

  FD_SPAD_FRAME_BEGIN( spad ) {
    // Get base58-encoded tx signature
    const fd_ed25519_sig_t * signatures = fd_txn_get_signatures( TXN( txn_in->txn ), txn_in->txn->payload );
    fd_ed25519_sig_t signature; fd_memcpy( signature, signatures[0], sizeof(fd_ed25519_sig_t) );
    char encoded_signature[FD_BASE58_ENCODED_64_SZ];
    ulong out_size;
    fd_base58_encode_64( signature, &out_size, encoded_signature );

    if( runtime->log.capture_ctx->dump_proto_sig_filter ) {
      // Terminate early if the signature does not match
      if( strcmp( runtime->log.capture_ctx->dump_proto_sig_filter, encoded_signature ) ) {
        return;
      }
    }

    fd_exec_test_txn_context_t txn_context_msg = FD_EXEC_TEST_TXN_CONTEXT_INIT_DEFAULT;
    create_txn_context_protobuf_from_txn( &txn_context_msg, runtime, bank, txn_in, txn_out, spad );

    /* Output to file */
    ulong        out_buf_size = 100UL<<20UL; // 100 MB
    uchar *      out          = fd_spad_alloc( spad, alignof(uchar), out_buf_size );
    pb_ostream_t stream       = pb_ostream_from_buffer( out, out_buf_size );
    if( pb_encode( &stream, FD_EXEC_TEST_TXN_CONTEXT_FIELDS, &txn_context_msg ) ) {
      char output_filepath[ PATH_MAX ];
      snprintf( output_filepath, PATH_MAX, "%s/txn-%s.txnctx", runtime->log.capture_ctx->dump_proto_output_dir, encoded_signature );
      FILE * file = fopen(output_filepath, "wb");
      if( file ) {
        fwrite( out, 1, stream.bytes_written, file );
        fclose( file );
      }
    }
  } FD_SPAD_FRAME_END;
}

void
fd_dump_block_to_protobuf_collect_tx( fd_block_dump_ctx_t * dump_ctx,
                                      fd_txn_p_t const *    txn ) {
  if( FD_UNLIKELY( dump_ctx->txns_to_dump_cnt>=FD_BLOCK_DUMP_CTX_MAX_TXN_CNT ) ) {
    FD_LOG_ERR(( "Please increase FD_BLOCK_DUMP_CTX_MAX_TXN_CNT to dump more than %lu transactions.", FD_BLOCK_DUMP_CTX_MAX_TXN_CNT ));
    return;
  }
  fd_memcpy( &dump_ctx->txns_to_dump[dump_ctx->txns_to_dump_cnt++], txn, sizeof(fd_txn_p_t) );
}

void
fd_dump_block_to_protobuf( fd_block_dump_ctx_t *     dump_ctx,
                           fd_banks_t *              banks,
                           fd_bank_t *               bank,
                           fd_funk_t *               funk,
                           fd_capture_ctx_t const *  capture_ctx ) {
FD_SPAD_FRAME_BEGIN( dump_ctx->spad ) {
  if( FD_UNLIKELY( capture_ctx==NULL ) ) {
    FD_LOG_WARNING(( "Capture context may not be NULL when dumping blocks." ));
    return;
  }

  if( FD_UNLIKELY( dump_ctx==NULL ) ) {
    FD_LOG_WARNING(( "Block dumping context may not be NULL when dumping blocks." ));
    return;
  }

  /* Dump the block context */
  create_block_context_protobuf_from_block( dump_ctx, banks, bank, funk );

  /* Output to file */
  ulong        out_buf_size = 1UL<<30UL; /* 1 GB */
  uint8_t *    out          = fd_spad_alloc( dump_ctx->spad, alignof(uint8_t), out_buf_size );
  pb_ostream_t stream       = pb_ostream_from_buffer( out, out_buf_size );
  if( pb_encode( &stream, FD_EXEC_TEST_BLOCK_CONTEXT_FIELDS, &dump_ctx->block_context ) ) {
    char output_filepath[ PATH_MAX ];
    snprintf( output_filepath, PATH_MAX, "%s/block-%lu.blockctx", capture_ctx->dump_proto_output_dir, fd_bank_slot_get( bank ) );
    FILE * file = fopen(output_filepath, "wb");
    if( file ) {
      fwrite( out, 1, stream.bytes_written, file );
      fclose( file );
    }
  }
} FD_SPAD_FRAME_END;
}

void
fd_dump_vm_syscall_to_protobuf( fd_vm_t const * vm,
                                char const *    fn_name ) {

  fd_spad_t * spad = fd_spad_join( fd_spad_new( vm->instr_ctx->runtime->log.dumping_mem, 1UL<<28UL ) );

FD_SPAD_FRAME_BEGIN( spad ) {

  fd_ed25519_sig_t signature;
  memcpy( signature, (uchar const *)vm->instr_ctx->txn_in->txn->payload + TXN( vm->instr_ctx->txn_in->txn )->signature_off, sizeof(fd_ed25519_sig_t) );
  char encoded_signature[FD_BASE58_ENCODED_64_SZ];
  fd_base58_encode_64( signature, NULL, encoded_signature );

  char filename[ PATH_MAX ];
  snprintf( filename,
          PATH_MAX,
          "%s/syscall-%s-%s-%d-%hhu-%lu.sysctx",
          vm->instr_ctx->runtime->log.capture_ctx->dump_proto_output_dir,
          fn_name,
          encoded_signature,
          vm->instr_ctx->runtime->instr.current_idx,
          vm->instr_ctx->runtime->instr.stack_sz,
          vm->cu );

  /* The generated filename should be unique for every call. Silently return otherwise. */
  if( FD_UNLIKELY( access( filename, F_OK )!=-1 ) ) {
    return;
  }

  fd_exec_test_syscall_context_t sys_ctx = FD_EXEC_TEST_SYSCALL_CONTEXT_INIT_ZERO;

  /* SyscallContext -> vm_ctx */
  sys_ctx.has_vm_ctx = 1;

  /* SyscallContext -> vm_ctx -> heap_max */
  sys_ctx.vm_ctx.heap_max = vm->heap_max; /* should be equiv. to txn_ctx->heap_sz */

  /* SyscallContext -> vm_ctx -> rodata */
  sys_ctx.vm_ctx.rodata = fd_spad_alloc( spad, alignof(pb_bytes_array_t), PB_BYTES_ARRAY_T_ALLOCSIZE( vm->rodata_sz ) );
  sys_ctx.vm_ctx.rodata->size = (pb_size_t) vm->rodata_sz;
  fd_memcpy( sys_ctx.vm_ctx.rodata->bytes, vm->rodata, vm->rodata_sz );

  /* SyscallContext -> vm_ctx -> rodata_text_section_offset */
  sys_ctx.vm_ctx.rodata_text_section_offset = vm->text_off;

  /* SyscallContext -> vm_ctx -> rodata_text_section_length */
  sys_ctx.vm_ctx.rodata_text_section_length = vm->text_sz;

  /* SyscallContext -> vm_ctx -> r0-11 */
  sys_ctx.vm_ctx.r0  = vm->reg[0];
  sys_ctx.vm_ctx.r1  = vm->reg[1];
  sys_ctx.vm_ctx.r2  = vm->reg[2];
  sys_ctx.vm_ctx.r3  = vm->reg[3];
  sys_ctx.vm_ctx.r4  = vm->reg[4];
  sys_ctx.vm_ctx.r5  = vm->reg[5];
  sys_ctx.vm_ctx.r6  = vm->reg[6];
  sys_ctx.vm_ctx.r7  = vm->reg[7];
  sys_ctx.vm_ctx.r8  = vm->reg[8];
  sys_ctx.vm_ctx.r9  = vm->reg[9];
  sys_ctx.vm_ctx.r10 = vm->reg[10];
  sys_ctx.vm_ctx.r11 = vm->reg[11];

  /* SyscallContext -> vm_ctx -> entry_pc */
  sys_ctx.vm_ctx.entry_pc = vm->entry_pc;

  /* SyscallContext -> vm_ctx -> return_data */
  sys_ctx.vm_ctx.has_return_data = 1;

  /* SyscallContext -> vm_ctx -> return_data -> data */
  sys_ctx.vm_ctx.return_data.data = fd_spad_alloc( spad, alignof(pb_bytes_array_t), PB_BYTES_ARRAY_T_ALLOCSIZE( vm->instr_ctx->txn_out->details.return_data.len ) );
  sys_ctx.vm_ctx.return_data.data->size = (pb_size_t)vm->instr_ctx->txn_out->details.return_data.len;
  fd_memcpy( sys_ctx.vm_ctx.return_data.data->bytes, vm->instr_ctx->txn_out->details.return_data.data, vm->instr_ctx->txn_out->details.return_data.len );

  /* SyscallContext -> vm_ctx -> return_data -> program_id */
  sys_ctx.vm_ctx.return_data.program_id = fd_spad_alloc( spad, alignof(pb_bytes_array_t), sizeof(fd_pubkey_t) );
  sys_ctx.vm_ctx.return_data.program_id->size = sizeof(fd_pubkey_t);
  fd_memcpy( sys_ctx.vm_ctx.return_data.program_id->bytes, vm->instr_ctx->txn_out->details.return_data.program_id.key, sizeof(fd_pubkey_t) );

  /* SyscallContext -> vm_ctx -> sbpf_version */
  sys_ctx.vm_ctx.sbpf_version = (uint)vm->sbpf_version;

  /* SyscallContext -> instr_ctx */
  sys_ctx.has_instr_ctx = 1;
  create_instr_context_protobuf_from_instructions( &sys_ctx.instr_ctx,
                                                   vm->instr_ctx->runtime,
                                                   vm->instr_ctx->bank,
                                                   vm->instr_ctx->txn_out,
                                                   vm->instr_ctx->instr,
                                                   spad );

  /* SyscallContext -> syscall_invocation */
  sys_ctx.has_syscall_invocation = 1;

  /* SyscallContext -> syscall_invocation -> function_name */
  sys_ctx.syscall_invocation.function_name.size = fd_uint_min( (uint) strlen(fn_name), sizeof(sys_ctx.syscall_invocation.function_name.bytes) );
  fd_memcpy( sys_ctx.syscall_invocation.function_name.bytes,
             fn_name,
             sys_ctx.syscall_invocation.function_name.size );

  /* SyscallContext -> syscall_invocation -> heap_prefix */
  sys_ctx.syscall_invocation.heap_prefix = fd_spad_alloc( spad, 8UL, PB_BYTES_ARRAY_T_ALLOCSIZE( vm->heap_max ) );
  sys_ctx.syscall_invocation.heap_prefix->size = (pb_size_t) vm->instr_ctx->txn_out->details.compute_budget.heap_size;
  fd_memcpy( sys_ctx.syscall_invocation.heap_prefix->bytes, vm->heap, vm->instr_ctx->txn_out->details.compute_budget.heap_size );

  /* SyscallContext -> syscall_invocation -> stack_prefix */
  pb_size_t stack_sz = (pb_size_t)FD_VM_STACK_MAX;
  sys_ctx.syscall_invocation.stack_prefix = fd_spad_alloc( spad, 8UL, PB_BYTES_ARRAY_T_ALLOCSIZE( stack_sz ) );
  sys_ctx.syscall_invocation.stack_prefix->size = stack_sz;
  fd_memcpy( sys_ctx.syscall_invocation.stack_prefix->bytes, vm->stack, stack_sz );

  /* Output to file */
  ulong out_buf_size = 1UL<<29UL; /* 128 MB */
  uint8_t * out = fd_spad_alloc( spad, alignof(uint8_t), out_buf_size );
  pb_ostream_t stream = pb_ostream_from_buffer( out, out_buf_size );
  if( pb_encode( &stream, FD_EXEC_TEST_SYSCALL_CONTEXT_FIELDS, &sys_ctx ) ) {
    FILE * file = fopen(filename, "wb");
    if( file ) {
      fwrite( out, 1, stream.bytes_written, file );
      fclose( file );
    }
  }
} FD_SPAD_FRAME_END;
}

void
fd_dump_elf_to_protobuf( fd_runtime_t *      runtime,
                         fd_bank_t *         bank,
                         fd_txn_in_t const * txn_in,
                         fd_txn_account_t *  program_acc ) {
fd_spad_t * spad = fd_spad_join( fd_spad_new( runtime->log.dumping_mem, 1UL<<28UL ) );

FD_SPAD_FRAME_BEGIN( spad ) {

  fd_funk_txn_xid_t xid = { .ul = { fd_bank_slot_get( bank ), bank->idx } };

  /* Get the programdata for the account */
  ulong         program_data_len = 0UL;
  uchar const * program_data     =
      fd_prog_load_elf( runtime->accdb, &xid, program_acc, &program_data_len, NULL );
  if( program_data==NULL ) {
    return;
  }

  /* Serialize the ELF to protobuf */
  fd_ed25519_sig_t signature;
  memcpy( signature, (uchar const *)txn_in->txn->payload + TXN( txn_in->txn )->signature_off, sizeof(fd_ed25519_sig_t) );
  char encoded_signature[FD_BASE58_ENCODED_64_SZ];
  fd_base58_encode_64( signature, NULL, encoded_signature );

  FD_BASE58_ENCODE_32_BYTES( program_acc->pubkey->uc, program_acc_b58 );
  char filename[ PATH_MAX ];
  snprintf( filename,
          PATH_MAX,
          "%s/elf-%s-%s-%lu.elfctx",
          runtime->log.capture_ctx->dump_proto_output_dir,
          encoded_signature,
          program_acc_b58,
          fd_bank_slot_get( bank ) );

  /* The generated filename should be unique for every call. Silently return otherwise. */
  if( FD_UNLIKELY( access( filename, F_OK )!=-1 ) ) {
    return;
  }

  fd_exec_test_elf_loader_ctx_t elf_ctx = FD_EXEC_TEST_ELF_LOADER_CTX_INIT_ZERO;

  /* ElfLoaderCtx -> elf */
  elf_ctx.has_elf = true;
  elf_ctx.elf.data = fd_spad_alloc( spad, alignof(pb_bytes_array_t), PB_BYTES_ARRAY_T_ALLOCSIZE( program_data_len ) );
  elf_ctx.elf.data->size = (pb_size_t)program_data_len;
  fd_memcpy( elf_ctx.elf.data->bytes, program_data, program_data_len );

  /* ElfLoaderCtx -> features */
  elf_ctx.has_features = true;
  dump_sorted_features( fd_bank_features_query( bank ), &elf_ctx.features, spad );

  /* ElfLoaderCtx -> deploy_checks
     We hardcode this to true and rely the fuzzer to toggle this as it pleases */
  elf_ctx.deploy_checks = true;

  /* Output to file */
  ulong out_buf_size = 1UL<<29UL; /* 128 MB */
  uint8_t * out = fd_spad_alloc( spad, alignof(uint8_t), out_buf_size );
  pb_ostream_t stream = pb_ostream_from_buffer( out, out_buf_size );
  if( pb_encode( &stream, FD_EXEC_TEST_ELF_LOADER_CTX_FIELDS, &elf_ctx ) ) {
    FILE * file = fopen(filename, "wb");
    if( file ) {
      fwrite( out, 1, stream.bytes_written, file );
      fclose( file );
    }
  }
} FD_SPAD_FRAME_END;
}<|MERGE_RESOLUTION|>--- conflicted
+++ resolved
@@ -775,31 +775,18 @@
                                                         alignof(fd_exec_test_acct_state_t),
                                                         (256UL*2UL + txn_descriptor->addr_table_lookup_cnt + num_sysvar_entries) * sizeof(fd_exec_test_acct_state_t) );
   fd_funk_txn_xid_t xid = { .ul = { fd_bank_slot_get( bank ), bank->idx } };
-<<<<<<< HEAD
   for( ulong i = 0; i < txn_out->accounts.cnt; ++i ) {
-    fd_txn_account_t txn_account[1];
-    int ret = fd_txn_account_init_from_funk_readonly( txn_account, &txn_out->accounts.keys[i], runtime->funk, &xid );
-    if( FD_UNLIKELY( ret ) ) {
-      continue;
-    }
-
     // Make sure account is not a non-migrating builtin
     if( !is_builtin_account( &txn_out->accounts.keys[i] ) ) {
-      dump_account_state( txn_account->pubkey, txn_account->meta, &txn_context_msg->account_shared_data[txn_context_msg->account_shared_data_count++], spad );
-=======
-  for( ulong i = 0; i < txn_out->accounts.accounts_cnt; ++i ) {
-    // Make sure account is not a non-migrating builtin
-    if( !is_builtin_account( &txn_out->accounts.account_keys[i] ) ) {
       dump_account_if_not_already_dumped(
           runtime->funk,
           &xid,
-          &txn_out->accounts.account_keys[i],
+          &txn_out->accounts.keys[i],
           spad,
           txn_context_msg->account_shared_data,
           &txn_context_msg->account_shared_data_count,
           NULL
       );
->>>>>>> 8b89531c
     }
   }
 
@@ -810,9 +797,6 @@
     fd_txn_acct_addr_lut_t const * addr_lut  = &address_lookup_tables[i];
     fd_pubkey_t * alut_key = (fd_pubkey_t *) (txn_payload + addr_lut->addr_off);
 
-<<<<<<< HEAD
-    dump_account_state( txn_account->pubkey, txn_account->meta, &txn_context_msg->account_shared_data[txn_context_msg->account_shared_data_count++], spad );
-=======
     // Dump the LUT account itself if not already dumped
     int ret = dump_account_if_not_already_dumped(
         runtime->funk,
@@ -824,7 +808,6 @@
         txn_account
     );
     if( FD_UNLIKELY( ret ) ) continue;
->>>>>>> 8b89531c
 
     fd_acct_addr_t * lookup_addrs = (fd_acct_addr_t *)&fd_txn_account_get_data( txn_account )[FD_LOOKUP_TABLE_META_SIZE];
     ulong lookup_addrs_cnt        = (fd_txn_account_get_data_len( txn_account ) - FD_LOOKUP_TABLE_META_SIZE) >> 5UL; // = (dlen - 56) / 32
@@ -838,12 +821,6 @@
       fd_pubkey_t const * referenced_addr = fd_type_pun( &lookup_addrs[writable_lut_idxs[j]] );
       if( is_builtin_account( referenced_addr ) ) continue;
 
-<<<<<<< HEAD
-      fd_txn_account_t referenced_account[1];
-      ret = fd_txn_account_init_from_funk_readonly( referenced_account, referenced_addr, runtime->funk, &xid );
-      if( FD_UNLIKELY( ret ) ) continue;
-      dump_account_state( referenced_account->pubkey, referenced_account->meta, &txn_context_msg->account_shared_data[txn_context_msg->account_shared_data_count++], spad );
-=======
       dump_account_if_not_already_dumped(
           runtime->funk,
           &xid,
@@ -853,7 +830,6 @@
           &txn_context_msg->account_shared_data_count,
           NULL
       );
->>>>>>> 8b89531c
     }
 
     uchar const * readonly_lut_idxs = txn_payload + addr_lut->readonly_off;
@@ -864,12 +840,6 @@
       fd_pubkey_t const * referenced_addr = fd_type_pun( &lookup_addrs[readonly_lut_idxs[j]] );
       if( is_builtin_account( referenced_addr ) ) continue;
 
-<<<<<<< HEAD
-      fd_txn_account_t referenced_account[1];
-      ret = fd_txn_account_init_from_funk_readonly( referenced_account, referenced_addr, runtime->funk, &xid );
-      if( FD_UNLIKELY( ret ) ) continue;
-      dump_account_state( referenced_account->pubkey, referenced_account->meta, &txn_context_msg->account_shared_data[txn_context_msg->account_shared_data_count++], spad );
-=======
       dump_account_if_not_already_dumped(
           runtime->funk,
           &xid,
@@ -879,7 +849,6 @@
           &txn_context_msg->account_shared_data_count,
           NULL
       );
->>>>>>> 8b89531c
     }
   }
 
@@ -892,26 +861,6 @@
 
   /* Dump sysvars */
   for( ulong i = 0; i < num_sysvar_entries; i++ ) {
-<<<<<<< HEAD
-    fd_txn_account_t txn_account[1];
-    int ret = fd_txn_account_init_from_funk_readonly( txn_account, fd_dump_sysvar_ids[i], runtime->funk, &xid );
-    if( ret != FD_ACC_MGR_SUCCESS ) {
-      continue;
-    }
-
-    // Make sure the account doesn't exist in the output accounts yet
-    int account_exists = 0;
-    for( ulong j = 0; j < txn_out->accounts.cnt; j++ ) {
-      if ( 0 == memcmp( txn_out->accounts.keys[j].key, fd_dump_sysvar_ids[i], sizeof(fd_pubkey_t) ) ) {
-        account_exists = true;
-        break;
-      }
-    }
-    // Copy it into output
-    if (!account_exists) {
-      dump_account_state( txn_account->pubkey, txn_account->meta, &txn_context_msg->account_shared_data[txn_context_msg->account_shared_data_count++], spad );
-    }
-=======
     dump_account_if_not_already_dumped(
         runtime->funk,
         &xid,
@@ -921,7 +870,6 @@
         &txn_context_msg->account_shared_data_count,
         NULL
     );
->>>>>>> 8b89531c
   }
 
   /* Transaction Context -> tx */
