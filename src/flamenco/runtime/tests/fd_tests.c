#include "fd_tests.h"
#include "../sysvar/fd_sysvar.h"
#include "../../../ballet/base58/fd_base58.h"
#include "../../fd_flamenco.h"
#include <errno.h>
#include <stdio.h>
#include <unistd.h>
#include <sys/types.h>
#include <signal.h>
#include "../../types/fd_types_yaml.h"
#include "../../../ballet/base64/fd_base64.h"
#include "../program/fd_bpf_loader_v4_program.h"  /* TODO remove this */
#include "../fd_system_ids.h"

const char *verbose = NULL;
const char *fail_fast = NULL;

static ulong scratch_mb = 0UL;

uchar do_leakcheck = 0;
const char * do_dump = NULL;

int fd_alloc_fprintf( fd_alloc_t * join, FILE *       stream );


static int
fd_account_pretty_print( uchar const             owner[ static 32 ],
                         uchar const *           data,
                         ulong                   data_sz,
                         FILE *                  file ) {

  FD_SCRATCH_SCOPED_FRAME;

  fd_bincode_decode_ctx_t decode = {
    .data    = data,
    .dataend = data + data_sz,
    .valloc  = fd_scratch_virtual()
  };

  fd_flamenco_yaml_t * yaml =
    fd_flamenco_yaml_init( fd_flamenco_yaml_new(
      fd_scratch_alloc( fd_flamenco_yaml_align(), fd_flamenco_yaml_footprint() ) ),
      file );
  FD_TEST( yaml );

  if( 0==memcmp( owner, fd_solana_vote_program_id.key, sizeof(fd_pubkey_t) ) ) {
    fd_vote_state_versioned_t vote_state[1];
    int err = fd_vote_state_versioned_decode( vote_state, &decode );
    if( FD_UNLIKELY( err!=0 ) ) return err;
    fd_vote_state_versioned_walk( yaml, vote_state, fd_flamenco_yaml_walk, NULL, 0U );
<<<<<<< HEAD
  } else if( 0==memcmp( owner, global->solana_stake_program, 32UL ) ) {
    fd_stake_state_v2_t stake_state[1];
    int err = fd_stake_state_v2_decode( stake_state, &decode );
=======
  } else if( 0==memcmp( owner, fd_solana_bpf_loader_upgradeable_program_id.key, sizeof(fd_pubkey_t) ) ) {
    fd_bpf_upgradeable_loader_state_t stake_state[1];
    int err = fd_bpf_upgradeable_loader_state_decode( stake_state, &decode );
    if( FD_UNLIKELY( err!=0 ) ) return err;
    fd_bpf_upgradeable_loader_state_walk( yaml, stake_state, fd_flamenco_yaml_walk, NULL, 0U );
  } else if( 0==memcmp( owner, fd_solana_stake_program_id.key, sizeof(fd_pubkey_t) ) ) {
    fd_stake_state_t stake_state[1];
    int err = fd_stake_state_decode( stake_state, &decode );
>>>>>>> 1f6d5042
    if( FD_UNLIKELY( err!=0 ) ) return err;
    fd_stake_state_v2_walk( yaml, stake_state, fd_flamenco_yaml_walk, NULL, 0U );
  } else {
    fwrite( "???", 1, 3, file );
  }
  int err = ferror( file );
  if( FD_UNLIKELY( err!=0 ) ) return err;

  /* No need to destroy structures, using fd_scratch allocator */

  fd_flamenco_yaml_delete( yaml );
  return 0;
}

/* copied from test_funk_txn.c */
static fd_funk_txn_xid_t *
fd_funk_txn_xid_set_unique( fd_funk_txn_xid_t * xid ) {
  static FD_TLS ulong tag = 0UL;
  xid->ul[0] = fd_log_app_id();
  xid->ul[1] = fd_log_thread_id();
  xid->ul[2] = ++tag;
# if FD_HAS_X86
  xid->ul[3] = (ulong)fd_tickcount();
# else
  xid->ul[3] = 0UL;
# endif
  return xid;
}

void fd_executor_test_suite_new( fd_executor_test_suite_t* suite ) {
  memset(suite, 0, sizeof(*suite));

  suite->wksp = fd_wksp_new_anonymous( FD_SHMEM_GIGANTIC_PAGE_SZ, 15, 0, "wksp", 0UL );
  if ( FD_UNLIKELY( NULL == suite->wksp ) )
    FD_LOG_ERR(( "failed to create an anonymous local workspace" ));

  void* shmem = fd_wksp_alloc_laddr( suite->wksp, fd_funk_align(), fd_funk_footprint(), 1 );
  if ( FD_UNLIKELY( NULL == shmem ) )
    FD_LOG_ERR(( "failed to allocate a funky" ));
  ulong index_max = 1000000;   // Maximum size (count) of master index
  ulong xactions_max = 100;   // Maximum size (count) of transaction index
  char  hostname[64];
  gethostname(hostname, sizeof(hostname));
  ulong hashseed = fd_hash(0, hostname, strnlen(hostname, sizeof(hostname)));
  suite->funk = fd_funk_join(fd_funk_new(shmem, 1, hashseed, xactions_max, index_max));
  if ( FD_UNLIKELY( !suite->funk ) ) {
    fd_wksp_free_laddr(shmem);
    FD_LOG_ERR(( "failed to allocate a funky" ));
  }

  /* Create scratch allocator */

  ulong  smax = scratch_mb << 20;
  void * smem = fd_wksp_alloc_laddr( suite->wksp, fd_scratch_smem_align(), smax, 1UL );
  if( FD_UNLIKELY( !smem ) ) FD_LOG_ERR(( "Failed to alloc scratch mem" ));

# define SCRATCH_DEPTH (4UL)
  static ulong fmem[ SCRATCH_DEPTH ] __attribute((aligned(FD_SCRATCH_FMEM_ALIGN)));

  fd_scratch_attach( smem, fmem, smax, SCRATCH_DEPTH );

  /* Set up allocators */
  if (do_leakcheck) {
    suite->valloc = fd_libc_alloc_virtual();
  } else {
    fd_alloc_t * alloc = fd_alloc_join( fd_wksp_laddr_fast( suite->wksp, suite->funk->alloc_gaddr ), 0UL );
    FD_TEST( alloc );
    suite->valloc = fd_alloc_virtual( alloc );
  }

  fd_features_enable_all( &suite->features );
}

static void
log_test_fail( fd_executor_test_t *             test,
               fd_executor_test_suite_t const * suite,
               char const *                     fmt,
               ... ) {
  static FD_TLS char buf[ 0x2000 ];
  va_list ap;
  va_start( ap, fmt );
  vsnprintf( buf, sizeof(buf), fmt, ap );
  va_end( ap );
  if( suite->ignore_fail[ test->test_number ] ) {
    FD_LOG_NOTICE(( "Failed test %d (%s) (ignored): %s", test->test_number, test->test_name, buf ));
  } else {
    FD_LOG_WARNING(( "Failed test %d (%s) (not_ignored): %s", test->test_number, test->test_name, buf ));
    if (NULL != fail_fast) {
      // There must be a better way of doing this...
      int in_gdb = 0;
      FILE *fp = fopen("/proc/self/status", "r");
      if (NULL != fp) {
        char buf[255];
        while (NULL != fgets(buf, sizeof(buf), fp)) {
          char *p = strtok(buf, ":");
          if (NULL == p) continue;
          if (strcmp(p, "TracerPid") == 0) {
            p = strtok(NULL, ":");
            if (strlen(p) != 3 && p[1] != '0')
              in_gdb = 1;
            break;
          }
        }
        fclose(fp);
      }
      if (in_gdb)
        kill(getpid(), SIGTRAP);
    }
  }
}

static void
load_sysvar_cache( fd_exec_slot_ctx_t * slot_ctx,
                   uchar const       pubkey[ static 32 ],
                   char const *      base64 ) {

  /* Get upper bound for size of sysvar data */

  ulong base64_len  = strlen( base64 );
  ulong max_data_sz = 3UL + base64_len/2UL;  /* TODO add fd_base64_decoded_sz */

  /* Allocate funk record */

  FD_BORROWED_ACCOUNT_DECL(acc);
  int err = fd_acc_mgr_modify( slot_ctx->acc_mgr, slot_ctx->funk_txn, (fd_pubkey_t *)pubkey, 1, max_data_sz, acc);
  FD_TEST( !err );

  /* Decode Base64 into funk record */

  long sz = fd_base64_decode( acc->data, base64, base64_len );
  FD_TEST( sz>=0 );

  /* Set metadata */

  fd_memcpy( acc->meta->info.owner, fd_sysvar_owner_id.key, 32UL );
  acc->meta->info.lamports = 1UL;  /* chicken-and-egg problem: don't know rent, so can't find rent-exempt balance */
  acc->meta->dlen = (ulong)sz;
}

/* TODO: hack to ignore sysvars in account mismatches */

int fd_executor_run_test(
  fd_executor_test_t*       test,
  fd_executor_test_suite_t* suite) {

  /* Create a new slot_ctx context to execute this test in */

  uchar * epoch_ctx_mem = (uchar *)fd_alloca_check( FD_EXEC_EPOCH_CTX_ALIGN, FD_EXEC_EPOCH_CTX_FOOTPRINT );
  fd_exec_epoch_ctx_t * epoch_ctx = fd_exec_epoch_ctx_join( fd_exec_epoch_ctx_new( epoch_ctx_mem ) );

  uchar * slot_ctx_mem = (uchar *)fd_alloca_check( FD_EXEC_SLOT_CTX_ALIGN, FD_EXEC_SLOT_CTX_FOOTPRINT );
  fd_exec_slot_ctx_t * slot_ctx = fd_exec_slot_ctx_join( fd_exec_slot_ctx_new( slot_ctx_mem ) );
  slot_ctx->epoch_ctx = epoch_ctx;

  if ( FD_UNLIKELY( NULL == slot_ctx ) )
    FD_LOG_ERR(( "failed to join a slot context" ));

  int ret = 0;
  slot_ctx->valloc     = suite->valloc;
  slot_ctx->funk_wksp  = suite->wksp;
  slot_ctx->local_wksp = suite->wksp;

  slot_ctx->bank.rent.lamports_per_uint8_year = 3480;
  slot_ctx->bank.rent.exemption_threshold = 2;
  slot_ctx->bank.rent.burn_percent = 50;

  memcpy(&slot_ctx->epoch_ctx->features, &suite->features, sizeof(suite->features));
  if (test->disable_cnt > 0) {
    for (uint i = 0; i < test->disable_cnt; i++)
      ((ulong *) fd_type_pun( &epoch_ctx->features ))[test->disable_feature[i]] = ULONG_MAX;
  }

  fd_acc_mgr_t _acc_mgr[1];
  slot_ctx->acc_mgr = fd_acc_mgr_new( _acc_mgr, suite->funk );

  /* Prepare a new Funk transaction to execute this test in */
  fd_funk_txn_xid_t xid;
  fd_funk_txn_xid_set_unique( &xid );
  slot_ctx->funk_txn = fd_funk_txn_prepare( slot_ctx->acc_mgr->funk, NULL, &xid, 1 );
  if ( NULL == slot_ctx->funk_txn )
    FD_LOG_ERR(( "failed to prepare funk transaction" ));

  fd_sysvar_rent_init(slot_ctx);

  // TODO: nasty hack to prevent clock overwrite for
  // 1 particular test: test_redelegate_consider_balance_changes
  int num_clock = 0;
  do {
    /* Insert all the accounts into the database */
    for ( ulong i = 0; i < test->accs_len; i++ ) {
      // TODO: adding this makes the system tests fail
      // why does this account need to be skipped?
      // if ((test->accs[ i ].lamports == 0) && (test->accs[ i ].data_len == 0) && memcmp(global->solana_system_program, test->accs[i].owner.hash, 32 ) == 0) {
      //   continue;
      // }
      if (memcmp(&test->accs[i].pubkey, fd_sysvar_clock_id.key, sizeof(fd_pubkey_t)) == 0) {
        num_clock++;
      }

      /* Insert account */

      fd_pubkey_t const * acc_key  = &test->accs[ i ].pubkey;
      FD_BORROWED_ACCOUNT_DECL(rec);
      int err = fd_acc_mgr_modify( slot_ctx->acc_mgr, slot_ctx->funk_txn, acc_key, 1, test->accs[i].data_len, rec);
      FD_TEST( !err );

      rec->meta->dlen            = test->accs[ i ].data_len;
      rec->meta->info.lamports   = test->accs[ i ].lamports;
      rec->meta->info.rent_epoch = test->accs[ i ].rent_epoch;
      memcpy( rec->meta->info.owner, test->accs[ i ].owner.uc, 32UL );
      rec->meta->info.executable = (char)test->accs[ i ].executable;
      if( test->accs[ i ].data_len )
        memcpy( rec->data, test->accs[ i ].data, test->accs[ i ].data_len );

      err = fd_acc_mgr_commit_raw( slot_ctx->acc_mgr, rec->rec, acc_key, rec->meta, slot_ctx );
      FD_TEST( !err );

      /* wtf ... */
      if (memcmp(fd_sysvar_recent_block_hashes_id.key, &test->accs[i].pubkey, sizeof(test->accs[i].pubkey)) == 0) {
        fd_recent_block_hashes_new( &slot_ctx->bank.recent_block_hashes );
        fd_bincode_decode_ctx_t ctx2;
        ctx2.data    = rec->data,
        ctx2.dataend = rec->data + rec->meta->dlen;
        ctx2.valloc  = slot_ctx->valloc;
        if ( fd_recent_block_hashes_decode( &slot_ctx->bank.recent_block_hashes, &ctx2 ) ) {
          FD_LOG_WARNING(("fd_recent_block_hashes_decode failed"));
          ret = FD_EXECUTOR_INSTR_ERR_INVALID_ACC_DATA;
          goto fd_executor_run_cleanup;
        }
      }
    }

    slot_ctx->bank.slot = 200880004;

    /* Load sysvar cache */
    if( 0!=strcmp( test->sysvar_cache.clock, "" ) )
      load_sysvar_cache( slot_ctx, fd_sysvar_clock_id.key, test->sysvar_cache.clock );
    if( 0!=strcmp( test->sysvar_cache.epoch_schedule, "" ) )
      load_sysvar_cache( slot_ctx, fd_sysvar_epoch_schedule_id.key, test->sysvar_cache.epoch_schedule );
    if( 0!=strcmp( test->sysvar_cache.epoch_rewards, "" ) )
      load_sysvar_cache( slot_ctx, fd_sysvar_epoch_rewards_id.key, test->sysvar_cache.epoch_rewards );
    if( 0!=strcmp( test->sysvar_cache.fees, "" ) )
      load_sysvar_cache( slot_ctx, fd_sysvar_fees_id.key, test->sysvar_cache.fees );
    if( 0!=strcmp( test->sysvar_cache.rent, "" ) )
      load_sysvar_cache( slot_ctx, fd_sysvar_rent_id.key, test->sysvar_cache.rent );
    if( 0!=strcmp( test->sysvar_cache.slot_hashes, "" ) )
      load_sysvar_cache( slot_ctx, fd_sysvar_slot_hashes_id.key, test->sysvar_cache.slot_hashes );
    //if( 0!=strcmp( test->sysvar_cache.recent_block_hashes, "" ) )
    //  load_sysvar_cache( global, global->sysvar_recent_block_hashes, test->sysvar_cache.recent_block_hashes );
    if( 0!=strcmp( test->sysvar_cache.stake_history, "" ) )
      load_sysvar_cache( slot_ctx, fd_sysvar_stake_history_id.key, test->sysvar_cache.stake_history );
    if( 0!=strcmp( test->sysvar_cache.slot_history, "" ) )
      load_sysvar_cache( slot_ctx, fd_sysvar_slot_history_id.key, test->sysvar_cache.slot_history );

    /* Restore slot number
       TODO The slot number should not be in bank */
    do {
      fd_sol_sysvar_clock_t clock[1];
      int err = fd_sysvar_clock_read( slot_ctx, clock );
      if( err==0 )
        slot_ctx->bank.slot = clock->slot;
    } while(0);

    /* Parse the raw transaction */

    uchar txn_parse_out_buf[FD_TXN_MAX_SZ];
    ulong txn_sz = fd_txn_parse_core( test->raw_tx, test->raw_tx_len, txn_parse_out_buf, NULL, NULL, 1 );
    if ( txn_sz == 0 || txn_sz > FD_TXN_MAX_SZ ) {
      FD_LOG_WARNING(("Failed test %d: %s: failed to parse transaction", test->test_number,test->test_name));
      ret = -1;
      break;
    }

    fd_txn_t * txn_descriptor = (fd_txn_t*)txn_parse_out_buf;
    fd_txn_instr_t const * txn_instr    = &txn_descriptor->instr[0];

    /* Execute the transaction and check the result */
    fd_rawtxn_b_t              raw_txn_b = {
      .raw    = (void*)test->raw_tx,
      .txn_sz = (ushort)test->raw_tx_len,
    };
    fd_exec_txn_ctx_t          txn_ctx = {
      .epoch_ctx       = epoch_ctx,
      .slot_ctx        = slot_ctx,
      .acc_mgr         = slot_ctx->acc_mgr,
      .valloc          = slot_ctx->valloc,
      .funk_txn        = slot_ctx->funk_txn,
      .txn_descriptor  = txn_descriptor,
      ._txn_raw        = &raw_txn_b,
      .instr_stack_sz = 0,
    };

    uint use_sysvar_instructions = 0;
    fd_executor_setup_accessed_accounts_for_txn( &txn_ctx, &raw_txn_b, &use_sysvar_instructions);
    fd_executor_setup_borrowed_accounts_for_txn( &txn_ctx );
    // TODO: dirty hack to get around additional account parsed for testing
    if (txn_ctx.txn_descriptor->acct_addr_cnt == test->accs_len + 1) {
      txn_ctx.txn_descriptor->acct_addr_cnt = (ushort)test->accs_len;
      txn_ctx.txn_descriptor->readonly_unsigned_cnt--;
    }

    fd_instr_info_t instr;
    fd_convert_txn_instr_to_instr( (fd_txn_t const *)txn_descriptor, &raw_txn_b, txn_instr, txn_ctx.accounts, txn_ctx.borrowed_accounts, &instr );

    fd_exec_instr_ctx_t ctx = {
      .epoch_ctx      = epoch_ctx,
      .slot_ctx       = slot_ctx,
      .txn_ctx        = &txn_ctx,
      .acc_mgr        = txn_ctx.acc_mgr,
      .valloc         = txn_ctx.valloc,
      .funk_txn       = txn_ctx.funk_txn,
      .instr          = &instr,
    };

    execute_instruction_func_t exec_instr_func = fd_executor_lookup_native_program( &test->program_id );
    if (NULL == exec_instr_func) {
      char buf[50];
      fd_base58_encode_32((uchar *) &test->program_id, NULL, buf);

      log_test_fail( test, suite, "fd_executor_lookup_native_program failed: %s", buf );
      ret = -1;
      break;
    }
    int exec_result = exec_instr_func( ctx );
    if ( exec_result != test->expected_result ) {
      if (NULL != verbose)
        log_test_fail( test, suite, "expected transaction result %d, got %d: %s", test->expected_result, exec_result, test->bt );
      else
        log_test_fail( test, suite, "expected transaction result %d, got %d", test->expected_result, exec_result );
      ret = -1;
      break;
    }

    if ( exec_result == FD_EXECUTOR_INSTR_ERR_CUSTOM_ERR ) {
      if ( ctx.txn_ctx->custom_err != test->custom_err) {
        log_test_fail( test, suite, "expected custom error value %d, got %d: %s", test->custom_err, ctx.txn_ctx->custom_err, (!!verbose) ? test->bt : "" );
        ret = -1;
        break;
      }
    }

    if (FD_EXECUTOR_INSTR_SUCCESS == exec_result) {
      /* Confirm account updates */
      for ( ulong i = 0; i < test->accs_len; i++ ) {
        if( fd_pubkey_is_sysvar_id( &test->accs[i].pubkey ) ) continue;

        int    err = 0;
        char * raw_acc_data = (char*) fd_acc_mgr_view_raw(ctx.acc_mgr, ctx.funk_txn, (fd_pubkey_t *) &test->accs[i].pubkey, NULL, &err);
        if (NULL == raw_acc_data) {
          if ((test->accs[ i ].result_lamports != 0)) {
            log_test_fail( test, suite, "expected lamports %ld, found empty account: %s", test->accs[i].result_lamports, (NULL != verbose) ? test->bt : "");
            ret = -666;
            break;
          }
          if ((test->accs[ i ].lamports == 0) && (test->accs[ i ].data_len == 0))
            continue;
          FD_LOG_WARNING(( "bad dog.. no donut..  Ask josh to take a look at this"));
          ret = err;
          break;
        }
        if (memcmp(&test->accs[i].pubkey, fd_sysvar_clock_id.key, sizeof(fd_pubkey_t)) == 0) {
          if (--num_clock) {
            continue;
          }
        }
        fd_account_meta_t *m = (fd_account_meta_t *) raw_acc_data;
        void*              d = (void *)(raw_acc_data + m->hlen);

        if (m->info.lamports != test->accs[i].result_lamports) {
          log_test_fail( test, suite, "account %ld: expected lamports %ld, got %ld: %s", i, test->accs[i].result_lamports, m->info.lamports, (NULL != verbose) ? test->bt : "");
          ret = -666;
          break;
        }
        if (m->info.executable != test->accs[i].result_executable) {
          log_test_fail( test, suite, "account %ld: expected executable %u, got %u: %s", i, test->accs[i].result_executable, m->info.executable, (NULL != verbose) ? test->bt : "");
          ret = -667;
          break;
        }
        if (m->info.rent_epoch != test->accs[i].result_rent_epoch) {
          log_test_fail( test, suite, "account %ld: expected rent_epoch %ld, got %ld: %s", i, test->accs[i].result_rent_epoch, m->info.rent_epoch, (NULL != verbose) ? test->bt : "");
          ret = -668;
          break;
        }
        if (memcmp(&m->info.owner, &test->accs[i].result_owner, sizeof(fd_pubkey_t)) != 0) {
          log_test_fail( test, suite, "account %ld: expected owner %32J, got %32J: %s", i, test->accs[i].result_owner.key, m->info.owner, (NULL != verbose) ? test->bt : "" );
          ret = -668;
          break;
        }
        FD_TEST( (!!test->accs[i].result_data_len) ^ (!test->accs[i].result_data) );
        if (test->accs[i].result_data_len == 0 && m->dlen != 0) {
          log_test_fail( test, suite, "account %ld: expected data len %ld, got %ld: %s", i, test->accs[i].result_data_len, m->dlen, (NULL != verbose) ? test->bt : "");
          ret = -669;
          break;
        }
        if(   ( m->dlen > 0 ) && (
              ( m->dlen != test->accs[i].result_data_len )
           || ( 0 != memcmp(d, test->accs[i].result_data, test->accs[i].result_data_len) ) ) ) {

          log_test_fail( test, suite, "account_index: %d   account missmatch: %s", i, (NULL != verbose) ? test->bt : "");

          if (do_dump) {
            /* Dump expected account bin */
            do {
              char buf[ PATH_MAX ];
              snprintf( buf, PATH_MAX, "test_%lu_account_%32J_expected.bin", test->test_number, test->accs[i].pubkey.key );
              FILE * file = fopen( buf, "wb" );
              if (NULL != file) {
                FD_TEST( test->accs[i].result_data_len
                  == fwrite( test->accs[i].result_data, 1, test->accs[i].result_data_len, file ) );
                fclose( file );
              }
            } while(0);

            /* Dump actual account bin */
            do {
              char buf[ PATH_MAX ];
              snprintf( buf, PATH_MAX, "test_%lu_account_%32J_actual.bin", test->test_number, test->accs[i].pubkey.key );
              FILE * file = fopen( buf, "wb" );
              if (NULL != file) {
                FD_TEST( m->dlen
                  == fwrite( d, 1, m->dlen, file ) );
                fclose( file );
              }
            } while(0);

            /* Dump YAML serialization of expected account */
            do {
              char buf[ PATH_MAX ];
              snprintf( buf, PATH_MAX, "test_%lu_account_%32J_expected.yml", test->test_number, test->accs[i].pubkey.key );
              FILE * file = fopen( buf, "w" );
              if (NULL != file) {

                fd_scratch_push();
                fd_flamenco_yaml_t * yaml =
                  fd_flamenco_yaml_init( fd_flamenco_yaml_new(
                      fd_scratch_alloc( fd_flamenco_yaml_align(), fd_flamenco_yaml_footprint() ) ),
                    file );
                FD_TEST( yaml );
                fd_account_pretty_print( test->accs[i].owner.key, test->accs[i].result_data, test->accs[i].result_data_len, file );
                fd_scratch_pop();

                fclose( file );
              }
            } while(0);

            /* Dump YAML serialization of actual account */
            do {
              char buf[ PATH_MAX ];
              snprintf( buf, PATH_MAX, "test_%lu_account_%32J_actual.yml", test->test_number, test->accs[i].pubkey.key );
              FILE * file = fopen( buf, "w" );
              if (NULL != file) {

                fd_scratch_push();
                fd_flamenco_yaml_t * yaml =
                  fd_flamenco_yaml_init( fd_flamenco_yaml_new(
                      fd_scratch_alloc( fd_flamenco_yaml_align(), fd_flamenco_yaml_footprint() ) ),
                    file );
                FD_TEST( yaml );
                fd_account_pretty_print( test->accs[i].owner.key, d, m->dlen, file );
                fd_scratch_pop();

                fclose( file );
              }
            } while(0);

            /* Print instructions on how to diff */
            FD_LOG_WARNING(( "HEX DIFF:\n  vimdiff <(xxd -c 32 test_%lu_account_%32J_actual.bin) <(xxd -c 32 test_%lu_account_%32J_expected.bin)",
                test->test_number, test->accs[i].pubkey.key, test->test_number, test->accs[i].pubkey.key ));

            /* Print instructions on how to diff */
            FD_LOG_WARNING(( "YAML DIFF:\n  vimdiff test_%lu_account_%32J_actual.yml test_%lu_account_%32J_expected.yml",
                test->test_number, test->accs[i].pubkey.key, test->test_number, test->accs[i].pubkey.key ));

          }

          ret = -777;
          break;
        }
      }
    }

    if (ret != FD_EXECUTOR_INSTR_SUCCESS) {
      break;
    }
    if (NULL == fail_fast)
      FD_LOG_INFO(("Passed test %d: %s", test->test_number, test->test_name));
  } while (false);

  /* Revert the Funk transaction */
fd_executor_run_cleanup:
  fd_funk_txn_cancel( suite->funk, slot_ctx->funk_txn, 0 );
  fd_bincode_destroy_ctx_t destroy_ctx = { .valloc = slot_ctx->valloc };
  fd_firedancer_banks_destroy(&slot_ctx->bank, &destroy_ctx);
  return ret;
}

int
main( int     argc,
      char ** argv
 ) {
  fd_boot         ( &argc, &argv );
  fd_flamenco_boot( &argc, &argv );

  ulong        test_start       = fd_env_strip_cmdline_ulong( &argc, &argv, "--start",            NULL, 0UL       );
  ulong        test_end         = fd_env_strip_cmdline_ulong( &argc, &argv, "--end",              NULL, ULONG_MAX );
  long         do_test          = fd_env_strip_cmdline_long ( &argc, &argv, "--test",             NULL, -1        );
  char const * filter           = fd_env_strip_cmdline_cstr ( &argc, &argv, "--filter",           NULL, NULL      );
               verbose          = fd_env_strip_cmdline_cstr ( &argc, &argv, "--verbose",          NULL, NULL      );
               fail_fast        = fd_env_strip_cmdline_cstr ( &argc, &argv, "--fail_fast",        NULL, NULL      );
               do_dump          = fd_env_strip_cmdline_cstr ( &argc, &argv, "--do_dump",          NULL, NULL      );
               scratch_mb       = fd_env_strip_cmdline_ulong( &argc, &argv, "--scratch-mb",       NULL, 1024      );

  if (-1 != do_test)
    test_start = test_end = (ulong)do_test;

  /* Initialize the test suite */
  fd_executor_test_suite_t suite;
  fd_executor_test_suite_new( &suite );

  /* Read list of ignored tests */
  do {
    FILE * fp = fopen( "src/flamenco/runtime/tests/ignore_fail", "r" );
    if( FD_UNLIKELY( !fp ) ) FD_LOG_ERR(( "fopen(src/flamenco/runtime/tests/ignore_fail, r) failed: %s", strerror(errno) ));
    else {
      char buf[ 256 ];
      while( NULL != fgets( buf, sizeof(buf), fp ) ) {
        ulong i = fd_cstr_to_ulong( buf );
        //FD_LOG_DEBUG(( "Ignoring test %lu", i ));
        if( i < (sizeof(suite.ignore_fail) / sizeof(suite.ignore_fail[0])) )
          suite.ignore_fail[ i ] = 1;
      }
      fclose( fp );
    }
  } while(0);

  fd_features_enable_all(&suite.features);

  if (NULL != filter) {
    suite.filter = filter;
    if (regcomp(&suite.filter_ex, filter, REG_EXTENDED | REG_ICASE) !=0 ) {
      FD_LOG_ERR(("regular expression failed to compile"));
    }
  } else
    suite.filter = NULL;

  int ret = 0;

  /* Loop through tests */
  ulong executed_cnt = 0UL;
  ulong success_cnt = 0UL;
  ulong ignored_cnt = 0UL;
  for( ulong idx = test_start; idx <= test_end; idx++ ) {
    if( FD_UNLIKELY( idx >= test_cnt ) )
      break;
    int r = tests[ idx ]( &suite );
    if ((r != 0) && (r != -9999)) {
      if (suite.ignore_fail[idx])
        ignored_cnt++;
      else {
        ret = r;
        if (NULL != fail_fast)
          break;
      }
    }
    if( r != -9999 ) {
      executed_cnt++;
      if( r == 0 ) {
        if( suite.ignore_fail[idx] ) {
          FD_LOG_NOTICE(( "Removing %lu from ignore fail 🎉", idx ));
          suite.ignore_fail[idx] = 0;
        }
        success_cnt++;
      }
    }
  }

  ulong regressions = executed_cnt - success_cnt - ignored_cnt;

  FD_LOG_NOTICE(( "Progress: %lu/%lu tests (%lu tests failed but ignored, %lu(%f%%) regressions)", success_cnt, executed_cnt, ignored_cnt, regressions,  100.0 * ((double) regressions / (double) executed_cnt) ));

  if (NULL != filter)
    regfree(&suite.filter_ex);

  /* Update ignore fail list */
  do {
    FILE * fp = fopen( "src/flamenco/runtime/tests/ignore_fail", "w" );
    if( FD_UNLIKELY( !fp ) ) FD_LOG_ERR(( "fopen(src/flamenco/runtime/tests/ignore_fail, w) failed: %s", strerror(errno) ));
    else {
      for( ulong i = 0; i < (sizeof(suite.ignore_fail) / sizeof(suite.ignore_fail[0])); i++ ) {
        if( suite.ignore_fail[ i ] )
          fprintf( fp, "%lu\n", i );
      }
      fclose( fp );
    }
  } while(0);

  /* Free test suite */
  fd_wksp_free_laddr( fd_scratch_detach( NULL ) );

  if( ret==0 ) FD_LOG_NOTICE(( "pass" ));
  else         FD_LOG_NOTICE(( "fail" ));
  fd_log_flush();
  fd_flamenco_halt();
  fd_halt();
  return ret;
}

int
fd_executor_test_suite_check_filter(fd_executor_test_suite_t *suite, fd_executor_test_t *test) {
  if (NULL != suite->filter)
    return regexec(&suite->filter_ex, test->test_name, 0, NULL, 0);
  return 0;
}<|MERGE_RESOLUTION|>--- conflicted
+++ resolved
@@ -48,20 +48,14 @@
     int err = fd_vote_state_versioned_decode( vote_state, &decode );
     if( FD_UNLIKELY( err!=0 ) ) return err;
     fd_vote_state_versioned_walk( yaml, vote_state, fd_flamenco_yaml_walk, NULL, 0U );
-<<<<<<< HEAD
-  } else if( 0==memcmp( owner, global->solana_stake_program, 32UL ) ) {
-    fd_stake_state_v2_t stake_state[1];
-    int err = fd_stake_state_v2_decode( stake_state, &decode );
-=======
   } else if( 0==memcmp( owner, fd_solana_bpf_loader_upgradeable_program_id.key, sizeof(fd_pubkey_t) ) ) {
     fd_bpf_upgradeable_loader_state_t stake_state[1];
     int err = fd_bpf_upgradeable_loader_state_decode( stake_state, &decode );
     if( FD_UNLIKELY( err!=0 ) ) return err;
     fd_bpf_upgradeable_loader_state_walk( yaml, stake_state, fd_flamenco_yaml_walk, NULL, 0U );
   } else if( 0==memcmp( owner, fd_solana_stake_program_id.key, sizeof(fd_pubkey_t) ) ) {
-    fd_stake_state_t stake_state[1];
-    int err = fd_stake_state_decode( stake_state, &decode );
->>>>>>> 1f6d5042
+    fd_stake_state_v2_t stake_state[1];
+    int err = fd_stake_state_v2_decode( stake_state, &decode );
     if( FD_UNLIKELY( err!=0 ) ) return err;
     fd_stake_state_v2_walk( yaml, stake_state, fd_flamenco_yaml_walk, NULL, 0U );
   } else {
