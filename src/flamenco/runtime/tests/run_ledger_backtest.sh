#!/bin/bash -f

echo_notice() {
  echo -e "\033[34m$1\033[0m"
}

echo_error() {
  echo -e "\033[31m$1$2\033[0m"
}

POSITION_ARGS=()
OBJDIR=${OBJDIR:-build/native/gcc}

LEDGER=""
SNAPSHOT=""
RESTORE_ARCHIVE=""
END_SLOT="1010"
PAGES="30"
FUNK_PAGES="16"
INDEX_MAX="5000000"
TRASH_HASH=""
LOG="/tmp/ledger_log$$"
TILE_CPUS="--tile-cpus 5-15"
THREAD_MEM_BOUND="--thread-mem-bound 0"
CLUSTER_VERSION=""
DUMP_DIR=${DUMP_DIR:="./dump"}
ONE_OFFS=""

while [[ $# -gt 0 ]]; do
  case $1 in
    -d|--dump-dir)
       DUMP_DIR="$2"
       shift
       shift
       ;;
    -l|--ledger)
       LEDGER="$2"
       shift
       shift
       ;;
    -s|--snapshot)
       SNAPSHOT="$LEDGER/$2"
       shift
       shift
       ;;
    -a|--restore-archive)
       RESTORE_ARCHIVE="$LEDGER/$2"
       shift
       shift
       ;;
    -c|--cluster-version)
       CLUSTER_VERSION="$2"
       shift
       shift
       ;;
    -e|--end_slot)
       END_SLOT="$2"
       shift
       shift
       ;;
    -p|--pages)
       PAGES="$2"
       shift
       shift
       ;;
    -y|--funk-pages)
       FUNK_PAGES="$2"
       shift
       shift
       ;;
    -m|--indexmax)
       INDEX_MAX="$2"
       shift
       shift
       ;;
    -t|--trash)
       TRASH_HASH="--trash-hash $2"
       shift
       shift
       ;;
    -o|--one-offs)
       ONE_OFFS="$2"
       shift
       ;;
    --zst)
        ZST=1
        shift
        ;;
    --tile-cpus)
        TILE_CPUS="--tile-cpus $2"
        shift
        shift
        ;;
    -*|--*)
       echo "unknown option $1"
       exit 1
       ;;
    *)
       POSITION_ARGS+=("$1")
       shift
       ;;
  esac
done

export LLVM_PROFILE_FILE=$OBJDIR/cov/raw/ledger_test_$LEDGER.profraw
mkdir -p $OBJDIR/cov/raw

DUMP=$(realpath $DUMP_DIR)
mkdir -p $DUMP

if [[ ! -e $DUMP/$LEDGER && SKIP_INGEST -eq 0 ]]; then
  if [[ -n "$ZST" ]]; then
    echo "Downloading gs://firedancer-ci-resources/$LEDGER.tar.zst"
  else
    echo "Downloading gs://firedancer-ci-resources/$LEDGER.tar.gz"
  fi
  if [ "`gcloud auth list |& grep  firedancer-scratch | wc -l`" == "0" ]; then
    if [ "`gcloud auth list |& grep  firedancer-ci | wc -l`" == "0" ]; then
      if [ -f /etc/firedancer-scratch-bucket-key.json ]; then
        gcloud auth activate-service-account --key-file /etc/firedancer-scratch-bucket-key.json
      fi
      if [ -f /etc/firedancer-ci-78fff3e07c8b.json ]; then
        gcloud auth activate-service-account --key-file /etc/firedancer-ci-78fff3e07c8b.json
      fi
    fi
  fi
  if [[ -n "$ZST" ]]; then
    gcloud storage cat gs://firedancer-ci-resources/$LEDGER.tar.zst | zstd -d --stdout | tee $DUMP/$LEDGER.tar.zst | tar xf - -C $DUMP
  else
    gcloud storage cat gs://firedancer-ci-resources/$LEDGER.tar.gz | tee $DUMP/$LEDGER.tar.gz | tar zxf - -C $DUMP
  fi
fi

if [[ "" != "$SNAPSHOT" ]]; then
  SNAPSHOT="$DUMP/$SNAPSHOT"
fi

if [[ "" != "$RESTORE_ARCHIVE" ]]; then
  RESTORE_ARCHIVE="--restore-archive $DUMP/$RESTORE_ARCHIVE"
fi

if [[ "" == "$SNAPSHOT" && "" == "$RESTORE_ARCHIVE" ]]; then
  SNAPSHOT="--genesis $DUMP/$LEDGER/genesis.bin"
fi

echo_notice "Starting on-demand ingest and replay"
echo "
[layout]
     affinity = \"auto\"
     bank_tile_count = 1
     shred_tile_count = 4
     exec_tile_count = 4
 [tiles]
     [tiles.archiver]
         enabled = true
         end_slot = $END_SLOT
         archiver_path = \"$DUMP/$LEDGER/rocksdb\"
     [tiles.replay]
         snapshot = \"$SNAPSHOT\"
         cluster_version = \"$CLUSTER_VERSION\"
         enable_features = [ \"$ONE_OFFS\" ]
         funk_file = \"$DUMP/$LEDGER/backtest.funk\"
     [tiles.gui]
         enabled = false
 [blockstore]
     shred_max = 16777216
     block_max = 8192
     txn_max = 1048576
     alloc_max = 10737418240
<<<<<<< HEAD
 [funk]
     heap_size_gib = $FUNK_PAGES
     max_account_records = $INDEX_MAX
     max_database_transactions = 1024
=======
     file = \"$DUMP/$LEDGER/backtest.blockstore\"
>>>>>>> a45df74e
 [consensus]
     vote = false
 [development]
     sandbox = false
     no_agave = true
     no_clone = true
 [log]
     level_stderr = \"INFO\"
     path = \"$LOG\"
 [paths]
     identity_key = \"$DUMP_DIR/identity.json\"
     vote_account = \"$DUMP_DIR/vote.json\"
" > $DUMP_DIR/${LEDGER}_backtest.toml

if [ ! -f $DUMP_DIR/identity.json ]; then
$OBJDIR/bin/firedancer-dev keys new identity --config ${DUMP_DIR}/${LEDGER}_backtest.toml
fi
if [ ! -f $DUMP_DIR/vote.json ]; then
$OBJDIR/bin/firedancer-dev keys new vote --config ${DUMP_DIR}/${LEDGER}_backtest.toml
fi

echo "Running backtest for $LEDGER"
sudo $OBJDIR/bin/firedancer-dev configure init all --config ${DUMP_DIR}/${LEDGER}_backtest.toml &> /dev/null

set -x
  sudo $OBJDIR/bin/firedancer-dev backtest --config ${DUMP_DIR}/${LEDGER}_backtest.toml &> /dev/null

{ set +x; } &> /dev/null
echo_notice "Finished on-demand ingest and replay\n"

echo "Log for ledger $LEDGER at $LOG"

if grep -q "Rocksdb playback done." $LOG && ! grep -q "Bank hash mismatch!" $LOG;
then
  :
  exit 0
  #   rm $LOG
else
  if [ -n "$TRASH_HASH" ]; then
    echo "inverted test passed"
    # rm $LOG
    exit 0
  fi

  tail -40 $LOG
  echo_error "backtest test failed: $*"
  echo $LOG

  exit 1
fi<|MERGE_RESOLUTION|>--- conflicted
+++ resolved
@@ -167,14 +167,11 @@
      block_max = 8192
      txn_max = 1048576
      alloc_max = 10737418240
-<<<<<<< HEAD
+     file = \"$DUMP/$LEDGER/backtest.blockstore\"
  [funk]
      heap_size_gib = $FUNK_PAGES
      max_account_records = $INDEX_MAX
      max_database_transactions = 1024
-=======
-     file = \"$DUMP/$LEDGER/backtest.blockstore\"
->>>>>>> a45df74e
  [consensus]
      vote = false
  [development]
