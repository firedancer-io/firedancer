--- conflicted
+++ resolved
@@ -85,13 +85,7 @@
 ulong
 fd_runtime_calculate_fee ( fd_exec_txn_ctx_t * txn_ctx,
                            fd_txn_t * txn_descriptor,
-<<<<<<< HEAD
                            fd_rawtxn_b_t const * txn_raw );
-=======
-                           fd_rawtxn_b_t const * txn_raw,
-                           bool remove_congestion_multiplier,
-                           bool include_loaded_account_data_size_in_fee );
->>>>>>> 9e285802
 
 void
 fd_runtime_freeze( fd_exec_slot_ctx_t * slot_ctx );
