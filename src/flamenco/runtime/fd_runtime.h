#ifndef HEADER_fd_src_flamenco_runtime_fd_runtime_h
#define HEADER_fd_src_flamenco_runtime_fd_runtime_h

#include "fd_rocksdb.h"
#include "fd_acc_mgr.h"
#include "fd_executor.h"
#include "../features/fd_features.h"
#include "fd_rent_lists.h"
#include "../../ballet/poh/fd_poh.h"
#include "program/fd_builtin_programs.h"
#include "../leaders/fd_leaders.h"
#include "sysvar/fd_sysvar.h"
#include "context/fd_exec_slot_ctx.h"
#include "context/fd_exec_txn_ctx.h"
#include "info/fd_block_info.h"
#include "info/fd_instr_info.h"

#define FD_RUNTIME_EXECUTE_SUCCESS                               ( 0 )  /* Slot executed successfully */
#define FD_RUNTIME_EXECUTE_GENERIC_ERR                          ( -1 ) /* The Slot execute returned an error */
#define MAX_PERMITTED_DATA_LENGTH ( 10 * 1024 * 1024 )

#define DEFAULT_HASHES_PER_TICK  12500
#define UPDATED_HASHES_PER_TICK2  17500
#define UPDATED_HASHES_PER_TICK3  27500
#define UPDATED_HASHES_PER_TICK4  47500
#define UPDATED_HASHES_PER_TICK5  57500
#define UPDATED_HASHES_PER_TICK6  62500


#define FD_RUNTIME_TRACE_NONE   (0)
#define FD_RUNTIME_TRACE_SAVE   (1)
#define FD_RUNTIME_TRACE_REPLAY (2)

#define FD_FEATURE_ACTIVE(_slot_ctx, _feature_name)  (_slot_ctx->bank.slot >= _slot_ctx->epoch_ctx->features. _feature_name)

#define FD_ACC_MGR_KEY_TYPE ((uchar)0)
#define FD_BLOCK_KEY_TYPE ((uchar)1)
#define FD_BLOCK_META_KEY_TYPE ((uchar)2)

/* FD_BLOCK_BANKS_TYPE stores fd_firedancer_banks_t bincode encoded */
#define FD_BLOCK_BANKS_TYPE ((uchar)3)

/* FD_BANK_HASH_TYPE stores the bank hash of each slot */
#define FD_BANK_HASH_TYPE ((uchar)4)

/* FD_BLOCK_TXNSTATUS_TYPE stores the transaction metadata for a block */
#define FD_BLOCK_TXNSTATUS_TYPE ((uchar)5)

FD_PROTOTYPES_BEGIN

ulong
fd_runtime_lamports_per_signature( fd_firedancer_banks_t const * bank );

ulong
fd_runtime_txn_lamports_per_signature( fd_exec_txn_ctx_t * txn_ctx,
                                       fd_txn_t const * txn_descriptor,
                                       fd_rawtxn_b_t const * txn_raw );

void
fd_runtime_init_bank_from_genesis( fd_exec_slot_ctx_t * slot_ctx,
                                   fd_genesis_solana_t * genesis_block,
                                   fd_hash_t const * genesis_hash );

void
fd_runtime_init_program( fd_exec_slot_ctx_t * slot_ctx );

int
fd_runtime_block_execute( fd_exec_slot_ctx_t * slot_ctx,
                          fd_slot_meta_t *m,
                          fd_block_info_t const * block_info );

int
fd_runtime_block_verify( fd_block_info_t const * block_info,
                         fd_hash_t * poh_hash );

int
fd_runtime_block_prepare( void const * buf,
                          ulong buf_sz,
                          fd_valloc_t valloc,
                          fd_block_info_t * out_block_info );

int fd_runtime_block_eval( fd_exec_slot_ctx_t * slot_ctx,
                           fd_slot_meta_t * m,
                           const void * block,
                           ulong blocklen );

ulong
<<<<<<< HEAD
fd_runtime_calculate_fee ( fd_exec_txn_ctx_t * txn_ctx,
                           fd_txn_t const * txn_descriptor,
                           fd_rawtxn_b_t const * txn_raw );
=======
fd_runtime_calculate_fee( fd_exec_txn_ctx_t * txn_ctx,
                          fd_txn_t const * txn_descriptor,
                          fd_rawtxn_b_t const * txn_raw,
                          bool remove_congestion_multiplier,
                          bool include_loaded_account_data_size_in_fee );
>>>>>>> e76f717e

void
fd_runtime_freeze( fd_exec_slot_ctx_t * slot_ctx );

ulong
fd_runtime_lamports_per_signature_for_blockhash( fd_exec_slot_ctx_t const * slot_ctx,
                                                 fd_hash_t * blockhash );

fd_funk_rec_key_t
fd_runtime_block_key( ulong slot );

fd_funk_rec_key_t
fd_runtime_block_meta_key( ulong slot );

fd_funk_rec_key_t
fd_runtime_banks_key( void );

fd_funk_rec_key_t
fd_runtime_bank_hash_key( ulong slot );

static inline fd_funk_rec_key_t
fd_runtime_block_txnstatus_key( ulong slot ) {
  fd_funk_rec_key_t id = {0};
  id.ul[ 0 ] = slot;
  id.c[ FD_FUNK_REC_KEY_FOOTPRINT - 1 ] = FD_BLOCK_TXNSTATUS_TYPE;
  return id;
}

int
fd_runtime_save_banks( fd_exec_slot_ctx_t * slot_ctx );

int
fd_global_import_solana_manifest( fd_exec_slot_ctx_t * slot_ctx,
                                  fd_solana_manifest_t * manifest);

/* fd_features_restore loads all known feature accounts from the
   accounts database.  This is used when initializing bank from a
   snapshot. */

void
fd_features_restore( fd_exec_slot_ctx_t * slot_ctx );

static inline ulong
fd_rent_exempt( fd_firedancer_banks_t const * bank,
                ulong                         sz ) {
  return (sz + 128) * ((ulong) ((double)bank->rent.lamports_per_uint8_year * bank->rent.exemption_threshold));
}

void
fd_process_new_epoch( fd_exec_slot_ctx_t * slot_ctx,
                      ulong parent_epoch );

void
fd_runtime_update_leaders( fd_exec_slot_ctx_t * slot_ctx, ulong slot);

int
fd_accounts_hash( fd_exec_slot_ctx_t * slot_ctx, fd_hash_t *accounts_hash );

FD_PROTOTYPES_END

#endif /* HEADER_fd_src_flamenco_runtime_fd_runtime_h */<|MERGE_RESOLUTION|>--- conflicted
+++ resolved
@@ -85,18 +85,9 @@
                            ulong blocklen );
 
 ulong
-<<<<<<< HEAD
 fd_runtime_calculate_fee ( fd_exec_txn_ctx_t * txn_ctx,
                            fd_txn_t const * txn_descriptor,
                            fd_rawtxn_b_t const * txn_raw );
-=======
-fd_runtime_calculate_fee( fd_exec_txn_ctx_t * txn_ctx,
-                          fd_txn_t const * txn_descriptor,
-                          fd_rawtxn_b_t const * txn_raw,
-                          bool remove_congestion_multiplier,
-                          bool include_loaded_account_data_size_in_fee );
->>>>>>> e76f717e
-
 void
 fd_runtime_freeze( fd_exec_slot_ctx_t * slot_ctx );
 
