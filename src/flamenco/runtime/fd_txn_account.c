--- conflicted
+++ resolved
@@ -298,11 +298,6 @@
   if( rec == NULL ) FD_LOG_ERR(( "unable to insert a new record, error %d", err ));
 
   acct->private_state.rec = rec;
-<<<<<<< HEAD
-  ulong reclen = sizeof(fd_account_meta_t)+acct->private_state.const_meta->dlen;
-  fd_wksp_t * wksp = fd_funk_wksp( funk );
-  if( fd_funk_val_truncate( rec, reclen, fd_funk_alloc( funk ), wksp, fd_funk_val_min_align(), &err ) == NULL ) {
-=======
   ulong       reclen = sizeof(fd_account_meta_t)+acct->private_state.const_meta->dlen;
   fd_wksp_t * wksp   = fd_funk_wksp( funk );
   if( fd_funk_val_truncate(
@@ -312,7 +307,6 @@
       0UL,
       reclen,
       &err ) == NULL ) {
->>>>>>> 57557832
     FD_LOG_ERR(( "fd_funk_val_truncate(sz=%lu) for account failed (%i-%s)", reclen, err, fd_funk_strerror( err ) ));
   }
   err = fd_txn_account_save_internal( acct, funk );
