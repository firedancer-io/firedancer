--- conflicted
+++ resolved
@@ -298,20 +298,16 @@
   if( rec == NULL ) FD_LOG_ERR(( "unable to insert a new record, error %d", err ));
 
   acct->private_state.rec = rec;
-  ulong reclen = sizeof(fd_account_meta_t)+acct->private_state.const_meta->dlen;
-  fd_wksp_t * wksp = fd_funk_wksp( funk );
-<<<<<<< HEAD
-  if( FD_UNLIKELY( fd_funk_val_truncate( rec,
-                                         reclen,
-                                         fd_funk_alloc( funk ),
-                                         wksp,
-                                         fd_funk_val_min_align(),
-                                         &err ) == NULL ) ) {
-    FD_LOG_ERR(( "unable to allocate account value, err %d", err ));
-=======
-  if( fd_funk_val_truncate( rec, reclen, fd_funk_alloc( funk ), wksp, &err ) == NULL ) {
+  ulong       reclen = sizeof(fd_account_meta_t)+acct->private_state.const_meta->dlen;
+  fd_wksp_t * wksp   = fd_funk_wksp( funk );
+  if( fd_funk_val_truncate(
+      rec,
+      fd_funk_alloc( funk ),
+      wksp,
+      0UL,
+      reclen,
+      &err ) == NULL ) {
     FD_LOG_ERR(( "fd_funk_val_truncate(sz=%lu) for account failed (%i-%s)", reclen, err, fd_funk_strerror( err ) ));
->>>>>>> 9724bc98
   }
   err = fd_txn_account_save_internal( acct, funk );
   if( FD_UNLIKELY( err ) ) {
