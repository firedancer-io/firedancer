#include "fd_txn_account.h"
#include "fd_runtime.h"

fd_txn_account_t *
fd_txn_account_init( void * ptr ) {
  if( FD_UNLIKELY( !ptr ) ) {
    FD_LOG_WARNING(( "NULL ptr" ));
    return NULL;
  }

  if( FD_UNLIKELY( !fd_ulong_is_aligned( (ulong)ptr, alignof(fd_txn_account_t) ) ) ) {
    FD_LOG_WARNING(( "misaligned ptr" ));
    return NULL;
  }

  memset( ptr, 0, FD_TXN_ACCOUNT_FOOTPRINT );

  fd_txn_account_t * ret = (fd_txn_account_t *)ptr;
  ret->private_state.meta_gaddr = 0UL;
  ret->private_state.data_gaddr = 0UL;
  ret->starting_dlen            = ULONG_MAX;
  ret->starting_lamports        = ULONG_MAX;

  ret->private_state.const_data = NULL;
  ret->private_state.const_meta = NULL;
  ret->private_state.meta       = NULL;
  ret->private_state.data       = NULL;

  /* Defaults to writable vtable */
  ret->vt                       = &fd_txn_account_writable_vtable;

  FD_COMPILER_MFENCE();
  ret->magic = FD_TXN_ACCOUNT_MAGIC;
  FD_COMPILER_MFENCE();

  return ret;
}

/* A common setup helper function that sets
   default values for the txn account */
void
fd_txn_account_setup_common( fd_txn_account_t * acct ) {
  fd_account_meta_t const * meta = acct->private_state.const_meta ?
                                   acct->private_state.const_meta : acct->private_state.meta;

  if( ULONG_MAX == acct->starting_dlen ) {
    acct->starting_dlen = meta->dlen;
  }

  if( ULONG_MAX == acct->starting_lamports ) {
    acct->starting_lamports = meta->info.lamports;
  }
}

void
fd_txn_account_init_from_meta_and_data_mutable( fd_txn_account_t *  acct,
                                                fd_account_meta_t * meta,
                                                uchar *             data ) {
  acct->private_state.const_data = data;
  acct->private_state.const_meta = meta;
  acct->private_state.data       = data;
  acct->private_state.meta       = meta;
  acct->vt                       = &fd_txn_account_writable_vtable;
}

void
fd_txn_account_init_from_meta_and_data_readonly( fd_txn_account_t *        acct,
                                                 fd_account_meta_t const * meta,
                                                 uchar const *             data ) {

  acct->private_state.const_data = data;
  acct->private_state.const_meta = meta;
  acct->vt                       = &fd_txn_account_readonly_vtable;
}

void
fd_txn_account_setup_sentinel_meta_readonly( fd_txn_account_t * acct,
                                             fd_spad_t *        spad,
                                             fd_wksp_t *        spad_wksp ) {

  fd_account_meta_t * sentinel = fd_spad_alloc( spad, FD_ACCOUNT_REC_ALIGN, sizeof(fd_account_meta_t) );
  fd_memset( sentinel, 0, sizeof(fd_account_meta_t) );

  sentinel->magic                 = FD_ACCOUNT_META_MAGIC;
  sentinel->info.rent_epoch       = ULONG_MAX;
  acct->private_state.const_meta = sentinel;
  acct->starting_lamports         = 0UL;
  acct->starting_dlen             = 0UL;
  acct->private_state.meta_gaddr  = fd_wksp_gaddr( spad_wksp, sentinel );
}

void
fd_txn_account_setup_meta_mutable( fd_txn_account_t * acct,
                                   fd_spad_t *        spad,
                                   ulong              sz ) {
  fd_account_meta_t * meta = fd_spad_alloc( spad, alignof(fd_account_meta_t), sizeof(fd_account_meta_t) + sz );
  void * data = (uchar *)meta + sizeof(fd_account_meta_t);

  acct->private_state.const_meta = acct->private_state.meta = meta;
  acct->private_state.const_data = acct->private_state.data = data;
  acct->vt                       = &fd_txn_account_writable_vtable;
}

void
fd_txn_account_setup_readonly( fd_txn_account_t *        acct,
                               fd_pubkey_t const *       pubkey,
                               fd_account_meta_t const * meta ) {
  fd_memcpy(acct->pubkey, pubkey, sizeof(fd_pubkey_t));

  /* We don't copy the metadata into a buffer here, because we assume
     that we are holding read locks on the account, because we are inside
     a transaction. */
  acct->private_state.const_meta = meta;
  acct->private_state.const_data = (uchar const *)meta + meta->hlen;
  acct->vt                       = &fd_txn_account_readonly_vtable;

  fd_txn_account_setup_common( acct );
}

void
fd_txn_account_setup_mutable( fd_txn_account_t *        acct,
                              fd_pubkey_t const *       pubkey,
                              fd_account_meta_t *       meta ) {
  fd_memcpy(acct->pubkey, pubkey, sizeof(fd_pubkey_t));

  acct->private_state.const_rec  = acct->private_state.rec;
  acct->private_state.const_meta = acct->private_state.meta = meta;
  acct->private_state.const_data = acct->private_state.data = (uchar *)meta + meta->hlen;
  acct->vt                       = &fd_txn_account_writable_vtable;

  fd_txn_account_setup_common( acct );
}

/* Operators impl */

/* Internal helper to initialize account data */
uchar *
fd_txn_account_init_data( fd_txn_account_t * acct, void * buf ) {
  /* Assumes that buf is pointing to account data */
  uchar * new_raw_data = (uchar *)buf;
  ulong   dlen         = ( acct->private_state.const_meta != NULL ) ? acct->private_state.const_meta->dlen : 0;

  if( acct->private_state.const_meta != NULL ) {
    fd_memcpy( new_raw_data, (uchar *)acct->private_state.const_meta, sizeof(fd_account_meta_t)+dlen );
  } else {
    /* Account did not exist, set up metadata */
    fd_account_meta_init( (fd_account_meta_t *)new_raw_data );
  }

  return new_raw_data;
}

fd_txn_account_t *
fd_txn_account_make_mutable( fd_txn_account_t * acct,
                             void *             buf,
                             fd_wksp_t *        wksp ) {
  if( FD_UNLIKELY( acct->private_state.data != NULL ) ) {
    FD_LOG_ERR(( "borrowed account is already mutable" ));
  }

  ulong   dlen         = ( acct->private_state.const_meta != NULL ) ? acct->private_state.const_meta->dlen : 0UL;
  uchar * new_raw_data = fd_txn_account_init_data( acct, buf );

  acct->private_state.const_meta = acct->private_state.meta = (fd_account_meta_t *)new_raw_data;
  acct->private_state.const_data = acct->private_state.data = new_raw_data + sizeof(fd_account_meta_t);
  acct->private_state.meta->dlen = dlen;

  /* update global addresses of meta and data after copying into buffer */
  acct->private_state.meta_gaddr = fd_wksp_gaddr( wksp, acct->private_state.meta );
  acct->private_state.data_gaddr = fd_wksp_gaddr( wksp, acct->private_state.data );
  acct->vt                       = &fd_txn_account_writable_vtable;

  return acct;
}

/* Factory constructors from funk */

int
fd_txn_account_init_from_funk_readonly( fd_txn_account_t *    acct,
                                        fd_pubkey_t const *   pubkey,
                                        fd_funk_t const *     funk,
                                        fd_funk_txn_t const * funk_txn ) {
  fd_txn_account_init( acct );

  int err = FD_ACC_MGR_SUCCESS;
  fd_account_meta_t const * meta = fd_funk_get_acc_meta_readonly( funk,
                                                                  funk_txn,
                                                                  pubkey,
                                                                  &acct->private_state.const_rec,
                                                                  &err,
                                                                  NULL );

  if( FD_UNLIKELY( err!=FD_ACC_MGR_SUCCESS ) ) {
    return err;
  }

  if( FD_UNLIKELY( !fd_account_meta_exists( meta ) ) ) {
    return FD_ACC_MGR_ERR_UNKNOWN_ACCOUNT;
  }

  if( FD_UNLIKELY( acct->magic!=FD_TXN_ACCOUNT_MAGIC ) ) {
    return FD_ACC_MGR_ERR_WRONG_MAGIC;
  }

  /* setup global addresses of meta and data for exec and replay tile sharing */
  fd_wksp_t * funk_wksp          = fd_funk_wksp( funk );
  acct->private_state.meta_gaddr = fd_wksp_gaddr( funk_wksp, acct->private_state.const_meta );
  acct->private_state.data_gaddr = fd_wksp_gaddr( funk_wksp, acct->private_state.const_data );

  fd_txn_account_setup_readonly( acct, pubkey, meta );

  return FD_ACC_MGR_SUCCESS;
}

int
fd_txn_account_init_from_funk_mutable( fd_txn_account_t *  acct,
                                       fd_pubkey_t const * pubkey,
                                       fd_funk_t *         funk,
                                       fd_funk_txn_t *     funk_txn,
                                       int                 do_create,
                                       ulong               min_data_sz ) {
  fd_txn_account_init( acct );

  fd_funk_rec_prepare_t prepare = {0};
  int err = FD_ACC_MGR_SUCCESS;
  fd_account_meta_t * meta = fd_funk_get_acc_meta_mutable( funk,
                                                           funk_txn,
                                                           pubkey,
                                                           do_create,
                                                           min_data_sz,
                                                           &acct->private_state.rec,
                                                           &prepare,
                                                           &err );

  if( FD_UNLIKELY( !meta ) ) {
    return err;
  }

  if( FD_UNLIKELY( meta->magic!=FD_ACCOUNT_META_MAGIC ) ) {
    return FD_ACC_MGR_ERR_WRONG_MAGIC;
  }

  /* exec tile should never call this function, so the global addresses of
     meta and data should never be used. Instead, populate the prepared_rec
     field so that any created records can be published with fd_txn_account_mutable_fini. */
  acct->prepared_rec = prepare;
  fd_txn_account_setup_mutable( acct, pubkey, meta );

  /* trigger a segfault if the exec tile calls this function,
     as funk will be mapped read-only */
  acct->private_state.data[0] = acct->private_state.data[0];

  return FD_ACC_MGR_SUCCESS;
}

/* Funk save function impl */

int
fd_txn_account_save_internal( fd_txn_account_t * acct,
                              fd_funk_t *        funk ) {
  if( acct->private_state.rec == NULL ) {
    return FD_ACC_MGR_ERR_WRITE_FAILED;
  }

  fd_wksp_t * wksp = fd_funk_wksp( funk );
  ulong reclen = sizeof(fd_account_meta_t)+acct->private_state.const_meta->dlen;
  uchar * raw = fd_funk_val( acct->private_state.rec, wksp );
  fd_memcpy( raw, acct->private_state.meta, reclen );

  return FD_ACC_MGR_SUCCESS;
}

int
fd_txn_account_save( fd_txn_account_t * acct,
                     fd_funk_t *        funk,
                     fd_funk_txn_t *    txn,
                     fd_wksp_t *        acc_data_wksp ) {
  acct->private_state.meta = fd_wksp_laddr( acc_data_wksp, acct->private_state.meta_gaddr );
  acct->private_state.data = fd_wksp_laddr( acc_data_wksp, acct->private_state.data_gaddr );

  if( acct->private_state.meta == NULL ) {
    /* The meta is NULL so the account is not writable. */
    FD_LOG_DEBUG(( "fd_txn_account_save: account is not writable: %s", FD_BASE58_ENC_32_ALLOCA( acct->pubkey ) ));
    return FD_ACC_MGR_ERR_WRITE_FAILED;
  }

  acct->private_state.const_meta = acct->private_state.meta;
  acct->private_state.const_data = acct->private_state.data;

  fd_funk_rec_key_t key = fd_funk_acc_key( acct->pubkey );

  /* Remove previous incarnation of the account's record from the transaction, so that we don't hash it twice */
  fd_funk_rec_hard_remove( funk, txn, &key );

  int err;
  fd_funk_rec_prepare_t prepare[1];
  fd_funk_rec_t * rec = fd_funk_rec_prepare( funk, txn, &key, prepare, &err );
  if( rec == NULL ) FD_LOG_ERR(( "unable to insert a new record, error %d", err ));

  acct->private_state.rec = rec;
  ulong reclen = sizeof(fd_account_meta_t)+acct->private_state.const_meta->dlen;
  fd_wksp_t * wksp = fd_funk_wksp( funk );
<<<<<<< HEAD
  if( FD_UNLIKELY( fd_funk_val_truncate( rec,
                                         reclen,
                                         fd_funk_alloc( funk ),
                                         wksp,
                                         fd_funk_val_min_align(),
                                         &err ) == NULL ) ) {
    FD_LOG_ERR(( "unable to allocate account value, err %d", err ));
=======
  if( fd_funk_val_truncate( rec, reclen, fd_funk_alloc( funk ), wksp, &err ) == NULL ) {
    FD_LOG_ERR(( "fd_funk_val_truncate(sz=%lu) for account failed (%i-%s)", reclen, err, fd_funk_strerror( err ) ));
>>>>>>> 70a71757
  }
  err = fd_txn_account_save_internal( acct, funk );
  if( FD_UNLIKELY( err ) ) {
    FD_LOG_ERR(( "fd_txn_account_save_internal() failed (%i-%s)", err, fd_funk_strerror( err ) ));
  }

  fd_funk_rec_publish( funk, prepare );

  return err;
}

void
fd_txn_account_mutable_fini( fd_txn_account_t * acct,
                             fd_funk_t *        funk,
                             fd_funk_txn_t *    txn ) {
  fd_funk_rec_query_t query[1];

  fd_funk_rec_key_t key = fd_funk_acc_key( acct->pubkey );
  fd_funk_rec_t *   rec = (fd_funk_rec_t *)fd_funk_rec_query_try( funk, txn, &key, query );

  /* Check that the prepared record is still valid -
     if these invariants are broken something is very wrong. */
  if( acct->prepared_rec.rec ) {
    /* Check that the prepared record is not the Funk null value */
    if( !acct->prepared_rec.rec->val_gaddr ) {
      FD_LOG_ERR(( "invalid prepared record for %s: unexpected NULL funk record value. the record might have been modified by another thread",
                   FD_BASE58_ENC_32_ALLOCA( acct->pubkey ) ));
    }

    /* Ensure that the prepared record key still matches our key. */
    if( FD_UNLIKELY( memcmp( acct->prepared_rec.rec->pair.key, &key, sizeof(fd_funk_rec_key_t) )!=0 ) ) {
      FD_LOG_ERR(( "invalid prepared record for %s: the record might have been modified by another thread",
                  FD_BASE58_ENC_32_ALLOCA( acct->pubkey ) ));
    }
  }

  /* We have a prepared record, but a record already exists funk */
  if( rec!=NULL && acct->prepared_rec.rec!=NULL ) {
    FD_LOG_ERR(( "invalid prepared record for %s: trying to publish new record that is already present",
                   FD_BASE58_ENC_32_ALLOCA( acct->pubkey ) ));
  }

  /* Publish the record if the record is not in the current funk transaction
     and there exists a record in preparation in the fd_txn_account_t object */
  if( rec==NULL && acct->prepared_rec.rec!=NULL ) {
    fd_funk_rec_publish( funk, &acct->prepared_rec );
  }
}

/* read/write mutual exclusion */

FD_FN_PURE int
fd_txn_account_acquire_write_is_safe( fd_txn_account_t const * acct ) {
  return (!acct->private_state.refcnt_excl);
}

/* fd_txn_account_acquire_write acquires write/exclusive access.
   Causes all other write or read acquire attempts will fail.  Returns 1
   on success, 0 on failure.

   Mirrors a try_borrow_mut() call in Agave. */
int
fd_txn_account_acquire_write( fd_txn_account_t * acct ) {
  if( FD_UNLIKELY( !fd_txn_account_acquire_write_is_safe( acct ) ) ) {
    return 0;
  }
  acct->private_state.refcnt_excl = (ushort)1;
  return 1;
}

/* fd_txn_account_release_write{_private} releases a write/exclusive
   access handle. The private version should only be used by fd_borrowed_account_drop
   and fd_borrowed_account_destroy. */
void
fd_txn_account_release_write( fd_txn_account_t * acct ) {
  FD_TEST( acct->private_state.refcnt_excl==1U );
  acct->private_state.refcnt_excl = (ushort)0;
}

void
fd_txn_account_release_write_private( fd_txn_account_t * acct ) {
  /* Only release if it is not yet released */
  if( !fd_txn_account_acquire_write_is_safe( acct ) ) {
    fd_txn_account_release_write( acct );
  }
}

/* Vtable API Impls */

fd_account_meta_t const *
fd_txn_account_get_acc_meta( fd_txn_account_t const * acct ) {
  return acct->private_state.const_meta;
}

uchar const *
fd_txn_account_get_acc_data( fd_txn_account_t const * acct ) {
  return acct->private_state.const_data;
}

fd_funk_rec_t const *
fd_txn_account_get_acc_rec( fd_txn_account_t const * acct ) {
  return acct->private_state.const_rec;
}

uchar *
fd_txn_account_get_acc_data_mut_writable( fd_txn_account_t const * acct ) {
  return acct->private_state.data;
}

void
fd_txn_account_set_meta_readonly( fd_txn_account_t *        acct,
                                  fd_account_meta_t const * meta ) {
  acct->private_state.const_meta = meta;
}

void
fd_txn_account_set_meta_mutable_writable( fd_txn_account_t *  acct,
                                 fd_account_meta_t * meta ) {
  acct->private_state.const_meta = acct->private_state.meta = meta;
}

ulong
fd_txn_account_get_data_len( fd_txn_account_t const * acct ) {
  if( FD_UNLIKELY( !acct->private_state.const_meta ) ) FD_LOG_ERR(("account is not setup" ));
  return acct->private_state.const_meta->dlen;
}

int
fd_txn_account_is_executable( fd_txn_account_t const * acct ) {
  if( FD_UNLIKELY( !acct->private_state.const_meta ) ) FD_LOG_ERR(("account is not setup" ));
  return !!acct->private_state.const_meta->info.executable;
}

fd_pubkey_t const *
fd_txn_account_get_owner( fd_txn_account_t const * acct ) {
  if( FD_UNLIKELY( !acct->private_state.const_meta ) ) FD_LOG_ERR(("account is not setup" ));
  return (fd_pubkey_t const *)acct->private_state.const_meta->info.owner;
}

ulong
fd_txn_account_get_lamports( fd_txn_account_t const * acct ) {
  /* (!const_meta_) considered an internal error */
  if( FD_UNLIKELY( !acct->private_state.const_meta ) ) return 0UL;
  return acct->private_state.const_meta->info.lamports;
}

ulong
fd_txn_account_get_rent_epoch( fd_txn_account_t const * acct ) {
  if( FD_UNLIKELY( !acct->private_state.const_meta ) ) FD_LOG_ERR(("account is not setup" ));
  return acct->private_state.const_meta->info.rent_epoch;
}

fd_hash_t const *
fd_txn_account_get_hash( fd_txn_account_t const * acct ) {
  if( FD_UNLIKELY( !acct->private_state.const_meta ) ) FD_LOG_ERR(("account is not setup" ));
  return (fd_hash_t const *)acct->private_state.const_meta->hash;
}

fd_solana_account_meta_t const *
fd_txn_account_get_info( fd_txn_account_t const * acct ) {
  if( FD_UNLIKELY( !acct->private_state.const_meta ) ) FD_LOG_ERR(("account is not setup" ));
  return &acct->private_state.const_meta->info;
}

void
fd_txn_account_set_executable_writable( fd_txn_account_t * acct, int is_executable ) {
  if( FD_UNLIKELY( !acct->private_state.meta ) ) FD_LOG_ERR(("account is not mutable" ));
  acct->private_state.meta->info.executable = !!is_executable;
}

void
fd_txn_account_set_owner_writable( fd_txn_account_t * acct, fd_pubkey_t const * owner ) {
  if( FD_UNLIKELY( !acct->private_state.meta ) ) FD_LOG_ERR(("account is not mutable" ));
  fd_memcpy( acct->private_state.meta->info.owner, owner, sizeof(fd_pubkey_t) );
}

void
fd_txn_account_set_lamports_writable( fd_txn_account_t * acct, ulong lamports ) {
  if( FD_UNLIKELY( !acct->private_state.meta ) ) FD_LOG_ERR(("account is not mutable" ));
  acct->private_state.meta->info.lamports = lamports;
}

int
fd_txn_account_checked_add_lamports_writable( fd_txn_account_t * acct, ulong lamports ) {
  ulong balance_post = 0UL;
  int err = fd_ulong_checked_add( acct->vt->get_lamports( acct ), lamports, &balance_post );
  if( FD_UNLIKELY( err ) ) {
    return FD_EXECUTOR_INSTR_ERR_ARITHMETIC_OVERFLOW;
  }

  acct->vt->set_lamports( acct, balance_post );
  return FD_EXECUTOR_INSTR_SUCCESS;
}

int
fd_txn_account_checked_sub_lamports_writable( fd_txn_account_t * acct, ulong lamports ) {
  ulong balance_post = 0UL;
  int err = fd_ulong_checked_sub( acct->vt->get_lamports( acct ),
                                  lamports,
                                  &balance_post );
  if( FD_UNLIKELY( err ) ) {
    return FD_EXECUTOR_INSTR_ERR_ARITHMETIC_OVERFLOW;
  }

  acct->vt->set_lamports( acct, balance_post );
  return FD_EXECUTOR_INSTR_SUCCESS;
}

void
fd_txn_account_set_rent_epoch_writable( fd_txn_account_t * acct, ulong rent_epoch ) {
  if( FD_UNLIKELY( !acct->private_state.meta ) ) FD_LOG_ERR(("account is not mutable" ));
  acct->private_state.meta->info.rent_epoch = rent_epoch;
}

void
fd_txn_account_set_data_writable( fd_txn_account_t * acct,
                                  void const *       data,
                                  ulong              data_sz) {
  if( FD_UNLIKELY( !acct->private_state.meta ) ) FD_LOG_ERR(("account is not mutable" ));
  acct->private_state.meta->dlen = data_sz;
  fd_memcpy( acct->private_state.data, data, data_sz );
}

void
fd_txn_account_set_data_len_writable( fd_txn_account_t * acct,
                                      ulong              data_len ) {
  if( FD_UNLIKELY( !acct->private_state.meta ) ) FD_LOG_ERR(("account is not mutable" ));
  acct->private_state.meta->dlen = data_len;
}

void
fd_txn_account_set_slot_writable( fd_txn_account_t * acct,
                         ulong              slot ) {
  if( FD_UNLIKELY( !acct->private_state.meta ) ) FD_LOG_ERR(("account is not mutable" ));
  acct->private_state.meta->slot = slot;
}

void
fd_txn_account_set_hash_writable( fd_txn_account_t * acct,
                                  fd_hash_t const *  hash ) {
  if( FD_UNLIKELY( !acct->private_state.meta ) ) FD_LOG_ERR(("account is not mutable" ));
  memcpy( acct->private_state.meta->hash, hash->hash, sizeof(fd_hash_t) );
}

void
fd_txn_account_clear_owner_writable( fd_txn_account_t * acct ) {
  if( FD_UNLIKELY( !acct->private_state.meta ) ) FD_LOG_ERR(("account is not mutable" ));
  fd_memset( acct->private_state.meta->info.owner, 0, sizeof(fd_pubkey_t) );
}

void
fd_txn_account_set_meta_info_writable( fd_txn_account_t *               acct,
                                       fd_solana_account_meta_t const * info ) {
  if( FD_UNLIKELY( !acct->private_state.meta ) ) FD_LOG_ERR(("account is not mutable" ));
  acct->private_state.meta->info = *info;
}

void
fd_txn_account_resize_writable( fd_txn_account_t * acct,
                                ulong              dlen ) {
  if( FD_UNLIKELY( !acct->private_state.meta ) ) FD_LOG_ERR(("account is not mutable" ));
  /* Because the memory for an account is preallocated for the transaction
     up to the max account size, we only need to zero out bytes (for the case
     where the account grew) and update the account dlen. */
  ulong old_sz    = acct->private_state.meta->dlen;
  ulong new_sz    = dlen;
  ulong memset_sz = fd_ulong_sat_sub( new_sz, old_sz );
  fd_memset( acct->private_state.data+old_sz, 0, memset_sz );

  acct->private_state.meta->dlen = dlen;
}

uchar *
fd_txn_account_get_acc_data_mut_readonly( fd_txn_account_t const * acct FD_PARAM_UNUSED ) {
  FD_LOG_ERR(( "account is not mutable" ));
  return NULL;
}

void
fd_txn_account_set_meta_mutable_readonly( fd_txn_account_t *  acct FD_PARAM_UNUSED,
                                          fd_account_meta_t * meta FD_PARAM_UNUSED ) {
  FD_LOG_ERR(( "cannot set meta as mutable in a readonly account!" ));
}

void
fd_txn_account_set_executable_readonly( fd_txn_account_t * acct FD_PARAM_UNUSED,
                                        int                is_executable FD_PARAM_UNUSED ) {
  FD_LOG_ERR(( "cannot set executable in a readonly account!" ));
}

void
fd_txn_account_set_owner_readonly( fd_txn_account_t * acct FD_PARAM_UNUSED,
                                   fd_pubkey_t const * owner FD_PARAM_UNUSED ) {
  FD_LOG_ERR(( "cannot set owner in a readonly account!" ));
}

void
fd_txn_account_set_lamports_readonly( fd_txn_account_t * acct FD_PARAM_UNUSED,
                                      ulong lamports FD_PARAM_UNUSED ) {
  FD_LOG_ERR(( "cannot set lamports in a readonly account!" ));
}

int
fd_txn_account_checked_add_lamports_readonly( fd_txn_account_t * acct FD_PARAM_UNUSED,
                                              ulong              lamports FD_PARAM_UNUSED ) {
  FD_LOG_ERR(( "cannot do a checked add to lamports in a readonly account!" ));
  return FD_EXECUTOR_INSTR_SUCCESS;
}

int
fd_txn_account_checked_sub_lamports_readonly( fd_txn_account_t * acct FD_PARAM_UNUSED,
                                              ulong              lamports FD_PARAM_UNUSED ) {
  FD_LOG_ERR(( "cannot do a checked sub to lamports in a readonly account!" ));
  return FD_EXECUTOR_INSTR_SUCCESS;
}

void
fd_txn_account_set_rent_epoch_readonly( fd_txn_account_t * acct FD_PARAM_UNUSED,
                                        ulong              rent_epoch FD_PARAM_UNUSED ) {
  FD_LOG_ERR(( "cannot set rent epoch in a readonly account!" ));
}

void
fd_txn_account_set_data_readonly( fd_txn_account_t * acct FD_PARAM_UNUSED,
                                  void const *       data FD_PARAM_UNUSED,
                                  ulong              data_sz FD_PARAM_UNUSED ) {
  FD_LOG_ERR(( "cannot set data in a readonly account!" ));
}

void
fd_txn_account_set_data_len_readonly( fd_txn_account_t * acct FD_PARAM_UNUSED,
                                      ulong              data_len FD_PARAM_UNUSED ) {
  FD_LOG_ERR(( "cannot set data_len in a readonly account!" ));
}

void
fd_txn_account_set_slot_readonly( fd_txn_account_t * acct FD_PARAM_UNUSED,
                                  ulong              slot FD_PARAM_UNUSED ) {
  FD_LOG_ERR(("cannot set slot in a readonly account!"));
}

void
fd_txn_account_set_hash_readonly( fd_txn_account_t * acct FD_PARAM_UNUSED,
                                  fd_hash_t const *  hash FD_PARAM_UNUSED ) {
  FD_LOG_ERR(("cannot set hash in a readonly account!"));
}

void
fd_txn_account_clear_owner_readonly( fd_txn_account_t * acct FD_PARAM_UNUSED ) {
  FD_LOG_ERR(("cannot clear owner in a readonly account!"));
}

void
fd_txn_account_set_meta_info_readonly( fd_txn_account_t *               acct FD_PARAM_UNUSED,
                                       fd_solana_account_meta_t const * info FD_PARAM_UNUSED ) {
  FD_LOG_ERR(("cannot set meta info in a readonly account!"));
}

void
fd_txn_account_resize_readonly( fd_txn_account_t * acct FD_PARAM_UNUSED,
                                ulong              dlen FD_PARAM_UNUSED ) {
  FD_LOG_ERR(( "cannot resize a readonly account!" ));
}

ushort
fd_txn_account_is_borrowed( fd_txn_account_t const * acct ) {
  return !!acct->private_state.refcnt_excl;
}

int
fd_txn_account_is_mutable( fd_txn_account_t const * acct ) {
  /* A txn account is mutable if meta is non NULL */
  return acct->private_state.meta != NULL;
}

int
fd_txn_account_is_readonly( fd_txn_account_t const * acct ) {
  /* A txn account is readonly if only the const_meta_ field is non NULL */
  return acct->private_state.const_meta!=NULL && acct->private_state.meta==NULL;
}

int
fd_txn_account_try_borrow_mut( fd_txn_account_t * acct ) {
  return fd_txn_account_acquire_write( acct );
}

void
fd_txn_account_drop( fd_txn_account_t * acct ) {
  fd_txn_account_release_write_private( acct );
}

void
fd_txn_account_set_readonly( fd_txn_account_t * acct ) {
  acct->private_state.meta = NULL;
  acct->private_state.data = NULL;
  acct->private_state.rec  = NULL;
  acct->vt                 = &fd_txn_account_readonly_vtable;
}

void
fd_txn_account_set_mutable( fd_txn_account_t * acct ) {
  acct->private_state.meta = (void *)acct->private_state.const_meta;
  acct->private_state.data = (void *)acct->private_state.const_data;
  acct->private_state.rec  = (void *)acct->private_state.const_rec;
  acct->vt                 = &fd_txn_account_writable_vtable;
}

/* vtable definitions */

#define FD_TXN_ACCOUNT_VTABLE_DEF( type )                             \
const fd_txn_account_vtable_t                                         \
fd_txn_account_##type##_vtable = {                                    \
  .get_meta             = fd_txn_account_get_acc_meta,                \
  .get_data             = fd_txn_account_get_acc_data,                \
  .get_rec              = fd_txn_account_get_acc_rec,                 \
                                                                      \
  .get_data_mut         = fd_txn_account_get_acc_data_mut_##type,     \
                                                                      \
  .set_meta_readonly    = fd_txn_account_set_meta_readonly,           \
  .set_meta_mutable     = fd_txn_account_set_meta_mutable_##type,     \
                                                                      \
  .get_data_len         = fd_txn_account_get_data_len,                \
  .is_executable        = fd_txn_account_is_executable,               \
  .get_owner            = fd_txn_account_get_owner,                   \
  .get_lamports         = fd_txn_account_get_lamports,                \
  .get_rent_epoch       = fd_txn_account_get_rent_epoch,              \
  .get_hash             = fd_txn_account_get_hash,                    \
  .get_info             = fd_txn_account_get_info,                    \
                                                                      \
  .set_executable       = fd_txn_account_set_executable_##type,       \
  .set_owner            = fd_txn_account_set_owner_##type,            \
  .set_lamports         = fd_txn_account_set_lamports_##type,         \
  .checked_add_lamports = fd_txn_account_checked_add_lamports_##type, \
  .checked_sub_lamports = fd_txn_account_checked_sub_lamports_##type, \
  .set_rent_epoch       = fd_txn_account_set_rent_epoch_##type,       \
  .set_data             = fd_txn_account_set_data_##type,             \
  .set_data_len         = fd_txn_account_set_data_len_##type,         \
  .set_slot             = fd_txn_account_set_slot_##type,             \
  .set_hash             = fd_txn_account_set_hash_##type,             \
  .clear_owner          = fd_txn_account_clear_owner_##type,          \
  .set_info             = fd_txn_account_set_meta_info_##type,        \
  .resize               = fd_txn_account_resize_##type,               \
                                                                      \
  .is_borrowed          = fd_txn_account_is_borrowed,                 \
  .is_mutable           = fd_txn_account_is_mutable,                  \
  .is_readonly          = fd_txn_account_is_readonly,                 \
                                                                      \
  .try_borrow_mut       = fd_txn_account_try_borrow_mut,              \
  .drop                 = fd_txn_account_drop,                        \
                                                                      \
  .set_readonly         = fd_txn_account_set_readonly,                \
  .set_mutable          = fd_txn_account_set_mutable                  \
}

FD_TXN_ACCOUNT_VTABLE_DEF( readonly );
FD_TXN_ACCOUNT_VTABLE_DEF( writable );

#undef FD_TXN_ACCOUNT_VTABLE_DEF<|MERGE_RESOLUTION|>--- conflicted
+++ resolved
@@ -300,18 +300,8 @@
   acct->private_state.rec = rec;
   ulong reclen = sizeof(fd_account_meta_t)+acct->private_state.const_meta->dlen;
   fd_wksp_t * wksp = fd_funk_wksp( funk );
-<<<<<<< HEAD
-  if( FD_UNLIKELY( fd_funk_val_truncate( rec,
-                                         reclen,
-                                         fd_funk_alloc( funk ),
-                                         wksp,
-                                         fd_funk_val_min_align(),
-                                         &err ) == NULL ) ) {
-    FD_LOG_ERR(( "unable to allocate account value, err %d", err ));
-=======
-  if( fd_funk_val_truncate( rec, reclen, fd_funk_alloc( funk ), wksp, &err ) == NULL ) {
+  if( fd_funk_val_truncate( rec, reclen, fd_funk_alloc( funk ), wksp, fd_funk_val_min_align(), &err ) == NULL ) {
     FD_LOG_ERR(( "fd_funk_val_truncate(sz=%lu) for account failed (%i-%s)", reclen, err, fd_funk_strerror( err ) ));
->>>>>>> 70a71757
   }
   err = fd_txn_account_save_internal( acct, funk );
   if( FD_UNLIKELY( err ) ) {
