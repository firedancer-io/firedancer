--- conflicted
+++ resolved
@@ -97,7 +97,7 @@
 
   /* Insert the new account into the partition */
   ulong partition = fd_rent_key_to_partition( pubkey, slot_ctx->acc_mgr->part_width, slot_ctx->acc_mgr->slots_per_epoch );
-  
+
   fd_rent_fresh_accounts_partition_t_mapnode_t partition_key[1] = {0};
   partition_key->elem.partition = partition;
   fd_rent_fresh_accounts_partition_t_mapnode_t * partition_node = fd_rent_fresh_accounts_partition_t_map_find(
@@ -116,7 +116,7 @@
 
   fd_pubkey_t_mapnode_t account_key[1] = {0};
   fd_memcpy( &account_key->elem, pubkey, FD_PUBKEY_FOOTPRINT );
-  fd_pubkey_t_mapnode_t * account_node = fd_pubkey_t_map_find( 
+  fd_pubkey_t_mapnode_t * account_node = fd_pubkey_t_map_find(
     partition_node->elem.accounts_pool,
     partition_node->elem.accounts_root,
     account_key
@@ -130,7 +130,7 @@
     FD_LOG_ERR(( "new_account_node == NULL" ));
   }
   fd_memcpy( new_account_node->elem.key, pubkey, FD_PUBKEY_FOOTPRINT );
-  fd_pubkey_t_map_insert( 
+  fd_pubkey_t_map_insert(
     partition_node->elem.accounts_pool,
     &partition_node->elem.accounts_root,
     new_account_node
@@ -146,24 +146,24 @@
 
     /* Collect all the dirty pubkeys into one list */
     ulong dirty_pubkeys_cnt = 0UL;
-    fd_pubkey_t * dirty_pubkeys = fd_spad_alloc( 
+    fd_pubkey_t * dirty_pubkeys = fd_spad_alloc(
       runtime_spad,
       FD_PUBKEY_ALIGN,
       FD_PUBKEY_FOOTPRINT * slot_ctx->rent_fresh_accounts.total_count );
     if( FD_UNLIKELY( !dirty_pubkeys ) ) {
       FD_LOG_ERR(( "fd_spad_alloc failed" ));
     }
-    for( fd_rent_fresh_accounts_partition_t_mapnode_t * partition_node = fd_rent_fresh_accounts_partition_t_map_minimum( 
+    for( fd_rent_fresh_accounts_partition_t_mapnode_t * partition_node = fd_rent_fresh_accounts_partition_t_map_minimum(
             slot_ctx->rent_fresh_accounts.partitions_pool,
             slot_ctx->rent_fresh_accounts.partitions_root
-          ); 
+          );
           partition_node;
-          partition_node = fd_rent_fresh_accounts_partition_t_map_successor( 
+          partition_node = fd_rent_fresh_accounts_partition_t_map_successor(
             slot_ctx->rent_fresh_accounts.partitions_pool,
             partition_node
            ) ) {
       fd_pubkey_t_mapnode_t * next_account_node;
-      for( fd_pubkey_t_mapnode_t * account_node = fd_pubkey_t_map_maximum( 
+      for( fd_pubkey_t_mapnode_t * account_node = fd_pubkey_t_map_maximum(
             partition_node->elem.accounts_pool,
             partition_node->elem.accounts_root
           );
@@ -174,7 +174,7 @@
           account_node );
         fd_memcpy( &dirty_pubkeys[dirty_pubkeys_cnt++], &account_node->elem.key, FD_PUBKEY_FOOTPRINT );
 
-        fd_pubkey_t_mapnode_t * removed_node = fd_pubkey_t_map_remove( 
+        fd_pubkey_t_mapnode_t * removed_node = fd_pubkey_t_map_remove(
           partition_node->elem.accounts_pool,
           &partition_node->elem.accounts_root,
           account_node );
@@ -200,7 +200,7 @@
   FD_LOG_WARNING(( "updating slots_per_epoch = %lu", slots_per_epoch ));
 
   fd_acc_mgr_set_slots_per_epoch( slot_ctx, slots_per_epoch );
-  
+
   fd_runtime_repartition_fresh_account_partitions( slot_ctx, runtime_spad );
 }
 
@@ -225,11 +225,8 @@
   ulong slot0    = fd_epoch_slot0( &schedule, epoch );
   ulong slot_cnt = fd_epoch_slot_cnt( &schedule, epoch );
 
-<<<<<<< HEAD
-=======
   fd_runtime_update_slots_per_epoch( slot_ctx, fd_epoch_slot_cnt( &schedule, epoch ), runtime_spad );
 
->>>>>>> 273238e4
   ulong               vote_acc_cnt  = fd_vote_accounts_pair_t_map_size( epoch_vaccs->vote_accounts_pool, epoch_vaccs->vote_accounts_root );
   fd_stake_weight_t * epoch_weights = fd_spad_alloc( runtime_spad, alignof(fd_stake_weight_t), vote_acc_cnt * sizeof(fd_stake_weight_t) );
   if( FD_UNLIKELY( !epoch_weights ) ) {
@@ -287,23 +284,13 @@
 /* Various Private Runtime Helpers                                            */
 /******************************************************************************/
 
-<<<<<<< HEAD
-=======
-
->>>>>>> 273238e4
 /* fee to be deposited should be > 0
    Returns 0 if validation succeeds
    Returns the amount to burn(==fee) on failure */
 static ulong
-<<<<<<< HEAD
-fd_runtime_validate_fee_collector( fd_exec_slot_ctx_t    const * slot_ctx,
-                                   fd_borrowed_account_t const * collector,
-                                   ulong                         fee ) {
-=======
 fd_runtime_validate_fee_collector( fd_exec_slot_ctx_t const * slot_ctx,
                                    fd_txn_account_t const *  collector,
                                    ulong                     fee ) {
->>>>>>> 273238e4
   if( FD_UNLIKELY( fee<=0UL ) ) {
     FD_LOG_ERR(( "expected fee(%lu) to be >0UL", fee ));
   }
@@ -312,8 +299,6 @@
     FD_BASE58_ENCODE_32_BYTES( collector->pubkey->key, _out_key );
     FD_LOG_WARNING(( "cannot pay a non-system-program owned account (%s)", _out_key ));
     return fee;
-<<<<<<< HEAD
-=======
   }
 
   /* https://github.com/anza-xyz/agave/blob/v1.18.23/runtime/src/bank/fee_distribution.rs#L111
@@ -444,7 +429,7 @@
                                       fd_pubkey_t        * pubkey ) {
   FD_TXN_ACCOUNT_DECL( rec );
   int err = fd_acc_mgr_view( slot_ctx->acc_mgr, slot_ctx->funk_txn, pubkey, rec );
-                                  
+
   /* If the account has been deleted, skip it */
   if( err==FD_ACC_MGR_ERR_UNKNOWN_ACCOUNT ) {
     return;
@@ -452,29 +437,13 @@
   if( FD_UNLIKELY( err != FD_ACC_MGR_SUCCESS ) ) {
     FD_LOG_WARNING(( "fd_runtime_update_rent_epoch: fd_acc_mgr_view failed (%d)", err ));
     return;
->>>>>>> 273238e4
-  }
-                                  
+  }
+
   /* If the account's rent epoch is correct, don't update it */
   if( rec->const_meta->info.rent_epoch == FD_RENT_EXEMPT_RENT_EPOCH ) {
     return;
   }
-<<<<<<< HEAD
-
-  return 0UL;
-}
-
-
-static int
-fd_runtime_run_incinerator( fd_exec_slot_ctx_t * slot_ctx ) {
-  FD_BORROWED_ACCOUNT_DECL( rec );
-
-  int err = fd_acc_mgr_modify( slot_ctx->acc_mgr, slot_ctx->funk_txn, &fd_sysvar_incinerator_id, 0, 0UL, rec );
-  if( FD_UNLIKELY( err!=FD_ACC_MGR_SUCCESS ) ) {
-    // TODO: not really an error! This is fine!
-    return -1;
-=======
-                                  
+
   /* Otherwise, update the rent epoch field */
   err = fd_acc_mgr_modify( slot_ctx->acc_mgr, slot_ctx->funk_txn, pubkey, 0, 0UL, rec );
   if( FD_UNLIKELY( err!=FD_ACC_MGR_SUCCESS ) ) {
@@ -486,13 +455,13 @@
 
 /* Emulate collecting rent from accounts. Since every account is rent exempt, all we have to do
    is set all rent_epoch fields to ULONG_MAX. By induction, we only need to do this for newly created accounts.
-     
+
    The slight complication is that we need to do this at the appropiate time - taking into account
    the rent partition the account would have fallen into.
-     
+
    This code is super hacky, but will be removed soon when disable_partitioned_rent_collection is activated.
    After that, we will not update any rent_epoch fields.
-     
+
    https://github.com/anza-xyz/agave/blob/v2.1.14/runtime/src/bank.rs#L2921 */
 static void
 fd_runtime_update_rent_epoch( fd_exec_slot_ctx_t * slot_ctx ) {
@@ -508,7 +477,7 @@
     /* Look up the accounts in the partition */
     fd_rent_fresh_accounts_partition_t_mapnode_t key = {0};
     key.elem.partition = fd_runtime_get_rent_partition( slot_ctx, s );
-    fd_rent_fresh_accounts_partition_t_mapnode_t * partition_node = fd_rent_fresh_accounts_partition_t_map_find( 
+    fd_rent_fresh_accounts_partition_t_mapnode_t * partition_node = fd_rent_fresh_accounts_partition_t_map_find(
       slot_ctx->rent_fresh_accounts.partitions_pool,
       slot_ctx->rent_fresh_accounts.partitions_root,
       &key
@@ -521,7 +490,7 @@
     /* Set the rent epoch field of each account to ULONG_MAX, if it wasn't already.
        Clear the partition as we are iterating over it. */
     fd_pubkey_t_mapnode_t * next_account_node;
-    for( fd_pubkey_t_mapnode_t * account_node = fd_pubkey_t_map_maximum( 
+    for( fd_pubkey_t_mapnode_t * account_node = fd_pubkey_t_map_maximum(
             partition_node->elem.accounts_pool,
             partition_node->elem.accounts_root
           );
@@ -530,28 +499,24 @@
       next_account_node = fd_pubkey_t_map_predecessor(
         partition_node->elem.accounts_pool,
         account_node );
-      
+
       fd_runtime_update_rent_epoch_account( slot_ctx, fd_type_pun( &account_node->elem.key ) );
 
-      fd_pubkey_t_mapnode_t * removed_node = fd_pubkey_t_map_remove( 
+      fd_pubkey_t_mapnode_t * removed_node = fd_pubkey_t_map_remove(
         partition_node->elem.accounts_pool,
         &partition_node->elem.accounts_root,
         account_node );
       fd_pubkey_t_map_release( partition_node->elem.accounts_pool, removed_node );
       slot_ctx->rent_fresh_accounts.total_count -= 1UL;
     }
->>>>>>> 273238e4
   }
 }
 
 static void
 fd_runtime_freeze( fd_exec_slot_ctx_t * slot_ctx, fd_spad_t * runtime_spad ) {
 
-<<<<<<< HEAD
-=======
   fd_runtime_update_rent_epoch( slot_ctx );
 
->>>>>>> 273238e4
   fd_sysvar_recent_hashes_update( slot_ctx, runtime_spad );
 
   if( !FD_FEATURE_ACTIVE(slot_ctx, disable_fees_sysvar) )
