--- conflicted
+++ resolved
@@ -1488,19 +1488,12 @@
 
         fd_features_t * features = fd_bank_features_modify( bank );
         if( feature->has_activated_at ) {
-<<<<<<< HEAD
-          FD_LOG_DEBUG(( "Feature %s activated at %lu (genesis)", FD_BASE58_ENC_32_ALLOCA( account->pubkey ), feature->activated_at ));
-          fd_features_set( features, found, feature->activated_at );
-        } else {
-          FD_LOG_DEBUG(( "Feature %s not activated (genesis)", FD_BASE58_ENC_32_ALLOCA( account->pubkey ) ));
-=======
-          FD_BASE58_ENCODE_32_BYTES( acc->key.key, pubkey_b58 );
+          FD_BASE58_ENCODE_32_BYTES( account->pubkey, pubkey_b58 );
           FD_LOG_DEBUG(( "Feature %s activated at %lu (genesis)", pubkey_b58, feature->activated_at ));
           fd_features_set( features, found, feature->activated_at );
         } else {
-          FD_BASE58_ENCODE_32_BYTES( acc->key.key, pubkey_b58 );
+          FD_BASE58_ENCODE_32_BYTES( account->pubkey, pubkey_b58 );
           FD_LOG_DEBUG(( "Feature %s not activated (genesis)", pubkey_b58 ));
->>>>>>> f9a4305a
           fd_features_set( features, found, ULONG_MAX );
         }
       }
