--- conflicted
+++ resolved
@@ -219,10 +219,7 @@
   return 0UL;
 }
 
-<<<<<<< HEAD
-=======
-
->>>>>>> f8d0aa55
+
 static int
 fd_runtime_run_incinerator( fd_exec_slot_ctx_t * slot_ctx ) {
   FD_BORROWED_ACCOUNT_DECL( rec );
