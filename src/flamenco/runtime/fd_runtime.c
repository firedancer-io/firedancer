#include "fd_runtime.h"
#include "fd_acc_mgr.h"
#include "fd_runtime_err.h"
#include "fd_runtime_init.h"
#include "fd_pubkey_utils.h"

#include "fd_executor.h"
#include "fd_account.h"
#include "fd_hashes.h"
#include "fd_txncache.h"
#include "sysvar/fd_sysvar_cache.h"
#include "sysvar/fd_sysvar_clock.h"
#include "sysvar/fd_sysvar_epoch_schedule.h"
#include "sysvar/fd_sysvar_recent_hashes.h"
#include "sysvar/fd_sysvar_stake_history.h"
#include "sysvar/fd_sysvar.h"
#include "../../ballet/base58/fd_base58.h"
#include "../../ballet/txn/fd_txn.h"
#include "../../ballet/bmtree/fd_bmtree.h"

#include "../stakes/fd_stakes.h"
#include "../rewards/fd_rewards.h"

#include "context/fd_exec_txn_ctx.h"
#include "context/fd_exec_instr_ctx.h"
#include "info/fd_microblock_batch_info.h"
#include "info/fd_microblock_info.h"

#include "program/fd_stake_program.h"
#include "program/fd_builtin_programs.h"
#include "program/fd_system_program.h"
#include "program/fd_vote_program.h"
#include "program/fd_bpf_program_util.h"
#include "program/fd_bpf_loader_program.h"
#include "program/fd_compute_budget_program.h"

#include "sysvar/fd_sysvar_clock.h"
#include "sysvar/fd_sysvar_fees.h"
#include "sysvar/fd_sysvar_last_restart_slot.h"
#include "sysvar/fd_sysvar_recent_hashes.h"
#include "sysvar/fd_sysvar_rent.h"
#include "sysvar/fd_sysvar_slot_hashes.h"
#include "sysvar/fd_sysvar_slot_history.h"

#include "tests/fd_dump_pb.h"

#include "../nanopb/pb_decode.h"
#include "../nanopb/pb_encode.h"
#include "../types/fd_solana_block.pb.h"

#include "fd_system_ids.h"
#include "../vm/fd_vm.h"
#include "fd_blockstore.h"
#include "../../disco/pack/fd_pack.h"
#include "../fd_rwlock.h"

#include <stdio.h>
#include <ctype.h>
#include <unistd.h>
#include <sys/stat.h>
#include <sys/types.h>
#include <errno.h>
#include <fcntl.h>

/******************************************************************************/
/* Public Runtime Helpers                                                     */
/******************************************************************************/

/*
   https://github.com/anza-xyz/agave/blob/v2.1.1/runtime/src/bank.rs#L1254-L1258
   https://github.com/anza-xyz/agave/blob/v2.1.1/runtime/src/bank.rs#L1749
 */
int
fd_runtime_compute_max_tick_height( ulong   ticks_per_slot,
                                    ulong   slot,
                                    ulong * out_max_tick_height /* out */ ) {
  ulong max_tick_height = 0UL;
  if( FD_LIKELY( ticks_per_slot > 0UL ) ) {
    ulong next_slot = fd_ulong_sat_add( slot, 1UL );
    if( FD_UNLIKELY( next_slot == slot ) ) {
      FD_LOG_WARNING(( "max tick height addition overflowed slot %lu ticks_per_slot %lu", slot, ticks_per_slot ));
      return FD_RUNTIME_EXECUTE_GENERIC_ERR;
    }
    if( FD_UNLIKELY( ULONG_MAX / ticks_per_slot < next_slot ) ) {
      FD_LOG_WARNING(( "max tick height multiplication overflowed slot %lu ticks_per_slot %lu", slot, ticks_per_slot ));
      return FD_RUNTIME_EXECUTE_GENERIC_ERR;
    }
    max_tick_height = fd_ulong_sat_mul( next_slot, ticks_per_slot );
  }
  *out_max_tick_height = max_tick_height;
  return FD_RUNTIME_EXECUTE_SUCCESS;
}

void
fd_runtime_update_leaders( fd_exec_slot_ctx_t * slot_ctx,
                           ulong                slot,
                           fd_spad_t *          runtime_spad ) {

  FD_SPAD_FRAME_BEGIN( runtime_spad ) {

  fd_epoch_schedule_t schedule = slot_ctx->epoch_ctx->epoch_bank.epoch_schedule;

  FD_LOG_INFO(( "schedule->slots_per_epoch = %lu", schedule.slots_per_epoch ));
  FD_LOG_INFO(( "schedule->leader_schedule_slot_offset = %lu", schedule.leader_schedule_slot_offset ));
  FD_LOG_INFO(( "schedule->warmup = %d", schedule.warmup ));
  FD_LOG_INFO(( "schedule->first_normal_epoch = %lu", schedule.first_normal_epoch ));
  FD_LOG_INFO(( "schedule->first_normal_slot = %lu", schedule.first_normal_slot ));

  fd_vote_accounts_t const * epoch_vaccs = &slot_ctx->slot_bank.epoch_stakes;

  ulong epoch    = fd_slot_to_epoch( &schedule, slot, NULL );
  ulong slot0    = fd_epoch_slot0( &schedule, epoch );
  ulong slot_cnt = fd_epoch_slot_cnt( &schedule, epoch );

  FD_LOG_INFO(( "starting rent list init" ));

  fd_acc_mgr_set_slots_per_epoch( slot_ctx, fd_epoch_slot_cnt( &schedule, epoch ) );
  FD_LOG_INFO(( "rent list init done" ));

  ulong               vote_acc_cnt  = fd_vote_accounts_pair_t_map_size( epoch_vaccs->vote_accounts_pool, epoch_vaccs->vote_accounts_root );
  fd_stake_weight_t * epoch_weights = fd_spad_alloc( runtime_spad, alignof(fd_stake_weight_t), vote_acc_cnt * sizeof(fd_stake_weight_t) );
  if( FD_UNLIKELY( !epoch_weights ) ) {
    FD_LOG_ERR(( "fd_spad_alloc() failed" ));
  }

  ulong stake_weight_cnt = fd_stake_weights_by_node( epoch_vaccs, epoch_weights, runtime_spad );

  if( FD_UNLIKELY( stake_weight_cnt == ULONG_MAX ) ) {
    FD_LOG_ERR(( "fd_stake_weights_by_node() failed" ));
  }

  /* Derive leader schedule */

  FD_LOG_INFO(( "stake_weight_cnt=%lu slot_cnt=%lu", stake_weight_cnt, slot_cnt ));
  ulong epoch_leaders_footprint = fd_epoch_leaders_footprint( stake_weight_cnt, slot_cnt );
  FD_LOG_INFO(( "epoch_leaders_footprint=%lu", epoch_leaders_footprint ));
  if( FD_LIKELY( epoch_leaders_footprint ) ) {
    if( FD_UNLIKELY( stake_weight_cnt>MAX_PUB_CNT ) ) {
      FD_LOG_ERR(( "Stake weight count exceeded max" ));
    }
    if( FD_UNLIKELY( slot_cnt>MAX_SLOTS_CNT ) ) {
      FD_LOG_ERR(( "Slot count exceeeded max" ));
    }

    void *               epoch_leaders_mem = fd_exec_epoch_ctx_leaders( slot_ctx->epoch_ctx );
    fd_epoch_leaders_t * leaders           = fd_epoch_leaders_join( fd_epoch_leaders_new( epoch_leaders_mem,
                                                                                          epoch,
                                                                                          slot0,
                                                                                          slot_cnt,
                                                                                          stake_weight_cnt,
                                                                                          epoch_weights,
                                                                                          0UL ) );
    if( FD_UNLIKELY( !leaders ) ) {
      FD_LOG_ERR(( "Unable to init and join fd_epoch_leaders" ));
    }
  }

  } FD_SPAD_FRAME_END;
}

/* Loads the sysvar cache. Expects acc_mgr, funk_txn to be non-NULL and valid. */
int
fd_runtime_sysvar_cache_load( fd_exec_slot_ctx_t * slot_ctx ) {
  if( FD_UNLIKELY( !slot_ctx->acc_mgr ) ) {
    return -1;
  }

  fd_sysvar_cache_restore( slot_ctx->sysvar_cache, slot_ctx->acc_mgr, slot_ctx->funk_txn );

  return FD_RUNTIME_EXECUTE_SUCCESS;
}

/******************************************************************************/
/* Various Private Runtime Helpers                                            */
/******************************************************************************/

/* NOTE: Rent functions are not being cleaned up due to the fact that they will
   be entirely torn out of the codebase very soon. */

static void
fd_runtime_collect_rent_for_slot( fd_exec_slot_ctx_t * slot_ctx, ulong off, ulong epoch ) {

  /* Every known Solana cluster currently has no rent-paying accounts. If
     this feature is active, that means that there is no condition in which
     we need to iterate through a rent partition. Put more simply, if this
     feature is active, rent is NEVER collected. */
  if( FD_FEATURE_ACTIVE( slot_ctx, skip_rent_rewrites ) ) {
    return;
  }

  fd_funkier_txn_t * txn     = slot_ctx->funk_txn;
  fd_acc_mgr_t *  acc_mgr = slot_ctx->acc_mgr;
  fd_funkier_t *     funk    = slot_ctx->acc_mgr->funk;
  fd_wksp_t *     wksp    = fd_funkier_wksp( funk );

  fd_funkier_partvec_t * partvec = fd_funkier_get_partvec( funk, wksp );

  fd_funkier_rec_t * rec_map = fd_funkier_rec_map( funk, wksp );

  for( fd_funkier_rec_t const *rec_ro = fd_funkier_part_head( partvec, (uint)off, rec_map );
       rec_ro != NULL;
       rec_ro = fd_funkier_part_next( rec_ro, rec_map ) ) {

    if ( FD_UNLIKELY( !fd_funkier_key_is_acc( rec_ro->pair.key ) ) ) {
      continue;
    }

    fd_pubkey_t const *key = fd_type_pun_const( rec_ro->pair.key[0].uc );
    FD_BORROWED_ACCOUNT_DECL( rec );
    int err = fd_acc_mgr_view( acc_mgr, txn, key, rec );

    /* Account might not exist anymore in the current world */
    if( err==FD_ACC_MGR_ERR_UNKNOWN_ACCOUNT ) {
      continue;
    }
    if( FD_UNLIKELY( err != FD_ACC_MGR_SUCCESS ) ) {
      FD_LOG_WARNING(( "fd_runtime_collect_rent: fd_acc_mgr_view failed (%d)", err ));
      continue;
    }

    /* Check if latest version in this transaction */
    if( rec_ro!=rec->const_rec ) {
      continue;
    }

    /* Upgrade read-only handle to writable */
    err = fd_acc_mgr_modify(
        acc_mgr, txn, key,
        /* do_create   */ 0,
        /* min_data_sz */ 0UL,
        rec);
    if( FD_UNLIKELY( err!=FD_ACC_MGR_SUCCESS ) ) {
      FD_LOG_WARNING(( "fd_runtime_collect_rent_range: fd_acc_mgr_modify failed (%d)", err ));
      continue;
    }

    /* Actually invoke rent collection */
    slot_ctx->slot_bank.collected_rent += fd_runtime_collect_rent_from_account( slot_ctx, rec->meta, key, epoch );
  }
}

/* Yes, this is a real function that exists in Solana. Yes, I am ashamed I have had to replicate it. */
// https://github.com/firedancer-io/solana/blob/d8292b427adf8367d87068a3a88f6fd3ed8916a5/runtime/src/bank.rs#L5618
static ulong
fd_runtime_slot_count_in_two_day( ulong ticks_per_slot ) {
  return 2UL * FD_SYSVAR_CLOCK_DEFAULT_TICKS_PER_SECOND * 86400UL /* seconds per day */ / ticks_per_slot;
}

// https://github.com/firedancer-io/solana/blob/d8292b427adf8367d87068a3a88f6fd3ed8916a5/runtime/src/bank.rs#L5594
static int
fd_runtime_use_multi_epoch_collection( fd_exec_slot_ctx_t const * slot_ctx, ulong slot ) {
  fd_epoch_bank_t const * epoch_bank = fd_exec_epoch_ctx_epoch_bank( slot_ctx->epoch_ctx );
  fd_epoch_schedule_t const * schedule = &epoch_bank->epoch_schedule;

  ulong off;
  ulong epoch = fd_slot_to_epoch( schedule, slot, &off );
  ulong slots_per_normal_epoch = fd_epoch_slot_cnt( schedule, schedule->first_normal_epoch );

  ulong slot_count_in_two_day = fd_runtime_slot_count_in_two_day( epoch_bank->ticks_per_slot );

  int use_multi_epoch_collection = ( epoch >= schedule->first_normal_epoch )
      && ( slots_per_normal_epoch < slot_count_in_two_day );

  return use_multi_epoch_collection;
}

static ulong
fd_runtime_num_rent_partitions( fd_exec_slot_ctx_t const * slot_ctx, ulong slot ) {
  fd_epoch_bank_t const * epoch_bank = fd_exec_epoch_ctx_epoch_bank( slot_ctx->epoch_ctx );
  fd_epoch_schedule_t const * schedule = &epoch_bank->epoch_schedule;

  ulong off;
  ulong epoch = fd_slot_to_epoch( schedule, slot, &off );
  ulong slots_per_epoch = fd_epoch_slot_cnt( schedule, epoch );

  ulong slot_count_in_two_day = fd_runtime_slot_count_in_two_day( epoch_bank->ticks_per_slot );

  int use_multi_epoch_collection = fd_runtime_use_multi_epoch_collection( slot_ctx, slot );

  if( use_multi_epoch_collection ) {
    ulong epochs_in_cycle = slot_count_in_two_day / slots_per_epoch;
    return slots_per_epoch * epochs_in_cycle;
  } else {
    return slots_per_epoch;
  }
}

// https://github.com/anza-xyz/agave/blob/2bdcc838c18d262637524274cbb2275824eb97b8/accounts-db/src/accounts_partition.rs#L30
static ulong
fd_runtime_get_rent_partition( fd_exec_slot_ctx_t const * slot_ctx, ulong slot ) {
  int use_multi_epoch_collection = fd_runtime_use_multi_epoch_collection( slot_ctx, slot );

  fd_epoch_bank_t const * epoch_bank = fd_exec_epoch_ctx_epoch_bank( slot_ctx->epoch_ctx );
  fd_epoch_schedule_t const * schedule = &epoch_bank->epoch_schedule;

  ulong off;
  ulong epoch = fd_slot_to_epoch( schedule, slot, &off );
  ulong slot_count_per_epoch = fd_epoch_slot_cnt( schedule, epoch );
  ulong slot_count_in_two_day = fd_runtime_slot_count_in_two_day( epoch_bank->ticks_per_slot );

  ulong base_epoch;
  ulong epoch_count_in_cycle;
  if( use_multi_epoch_collection ) {
    base_epoch = schedule->first_normal_epoch;
    epoch_count_in_cycle = slot_count_in_two_day / slot_count_per_epoch;
  } else {
    base_epoch = 0;
    epoch_count_in_cycle = 1;
  }

  ulong epoch_offset = epoch - base_epoch;
  ulong epoch_index_in_cycle = epoch_offset % epoch_count_in_cycle;
  return off + ( epoch_index_in_cycle * slot_count_per_epoch );
}

static ulong
fd_runtime_calculate_rent_burn( ulong             rent_collected,
                                fd_rent_t const * rent ) {
  return (rent_collected * rent->burn_percent) / 100UL;
}

static void
fd_runtime_collect_rent( fd_exec_slot_ctx_t * slot_ctx ) {
  // Bank::collect_rent_eagerly (enter)

  fd_epoch_bank_t const * epoch_bank = fd_exec_epoch_ctx_epoch_bank( slot_ctx->epoch_ctx );
  fd_epoch_schedule_t const * schedule = &epoch_bank->epoch_schedule;

  // Bank::rent_collection_partitions              (enter)
  // Bank::variable_cycle_partitions               (enter)
  // Bank::variable_cycle_partitions_between_slots (enter)

  ulong slot0 = slot_ctx->slot_bank.prev_slot;
  ulong slot1 = slot_ctx->slot_bank.slot;

  /* For genesis, we collect rent for slot 0. */
  if (slot1 == 0) {
    ulong s = slot1;
    ulong off;
    ulong epoch = fd_slot_to_epoch(schedule, s, &off);

    /* FIXME: This will not necessarily support warmup_epochs */
    ulong num_partitions = fd_runtime_num_rent_partitions( slot_ctx, s );
    /* Reconstruct rent lists if the number of slots per epoch changes */
    fd_acc_mgr_set_slots_per_epoch( slot_ctx, num_partitions );
    fd_runtime_collect_rent_for_slot( slot_ctx, fd_runtime_get_rent_partition( slot_ctx, s ), epoch );
    return;
  }

  FD_TEST(slot0 <= slot1);

  for( ulong s = slot0 + 1; s <= slot1; ++s ) {
    ulong off;
    ulong epoch = fd_slot_to_epoch(schedule, s, &off);

    /* FIXME: This will not necessarily support warmup_epochs */
    ulong num_partitions = fd_runtime_num_rent_partitions( slot_ctx, s );
    /* Reconstruct rent lists if the number of slots per epoch changes */
    fd_acc_mgr_set_slots_per_epoch( slot_ctx, num_partitions );
    fd_runtime_collect_rent_for_slot( slot_ctx, fd_runtime_get_rent_partition( slot_ctx, s ), epoch );
  }

  // FD_LOG_DEBUG(("rent collected - lamports: %lu", slot_ctx->slot_bank.collected_rent));
}


/* fee to be deposited should be > 0
   Returns 0 if validation succeeds
   Returns the amount to burn(==fee) on failure */
static ulong
fd_runtime_validate_fee_collector( fd_exec_slot_ctx_t    const * slot_ctx,
                                   fd_borrowed_account_t const * collector,
                                   ulong                         fee ) {
  if( FD_UNLIKELY( fee<=0UL ) ) {
    FD_LOG_ERR(( "expected fee(%lu) to be >0UL", fee ));
  }

  if( FD_UNLIKELY( memcmp( collector->const_meta->info.owner, fd_solana_system_program_id.key, sizeof(collector->const_meta->info.owner) ) ) ) {
    FD_BASE58_ENCODE_32_BYTES( collector->pubkey->key, _out_key );
    FD_LOG_WARNING(( "cannot pay a non-system-program owned account (%s)", _out_key ));
    return fee;
  }

  /* https://github.com/anza-xyz/agave/blob/v1.18.23/runtime/src/bank/fee_distribution.rs#L111
     https://github.com/anza-xyz/agave/blob/v1.18.23/runtime/src/accounts/account_rent_state.rs#L39
     In agave's fee deposit code, rent state transition check logic is as follows:
     The transition is NOT allowed iff
     === BEGIN
     the post deposit account is rent paying AND the pre deposit account is not rent paying
     OR
     the post deposit account is rent paying AND the pre deposit account is rent paying AND !(post_data_size == pre_data_size && post_lamports <= pre_lamports)
     === END
     post_data_size == pre_data_size is always true during fee deposit.
     However, post_lamports > pre_lamports because we are paying a >0 amount.
     So, the above reduces down to
     === BEGIN
     the post deposit account is rent paying AND the pre deposit account is not rent paying
     OR
     the post deposit account is rent paying AND the pre deposit account is rent paying AND TRUE
     === END
     This is equivalent to checking that the post deposit account is rent paying.
     An account is rent paying if the post deposit balance is >0 AND it's not rent exempt.
     We already know that the post deposit balance is >0 because we are paying a >0 amount.
     So TLDR we just check if the account is rent exempt.
   */
  ulong minbal = fd_rent_exempt_minimum_balance( fd_sysvar_cache_rent( slot_ctx->sysvar_cache ), collector->const_meta->dlen );
  if( FD_UNLIKELY( collector->const_meta->info.lamports + fee < minbal ) ) {
    FD_BASE58_ENCODE_32_BYTES( collector->pubkey->key, _out_key );
    FD_LOG_WARNING(("cannot pay a rent paying account (%s)", _out_key ));
    return fee;
  }

  return 0UL;
}

struct fd_validator_stake_pair {
  fd_pubkey_t pubkey;
  ulong stake;
};
typedef struct fd_validator_stake_pair fd_validator_stake_pair_t;

static int
fd_validator_stake_pair_compare_before( fd_validator_stake_pair_t const * a,
                                        fd_validator_stake_pair_t const * b ) {
  if( a->stake > b->stake ) {
    return 1;
  } else if (a->stake == b->stake) {
    return memcmp(&a->pubkey, &b->pubkey, sizeof(fd_pubkey_t)) > 0;
  }
  else
  { // a->stake < b->stake
    return 0;
  }
}

#define SORT_NAME sort_validator_stake_pair
#define SORT_KEY_T fd_validator_stake_pair_t
#define SORT_BEFORE(a, b) (fd_validator_stake_pair_compare_before((fd_validator_stake_pair_t const *)&a, (fd_validator_stake_pair_t const *)&b))
#include "../../util/tmpl/fd_sort.c"
#undef SORT_NAME
#undef SORT_KEY_T
#undef SORT_BERFORE

static void
fd_runtime_distribute_rent_to_validators( fd_exec_slot_ctx_t * slot_ctx,
                                          ulong                rent_to_be_distributed,
                                          fd_spad_t *          runtime_spad ) {

  FD_SPAD_FRAME_BEGIN( runtime_spad ) {

  ulong total_staked = 0;

  fd_epoch_bank_t * epoch_bank = fd_exec_epoch_ctx_epoch_bank( slot_ctx->epoch_ctx );
  fd_vote_accounts_pair_t_mapnode_t *vote_accounts_pool = epoch_bank->stakes.vote_accounts.vote_accounts_pool;
  fd_vote_accounts_pair_t_mapnode_t *vote_accounts_root = epoch_bank->stakes.vote_accounts.vote_accounts_root;

  ulong num_validator_stakes = fd_vote_accounts_pair_t_map_size( vote_accounts_pool, vote_accounts_root );
  fd_validator_stake_pair_t * validator_stakes = fd_spad_alloc( runtime_spad,
                                                                alignof(fd_validator_stake_pair_t),
                                                                sizeof(fd_validator_stake_pair_t) * num_validator_stakes );
  ulong i = 0;

  for( fd_vote_accounts_pair_t_mapnode_t *n = fd_vote_accounts_pair_t_map_minimum( vote_accounts_pool, vote_accounts_root );
      n;
      n = fd_vote_accounts_pair_t_map_successor( vote_accounts_pool, n ), i++) {

    fd_bincode_decode_ctx_t ctx = {
      .data    = n->elem.value.data,
      .dataend = n->elem.value.data + n->elem.value.data_len,
      .valloc  = fd_spad_virtual( runtime_spad )
    };

    fd_vote_state_versioned_t vsv[1];
    fd_vote_state_versioned_decode( vsv, &ctx );

    fd_pubkey_t node_pubkey;
    switch( vsv->discriminant ) {
      case fd_vote_state_versioned_enum_v0_23_5:
        node_pubkey = vsv->inner.v0_23_5.node_pubkey;
        break;
      case fd_vote_state_versioned_enum_v1_14_11:
        node_pubkey = vsv->inner.v1_14_11.node_pubkey;
        break;
      case fd_vote_state_versioned_enum_current:
        node_pubkey = vsv->inner.current.node_pubkey;
        break;
      default:
        __builtin_unreachable();
    }

    validator_stakes[i].pubkey = node_pubkey;
    validator_stakes[i].stake = n->elem.stake;

    total_staked += n->elem.stake;

  }

  sort_validator_stake_pair_inplace(validator_stakes, num_validator_stakes);

  ulong validate_fee_collector_account = FD_FEATURE_ACTIVE(slot_ctx, validate_fee_collector_account);

  ulong rent_distributed_in_initial_round = 0;

  // We now do distribution, reusing the validator stakes array for the rent stares
  for( i = 0; i < num_validator_stakes; i++ ) {
    ulong staked = validator_stakes[i].stake;
    ulong rent_share = (ulong)(((uint128)staked * (uint128)rent_to_be_distributed) / (uint128)total_staked);

    validator_stakes[i].stake = rent_share;
    rent_distributed_in_initial_round += rent_share;
  }

  ulong leftover_lamports = rent_to_be_distributed - rent_distributed_in_initial_round;

  for( i = 0; i < num_validator_stakes; i++ ) {
    if (leftover_lamports == 0) {
      break;
    }

    /* Not using saturating sub because Agave doesn't.
        https://github.com/anza-xyz/agave/blob/c88e6df566c5c17d71e9574785755683a8fb033a/runtime/src/bank/fee_distribution.rs#L207
      */
    leftover_lamports--;
    validator_stakes[i].stake++;
  }

  for( i = 0; i < num_validator_stakes; i++ ) {
    ulong rent_to_be_paid = validator_stakes[i].stake;

    if( rent_to_be_paid > 0 ) {
      fd_pubkey_t pubkey = validator_stakes[i].pubkey;

      FD_BORROWED_ACCOUNT_DECL(rec);

      int err = fd_acc_mgr_view( slot_ctx->acc_mgr, slot_ctx->funk_txn, &pubkey, rec );
      if( FD_UNLIKELY(err) ) {
        FD_LOG_WARNING(( "cannot view pubkey %s. fd_acc_mgr_view failed (%d)", FD_BASE58_ENC_32_ALLOCA( &pubkey ), err ));
        leftover_lamports = fd_ulong_sat_add( leftover_lamports, rent_to_be_paid );
        continue;
      }

      if( FD_LIKELY( validate_fee_collector_account ) ) {
        ulong burn;
        if( FD_UNLIKELY( burn=fd_runtime_validate_fee_collector( slot_ctx, rec, rent_to_be_paid ) ) ) {
          if( FD_UNLIKELY( burn!=rent_to_be_paid ) ) {
            FD_LOG_ERR(( "expected burn(%lu)==rent_to_be_paid(%lu)", burn, rent_to_be_paid ));
          }
          leftover_lamports = fd_ulong_sat_add( leftover_lamports, rent_to_be_paid );
          continue;
        }
      }

      err = fd_acc_mgr_modify( slot_ctx->acc_mgr, slot_ctx->funk_txn, &pubkey, 0, 0UL, rec );
      if( FD_UNLIKELY(err) ) {
        FD_LOG_WARNING(( "cannot modify pubkey %s. fd_acc_mgr_modify failed (%d)", FD_BASE58_ENC_32_ALLOCA( &pubkey ), err ));
        leftover_lamports = fd_ulong_sat_add( leftover_lamports, rent_to_be_paid );
        continue;
      }
      rec->meta->info.lamports += rent_to_be_paid;
    }
  } // end of iteration over validator_stakes

  ulong old = slot_ctx->slot_bank.capitalization;
  slot_ctx->slot_bank.capitalization = fd_ulong_sat_sub(slot_ctx->slot_bank.capitalization, leftover_lamports);
  FD_LOG_DEBUG(( "fd_runtime_distribute_rent_to_validators: burn %lu, capitalization %lu->%lu ", leftover_lamports, old, slot_ctx->slot_bank.capitalization ));

  } FD_SPAD_FRAME_END;
}


static void
fd_runtime_distribute_rent( fd_exec_slot_ctx_t * slot_ctx, fd_spad_t * runtime_spad ) {
  ulong total_rent_collected = slot_ctx->slot_bank.collected_rent;
  fd_epoch_bank_t * epoch_bank = fd_exec_epoch_ctx_epoch_bank( slot_ctx->epoch_ctx );
  ulong burned_portion = fd_runtime_calculate_rent_burn( total_rent_collected, &epoch_bank->rent );
  slot_ctx->slot_bank.capitalization = fd_ulong_sat_sub( slot_ctx->slot_bank.capitalization, burned_portion );
  ulong rent_to_be_distributed = total_rent_collected - burned_portion;

  FD_LOG_DEBUG(( "rent distribution - slot: %lu, burned_lamports: %lu, distributed_lamports: %lu, total_rent_collected: %lu", slot_ctx->slot_bank.slot, burned_portion, rent_to_be_distributed, total_rent_collected ));
  if( rent_to_be_distributed == 0 ) {
    return;
  }

  fd_runtime_distribute_rent_to_validators( slot_ctx, rent_to_be_distributed, runtime_spad );
}

static int
fd_runtime_run_incinerator( fd_exec_slot_ctx_t * slot_ctx ) {
  FD_BORROWED_ACCOUNT_DECL( rec );

  int err = fd_acc_mgr_modify( slot_ctx->acc_mgr, slot_ctx->funk_txn, &fd_sysvar_incinerator_id, 0, 0UL, rec );
  if( FD_UNLIKELY( err!=FD_ACC_MGR_SUCCESS ) ) {
    // TODO: not really an error! This is fine!
    return -1;
  }

  slot_ctx->slot_bank.capitalization = fd_ulong_sat_sub( slot_ctx->slot_bank.capitalization, rec->const_meta->info.lamports );
  rec->meta->info.lamports           = 0UL;

  return 0;
}

static void
fd_runtime_freeze( fd_exec_slot_ctx_t * slot_ctx, fd_spad_t * runtime_spad ) {

  /* https://github.com/anza-xyz/agave/blob/ced98f1ebe73f7e9691308afa757323003ff744f/runtime/src/bank.rs#L2820-L2821 */
  fd_runtime_collect_rent( slot_ctx );
  // self.collect_fees();

  fd_sysvar_recent_hashes_update( slot_ctx, runtime_spad );

  if( !FD_FEATURE_ACTIVE(slot_ctx, disable_fees_sysvar) )
    fd_sysvar_fees_update(slot_ctx);

  ulong fees = 0UL;
  ulong burn = 0UL;
  if ( FD_FEATURE_ACTIVE( slot_ctx, reward_full_priority_fee ) ) {
    ulong half_fee = slot_ctx->slot_bank.collected_execution_fees / 2;
    fees = fd_ulong_sat_add( slot_ctx->slot_bank.collected_priority_fees, slot_ctx->slot_bank.collected_execution_fees - half_fee );
    burn = half_fee;
  } else {
    ulong total_fees = fd_ulong_sat_add( slot_ctx->slot_bank.collected_execution_fees, slot_ctx->slot_bank.collected_priority_fees );
    ulong half_fee = total_fees / 2;
    fees = total_fees - half_fee;
    burn = half_fee;
  }
  if( FD_LIKELY( fees ) ) {
    // Look at collect_fees... I think this was where I saw the fee payout..
    FD_BORROWED_ACCOUNT_DECL(rec);

    do {
      /* do_create=1 because we might wanna pay fees to a leader
         account that we've purged due to 0 balance. */
      fd_pubkey_t const * leader = fd_epoch_leaders_get( fd_exec_epoch_ctx_leaders( slot_ctx->epoch_ctx ), slot_ctx->slot_bank.slot );
      int err = fd_acc_mgr_modify( slot_ctx->acc_mgr, slot_ctx->funk_txn, leader, 1, 0UL, rec );
      if( FD_UNLIKELY(err) ) {
        FD_LOG_WARNING(("fd_runtime_freeze: fd_acc_mgr_modify for leader (%s) failed (%d)", FD_BASE58_ENC_32_ALLOCA( leader ), err));
        burn = fd_ulong_sat_add( burn, fees );
        break;
      }

      if ( FD_LIKELY( FD_FEATURE_ACTIVE( slot_ctx, validate_fee_collector_account ) ) ) {
        ulong _burn;
        if( FD_UNLIKELY( _burn=fd_runtime_validate_fee_collector( slot_ctx, rec, fees ) ) ) {
          if( FD_UNLIKELY( _burn!=fees ) ) {
            FD_LOG_ERR(( "expected _burn(%lu)==fees(%lu)", _burn, fees ));
          }
          burn = fd_ulong_sat_add( burn, fees );
          FD_LOG_WARNING(("fd_runtime_freeze: burned %lu", fees ));
          break;
        }
      }

      rec->meta->info.lamports += fees;
      rec->meta->slot = slot_ctx->slot_bank.slot;

      fd_blockstore_start_write( slot_ctx->blockstore );
      fd_block_t * blk = slot_ctx->block;
      blk->rewards.collected_fees = fees;
      blk->rewards.post_balance = rec->meta->info.lamports;
      memcpy( blk->rewards.leader.uc, leader->uc, sizeof(fd_hash_t) );
      fd_blockstore_end_write( slot_ctx->blockstore );
    } while(0);

    ulong old = slot_ctx->slot_bank.capitalization;
    slot_ctx->slot_bank.capitalization = fd_ulong_sat_sub( slot_ctx->slot_bank.capitalization, burn);
    FD_LOG_DEBUG(( "fd_runtime_freeze: burn %lu, capitalization %lu->%lu ", burn, old, slot_ctx->slot_bank.capitalization));

    slot_ctx->slot_bank.collected_execution_fees = 0;
    slot_ctx->slot_bank.collected_priority_fees = 0;
  }

  fd_runtime_distribute_rent( slot_ctx, runtime_spad );
  fd_runtime_run_incinerator( slot_ctx );

  FD_LOG_DEBUG(( "fd_runtime_freeze: capitalization %lu ", slot_ctx->slot_bank.capitalization));
  slot_ctx->slot_bank.collected_rent = 0;
}

#define FD_RENT_EXEMPT (-1L)

static long
fd_runtime_get_rent_due( fd_exec_slot_ctx_t const * slot_ctx,
                         fd_account_meta_t *        acc,
                         ulong                      epoch ) {

  fd_epoch_bank_t     * epoch_bank     = fd_exec_epoch_ctx_epoch_bank( slot_ctx->epoch_ctx );
  fd_epoch_schedule_t * schedule       = &epoch_bank->rent_epoch_schedule;
  fd_rent_t           * rent           = &epoch_bank->rent;
  double                slots_per_year = epoch_bank->slots_per_year;

  fd_solana_account_meta_t *info = &acc->info;

  /* Nothing due if account is rent-exempt
     https://github.com/anza-xyz/agave/blob/v2.0.10/sdk/src/rent_collector.rs#L90 */
  ulong min_balance = fd_rent_exempt_minimum_balance( rent, acc->dlen );
  if( info->lamports>=min_balance ) {
    return FD_RENT_EXEMPT;
  }

  /* Count the number of slots that have passed since last collection. This
     inlines the agave function get_slots_in_peohc
     https://github.com/anza-xyz/agave/blob/v2.0.10/sdk/src/rent_collector.rs#L93-L98 */
  ulong slots_elapsed = 0UL;
  if( FD_UNLIKELY( info->rent_epoch<schedule->first_normal_epoch ) ) {
    /* Count the slots before the first normal epoch separately */
    for( ulong i=info->rent_epoch; i<schedule->first_normal_epoch && i<=epoch; i++ ) {
      slots_elapsed += fd_epoch_slot_cnt( schedule, i+1UL );
    }
    slots_elapsed += fd_ulong_sat_sub( epoch+1UL, schedule->first_normal_epoch ) * schedule->slots_per_epoch;
  }
  // slots_elapsed should remain 0 if rent_epoch is greater than epoch
  else if( info->rent_epoch<=epoch ) {
    slots_elapsed = (epoch - info->rent_epoch + 1UL) * schedule->slots_per_epoch;
  }
  /* Consensus-critical use of doubles :( */

  double years_elapsed;
  if( FD_LIKELY( slots_per_year!=0.0 ) ) {
    years_elapsed = (double)slots_elapsed / slots_per_year;
  } else {
    years_elapsed = 0.0;
  }

  ulong lamports_per_year = rent->lamports_per_uint8_year * (acc->dlen + 128UL);
  /* https://github.com/anza-xyz/agave/blob/d2124a995f89e33c54f41da76bfd5b0bd5820898/sdk/src/rent_collector.rs#L108 */
  /* https://github.com/anza-xyz/agave/blob/d2124a995f89e33c54f41da76bfd5b0bd5820898/sdk/program/src/rent.rs#L95 */
  return (long)fd_rust_cast_double_to_ulong(years_elapsed * (double)lamports_per_year);
}

/* https://github.com/anza-xyz/agave/blob/v2.0.10/sdk/src/rent_collector.rs#L117-149 */
/* Collect rent from an account. Returns the amount of rent collected. */
static ulong
fd_runtime_collect_from_existing_account( fd_exec_slot_ctx_t const * slot_ctx,
                                          fd_account_meta_t *        acc,
                                          fd_pubkey_t const *        pubkey,
                                          ulong                      epoch ) {
  ulong collected_rent = 0UL;
  #define NO_RENT_COLLECTION_NOW (-1)
  #define EXEMPT                 (-2)
  #define COLLECT_RENT           (-3)

  /* An account must be hashed regardless of if rent is collected from it. */
  acc->slot = slot_ctx->slot_bank.slot;

  /* Inlining calculate_rent_result
     https://github.com/anza-xyz/agave/blob/v2.0.10/sdk/src/rent_collector.rs#L153-184 */
  int calculate_rent_result = COLLECT_RENT;

  /* RentResult::NoRentCollectionNow */
  if( FD_LIKELY( acc->info.rent_epoch==FD_RENT_EXEMPT_RENT_EPOCH || acc->info.rent_epoch>epoch ) ) {
    calculate_rent_result = NO_RENT_COLLECTION_NOW;
    goto rent_calculation;
  }
  /* RentResult::Exempt */
  /* Inlining should_collect_rent() */
  int should_collect_rent = !( acc->info.executable ||
                               !memcmp( pubkey, &fd_sysvar_incinerator_id, sizeof(fd_pubkey_t) ) );
  if( !should_collect_rent ) {
    calculate_rent_result = EXEMPT;
    goto rent_calculation;
  }

  /* https://github.com/anza-xyz/agave/blob/v2.0.10/sdk/src/rent_collector.rs#L167-180 */
  long rent_due = fd_runtime_get_rent_due( slot_ctx, acc, epoch );
  if( rent_due==FD_RENT_EXEMPT ) {
    calculate_rent_result = EXEMPT;
  } else if( rent_due==0L ) {
    calculate_rent_result = NO_RENT_COLLECTION_NOW;
  } else {
    calculate_rent_result = COLLECT_RENT;
  }

  rent_calculation:
  switch( calculate_rent_result ) {
    case EXEMPT:
      acc->info.rent_epoch = FD_RENT_EXEMPT_RENT_EPOCH;
      break;
    case NO_RENT_COLLECTION_NOW:
      break;
    case COLLECT_RENT:
      if( FD_UNLIKELY( (ulong)rent_due>=acc->info.lamports ) ) {
        /* Reclaim account */
        collected_rent += (ulong)acc->info.lamports;
        acc->info.lamports                  = 0UL;
        acc->dlen                           = 0UL;
        fd_memset( acc->info.owner, 0, sizeof(acc->info.owner) );
      } else {
        collected_rent += (ulong)rent_due;
        acc->info.lamports                 -= (ulong)rent_due;
        acc->info.rent_epoch                = epoch+1UL;
      }
  }

  return collected_rent;

  #undef NO_RENT_COLLECTION_NOW
  #undef EXEMPT
  #undef COLLECT_RENT
}


/* fd_runtime_collect_rent_from_account performs rent collection duties.
   Although the Solana runtime prevents the creation of new accounts
   that are subject to rent, some older accounts are still undergo the
   rent collection process.  Updates the account's 'rent_epoch' if
   needed. Returns the amount of rent collected. */
/* https://github.com/anza-xyz/agave/blob/v2.0.10/svm/src/account_loader.rs#L71-96 */
ulong
fd_runtime_collect_rent_from_account( fd_exec_slot_ctx_t const * slot_ctx,
                                      fd_account_meta_t *        acc,
                                      fd_pubkey_t const *        key,
                                      ulong                      epoch ) {

  if( !FD_FEATURE_ACTIVE( slot_ctx, disable_rent_fees_collection ) ) {
    return fd_runtime_collect_from_existing_account( slot_ctx, acc, key, epoch );
  } else {
    if( FD_UNLIKELY( acc->info.rent_epoch!=FD_RENT_EXEMPT_RENT_EPOCH &&
                     fd_runtime_get_rent_due( slot_ctx, acc, epoch )==FD_RENT_EXEMPT ) ) {
      acc->info.rent_epoch = ULONG_MAX;
    }
  }
  return 0UL;
}

#undef FD_RENT_EXEMPT

void
fd_runtime_write_transaction_status( fd_capture_ctx_t * capture_ctx,
                                     fd_exec_slot_ctx_t * slot_ctx,
                                     fd_exec_txn_ctx_t * txn_ctx,
                                     int exec_txn_err) {
  /* Look up solana-side transaction status details */
  fd_blockstore_t * blockstore = txn_ctx->slot_ctx->blockstore;
  uchar * sig = (uchar *)txn_ctx->_txn_raw->raw + txn_ctx->txn_descriptor->signature_off;
  fd_blockstore_start_read( blockstore );
  fd_txn_map_t * txn_map_entry = fd_blockstore_txn_query( blockstore, sig );
  if( FD_LIKELY( txn_map_entry != NULL ) ) {
    void * meta = fd_wksp_laddr_fast( fd_blockstore_wksp( blockstore ), txn_map_entry->meta_gaddr );

    fd_solblock_TransactionStatusMeta txn_status = {0};
    /* Need to handle case for ledgers where transaction status is not available.
        This case will be handled in fd_solcap_diff. */
    ulong fd_cus_consumed     = txn_ctx->compute_unit_limit - txn_ctx->compute_meter;
    ulong solana_cus_consumed = ULONG_MAX;
    ulong solana_txn_err      = ULONG_MAX;
    if( FD_LIKELY( meta != NULL ) ) {
      pb_istream_t stream = pb_istream_from_buffer( meta, txn_map_entry->meta_sz );
      fd_blockstore_end_read( blockstore );
      if ( pb_decode( &stream, fd_solblock_TransactionStatusMeta_fields, &txn_status ) == false ) {
        FD_LOG_WARNING(("no txn_status decoding found sig=%s (%s)", FD_BASE58_ENC_64_ALLOCA( sig ), PB_GET_ERROR(&stream)));
      }
      if ( txn_status.has_compute_units_consumed ) {
        solana_cus_consumed = txn_status.compute_units_consumed;
      }
      if ( txn_status.has_err ) {
        solana_txn_err = txn_status.err.err->bytes[0];
      }

      fd_solcap_Transaction txn = {
        .slot            = slot_ctx->slot_bank.slot,
        .fd_txn_err      = exec_txn_err,
        .fd_custom_err   = txn_ctx->custom_err,
        .solana_txn_err  = solana_txn_err,
        .fd_cus_used     = fd_cus_consumed,
        .solana_cus_used = solana_cus_consumed,
        .instr_err_idx = txn_ctx->instr_err_idx == INT_MAX ? -1 : txn_ctx->instr_err_idx,
      };
      memcpy( txn.txn_sig, sig, sizeof(fd_signature_t) );

      fd_exec_instr_ctx_t const * failed_instr = txn_ctx->failed_instr;
      if( failed_instr ) {
        assert( failed_instr->depth < 4 );
        txn.instr_err               = failed_instr->instr_err;
        txn.failed_instr_path_count = failed_instr->depth + 1;
        for( long j = failed_instr->depth; j>=0L; j-- ) {
          txn.failed_instr_path[j] = failed_instr->index;
          failed_instr             = failed_instr->parent;
        }
      }

      fd_solcap_write_transaction2( capture_ctx->capture, &txn );
    } else {
      fd_blockstore_end_read( blockstore );
    }
  } else {
    fd_blockstore_end_read( blockstore );
  }
}

static bool
encode_return_data( pb_ostream_t *stream, const pb_field_t *field, void * const *arg ) {
  fd_exec_txn_ctx_t * txn_ctx = (fd_exec_txn_ctx_t *)(*arg);
  pb_encode_tag_for_field(stream, field);
  pb_encode_string(stream, txn_ctx->return_data.data, txn_ctx->return_data.len );
  return 1;
}

static ulong
fd_txn_copy_meta( fd_exec_txn_ctx_t * txn_ctx, uchar * dest, ulong dest_sz ) {
  fd_solblock_TransactionStatusMeta txn_status = {0};

  txn_status.has_fee = 1;
  txn_status.fee = txn_ctx->execution_fee + txn_ctx->priority_fee;

  txn_status.has_compute_units_consumed = 1;
  txn_status.compute_units_consumed = txn_ctx->compute_unit_limit - txn_ctx->compute_meter;

  ulong readonly_cnt = 0;
  ulong writable_cnt = 0;
  if( txn_ctx->txn_descriptor->transaction_version == FD_TXN_V0 ) {
    fd_txn_acct_addr_lut_t const * addr_luts = fd_txn_get_address_tables_const( txn_ctx->txn_descriptor );
    for( ulong i = 0; i < txn_ctx->txn_descriptor->addr_table_lookup_cnt; i++ ) {
      fd_txn_acct_addr_lut_t const * addr_lut = &addr_luts[i];
      readonly_cnt += addr_lut->readonly_cnt;
      writable_cnt += addr_lut->writable_cnt;
    }
  }

  typedef PB_BYTES_ARRAY_T(32) my_ba_t;
  typedef union { my_ba_t my; pb_bytes_array_t normal; } union_ba_t;
  union_ba_t writable_ba[writable_cnt];
  pb_bytes_array_t * writable_baptr[writable_cnt];
  txn_status.loaded_writable_addresses_count = (uint)writable_cnt;
  txn_status.loaded_writable_addresses = writable_baptr;
  ulong idx2 = txn_ctx->txn_descriptor->acct_addr_cnt;
  for (ulong idx = 0; idx < writable_cnt; idx++) {
    pb_bytes_array_t * ba = writable_baptr[ idx ] = &writable_ba[ idx ].normal;
    ba->size = 32;
    fd_memcpy(ba->bytes, &txn_ctx->accounts[idx2++], 32);
  }

  union_ba_t readonly_ba[readonly_cnt];
  pb_bytes_array_t * readonly_baptr[readonly_cnt];
  txn_status.loaded_readonly_addresses_count = (uint)readonly_cnt;
  txn_status.loaded_readonly_addresses = readonly_baptr;
  for (ulong idx = 0; idx < readonly_cnt; idx++) {
    pb_bytes_array_t * ba = readonly_baptr[ idx ] = &readonly_ba[ idx ].normal;
    ba->size = 32;
    fd_memcpy(ba->bytes, &txn_ctx->accounts[idx2++], 32);
  }
  ulong acct_cnt = txn_ctx->accounts_cnt;
  FD_TEST(acct_cnt == idx2);

  txn_status.pre_balances_count = txn_status.post_balances_count = (pb_size_t)acct_cnt;
  uint64_t pre_balances[acct_cnt];
  txn_status.pre_balances = pre_balances;
  uint64_t post_balances[acct_cnt];
  txn_status.post_balances = post_balances;

  for (ulong idx = 0; idx < acct_cnt; idx++) {
    fd_borrowed_account_t const * acct = &txn_ctx->borrowed_accounts[idx];
    ulong pre = ( acct->starting_lamports == ULONG_MAX ? 0UL : acct->starting_lamports );
    pre_balances[idx] = pre;
    post_balances[idx] = ( acct->meta ? acct->meta->info.lamports :
                           ( acct->orig_meta ? acct->orig_meta->info.lamports : pre ) );
  }

  if( txn_ctx->return_data.len ) {
    txn_status.has_return_data = 1;
    txn_status.return_data.has_program_id = 1;
    fd_memcpy( txn_status.return_data.program_id, txn_ctx->return_data.program_id.uc, 32U );
    pb_callback_t data = { .funcs.encode = encode_return_data, .arg = txn_ctx };
    txn_status.return_data.data = data;
  }

  union {
    pb_bytes_array_t arr;
    uchar space[64];
  } errarr;
  pb_byte_t * errptr = errarr.arr.bytes;
  if( txn_ctx->custom_err != UINT_MAX ) {
    *(uint*)errptr = 8 /* Instruction error */;
    errptr += sizeof(uint);
    *errptr = (uchar)txn_ctx->instr_err_idx;
    errptr += 1;
    *(int*)errptr = FD_EXECUTOR_INSTR_ERR_CUSTOM_ERR;
    errptr += sizeof(int);
    *(uint*)errptr = txn_ctx->custom_err;
    errptr += sizeof(uint);
    errarr.arr.size = (uint)(errptr - errarr.arr.bytes);
    txn_status.has_err = 1;
    txn_status.err.err = &errarr.arr;
  } else if( txn_ctx->exec_err ) {
    switch( txn_ctx->exec_err_kind ) {
      case FD_EXECUTOR_ERR_KIND_SYSCALL:
        break;
      case FD_EXECUTOR_ERR_KIND_INSTR:
        *(uint*)errptr = 8 /* Instruction error */;
        errptr += sizeof(uint);
        *errptr = (uchar)txn_ctx->instr_err_idx;
        errptr += 1;
        *(int*)errptr = txn_ctx->exec_err;
        errptr += sizeof(int);
        errarr.arr.size = (uint)(errptr - errarr.arr.bytes);
        txn_status.has_err = 1;
        txn_status.err.err = &errarr.arr;
        break;
      case FD_EXECUTOR_ERR_KIND_EBPF:
        break;
    }
  }

  if( dest == NULL ) {
    size_t sz = 0;
    bool r = pb_get_encoded_size( &sz, fd_solblock_TransactionStatusMeta_fields, &txn_status );
    if( !r ) {
      FD_LOG_WARNING(( "pb_get_encoded_size failed" ));
      return 0;
    }
    return sz + txn_ctx->log_collector.buf_sz;
  }

  pb_ostream_t stream = pb_ostream_from_buffer( dest, dest_sz );
  bool r = pb_encode( &stream, fd_solblock_TransactionStatusMeta_fields, &txn_status );
  if( !r ) {
    FD_LOG_WARNING(( "pb_encode failed" ));
    return 0;
  }
  pb_write( &stream, txn_ctx->log_collector.buf, txn_ctx->log_collector.buf_sz );
  return stream.bytes_written;
}

/* fd_runtime_finalize_txns_update_blockstore_meta() updates transaction metadata
   after execution.

   Execution recording is controlled by slot_ctx->enable_exec_recording, and this
   function does nothing if execution recording is off.  The following comments
   only apply when execution recording is on.

   Transaction metadata includes execution result (success/error), balance changes,
   transaction logs, ...  All this info is not part of consensus but can be retrieved,
   for instace, via RPC getTransaction.  Firedancer stores txn meta in the blockstore,
   in the same binary format as Agave, protobuf TransactionStatusMeta. */
static void
fd_runtime_finalize_txns_update_blockstore_meta( fd_exec_slot_ctx_t *         slot_ctx,
                                                 fd_execute_txn_task_info_t * task_info,
                                                 ulong                        txn_cnt ) {
  /* Nothing to do if execution recording is off */
  if( !slot_ctx->enable_exec_recording ) {
    return;
  }

  fd_blockstore_t * blockstore      = slot_ctx->blockstore;
  fd_wksp_t * blockstore_wksp       = fd_blockstore_wksp( blockstore );
  fd_alloc_t * blockstore_alloc     = fd_blockstore_alloc( blockstore );
  fd_txn_map_t * txn_map = fd_blockstore_txn_map( blockstore );

  /* Get the total size of all logs */
  ulong tot_meta_sz = 2*sizeof(ulong);
  for( ulong txn_idx = 0; txn_idx < txn_cnt; txn_idx++ ) {
    /* Prebalance compensation */
    fd_exec_txn_ctx_t * txn_ctx = task_info[txn_idx].txn_ctx;
    txn_ctx->borrowed_accounts[0].starting_lamports += (txn_ctx->execution_fee + txn_ctx->priority_fee);
    /* Get the size without the copy */
    tot_meta_sz += fd_txn_copy_meta( txn_ctx, NULL, 0 );
  }
  uchar * cur_laddr = fd_alloc_malloc( blockstore_alloc, 1, tot_meta_sz );
  if( cur_laddr == NULL ) {
    return;
  }
  uchar * const end_laddr = cur_laddr + tot_meta_sz;

  fd_blockstore_start_write( blockstore );
  fd_block_t * blk = slot_ctx->block;
  /* Link to previous allocation */
  ((ulong*)cur_laddr)[0] = blk->txns_meta_gaddr;
  ((ulong*)cur_laddr)[1] = blk->txns_meta_sz;
  blk->txns_meta_gaddr = fd_wksp_gaddr_fast( blockstore_wksp, cur_laddr );
  blk->txns_meta_sz    = tot_meta_sz;
  cur_laddr += 2*sizeof(ulong);

  for( ulong txn_idx = 0; txn_idx < txn_cnt; txn_idx++ ) {
    fd_exec_txn_ctx_t * txn_ctx = task_info[txn_idx].txn_ctx;
    ulong meta_sz = fd_txn_copy_meta( txn_ctx, cur_laddr, (size_t)(end_laddr - cur_laddr) );
    if( meta_sz ) {
      ulong  meta_gaddr = fd_wksp_gaddr_fast( blockstore_wksp, cur_laddr );

      /* Update all the signatures */
      char const * sig_p = (char const *)txn_ctx->_txn_raw->raw + txn_ctx->txn_descriptor->signature_off;
      fd_txn_key_t sig;
      for( uchar i=0U; i<txn_ctx->txn_descriptor->signature_cnt; i++ ) {
        fd_memcpy( &sig, sig_p, sizeof(fd_txn_key_t) );
        fd_txn_map_t * txn_map_entry = fd_txn_map_query( txn_map, &sig, NULL );
        if( FD_LIKELY( txn_map_entry ) ) {
          txn_map_entry->meta_gaddr = meta_gaddr;
          txn_map_entry->meta_sz    = meta_sz;
        }
        sig_p += FD_ED25519_SIG_SZ;
      }

      cur_laddr += meta_sz;
    }
    fd_log_collector_delete( &txn_ctx->log_collector );
  }

  FD_TEST( cur_laddr == end_laddr );

  fd_blockstore_end_write( blockstore );
}

/******************************************************************************/
/* Block-Level Execution Preparation/Finalization                             */
/******************************************************************************/

static int
fd_runtime_block_sysvar_update_pre_execute( fd_exec_slot_ctx_t * slot_ctx,
                                            fd_spad_t *          runtime_spad ) {
  // let (fee_rate_governor, fee_components_time_us) = measure_us!(
  //     FeeRateGovernor::new_derived(&parent.fee_rate_governor, parent.signature_count())
  // );
  /* https://github.com/firedancer-io/solana/blob/dab3da8e7b667d7527565bddbdbecf7ec1fb868e/runtime/src/bank.rs#L1312-L1314 */
  fd_sysvar_fees_new_derived( slot_ctx,
                              slot_ctx->slot_bank.fee_rate_governor,
                              slot_ctx->slot_bank.parent_signature_cnt );

  // TODO: move all these out to a fd_sysvar_update() call...
  long clock_update_time      = -fd_log_wallclock();
  fd_sysvar_clock_update( slot_ctx, runtime_spad );
  clock_update_time          += fd_log_wallclock();
  double clock_update_time_ms = (double)clock_update_time * 1e-6;
  FD_LOG_INFO(( "clock updated - slot: %lu, elapsed: %6.6f ms", slot_ctx->slot_bank.slot, clock_update_time_ms ));
  if( !FD_FEATURE_ACTIVE(slot_ctx, disable_fees_sysvar ) ) {
    fd_sysvar_fees_update(slot_ctx);
  }
  // It has to go into the current txn previous info but is not in slot 0
  if( slot_ctx->slot_bank.slot != 0 ) {
    fd_sysvar_slot_hashes_update( slot_ctx, runtime_spad );
  }
  fd_sysvar_last_restart_slot_update( slot_ctx );

  return 0;
}

int
fd_runtime_microblock_verify_ticks( fd_exec_slot_ctx_t *        slot_ctx,
                                    ulong                       slot,
                                    fd_microblock_hdr_t const * hdr,
                                    bool               slot_complete,
                                    ulong              tick_height,
                                    ulong              max_tick_height,
                                    ulong              hashes_per_tick ) {
  ulong invalid_tick_hash_count = 0UL;
  ulong has_trailing_entry      = 0UL;

  /*
    In order to mimic the order of checks in Agave,
    we cache the results of some checks but do not immediately return
    an error.
  */
  fd_block_map_query_t quer[1];
  int err = fd_block_map_prepare( slot_ctx->blockstore->block_map, &slot, NULL, quer, FD_MAP_FLAG_BLOCKING );
  fd_block_meta_t * query = fd_block_map_query_ele( quer );
  if( FD_UNLIKELY( err || query->slot != slot ) ) {
    FD_LOG_ERR(( "fd_runtime_microblock_verify_ticks: fd_block_map_prepare on %lu failed", slot ));
  }

  query->tick_hash_count_accum = fd_ulong_sat_add( query->tick_hash_count_accum, hdr->hash_cnt );
  if( hdr->txn_cnt == 0UL ) {
    query->ticks_consumed++;
    if( FD_LIKELY( hashes_per_tick > 1UL ) ) {
      if( FD_UNLIKELY( query->tick_hash_count_accum != hashes_per_tick ) ) {
        FD_LOG_WARNING(( "tick_hash_count %lu hashes_per_tick %lu tick_count %lu", query->tick_hash_count_accum, hashes_per_tick, query->ticks_consumed ));
        invalid_tick_hash_count = 1U;
      }
    }
    query->tick_hash_count_accum = 0UL;
  } else {
    /* This wasn't a tick entry, but it's the last entry. */
    if( FD_UNLIKELY( slot_complete ) ) {
      FD_LOG_WARNING(( "last has %lu transactions expects 0", hdr->txn_cnt ));
      has_trailing_entry = 1U;
    }
  }

  ulong next_tick_height = tick_height + query->ticks_consumed;
  fd_block_map_publish( quer );

  if( FD_UNLIKELY( next_tick_height > max_tick_height ) ) {
    FD_LOG_WARNING(( "Too many ticks tick_height %lu max_tick_height %lu hashes_per_tick %lu tick_count %lu", tick_height, max_tick_height, hashes_per_tick, query->ticks_consumed ));
    return FD_BLOCK_ERR_TOO_MANY_TICKS;
  }
  if( FD_UNLIKELY( slot_complete && next_tick_height < max_tick_height ) ) {
    FD_LOG_WARNING(( "Too few ticks" ));
    return FD_BLOCK_ERR_TOO_FEW_TICKS;
  }
  if( FD_UNLIKELY( slot_complete && has_trailing_entry ) ) {
    FD_LOG_WARNING(( "Did not end with a tick" ));
    return FD_BLOCK_ERR_TRAILING_ENTRY;
  }

  /* Not returning FD_BLOCK_ERR_INVALID_LAST_TICK because we assume the
     slot is full. */

  /* Don't care about low power hashing or no hashing. */
  if( FD_LIKELY( hashes_per_tick > 1UL ) ) {
    if( FD_UNLIKELY( invalid_tick_hash_count ) ) {
      FD_LOG_WARNING(( "Tick with invalid number of hashes found" ));
      return FD_BLOCK_ERR_INVALID_TICK_HASH_COUNT;
    }
  }
  return FD_BLOCK_OK;
}

/* A streaming version of this by batch is implemented in batch_verify_ticks.
   This block_verify_ticks should only used for offline replay. */
ulong
fd_runtime_block_verify_ticks( fd_blockstore_t * blockstore,
                               ulong             slot,
                               uchar *           block_data,
                               ulong             block_data_sz,
                               ulong             tick_height,
                               ulong             max_tick_height,
                               ulong             hashes_per_tick ) {
  ulong tick_count              = 0UL;
  ulong tick_hash_count         = 0UL;
  ulong has_trailing_entry      = 0UL;
  uchar invalid_tick_hash_count = 0U;
  /*
    Iterate over microblocks/entries to
    (1) count the number of ticks
    (2) check whether the last entry is a tick
    (3) check whether ticks align with hashes per tick

    This precomputes everything we need in a single loop over the array.
    In order to mimic the order of checks in Agave,
    we cache the results of some checks but do not immediately return
    an error.
   */
  ulong slot_complete_idx = FD_SHRED_IDX_NULL;
  fd_block_set_t data_complete_idxs[FD_SHRED_MAX_PER_SLOT / sizeof(ulong)];
  int err = FD_MAP_ERR_AGAIN;
  while( err == FD_MAP_ERR_AGAIN ) {
    fd_block_map_query_t quer[1] = {0};
    err = fd_block_map_query_try( blockstore->block_map, &slot, NULL, quer, 0 );
    fd_block_meta_t * query = fd_block_map_query_ele( quer );
    if( FD_UNLIKELY( err == FD_MAP_ERR_AGAIN ) )continue;
    if( FD_UNLIKELY( err == FD_MAP_ERR_KEY ) ) FD_LOG_ERR(( "fd_runtime_block_verify_ticks: fd_block_map_query_try failed" ));
    slot_complete_idx = query->slot_complete_idx;
    fd_memcpy( data_complete_idxs, query->data_complete_idxs, sizeof(data_complete_idxs) );
    err = fd_block_map_query_test( quer );
  }

  uint   batch_cnt = 0;
  ulong  batch_idx = 0;
  while ( batch_idx <= slot_complete_idx ) {
    batch_cnt++;
    ulong batch_sz = 0;
    FD_TEST( fd_blockstore_slice_query( blockstore, slot, (uint) batch_idx, block_data_sz, block_data, &batch_sz ) == FD_BLOCKSTORE_SUCCESS );
    ulong micro_cnt = FD_LOAD( ulong, block_data );
    ulong off       = sizeof(ulong);
    for( ulong i = 0UL; i < micro_cnt; i++ ){
      fd_microblock_hdr_t const * hdr = fd_type_pun_const( ( block_data + off ) );
      off += sizeof(fd_microblock_hdr_t);
      tick_hash_count = fd_ulong_sat_add( tick_hash_count, hdr->hash_cnt );
      if( hdr->txn_cnt == 0UL ){
        tick_count++;
        if( FD_LIKELY( hashes_per_tick > 1UL ) ) {
          if( FD_UNLIKELY( tick_hash_count != hashes_per_tick ) ) {
            FD_LOG_WARNING(( "tick_hash_count %lu hashes_per_tick %lu tick_count %lu i %lu micro_cnt %lu", tick_hash_count, hashes_per_tick, tick_count, i, micro_cnt ));
            invalid_tick_hash_count = 1U;
          }
        }
        tick_hash_count = 0UL;
        continue;
      }
      /* This wasn't a tick entry, but it's the last entry. */
      if( FD_UNLIKELY( i == micro_cnt - 1UL ) ) {
        has_trailing_entry = batch_cnt;
      }

      /* seek past txns */
      uchar txn[FD_TXN_MAX_SZ];
      for( ulong j = 0; j < hdr->txn_cnt; j++ ) {
        ulong pay_sz = 0;
        ulong txn_sz = fd_txn_parse_core( block_data + off, fd_ulong_min( batch_sz - off, FD_TXN_MTU ), txn, NULL, &pay_sz );
        if( FD_UNLIKELY( !pay_sz ) ) FD_LOG_ERR(( "failed to parse transaction %lu in microblock %lu in slot %lu", j, i, slot ) );
        if( FD_UNLIKELY( !txn_sz || txn_sz > FD_TXN_MTU )) FD_LOG_ERR(( "failed to parse transaction %lu in microblock %lu in slot %lu. txn size: %lu", j, i, slot, txn_sz ));
        off += pay_sz;
      }
    }
    /* advance batch iterator */
    if( FD_UNLIKELY( batch_cnt == 1 ) ){ /* first batch */
      batch_idx = fd_block_set_const_iter_init( data_complete_idxs ) + 1;
    } else {
      batch_idx = fd_block_set_const_iter_next( data_complete_idxs, batch_idx - 1 ) + 1;
    }
  }

  ulong next_tick_height = tick_height + tick_count;
  if( FD_UNLIKELY( next_tick_height > max_tick_height ) ) {
    FD_LOG_WARNING(( "Too many ticks tick_height %lu max_tick_height %lu hashes_per_tick %lu tick_count %lu", tick_height, max_tick_height, hashes_per_tick, tick_count ));
    FD_LOG_WARNING(( "Too many ticks" ));
    return FD_BLOCK_ERR_TOO_MANY_TICKS;
  }
  if( FD_UNLIKELY( next_tick_height < max_tick_height ) ) {
    FD_LOG_WARNING(( "Too few ticks" ));
    return FD_BLOCK_ERR_TOO_FEW_TICKS;
  }
  if( FD_UNLIKELY( has_trailing_entry == batch_cnt ) ) {
    FD_LOG_WARNING(( "Did not end with a tick" ));
    return FD_BLOCK_ERR_TRAILING_ENTRY;
  }

  /* Not returning FD_BLOCK_ERR_INVALID_LAST_TICK because we assume the
     slot is full. */

  /* Don't care about low power hashing or no hashing. */
  if( FD_LIKELY( hashes_per_tick > 1UL ) ) {
    if( FD_UNLIKELY( invalid_tick_hash_count ) ) {
      FD_LOG_WARNING(( "Tick with invalid number of hashes found" ));
      return FD_BLOCK_ERR_INVALID_TICK_HASH_COUNT;
    }
  }

  return FD_BLOCK_OK;
}

void
fd_runtime_poh_verify( fd_poh_verifier_t * poh_info ) {

  fd_hash_t working_hash = *(poh_info->in_poh_hash);
  fd_hash_t init_hash    = working_hash;

  fd_microblock_hdr_t const * hdr = poh_info->microblock.hdr;
  ulong               microblk_sz = poh_info->microblk_max_sz;

  if( !hdr->txn_cnt ){
    fd_poh_append( &working_hash, hdr->hash_cnt );
  } else { /* not a tick, regular microblock */
    if( hdr->hash_cnt ){
      fd_poh_append( &working_hash, hdr->hash_cnt - 1 );
    }

    ulong leaf_cnt_max = FD_TXN_ACTUAL_SIG_MAX * hdr->txn_cnt;

    FD_SPAD_FRAME_BEGIN( poh_info->spad ) {
      uchar *               commit = fd_spad_alloc( poh_info->spad, FD_WBMTREE32_ALIGN, fd_wbmtree32_footprint(leaf_cnt_max) );
      fd_wbmtree32_leaf_t * leafs  = fd_spad_alloc( poh_info->spad, alignof(fd_wbmtree32_leaf_t), sizeof(fd_wbmtree32_leaf_t) * leaf_cnt_max );
      fd_wbmtree32_t *      tree   = fd_wbmtree32_init( commit, leaf_cnt_max );
      fd_wbmtree32_leaf_t * l      = &leafs[0];

      /* Loop across transactions */
      ulong leaf_cnt = 0UL;
      ulong off      = sizeof(fd_microblock_hdr_t);
      for( ulong txn_idx=0UL; txn_idx<hdr->txn_cnt; txn_idx++ ) {
        fd_txn_p_t txn_p;
        ulong pay_sz = 0UL;
        ulong txn_sz = fd_txn_parse_core( poh_info->microblock.raw + off,
                                          fd_ulong_min( FD_TXN_MTU, microblk_sz - off ),
                                          TXN(&txn_p),
                                          NULL,
                                          &pay_sz );
        if( FD_UNLIKELY( !pay_sz || !txn_sz || txn_sz > FD_TXN_MTU )  ) {
          FD_LOG_ERR(( "failed to parse transaction %lu in replay", txn_idx ));
        }

        /* Loop across signatures */
        fd_txn_t const *         txn  = (fd_txn_t const *) txn_p._;
        fd_ed25519_sig_t const * sigs = (fd_ed25519_sig_t const *)fd_type_pun((poh_info->microblock.raw + off) + (ulong)txn->signature_off);
        for( ulong j=0UL; j<txn->signature_cnt; j++ ) {
          l->data     = (uchar *)&sigs[j];
          l->data_len = sizeof(fd_ed25519_sig_t);
          l++;
          leaf_cnt++;
        }
        off += pay_sz;
      }

      uchar * mbuf = fd_spad_alloc( poh_info->spad, 1UL, leaf_cnt * (sizeof(fd_ed25519_sig_t) + 1) );
      fd_wbmtree32_append( tree, leafs, leaf_cnt, mbuf );
      uchar * root = fd_wbmtree32_fini( tree );
      fd_poh_mixin( &working_hash, root );
    } FD_SPAD_FRAME_END;
  }

  if( FD_UNLIKELY( memcmp(hdr->hash, working_hash.hash, sizeof(fd_hash_t)) ) ) {
    FD_LOG_WARNING(( "poh mismatch (bank: %s, entry: %s, INIT: %s )", FD_BASE58_ENC_32_ALLOCA( working_hash.hash ), FD_BASE58_ENC_32_ALLOCA( hdr->hash ), FD_BASE58_ENC_32_ALLOCA( init_hash.hash ) ));
    poh_info->success = -1;
  }
}

int
fd_runtime_block_execute_prepare( fd_exec_slot_ctx_t * slot_ctx,
                                  fd_spad_t *          runtime_spad ) {

  if( slot_ctx->slot_bank.slot != 0UL ) {
    fd_blockstore_block_height_update( slot_ctx->blockstore,
                                       slot_ctx->slot_bank.slot,
                                       slot_ctx->slot_bank.block_height );
    slot_ctx->block = fd_blockstore_block_query( slot_ctx->blockstore, slot_ctx->slot_bank.slot ); /* used for txn metadata & filling blk rewards later on */
  }

  slot_ctx->slot_bank.collected_execution_fees = 0UL;
  slot_ctx->slot_bank.collected_priority_fees  = 0UL;
  slot_ctx->slot_bank.collected_rent           = 0UL;
  slot_ctx->signature_cnt                      = 0UL;
  slot_ctx->txn_count                          = 0UL;
  slot_ctx->nonvote_txn_count                  = 0UL;
  slot_ctx->failed_txn_count                   = 0UL;
  slot_ctx->nonvote_failed_txn_count           = 0UL;
  slot_ctx->total_compute_units_used           = 0UL;

  fd_funkier_start_write( slot_ctx->acc_mgr->funk );
  int result = fd_runtime_block_sysvar_update_pre_execute( slot_ctx, runtime_spad );
  fd_funkier_end_write( slot_ctx->acc_mgr->funk );
  if( FD_UNLIKELY( result != 0 ) ) {
    FD_LOG_WARNING(("updating sysvars failed"));
    return result;
  }

  /* Load sysvars into cache */
  if( FD_UNLIKELY( result = fd_runtime_sysvar_cache_load( slot_ctx ) ) ) {
    /* non-zero error */
    return result;
  }

  return FD_RUNTIME_EXECUTE_SUCCESS;
}

int
fd_runtime_block_execute_finalize_tpool( fd_exec_slot_ctx_t *    slot_ctx,
                                         fd_capture_ctx_t *      capture_ctx,
                                         fd_block_info_t const * block_info,
                                         fd_tpool_t *            tpool,
                                         fd_spad_t *             runtime_spad ) {

  fd_funkier_start_write( slot_ctx->acc_mgr->funk );

  fd_sysvar_slot_history_update( slot_ctx, runtime_spad );

  /* This slot is now "frozen" and can't be changed anymore. */
  fd_runtime_freeze( slot_ctx, runtime_spad );

  int result = fd_bpf_scan_and_create_bpf_program_cache_entry_tpool( slot_ctx, slot_ctx->funk_txn, tpool, runtime_spad );
  if( FD_UNLIKELY( result ) ) {
    FD_LOG_WARNING(( "update bpf program cache failed" ));
    fd_funkier_end_write( slot_ctx->acc_mgr->funk );
    return result;
  }

  result = fd_update_hash_bank_tpool( slot_ctx,
                                      capture_ctx,
                                      &slot_ctx->slot_bank.banks_hash,
                                      block_info->signature_cnt,
                                      tpool,
                                      runtime_spad );

  if( FD_UNLIKELY( result!=FD_EXECUTOR_INSTR_SUCCESS ) ) {
    FD_LOG_WARNING(( "hashing bank failed" ));
    fd_funkier_end_write( slot_ctx->acc_mgr->funk );
    return result;
  }

  /* We don't want to save the epoch bank at the end of every slot because it
     should only be changing at the epoch boundary. */

  result = fd_runtime_save_slot_bank( slot_ctx );
  if( FD_UNLIKELY( result!=FD_RUNTIME_EXECUTE_SUCCESS ) ) {
    FD_LOG_WARNING(( "failed to save slot bank" ));
    fd_funkier_end_write( slot_ctx->acc_mgr->funk );
    return result;
  }

  fd_funkier_end_write( slot_ctx->acc_mgr->funk );

  slot_ctx->total_compute_units_requested = 0UL;

  return FD_RUNTIME_EXECUTE_SUCCESS;
}

/******************************************************************************/
/* Transaction Level Execution Management                                     */
/******************************************************************************/

/* fd_runtime_prepare_txns_start is responsible for setting up the task infos,
   the slot_ctx, and for setting up the accessed accounts. */

int
fd_runtime_prepare_txns_start( fd_exec_slot_ctx_t *         slot_ctx,
                               fd_execute_txn_task_info_t * task_info,
                               fd_txn_p_t *                 txns,
                               ulong                        txn_cnt,
                               fd_spad_t *                  runtime_spad ) {
  int res = 0;
  /* Loop across transactions */
  for( ulong txn_idx = 0UL; txn_idx < txn_cnt; txn_idx++ ) {
    fd_txn_p_t * txn = &txns[txn_idx];

    /* Allocate/setup transaction context and task infos */
    task_info[txn_idx].txn_ctx      = fd_spad_alloc( runtime_spad, FD_EXEC_TXN_CTX_ALIGN, FD_EXEC_TXN_CTX_FOOTPRINT );
    fd_exec_txn_ctx_t * txn_ctx     = task_info[txn_idx].txn_ctx;
    task_info[txn_idx].exec_res     = 0;
    task_info[txn_idx].txn          = txn;
    fd_txn_t const * txn_descriptor = (fd_txn_t const *) txn->_;

    fd_rawtxn_b_t raw_txn = { .raw = txn->payload, .txn_sz = (ushort)txn->payload_sz };

    int err = fd_execute_txn_prepare_start( slot_ctx, txn_ctx, txn_descriptor, &raw_txn );
    if( FD_UNLIKELY( err ) ) {
      task_info[txn_idx].exec_res = err;
      txn->flags                  = 0U;
      res |= err;
    }
  }

  return res;
}

/* fd_runtime_pre_execute_check is responsible for conducting many of the
   transaction sanitization checks. */

void
fd_runtime_pre_execute_check( fd_execute_txn_task_info_t * task_info ) {
  if( FD_UNLIKELY( !( task_info->txn->flags & FD_TXN_P_FLAGS_SANITIZE_SUCCESS ) ) ) {
    return;
  }

  fd_exec_txn_ctx_t * txn_ctx    = task_info->txn_ctx;
  fd_funkier_txn_t *     parent_txn = txn_ctx->slot_ctx->funk_txn;
  txn_ctx->funk_txn              = parent_txn;
  fd_executor_setup_borrowed_accounts_for_txn( txn_ctx );

  int err;

  /* https://github.com/anza-xyz/agave/blob/16de8b75ebcd57022409b422de557dd37b1de8db/sdk/src/transaction/sanitized.rs#L263-L275
     TODO: Agave's precompile verification is done at the slot level, before batching and executing transactions. This logic should probably
     be moved in the future. The Agave call heirarchy looks something like this:
            process_single_slot
                   v
            confirm_full_slot
                   v
            confirm_slot_entries --------->
                   v                      v
            verify_transaction      process_entries
                   v                      v
            verify_precompiles      process_batches
                                          v
                                         ...
                                          v
                              load_and_execute_transactions
                                          v
                                         ...
                                          v
                                    load_accounts --> load_transaction_accounts
                                          v
                              general transaction execution

  */
  if( !FD_FEATURE_ACTIVE( task_info->txn_ctx->slot_ctx, move_precompile_verification_to_svm ) ) {
    err = fd_executor_verify_precompiles( txn_ctx );
    if( FD_UNLIKELY( err!=FD_RUNTIME_EXECUTE_SUCCESS ) ) {
      task_info->txn->flags = 0U;
      task_info->exec_res   = err;
      return;
    }
  }

  /* Post-sanitization checks. Called from `prepare_sanitized_batch()` which, for now, only is used
     to lock the accounts and perform a couple basic validations.
     https://github.com/anza-xyz/agave/blob/838c1952595809a31520ff1603a13f2c9123aa51/accounts-db/src/account_locks.rs#L118 */
  err = fd_executor_validate_account_locks( txn_ctx );
  if( FD_UNLIKELY( err!=FD_RUNTIME_EXECUTE_SUCCESS ) ) {
    task_info->txn->flags = 0U;
    task_info->exec_res   = err;
    return;
  }

  /* `load_and_execute_transactions()` -> `check_transactions()`
     https://github.com/anza-xyz/agave/blob/ced98f1ebe73f7e9691308afa757323003ff744f/runtime/src/bank.rs#L3667-L3672 */
  err = fd_executor_check_transactions( txn_ctx );
  if( FD_UNLIKELY( err!=FD_RUNTIME_EXECUTE_SUCCESS ) ) {
    task_info->txn->flags = 0U;
    task_info->exec_res = err;
    return;
  }

  /* `load_and_execute_sanitized_transactions()` -> `validate_fees()` -> `validate_transaction_fee_payer()`
     https://github.com/anza-xyz/agave/blob/ced98f1ebe73f7e9691308afa757323003ff744f/svm/src/transaction_processor.rs#L236-L249 */
  err = fd_executor_validate_transaction_fee_payer( txn_ctx );
  if( FD_UNLIKELY( err!=FD_RUNTIME_EXECUTE_SUCCESS ) ) {
    task_info->txn->flags = 0U;
    task_info->exec_res = err;
    return;
  }

  /* https://github.com/anza-xyz/agave/blob/ced98f1ebe73f7e9691308afa757323003ff744f/svm/src/transaction_processor.rs#L284-L296 */
  err = fd_executor_load_transaction_accounts( txn_ctx );
  if( FD_UNLIKELY( err!=FD_RUNTIME_EXECUTE_SUCCESS ) ) {
    if( FD_FEATURE_ACTIVE( txn_ctx->slot_ctx, enable_transaction_loading_failure_fees ) ) {
      /* Regardless of whether transaction accounts were loaded successfully, the transaction is
         included in the block and transaction fees are collected.
         https://github.com/anza-xyz/agave/blob/v2.1.6/svm/src/transaction_processor.rs#L341-L357 */
      task_info->txn->flags |= FD_TXN_P_FLAGS_FEES_ONLY;
      task_info->exec_res    = err;
    } else {
      task_info->txn->flags = 0U;
      task_info->exec_res   = err;
    }
  }

  /*
     The fee payer and the nonce account will be stored and hashed so
     long as the transaction landed on chain, or, in Agave terminology,
     the transaction was processed.
     https://github.com/anza-xyz/agave/blob/v2.1.1/runtime/src/account_saver.rs#L72

     A transaction lands on chain in one of two ways:
     (1) Passed fee validation and loaded accounts.
     (2) Passed fee validation and failed to load accounts and the enable_transaction_loading_failure_fees feature is enabled as per
         SIMD-0082 https://github.com/anza-xyz/feature-gate-tracker/issues/52

     So, at this point, the transaction is committable.
   */
}

/* fd_runtime_finalize_txn is a helper used by the non-tpool transaction
   executor to finalize borrowed account changes back into funk. It also
   handles txncache insertion and updates to the vote/stake cache. */

static int
fd_runtime_finalize_txn( fd_exec_slot_ctx_t *         slot_ctx,
                         fd_capture_ctx_t *           capture_ctx,
                         fd_execute_txn_task_info_t * task_info ) {
  /* TODO: Allocations should probably not be made out of the exec_spad in this
     function. If they are, the size of the data needs to be accounted for in
     the calculation of the bound of the spad as defined in fd_runtime.h. */

  if( FD_UNLIKELY( !( task_info->txn->flags & FD_TXN_P_FLAGS_EXECUTE_SUCCESS ) ) ) {
    return -1;
  }

  /* Store transaction info including logs */
  fd_runtime_finalize_txns_update_blockstore_meta( slot_ctx, task_info, 1UL );

  /* Collect fees */
  FD_ATOMIC_FETCH_AND_ADD( &slot_ctx->slot_bank.collected_execution_fees, task_info->txn_ctx->execution_fee  );
  FD_ATOMIC_FETCH_AND_ADD( &slot_ctx->slot_bank.collected_priority_fees,  task_info->txn_ctx->priority_fee   );
  FD_ATOMIC_FETCH_AND_ADD( &slot_ctx->slot_bank.collected_rent,           task_info->txn_ctx->collected_rent );

  fd_exec_txn_ctx_t * txn_ctx      = task_info->txn_ctx;
  int                 exec_txn_err = task_info->exec_res;

  /* For ledgers that contain txn status, decode and write out for solcap */
  if( capture_ctx != NULL && capture_ctx->capture && capture_ctx->capture_txns ) {
    // TODO: probably need to get rid of this lock or special case it to not use funk's lock.
    fd_funkier_start_write( slot_ctx->acc_mgr->funk );
    fd_runtime_write_transaction_status( capture_ctx, slot_ctx, txn_ctx, exec_txn_err );
    fd_funkier_end_write( slot_ctx->acc_mgr->funk );
  }
  FD_ATOMIC_FETCH_AND_ADD( &slot_ctx->signature_cnt, txn_ctx->txn_descriptor->signature_cnt );

  // if( slot_ctx->status_cache ) {
  //   fd_txncache_insert_t status_insert = {0};
  //   uchar                result        = exec_txn_err == 0 ? 1 : 0;

  //   fd_txncache_insert_t * curr_insert = &status_insert;
  //   curr_insert->blockhash = ((uchar *)txn_ctx->_txn_raw->raw + txn_ctx->txn_descriptor->recent_blockhash_off);
  //   curr_insert->slot      = slot_ctx->slot_bank.slot;
  //   fd_hash_t * hash       = &txn_ctx->blake_txn_msg_hash;
  //   curr_insert->txnhash   = hash->uc;
  //   curr_insert->result    = &result;
  //   if( FD_UNLIKELY( !fd_txncache_insert_batch( slot_ctx->status_cache, &status_insert, 1UL ) ) ) {
  //     FD_LOG_ERR(( "Status cache is full, this should not be possible" ));
  //   }
  // }

  if( FD_UNLIKELY( exec_txn_err ) ) {

    /* Save the fee_payer. Everything but the fee balance should be reset.
       TODO: an optimization here could be to use a dirty flag in the
       borrowed account. If the borrowed account data has been changed in
       any way, then the full account can be rolled back as it is done now.
       However, most of the time the account data is not changed, and only
       the lamport balance has to change. */
    fd_borrowed_account_t * borrowed_account = fd_borrowed_account_init( &txn_ctx->borrowed_accounts[0] );

    fd_acc_mgr_view( txn_ctx->acc_mgr, txn_ctx->funk_txn, &txn_ctx->accounts[0], borrowed_account );
    memcpy( borrowed_account->pubkey->key, &txn_ctx->accounts[0], sizeof(fd_pubkey_t) );

    void * borrowed_account_data = fd_spad_alloc( txn_ctx->spad, FD_ACCOUNT_REC_ALIGN, FD_ACC_TOT_SZ_MAX );
    fd_borrowed_account_make_modifiable( borrowed_account, borrowed_account_data );
    borrowed_account->meta->info.lamports -= (txn_ctx->execution_fee + txn_ctx->priority_fee);

    fd_acc_mgr_save_non_tpool( slot_ctx->acc_mgr, slot_ctx->funk_txn, &txn_ctx->borrowed_accounts[0] );

    if( txn_ctx->nonce_account_idx_in_txn != ULONG_MAX ) {
      if( FD_LIKELY( txn_ctx->nonce_account_advanced ) ) {
        fd_acc_mgr_save_non_tpool( slot_ctx->acc_mgr, slot_ctx->funk_txn, &txn_ctx->borrowed_accounts[ txn_ctx->nonce_account_idx_in_txn ] );
      } else {
        fd_acc_mgr_save_non_tpool( slot_ctx->acc_mgr, slot_ctx->funk_txn, &txn_ctx->rollback_nonce_account[ 0 ] );
      }
    }
  } else {

    int dirty_vote_acc  = txn_ctx->dirty_vote_acc;
    int dirty_stake_acc = txn_ctx->dirty_stake_acc;

    for( ulong i=0UL; i<txn_ctx->accounts_cnt; i++ ) {
      /* We are only interested in saving writable accounts and the fee
         payer account. */
      if( !fd_txn_account_is_writable_idx( txn_ctx, (int)i ) && i!=FD_FEE_PAYER_TXN_IDX ) {
        continue;
      }

      fd_borrowed_account_t * acc_rec = &txn_ctx->borrowed_accounts[i];

      if( dirty_vote_acc && 0==memcmp( acc_rec->const_meta->info.owner, &fd_solana_vote_program_id, sizeof(fd_pubkey_t) ) ) {
        /* lock for inserting/modifying vote accounts in slot ctx. */
        fd_funkier_start_write( slot_ctx->acc_mgr->funk );
        fd_vote_store_account( slot_ctx, acc_rec );
        FD_SPAD_FRAME_BEGIN( txn_ctx->spad ) {
          fd_vote_state_versioned_t vsv[1];
          fd_bincode_decode_ctx_t decode_vsv =
            { .data    = acc_rec->const_data,
              .dataend = acc_rec->const_data + acc_rec->const_meta->dlen,
              .valloc  = fd_spad_virtual( txn_ctx->spad ) };

          int err = fd_vote_state_versioned_decode( vsv, &decode_vsv );
          if( err ) break; /* out of spad scope */

          fd_vote_block_timestamp_t const * ts = NULL;
          switch( vsv->discriminant ) {
          case fd_vote_state_versioned_enum_v0_23_5:
            ts = &vsv->inner.v0_23_5.last_timestamp;
            break;
          case fd_vote_state_versioned_enum_v1_14_11:
            ts = &vsv->inner.v1_14_11.last_timestamp;
            break;
          case fd_vote_state_versioned_enum_current:
            ts = &vsv->inner.current.last_timestamp;
            break;
          default:
            __builtin_unreachable();
          }

          fd_vote_record_timestamp_vote_with_slot( slot_ctx,
                                                   acc_rec->pubkey,
                                                   ts->timestamp,
                                                   ts->slot );
        } FD_SPAD_FRAME_END;
        fd_funkier_end_write( slot_ctx->acc_mgr->funk );
      }

      if( dirty_stake_acc && 0==memcmp( acc_rec->const_meta->info.owner, &fd_solana_stake_program_id, sizeof(fd_pubkey_t) ) ) {
        // TODO: does this correctly handle stake account close?
        fd_funkier_start_write( slot_ctx->acc_mgr->funk );
        fd_store_stake_delegation( slot_ctx, acc_rec );
        fd_funkier_end_write( slot_ctx->acc_mgr->funk );
      }

      fd_acc_mgr_save_non_tpool( slot_ctx->acc_mgr, slot_ctx->funk_txn, &txn_ctx->borrowed_accounts[i] );
    }
  }

  int is_vote = fd_txn_is_simple_vote_transaction( txn_ctx->txn_descriptor,
                                                 txn_ctx->_txn_raw->raw );
  if( !is_vote ){
    FD_ATOMIC_FETCH_AND_ADD( &slot_ctx->nonvote_txn_count, 1 );
    if( FD_UNLIKELY( exec_txn_err ) ){
      FD_ATOMIC_FETCH_AND_ADD( &slot_ctx->nonvote_failed_txn_count, 1 );
    }
  } else {
    if( FD_UNLIKELY( exec_txn_err ) ){
      FD_ATOMIC_FETCH_AND_ADD( &slot_ctx->failed_txn_count, 1 );
    }
  }
  FD_ATOMIC_FETCH_AND_ADD( &slot_ctx->total_compute_units_used, txn_ctx->compute_unit_limit - txn_ctx->compute_meter );

  return 0;
}

/* fd_runtime_prepare_and_execute_txn is the main entrypoint into the executor
   tile. At this point, the slot and epoch context should NOT be changed.
   NOTE: The executor tile doesn't exist yet. */

static int
fd_runtime_prepare_and_execute_txn( fd_exec_slot_ctx_t const *   slot_ctx,
                                    fd_txn_p_t *                 txn,
                                    fd_execute_txn_task_info_t * task_info,
                                    fd_spad_t *                  exec_spad ) {

  int res = 0;

  task_info->txn_ctx              = fd_spad_alloc( exec_spad, FD_EXEC_TXN_CTX_ALIGN, FD_EXEC_TXN_CTX_FOOTPRINT );
  fd_exec_txn_ctx_t * txn_ctx     = task_info->txn_ctx;
  task_info->exec_res             = -1;
  task_info->txn                  = txn;
  fd_txn_t const * txn_descriptor = (fd_txn_t const *) txn->_;
  task_info->txn_ctx->spad        = exec_spad;

  fd_rawtxn_b_t raw_txn = { .raw = txn->payload, .txn_sz = (ushort)txn->payload_sz };

  res = fd_execute_txn_prepare_start( slot_ctx, txn_ctx, txn_descriptor, &raw_txn );
  if( FD_UNLIKELY( res ) ) {
    txn->flags = 0U;
    return -1;
  }

  if( FD_UNLIKELY( fd_executor_txn_verify( txn_ctx )!=0 ) ) {
    FD_LOG_WARNING(( "sigverify failed: %s", FD_BASE58_ENC_64_ALLOCA( (uchar *)txn_ctx->_txn_raw->raw+txn_ctx->txn_descriptor->signature_off ) ));
    task_info->txn->flags = 0U;
    task_info->exec_res   = FD_RUNTIME_TXN_ERR_SIGNATURE_FAILURE;
  }

  fd_runtime_pre_execute_check( task_info );
  if( FD_UNLIKELY( !( task_info->txn->flags & FD_TXN_P_FLAGS_SANITIZE_SUCCESS ) ) ) {
    res  = task_info->exec_res;
    return -1;
  }

  /* Execute */
  task_info->txn->flags |= FD_TXN_P_FLAGS_EXECUTE_SUCCESS;
  task_info->exec_res    = fd_execute_txn( task_info );

  if( task_info->exec_res==0 ) {
    fd_txn_reclaim_accounts( task_info->txn_ctx );
  }

  return res;

}

static void FD_FN_UNUSED
fd_runtime_prepare_execute_finalize_txn_task( void * tpool,
                                              ulong  t0,
                                              ulong  t1,
                                              void * args,
                                              void * reduce,
                                              ulong  stride FD_PARAM_UNUSED,
                                              ulong  l0     FD_PARAM_UNUSED,
                                              ulong  l1     FD_PARAM_UNUSED,
                                              ulong  m0     FD_PARAM_UNUSED,
                                              ulong  m1     FD_PARAM_UNUSED,
                                              ulong  n0     FD_PARAM_UNUSED,
                                              ulong  n1     FD_PARAM_UNUSED ) {

  fd_exec_slot_ctx_t *         slot_ctx     = (fd_exec_slot_ctx_t *)tpool;
  fd_capture_ctx_t *           capture_ctx  = (fd_capture_ctx_t *)t0;
  fd_txn_p_t *                 txn          = (fd_txn_p_t *)t1;
  fd_execute_txn_task_info_t * task_info    = (fd_execute_txn_task_info_t *)args;
  fd_spad_t *                  exec_spad    = (fd_spad_t *)reduce;

  FD_SPAD_FRAME_BEGIN( exec_spad ) {

  fd_runtime_prepare_and_execute_txn( slot_ctx,
                                      txn,
                                      task_info,
                                      exec_spad );

  fd_runtime_finalize_txn( slot_ctx, capture_ctx, task_info );

  } FD_SPAD_FRAME_END;

}

/* fd_executor_txn_verify and fd_runtime_pre_execute_check are responisble
   for the bulk of the pre-transaction execution checks in the runtime.
   They aim to preserve the ordering present in the Agave client to match
   parity in terms of error codes. Sigverify is kept seperate from the rest
   of the transaction checks for fuzzing convenience.

   For reference this is the general code path which contains all relevant
   pre-transactions checks in the v2.0.x Agave client from upstream
   to downstream is as follows:

   confirm_slot_entries() which calls verify_ticks() and
   verify_transaction(). verify_transaction() calls verify_and_hash_message()
   and verify_precompiles() which parallels fd_executor_txn_verify() and
   fd_executor_verify_precompiles().

   process_entries() contains a duplicate account check which is part of
   agave account lock acquiring. This is checked inline in
   fd_runtime_pre_execute_check().

   load_and_execute_transactions() contains the function check_transactions().
   This contains check_age() and check_status_cache() which is paralleled by
   fd_check_transaction_age() and fd_executor_check_status_cache()
   respectively.

   load_and_execute_sanitized_transactions() contains validate_fees()
   which is responsible for executing the compute budget instructions,
   validating the fee payer and collecting the fee. This is mirrored in
   firedancer with fd_executor_compute_budget_program_execute_instructions()
   and fd_executor_collect_fees(). load_and_execute_sanitized_transactions()
   also checks the total data size of the accounts in load_accounts() and
   validates the program accounts in load_transaction_accounts(). This
   is paralled by fd_executor_load_transaction_accounts(). */

int
fd_runtime_process_txns_in_microblock_stream( fd_exec_slot_ctx_t * slot_ctx,
                                              fd_capture_ctx_t *   capture_ctx,
                                              fd_txn_p_t *         txns,
                                              ulong                txn_cnt,
                                              fd_tpool_t *         tpool,
                                              fd_spad_t * *        exec_spads,
                                              ulong                exec_spad_cnt,
                                              fd_spad_t *          runtime_spad ) {

  int dump_txn = capture_ctx && slot_ctx->slot_bank.slot >= capture_ctx->dump_proto_start_slot && capture_ctx->dump_txn_to_pb;

  for( ulong i=0UL; i<txn_cnt; i++ ) {
    txns[i].flags = FD_TXN_P_FLAGS_SANITIZE_SUCCESS;
  }

  fd_execute_txn_task_info_t * task_infos = fd_spad_alloc( runtime_spad,
                                                           alignof(fd_execute_txn_task_info_t),
                                                           txn_cnt * sizeof(fd_execute_txn_task_info_t) );
  ulong * curr_exec_idx_arr = fd_spad_alloc( runtime_spad, alignof(ulong), exec_spad_cnt * sizeof(ulong) );
  fd_memset( curr_exec_idx_arr, 0xFF, exec_spad_cnt * sizeof(ulong) );

  int err = fd_runtime_prepare_txns_start( slot_ctx, task_infos, txns, txn_cnt, runtime_spad );
  if( FD_UNLIKELY( err ) ) {
    FD_LOG_WARNING(( "Failed to prepare txn" ));
  }

  /* Setup sanitized txns as incomplete and set the capture context */
  for( ulong i=0UL; i<txn_cnt; i++ ) {
    if( FD_UNLIKELY( !( task_infos[i].txn->flags & FD_TXN_P_FLAGS_SANITIZE_SUCCESS ) ) ) {
      continue;
    }
    task_infos[i].txn_ctx->capture_ctx = capture_ctx;
  }

  // Dump txns in waves
  if( dump_txn ) {
    for( ulong i=0UL; i<txn_cnt; i++ ) {
      /* Manual push/pop on the spad within the callee. */
      fd_dump_txn_to_protobuf( task_infos[i].txn_ctx, exec_spads[0] );
    }
  }

  ulong curr_exec_idx = 0UL;
  while( curr_exec_idx<txn_cnt ) {
    for( ulong worker_idx=1UL; worker_idx<exec_spad_cnt; worker_idx++ ) {
      if( curr_exec_idx>=txn_cnt ) {
        break;
      }
      int state = fd_tpool_worker_state( tpool, worker_idx );
      if( state!=FD_TPOOL_WORKER_STATE_IDLE ) {
        continue;
      }

      task_infos[ curr_exec_idx ].spad = exec_spads[ worker_idx ];

      fd_tpool_exec( tpool, worker_idx, fd_runtime_prepare_execute_finalize_txn_task,
                     slot_ctx, (ulong)capture_ctx, (ulong)task_infos[curr_exec_idx].txn,
                     &task_infos[ curr_exec_idx ], exec_spads[ worker_idx ], 0UL,
                     0UL, 0UL, 0UL, 0UL, 0UL, 0UL );
      curr_exec_idx_arr[worker_idx] = curr_exec_idx;

      curr_exec_idx++;
    }
  }


  for( ulong worker_idx=1UL; worker_idx<exec_spad_cnt; worker_idx++ ) {
    fd_tpool_wait( tpool, worker_idx );
  }

  return 0;

}

/******************************************************************************/
/* Epoch Boundary                                                             */
/******************************************************************************/

/* Update the epoch bank stakes cache with the delegated stake values from the slot bank cache.
The slot bank cache will have been accumulating this epoch, and now we are at an epoch boundary
we can safely update the epoch stakes cache with the latest values.

In Solana, the stakes cache is updated after every transaction
  (https://github.com/solana-labs/solana/blob/c091fd3da8014c0ef83b626318018f238f506435/runtime/src/bank.rs#L7587).
As delegations have to warm up, the contents of the cache will not change inter-epoch. We can therefore update
the cache only at epoch boundaries.

https://github.com/solana-labs/solana/blob/c091fd3da8014c0ef83b626318018f238f506435/runtime/src/stakes.rs#L65 */
static void
fd_update_stake_delegations( fd_exec_slot_ctx_t * slot_ctx,
                             fd_epoch_info_t *    temp_info ) {
  fd_epoch_bank_t * epoch_bank = fd_exec_epoch_ctx_epoch_bank( slot_ctx->epoch_ctx );
  fd_slot_bank_t *  slot_bank  = &slot_ctx->slot_bank;
  fd_stakes_t *     stakes     = &epoch_bank->stakes;

  /* In one pass, iterate over all the new stake infos and insert the updated values into the epoch stakes cache
      This assumes that there is enough memory pre-allocated for the stakes cache. */
  for( ulong idx=temp_info->stake_infos_new_keys_start_idx; idx<temp_info->stake_infos_len; idx++ ) {
    // Fetch and store the delegation associated with this stake account
    fd_delegation_pair_t_mapnode_t key;
    fd_memcpy( &key.elem.account, &temp_info->stake_infos[idx].account, sizeof(fd_pubkey_t) );
    fd_delegation_pair_t_mapnode_t * entry = fd_delegation_pair_t_map_find( stakes->stake_delegations_pool, stakes->stake_delegations_root, &key );
    if( FD_LIKELY( entry==NULL ) ) {
      entry = fd_delegation_pair_t_map_acquire( stakes->stake_delegations_pool );
      fd_memcpy( &entry->elem.account, &temp_info->stake_infos[idx].account, sizeof(fd_pubkey_t) );
      fd_memcpy( &entry->elem.delegation, &temp_info->stake_infos[idx].stake.delegation, sizeof(fd_delegation_t) );
      fd_delegation_pair_t_map_insert( stakes->stake_delegations_pool, &stakes->stake_delegations_root, entry );
    }
  }

  fd_account_keys_pair_t_map_release_tree( slot_bank->stake_account_keys.account_keys_pool, slot_bank->stake_account_keys.account_keys_root );
  slot_bank->stake_account_keys.account_keys_root = NULL;
}

/* Replace the stakes in T-2 (slot_ctx->slot_bank.epoch_stakes) by the stakes at T-1 (epoch_bank->next_epoch_stakes) */
static void
fd_update_epoch_stakes( fd_exec_slot_ctx_t * slot_ctx ) {
  fd_epoch_bank_t * epoch_bank = &slot_ctx->epoch_ctx->epoch_bank;

  /* Copy epoch_bank->next_epoch_stakes into slot_ctx->slot_bank.epoch_stakes */
  fd_vote_accounts_pair_t_map_release_tree(
    slot_ctx->slot_bank.epoch_stakes.vote_accounts_pool,
    slot_ctx->slot_bank.epoch_stakes.vote_accounts_root );
  slot_ctx->slot_bank.epoch_stakes.vote_accounts_root = NULL;

  for( fd_vote_accounts_pair_t_mapnode_t * n = fd_vote_accounts_pair_t_map_minimum(
        epoch_bank->next_epoch_stakes.vote_accounts_pool,
        epoch_bank->next_epoch_stakes.vote_accounts_root );
        n;
        n = fd_vote_accounts_pair_t_map_successor( epoch_bank->next_epoch_stakes.vote_accounts_pool, n ) ) {

    const fd_pubkey_t null_pubkey = {{ 0 }};
    if( memcmp( &n->elem.key, &null_pubkey, FD_PUBKEY_FOOTPRINT ) == 0 ) {
      continue;
    }

    fd_vote_accounts_pair_t_mapnode_t * elem = fd_vote_accounts_pair_t_map_acquire(
      slot_ctx->slot_bank.epoch_stakes.vote_accounts_pool );
    if( FD_UNLIKELY( fd_vote_accounts_pair_t_map_free( slot_ctx->slot_bank.epoch_stakes.vote_accounts_pool ) == 0 ) ) {
      FD_LOG_ERR(( "slot_ctx->slot_bank.epoch_stakes.vote_accounts_pool full" ));
    }

    fd_memcpy( &elem->elem, &n->elem, sizeof(fd_vote_accounts_pair_t));
    fd_vote_accounts_pair_t_map_insert( slot_ctx->slot_bank.epoch_stakes.vote_accounts_pool,
                                        &slot_ctx->slot_bank.epoch_stakes.vote_accounts_root,
                                        elem );
  }
}

/* Copy epoch_bank->stakes.vote_accounts into epoch_bank->next_epoch_stakes. */
static void
fd_update_next_epoch_stakes( fd_exec_slot_ctx_t * slot_ctx ) {
  fd_epoch_bank_t * epoch_bank = &slot_ctx->epoch_ctx->epoch_bank;

  /* Copy epoch_ctx->epoch_bank->stakes.vote_accounts into epoch_bank->next_epoch_stakes */
  fd_vote_accounts_pair_t_map_release_tree(
    epoch_bank->next_epoch_stakes.vote_accounts_pool,
    epoch_bank->next_epoch_stakes.vote_accounts_root );

  epoch_bank->next_epoch_stakes.vote_accounts_pool = fd_exec_epoch_ctx_next_epoch_stakes_join( slot_ctx->epoch_ctx );
  epoch_bank->next_epoch_stakes.vote_accounts_root = NULL;

  for( fd_vote_accounts_pair_t_mapnode_t * n = fd_vote_accounts_pair_t_map_minimum(
        epoch_bank->stakes.vote_accounts.vote_accounts_pool,
        epoch_bank->stakes.vote_accounts.vote_accounts_root );
        n;
        n = fd_vote_accounts_pair_t_map_successor( epoch_bank->stakes.vote_accounts.vote_accounts_pool, n ) ) {
    fd_vote_accounts_pair_t_mapnode_t * elem = fd_vote_accounts_pair_t_map_acquire( epoch_bank->next_epoch_stakes.vote_accounts_pool );
    fd_memcpy( &elem->elem, &n->elem, sizeof(fd_vote_accounts_pair_t));
    fd_vote_accounts_pair_t_map_insert( epoch_bank->next_epoch_stakes.vote_accounts_pool, &epoch_bank->next_epoch_stakes.vote_accounts_root, elem );
  }
}

/* Mimics `bank.new_target_program_account()`. Assumes `out_rec` is a modifiable record.

   From the calling context, `out_rec` points to a native program record (e.g. Config, ALUT native programs).
   There should be enough space in `out_rec->data` to hold at least 36 bytes (the size of a BPF upgradeable
   program account) when calling this function. The native program account's owner is set to the BPF loader
   upgradeable program ID, and lamports are increased / deducted to contain the rent exempt minimum balance.

   https://github.com/anza-xyz/agave/blob/v2.1.0/runtime/src/bank/builtins/core_bpf_migration/mod.rs#L79-L95 */
static int
fd_new_target_program_account( fd_exec_slot_ctx_t *    slot_ctx,
                               const fd_pubkey_t *     target_program_data_address,
                               fd_borrowed_account_t * out_rec ) {
  /* https://github.com/anza-xyz/agave/blob/v2.1.0/sdk/account/src/lib.rs#L471 */
  out_rec->meta->info.rent_epoch = 0UL;

  /* https://github.com/anza-xyz/agave/blob/v2.1.0/runtime/src/bank/builtins/core_bpf_migration/mod.rs#L86-L88 */
  fd_bpf_upgradeable_loader_state_t state = {
    .discriminant = fd_bpf_upgradeable_loader_state_enum_program,
    .inner = {
      .program = {
        .programdata_address = *target_program_data_address,
      }
    }
  };

  /* https://github.com/anza-xyz/agave/blob/v2.1.0/runtime/src/bank/builtins/core_bpf_migration/mod.rs#L89-L90 */
  const fd_rent_t * rent = fd_sysvar_cache_rent( slot_ctx->sysvar_cache );
  if( FD_UNLIKELY( rent==NULL ) ) {
    return -1;
  }

  out_rec->meta->info.lamports = fd_rent_exempt_minimum_balance( rent, SIZE_OF_PROGRAM );
  fd_bincode_encode_ctx_t ctx = {
    .data = out_rec->data,
    .dataend = out_rec->data + SIZE_OF_PROGRAM,
  };

  /* https://github.com/anza-xyz/agave/blob/v2.1.0/runtime/src/bank/builtins/core_bpf_migration/mod.rs#L91-L9 */
  int err = fd_bpf_upgradeable_loader_state_encode( &state, &ctx );
  if( FD_UNLIKELY( err ) ) {
    return err;
  }
  fd_memcpy( out_rec->meta->info.owner, fd_solana_bpf_loader_upgradeable_program_id.uc, sizeof(fd_pubkey_t) );

  /* https://github.com/anza-xyz/agave/blob/v2.1.0/runtime/src/bank/builtins/core_bpf_migration/mod.rs#L93-L94 */
  out_rec->meta->info.executable = 1;
  return FD_RUNTIME_EXECUTE_SUCCESS;
}

/* Mimics `bank.new_target_program_data_account()`. Assumes `new_target_program_data_account` is a modifiable record.
   `config_upgrade_authority_address` may be NULL.

   This function uses an existing buffer account `buffer_acc_rec` to set the program data account data for a core
   program BPF migration. Sets the lamports and data fields of `new_target_program_data_account` based on the
   ELF data length, and sets the owner to the BPF loader upgradeable program ID.

   https://github.com/anza-xyz/agave/blob/v2.1.0/runtime/src/bank/builtins/core_bpf_migration/mod.rs#L97-L153 */
static int
fd_new_target_program_data_account( fd_exec_slot_ctx_t *    slot_ctx,
                                    fd_pubkey_t *           config_upgrade_authority_address,
                                    fd_borrowed_account_t * buffer_acc_rec,
                                    fd_borrowed_account_t * new_target_program_data_account,
                                    fd_spad_t *             runtime_spad ) {

  FD_SPAD_FRAME_BEGIN( runtime_spad ) {

  /* https://github.com/anza-xyz/agave/blob/v2.1.0/runtime/src/bank/builtins/core_bpf_migration/mod.rs#L113-L116 */
  fd_bpf_upgradeable_loader_state_t state;
  fd_bincode_decode_ctx_t decode_ctx = {
    .data    = buffer_acc_rec->const_data,
    .dataend = buffer_acc_rec->const_data + buffer_acc_rec->const_meta->dlen,
    .valloc  = fd_spad_virtual( runtime_spad )
  };
  int err = fd_bpf_upgradeable_loader_state_decode( &state, &decode_ctx );
  if( FD_UNLIKELY( err ) ) {
    return err;
  }
  if( FD_UNLIKELY( !fd_bpf_upgradeable_loader_state_is_buffer( &state ) ) ) {
    return -1;
  }

  /* https://github.com/anza-xyz/agave/blob/v2.1.0/runtime/src/bank/builtins/core_bpf_migration/mod.rs#L118-L125 */
  if( config_upgrade_authority_address!=NULL ) {
    if( FD_UNLIKELY( state.inner.buffer.authority_address==NULL ||
                     memcmp( config_upgrade_authority_address, state.inner.buffer.authority_address, sizeof(fd_pubkey_t) ) ) ) {
      return -1;
    }
  }

  /* https://github.com/anza-xyz/agave/blob/v2.1.0/runtime/src/bank/builtins/core_bpf_migration/mod.rs#L127-L132 */
  const fd_rent_t * rent = fd_sysvar_cache_rent( slot_ctx->sysvar_cache );
  if( FD_UNLIKELY( rent==NULL ) ) {
    return -1;
  }

  const uchar * elf = buffer_acc_rec->const_data + BUFFER_METADATA_SIZE;
  ulong space = PROGRAMDATA_METADATA_SIZE - BUFFER_METADATA_SIZE + buffer_acc_rec->const_meta->dlen;
  ulong lamports = fd_rent_exempt_minimum_balance( rent, space );

  /* https://github.com/anza-xyz/agave/blob/v2.1.0/runtime/src/bank/builtins/core_bpf_migration/mod.rs#L134-L137 */
  fd_bpf_upgradeable_loader_state_t programdata_metadata = {
    .discriminant = fd_bpf_upgradeable_loader_state_enum_program_data,
    .inner = {
      .program_data = {
        .slot = slot_ctx->slot_bank.slot,
        .upgrade_authority_address = config_upgrade_authority_address
      }
    }
  };

  /* https://github.com/anza-xyz/agave/blob/v2.1.0/runtime/src/bank/builtins/core_bpf_migration/mod.rs#L139-L144 */
  new_target_program_data_account->meta->info.lamports = lamports;
  fd_bincode_encode_ctx_t encode_ctx = {
    .data = new_target_program_data_account->data,
    .dataend = new_target_program_data_account->data + PROGRAMDATA_METADATA_SIZE,
  };
  err = fd_bpf_upgradeable_loader_state_encode( &programdata_metadata, &encode_ctx );
  if( FD_UNLIKELY( err ) ) {
    return err;
  }
  fd_memcpy( new_target_program_data_account->meta->info.owner, fd_solana_bpf_loader_upgradeable_program_id.uc, sizeof(fd_pubkey_t) );

  /* Copy the ELF data over
     https://github.com/anza-xyz/agave/blob/v2.1.0/runtime/src/bank/builtins/core_bpf_migration/mod.rs#L145 */
  fd_memcpy( new_target_program_data_account->data + PROGRAMDATA_METADATA_SIZE, elf, buffer_acc_rec->const_meta->dlen - BUFFER_METADATA_SIZE );

  return FD_RUNTIME_EXECUTE_SUCCESS;

  } FD_SPAD_FRAME_END;
}

/* Mimics `migrate_builtin_to_core_bpf()`. The arguments map as follows:
    - builtin_program_id: builtin_program_id
    - config
      - source_buffer_address: source_buffer_address
      - migration_target
        - Builtin: !stateless
        - Stateless: stateless
      - upgrade_authority_address: upgrade_authority_address
  https://github.com/anza-xyz/agave/blob/v2.1.0/runtime/src/bank/builtins/core_bpf_migration/mod.rs#L235-L318 */
static void
fd_migrate_builtin_to_core_bpf( fd_exec_slot_ctx_t * slot_ctx,
                                fd_pubkey_t *        upgrade_authority_address,
                                fd_pubkey_t const *  builtin_program_id,
                                fd_pubkey_t const *  source_buffer_address,
                                uchar                stateless,
                                fd_spad_t *          runtime_spad ) {
  int err;

  /* https://github.com/anza-xyz/agave/blob/v2.1.0/runtime/src/bank/builtins/core_bpf_migration/mod.rs#L242-L243

     The below logic is used to obtain a `TargetBuiltin` account. There are three fields of `TargetBuiltin` returned:
      - target.program_address: builtin_program_id
      - target.program_account:
          - if stateless: an AccountSharedData::default() (i.e. system program id, 0 lamports, 0 data, non-executable, system program owner)
          - if NOT stateless: the existing account (for us its called `target_program_account`)
      - target.program_data_address: `target_program_data_address` for us, derived below. */

  /* These checks will fail if the core program has already been migrated to BPF, since the account will exist + the program owner
     will no longer be the native loader.
     https://github.com/anza-xyz/agave/blob/v2.1.0/runtime/src/bank/builtins/core_bpf_migration/target_builtin.rs#L23-L50 */
  FD_BORROWED_ACCOUNT_DECL( target_program_account );
  uchar program_exists = ( fd_acc_mgr_view( slot_ctx->acc_mgr, slot_ctx->funk_txn, builtin_program_id, target_program_account )==FD_ACC_MGR_SUCCESS );
  if( !stateless ) {
    /* The program account should exist.
       https://github.com/anza-xyz/agave/blob/v2.1.0/runtime/src/bank/builtins/core_bpf_migration/target_builtin.rs#L30-L33 */
    if( FD_UNLIKELY( !program_exists ) ) {
      FD_LOG_WARNING(( "Builtin program %s does not exist, skipping migration...", FD_BASE58_ENC_32_ALLOCA( builtin_program_id ) ));
      return;
    }

    /* The program account should be owned by the native loader.
       https://github.com/anza-xyz/agave/blob/v2.1.0/runtime/src/bank/builtins/core_bpf_migration/target_builtin.rs#L35-L38 */
    if( FD_UNLIKELY( memcmp( target_program_account->const_meta->info.owner, fd_solana_native_loader_id.uc, sizeof(fd_pubkey_t) ) ) ) {
      FD_LOG_WARNING(( "Builtin program %s is not owned by the native loader, skipping migration...", FD_BASE58_ENC_32_ALLOCA( builtin_program_id ) ));
      return;
    }
  } else {
    /* The program account should _not_ exist.
       https://github.com/anza-xyz/agave/blob/v2.1.0/runtime/src/bank/builtins/core_bpf_migration/target_builtin.rs#L42-L46 */
    if( FD_UNLIKELY( program_exists ) ) {
      FD_LOG_WARNING(( "Stateless program %s already exists, skipping migration...", FD_BASE58_ENC_32_ALLOCA( builtin_program_id ) ));
      return;
    }
  }

  /* The program data account should not exist.
     https://github.com/anza-xyz/agave/blob/v2.1.0/runtime/src/bank/builtins/core_bpf_migration/target_builtin.rs#L52-L62 */
  uint custom_err = UINT_MAX;
  fd_pubkey_t target_program_data_address[ 1UL ];
  uchar * seeds[ 1UL ];
  seeds[ 0UL ]    = (uchar *)builtin_program_id;
  ulong seed_sz   = sizeof(fd_pubkey_t);
  uchar bump_seed = 0;
  err = fd_pubkey_find_program_address( &fd_solana_bpf_loader_upgradeable_program_id, 1UL, seeds, &seed_sz, target_program_data_address, &bump_seed, &custom_err );
  if( FD_UNLIKELY( err ) ) {
    /* TODO: We should handle these errors more gracefully instead of just killing the client. */
    FD_LOG_ERR(( "Unable to find a viable program address bump seed" )); // Solana panics, error code is undefined
    return;
  }
  FD_BORROWED_ACCOUNT_DECL( program_data_account );
  if( FD_UNLIKELY( fd_acc_mgr_view( slot_ctx->acc_mgr, slot_ctx->funk_txn, target_program_data_address, program_data_account )==FD_ACC_MGR_SUCCESS ) ) {
    FD_LOG_WARNING(( "Program data account %s already exists, skipping migration...", FD_BASE58_ENC_32_ALLOCA( target_program_data_address ) ));
    return;
  }

  /* https://github.com/anza-xyz/agave/blob/v2.1.0/runtime/src/bank/builtins/core_bpf_migration/mod.rs#L244

     Obtains a `SourceBuffer` account. There are two fields returned:
      - source.buffer_address: source_buffer_address
      - source.buffer_account: the existing buffer account */

  /* The buffer account should exist.
     https://github.com/anza-xyz/agave/blob/v2.1.0/runtime/src/bank/builtins/core_bpf_migration/source_buffer.rs#L26-L29 */
  FD_BORROWED_ACCOUNT_DECL( source_buffer_account );
  if( FD_UNLIKELY( fd_acc_mgr_modify( slot_ctx->acc_mgr, slot_ctx->funk_txn, source_buffer_address, 0, 0UL, source_buffer_account )!=FD_ACC_MGR_SUCCESS ) ) {
    FD_LOG_WARNING(( "Buffer account %s does not exist, skipping migration...", FD_BASE58_ENC_32_ALLOCA( source_buffer_address ) ));
    return;
  }

  /* The buffer account should be owned by the upgradeable loader.
     https://github.com/anza-xyz/agave/blob/v2.1.0/runtime/src/bank/builtins/core_bpf_migration/source_buffer.rs#L31-L34 */
  if( FD_UNLIKELY( memcmp( source_buffer_account->const_meta->info.owner, fd_solana_bpf_loader_upgradeable_program_id.uc, sizeof(fd_pubkey_t) ) ) ) {
    FD_LOG_WARNING(( "Buffer account %s is not owned by the upgradeable loader, skipping migration...", FD_BASE58_ENC_32_ALLOCA( source_buffer_address ) ));
    return;
  }

  /* The buffer account should have the correct state. We already check the buffer account state in `fd_new_target_program_data_account`,
      so we can skip the checks here.
     https://github.com/anza-xyz/agave/blob/v2.1.0/runtime/src/bank/builtins/core_bpf_migration/source_buffer.rs#L37-L47 */

  /* This check is done a bit prematurely because we calculate the previous account state's lamports. We use 0 for starting lamports
     for stateless accounts because they don't yet exist.

     https://github.com/anza-xyz/agave/blob/v2.1.0/runtime/src/bank/builtins/core_bpf_migration/mod.rs#L277-L280 */
  ulong lamports_to_burn = ( stateless ? 0UL : target_program_account->const_meta->info.lamports ) + source_buffer_account->const_meta->info.lamports;

  /* Start a funk write txn */
  fd_funkier_txn_t * parent_txn = slot_ctx->funk_txn;
  fd_funkier_txn_xid_t migration_xid = fd_funkier_generate_xid();
  slot_ctx->funk_txn = fd_funkier_txn_prepare( slot_ctx->acc_mgr->funk, slot_ctx->funk_txn, &migration_xid, 0UL );

  /* Attempt serialization of program account. If the program is stateless, we want to create the account. Otherwise,
     we want a writable handle to modify the existing account.
     https://github.com/anza-xyz/agave/blob/v2.1.0/runtime/src/bank/builtins/core_bpf_migration/mod.rs#L246-L249 */
  FD_BORROWED_ACCOUNT_DECL( new_target_program_account );
  err = fd_acc_mgr_modify( slot_ctx->acc_mgr, slot_ctx->funk_txn, builtin_program_id, stateless, SIZE_OF_PROGRAM, new_target_program_account );
  if( FD_UNLIKELY( err ) ) {
    FD_LOG_WARNING(( "Builtin program ID %s does not exist", FD_BASE58_ENC_32_ALLOCA( builtin_program_id ) ));
    goto fail;
  }
  new_target_program_account->meta->dlen = SIZE_OF_PROGRAM;
  new_target_program_account->meta->slot = slot_ctx->slot_bank.slot;

  /* Create a new target program account. This modifies the existing record. */
  err = fd_new_target_program_account( slot_ctx, target_program_data_address, new_target_program_account );
  if( FD_UNLIKELY( err ) ) {
    FD_LOG_WARNING(( "Failed to write new program state to %s", FD_BASE58_ENC_32_ALLOCA( builtin_program_id ) ));
    goto fail;
  }

  /* Create a new target program data account. */
  ulong new_target_program_data_account_sz = PROGRAMDATA_METADATA_SIZE - BUFFER_METADATA_SIZE + source_buffer_account->const_meta->dlen;
  FD_BORROWED_ACCOUNT_DECL( new_target_program_data_account );
  err = fd_acc_mgr_modify( slot_ctx->acc_mgr,
                           slot_ctx->funk_txn,
                           target_program_data_address,
                           1,
                           new_target_program_data_account_sz,
                           new_target_program_data_account );
  if( FD_UNLIKELY( err ) ) {
    FD_LOG_WARNING(( "Failed to create new program data account to %s", FD_BASE58_ENC_32_ALLOCA( target_program_data_address ) ));
    goto fail;
  }
  new_target_program_data_account->meta->dlen = new_target_program_data_account_sz;
  new_target_program_data_account->meta->slot = slot_ctx->slot_bank.slot;

  err = fd_new_target_program_data_account( slot_ctx,
                                            upgrade_authority_address,
                                            source_buffer_account,
                                            new_target_program_data_account,
                                            runtime_spad );
  if( FD_UNLIKELY( err ) ) {
    FD_LOG_WARNING(( "Failed to write new program data state to %s", FD_BASE58_ENC_32_ALLOCA( target_program_data_address ) ));
    goto fail;
  }

  /* Deploy the new target Core BPF program.
     https://github.com/anza-xyz/agave/blob/v2.1.0/runtime/src/bank/builtins/core_bpf_migration/mod.rs#L268-L271 */
  err = fd_directly_invoke_loader_v3_deploy( slot_ctx,
                                             new_target_program_data_account->const_data + PROGRAMDATA_METADATA_SIZE,
                                             new_target_program_data_account->const_meta->dlen - PROGRAMDATA_METADATA_SIZE,
                                             runtime_spad );
  if( FD_UNLIKELY( err ) ) {
    FD_LOG_WARNING(( "Failed to deploy program %s", FD_BASE58_ENC_32_ALLOCA( builtin_program_id ) ));
    goto fail;
  }

  /* https://github.com/anza-xyz/agave/blob/v2.1.0/runtime/src/bank/builtins/core_bpf_migration/mod.rs#L281-L284 */
  ulong lamports_to_fund = new_target_program_account->const_meta->info.lamports + new_target_program_data_account->const_meta->info.lamports;

  /* Update capitalization.
     https://github.com/anza-xyz/agave/blob/v2.1.0/runtime/src/bank/builtins/core_bpf_migration/mod.rs#L286-L297 */
  if( lamports_to_burn>lamports_to_fund ) {
    slot_ctx->slot_bank.capitalization -= lamports_to_burn - lamports_to_fund;
  } else {
    slot_ctx->slot_bank.capitalization += lamports_to_fund - lamports_to_burn;
  }

  /* Reclaim the source buffer account
     https://github.com/anza-xyz/agave/blob/v2.1.0/runtime/src/bank/builtins/core_bpf_migration/mod.rs#L305 */
  source_buffer_account->meta->info.lamports = 0;
  source_buffer_account->meta->dlen = 0;
  fd_memset( source_buffer_account->meta->info.owner, 0, sizeof(fd_pubkey_t) );

  /* Publish the in-preparation transaction into the parent. We should not have to create
     a BPF cache entry here because the program is technically "delayed visibility", so the program
     should not be invokable until the next slot. The cache entry will be created at the end of the
     block as a part of the finalize routine. */
  fd_funkier_txn_publish_into_parent( slot_ctx->acc_mgr->funk, slot_ctx->funk_txn, 1 );
  slot_ctx->funk_txn = parent_txn;
  return;

fail:
  /* Cancel the in-preparation transaction and discard any in-progress changes. */
  fd_funkier_txn_cancel( slot_ctx->acc_mgr->funk, slot_ctx->funk_txn, 0UL );
  slot_ctx->funk_txn = parent_txn;
}

/* https://github.com/anza-xyz/agave/blob/v2.1.0/runtime/src/bank.rs#L6704 */
static void
fd_apply_builtin_program_feature_transitions( fd_exec_slot_ctx_t * slot_ctx,
                                              fd_spad_t *          runtime_spad ) {
  /* TODO: Set the upgrade authority properly from the core bpf migration config. Right now it's set to None.

     Migrate any necessary stateless builtins to core BPF. So far, the only "stateless" builtin
     is the Feature program. Beginning checks in the `migrate_builtin_to_core_bpf` function will
     fail if the program has already been migrated to BPF. */

  FD_SPAD_FRAME_BEGIN( runtime_spad ) {

  fd_builtin_program_t const * builtins = fd_builtins();
  for( ulong i=0UL; i<fd_num_builtins(); i++ ) {
    /* https://github.com/anza-xyz/agave/blob/v2.1.0/runtime/src/bank.rs#L6732-L6751 */
    if( builtins[i].core_bpf_migration_config && FD_FEATURE_ACTIVE_OFFSET( slot_ctx, builtins[i].core_bpf_migration_config->enable_feature_offset ) ) {
      FD_LOG_NOTICE(( "Migrating builtin program %s to core BPF", FD_BASE58_ENC_32_ALLOCA( builtins[i].pubkey->key ) ));
      fd_migrate_builtin_to_core_bpf( slot_ctx,
                                      builtins[i].core_bpf_migration_config->upgrade_authority_address,
                                      builtins[i].core_bpf_migration_config->builtin_program_id,
                                      builtins[i].core_bpf_migration_config->source_buffer_address,
                                      0,
                                      runtime_spad );
    }
    /* https://github.com/anza-xyz/agave/blob/v2.1.0/runtime/src/bank.rs#L6753-L6774 */
    if( builtins[i].enable_feature_offset!=NO_ENABLE_FEATURE_ID && FD_FEATURE_JUST_ACTIVATED_OFFSET( slot_ctx, builtins[i].enable_feature_offset ) ) {
      FD_LOG_NOTICE(( "Enabling builtin program %s", FD_BASE58_ENC_32_ALLOCA( builtins[i].pubkey->key ) ));
      fd_write_builtin_account( slot_ctx, *builtins[i].pubkey, builtins[i].data,strlen(builtins[i].data) );
    }
  }

  /* https://github.com/anza-xyz/agave/blob/v2.1.0/runtime/src/bank.rs#L6776-L6793 */
  fd_stateless_builtin_program_t const * stateless_builtins = fd_stateless_builtins();
  for( ulong i=0UL; i<fd_num_stateless_builtins(); i++ ) {
    if( stateless_builtins[i].core_bpf_migration_config && FD_FEATURE_ACTIVE_OFFSET( slot_ctx, stateless_builtins[i].core_bpf_migration_config->enable_feature_offset ) ) {
      FD_LOG_NOTICE(( "Migrating stateless builtin program %s to core BPF", FD_BASE58_ENC_32_ALLOCA( stateless_builtins[i].pubkey->key ) ));
      fd_migrate_builtin_to_core_bpf( slot_ctx,
                                      stateless_builtins[i].core_bpf_migration_config->upgrade_authority_address,
                                      stateless_builtins[i].core_bpf_migration_config->builtin_program_id,
                                      stateless_builtins[i].core_bpf_migration_config->source_buffer_address,
                                      1,
                                      runtime_spad );
    }
  }

  } FD_SCRATCH_SCOPE_END;
}

static void
fd_feature_activate( fd_exec_slot_ctx_t *   slot_ctx,
                     fd_feature_id_t const * id,
                     uchar const             acct[ static 32 ],
                     fd_spad_t *             runtime_spad ) {

  // Skip reverted features from being activated
  if( id->reverted==1 ) {
    return;
  }

  FD_BORROWED_ACCOUNT_DECL( acct_rec );
  int err = fd_acc_mgr_view( slot_ctx->acc_mgr, slot_ctx->funk_txn, (fd_pubkey_t*)acct, acct_rec );
  if( FD_UNLIKELY( err != FD_ACC_MGR_SUCCESS ) ) {
    return;
  }

  fd_feature_t feature[1];

  FD_SPAD_FRAME_BEGIN( runtime_spad ) {

  fd_bincode_decode_ctx_t ctx = {
      .data    = acct_rec->const_data,
      .dataend = acct_rec->const_data + acct_rec->const_meta->dlen,
      .valloc  = fd_spad_virtual( runtime_spad ),
  };
  int decode_err = fd_feature_decode( feature, &ctx );
  if( FD_UNLIKELY( decode_err != FD_BINCODE_SUCCESS ) ) {
    FD_LOG_ERR(( "Failed to decode feature account %s (%d)", FD_BASE58_ENC_32_ALLOCA( acct ), decode_err ));
  }

  if( feature->has_activated_at ) {
    FD_LOG_INFO(( "feature already activated - acc: %s, slot: %lu", FD_BASE58_ENC_32_ALLOCA( acct ), feature->activated_at ));
    fd_features_set(&slot_ctx->epoch_ctx->features, id, feature->activated_at);
  } else {
    FD_LOG_INFO(( "Feature %s not activated at %lu, activating", FD_BASE58_ENC_32_ALLOCA( acct ), feature->activated_at ));

    FD_BORROWED_ACCOUNT_DECL( modify_acct_rec );
    err = fd_acc_mgr_modify( slot_ctx->acc_mgr, slot_ctx->funk_txn, (fd_pubkey_t *)acct, 0, 0UL, modify_acct_rec );
    if( FD_UNLIKELY( err != FD_ACC_MGR_SUCCESS ) ) {
      return;
    }

    feature->has_activated_at = 1;
    feature->activated_at     = slot_ctx->slot_bank.slot;
    fd_bincode_encode_ctx_t encode_ctx = {
      .data    = modify_acct_rec->data,
      .dataend = modify_acct_rec->data + modify_acct_rec->meta->dlen,
    };
    int encode_err = fd_feature_encode( feature, &encode_ctx );
    if( FD_UNLIKELY( encode_err != FD_BINCODE_SUCCESS ) ) {
      FD_LOG_ERR(( "Failed to encode feature account %s (%d)", FD_BASE58_ENC_32_ALLOCA( acct ), decode_err ));
    }
  }

  } FD_SPAD_FRAME_END;
}

static void
fd_features_activate( fd_exec_slot_ctx_t * slot_ctx, fd_spad_t * runtime_spad ) {
  for( fd_feature_id_t const * id = fd_feature_iter_init();
                                   !fd_feature_iter_done( id );
                               id = fd_feature_iter_next( id ) ) {
    fd_feature_activate( slot_ctx, id, id->id.key, runtime_spad );
  }
}

uint
fd_runtime_is_epoch_boundary( fd_epoch_bank_t * epoch_bank, ulong curr_slot, ulong prev_slot ) {
  ulong slot_idx;
  ulong prev_epoch = fd_slot_to_epoch( &epoch_bank->epoch_schedule, prev_slot, &slot_idx );
  ulong new_epoch  = fd_slot_to_epoch( &epoch_bank->epoch_schedule, curr_slot, &slot_idx );

  return ( prev_epoch < new_epoch || slot_idx == 0 );
}

/* Starting a new epoch.
  New epoch:        T
  Just ended epoch: T-1
  Epoch before:     T-2

  In this function:
  - stakes in T-2 (slot_ctx->slot_bank.epoch_stakes) should be replaced by T-1 (epoch_bank->next_epoch_stakes)
  - stakes at T-1 (epoch_bank->next_epoch_stakes) should be replaced by updated stakes at T (stakes->vote_accounts)
  - leader schedule should be calculated using new T-2 stakes (slot_ctx->slot_bank.epoch_stakes)

  Invariant during an epoch T:
  epoch_bank->next_epoch_stakes    holds the stakes at T-1
  slot_ctx->slot_bank.epoch_stakes holds the stakes at T-2
 */
/* process for the start of a new epoch */
static void
fd_runtime_process_new_epoch( fd_exec_slot_ctx_t * slot_ctx,
                              ulong                parent_epoch,
                              fd_tpool_t *         tpool,
                              fd_spad_t * *        exec_spads,
                              ulong                exec_spad_cnt,
                              fd_spad_t *          runtime_spad ) {
  FD_LOG_NOTICE(( "fd_process_new_epoch start" ));

  long start = fd_log_wallclock();

  ulong             slot;
  fd_epoch_bank_t * epoch_bank = fd_exec_epoch_ctx_epoch_bank( slot_ctx->epoch_ctx );
  ulong             epoch      = fd_slot_to_epoch( &epoch_bank->epoch_schedule, slot_ctx->slot_bank.slot, &slot );

  /* Activate new features
     https://github.com/anza-xyz/agave/blob/v2.1.0/runtime/src/bank.rs#L6587-L6598 */
  fd_features_activate( slot_ctx, runtime_spad );
  fd_features_restore( slot_ctx, runtime_spad );

  /* Apply builtin program feature transitions
     https://github.com/anza-xyz/agave/blob/v2.1.0/runtime/src/bank.rs#L6621-L6624 */
  fd_apply_builtin_program_feature_transitions( slot_ctx, runtime_spad );

  /* Change the speed of the poh clock
     https://github.com/anza-xyz/agave/blob/v2.1.0/runtime/src/bank.rs#L6627-L6649 */
  if( FD_FEATURE_JUST_ACTIVATED( slot_ctx, update_hashes_per_tick6 ) ) {
    epoch_bank->hashes_per_tick = UPDATED_HASHES_PER_TICK6;
  } else if( FD_FEATURE_JUST_ACTIVATED( slot_ctx, update_hashes_per_tick5 ) ) {
    epoch_bank->hashes_per_tick = UPDATED_HASHES_PER_TICK5;
  } else if( FD_FEATURE_JUST_ACTIVATED( slot_ctx, update_hashes_per_tick4 ) ) {
    epoch_bank->hashes_per_tick = UPDATED_HASHES_PER_TICK4;
  } else if( FD_FEATURE_JUST_ACTIVATED( slot_ctx, update_hashes_per_tick3 ) ) {
    epoch_bank->hashes_per_tick = UPDATED_HASHES_PER_TICK3;
  } else if( FD_FEATURE_JUST_ACTIVATED( slot_ctx, update_hashes_per_tick2 ) ) {
    epoch_bank->hashes_per_tick = UPDATED_HASHES_PER_TICK2;
  }

  /* Get the new rate activation epoch */
  int _err[1];
  ulong   new_rate_activation_epoch_val = 0UL;
  ulong * new_rate_activation_epoch     = &new_rate_activation_epoch_val;
  int     is_some                       = fd_new_warmup_cooldown_rate_epoch( slot_ctx, new_rate_activation_epoch, _err );
  if( FD_UNLIKELY( !is_some ) ) {
    new_rate_activation_epoch = NULL;
  }

  fd_epoch_info_t temp_info = {0};
  fd_epoch_info_new( &temp_info );

  /* If appropiate, use the stakes at T-1 to generate the leader schedule instead of T-2.
      This is due to a subtlety in how Agave's stake caches interact when loading from snapshots.
      See the comment in fd_exec_slot_ctx_recover_. */
  if( slot_ctx->slot_bank.has_use_preceeding_epoch_stakes && slot_ctx->slot_bank.use_preceeding_epoch_stakes == epoch ) {
    fd_update_epoch_stakes( slot_ctx );
  }

  /* Updates stake history sysvar accumulated values. */
  fd_stakes_activate_epoch( slot_ctx,
                            new_rate_activation_epoch,
                            &temp_info,
                            tpool,
                            exec_spads,
                            exec_spad_cnt,
                            runtime_spad );

  /* Update the stakes epoch value to the new epoch */
  epoch_bank->stakes.epoch = epoch;

  fd_update_stake_delegations( slot_ctx, &temp_info );

  /* Refresh vote accounts in stakes cache using updated stake weights, and merges slot bank vote accounts with the epoch bank vote accounts.
    https://github.com/anza-xyz/agave/blob/v2.1.6/runtime/src/stakes.rs#L363-L370 */
  fd_stake_history_t const * history = fd_sysvar_cache_stake_history( slot_ctx->sysvar_cache );
  if( FD_UNLIKELY( !history ) ) {
    FD_LOG_ERR(( "StakeHistory sysvar is missing from sysvar cache" ));
  }

  /* In order to correctly handle the lifetimes of allocations for partitioned
     epoch rewards, we will push a spad frame when rewards partitioning starts.
     We will only pop this frame when all of the rewards for the epoch have
     been distributed. As a note, this is technically not the most optimal use
     of memory as some data structures used can be freed when this function
     exits, but this is okay since the additional allocations are on the order
     of a few megabytes and are freed after a few thousand slots. */

  fd_spad_push( runtime_spad );

  fd_refresh_vote_accounts( slot_ctx,
                            history,
                            new_rate_activation_epoch,
                            &temp_info,
                            tpool,
                            exec_spads,
                            exec_spad_cnt,
                            runtime_spad );

  /* Distribute rewards */
  fd_hash_t const * parent_blockhash = slot_ctx->slot_bank.block_hash_queue.last_hash;
  if( FD_FEATURE_ACTIVE( slot_ctx, enable_partitioned_epoch_reward ) ||
      FD_FEATURE_ACTIVE( slot_ctx, partitioned_epoch_rewards_superfeature ) ) {
    FD_LOG_NOTICE(( "fd_begin_partitioned_rewards" ));
    fd_begin_partitioned_rewards( slot_ctx,
                                  parent_blockhash,
                                  parent_epoch,
                                  &temp_info,
                                  tpool,
                                  exec_spads,
                                  exec_spad_cnt,
                                  runtime_spad );
  } else {
    fd_update_rewards( slot_ctx,
                       parent_blockhash,
                       parent_epoch,
                       &temp_info,
                       tpool,
                       exec_spads,
                       exec_spad_cnt,
                       runtime_spad );
  }

  /* Replace stakes at T-2 (slot_ctx->slot_bank.epoch_stakes) by stakes at T-1 (epoch_bank->next_epoch_stakes) */
  fd_update_epoch_stakes( slot_ctx );

  /* Replace stakes at T-1 (epoch_bank->next_epoch_stakes) by updated stakes at T (stakes->vote_accounts) */
  fd_update_next_epoch_stakes( slot_ctx );

  /* Update current leaders using slot_ctx->slot_bank.epoch_stakes (new T-2 stakes) */
  fd_runtime_update_leaders( slot_ctx, slot_ctx->slot_bank.slot, runtime_spad );

  fd_calculate_epoch_accounts_hash_values( slot_ctx );

  FD_LOG_NOTICE(( "fd_process_new_epoch end" ));

  long end = fd_log_wallclock();
  FD_LOG_NOTICE(("fd_process_new_epoch took %ld ns", end - start));
}

/******************************************************************************/
/* Block Parsing                                                              */
/******************************************************************************/

/* Block iteration and parsing */

/* As a note, all of the logic in this section is used by the full firedancer
   client. The store tile uses these APIs to help parse raw (micro)blocks
   received from the network. */

/* Helpers */

static int
fd_runtime_parse_microblock_hdr( void const *          buf FD_PARAM_UNUSED,
                                 ulong                 buf_sz ) {

  if( FD_UNLIKELY( buf_sz<sizeof(fd_microblock_hdr_t) ) ) {
    return -1;
  }
  return 0;
}

/* if we are currently in the middle of a batch, batch_cnt will include the current batch.
   if we are at the start of a batch, batch_cnt will include the current batch. */
static fd_raw_block_txn_iter_t
find_next_txn_in_raw_block( uchar const *                  orig_data,
                            fd_block_entry_batch_t const * batches, /* The batch we are currently consuming. */
                            ulong                          batch_cnt, /* Includes batch we are currently consuming. */
                            ulong                          curr_offset,
                            ulong                          num_microblocks ) {

  /* At this point, all the transactions in the current microblock have been consumed
     by fd_raw_block_txn_iter_next */

  /* Case 1: there are microblocks remaining in the current batch */
  for( ulong i=0UL; i<num_microblocks; i++ ) {
    ulong microblock_hdr_size            = sizeof(fd_microblock_hdr_t);
    fd_microblock_info_t microblock_info = {0};
    if( FD_UNLIKELY( fd_runtime_parse_microblock_hdr( orig_data + curr_offset,
                                                      batches->end_off - curr_offset ) ) ) {
      /* TODO: improve error handling */
      FD_LOG_ERR(( "premature end of batch" ));
    }
    microblock_info.microblock.hdr = (fd_microblock_hdr_t const * )(orig_data + curr_offset);
    curr_offset += microblock_hdr_size;

    /* If we have found a microblock with transactions in the current batch, return that */
    if( FD_LIKELY( microblock_info.microblock.hdr->txn_cnt ) ) {
      return (fd_raw_block_txn_iter_t){
        .curr_batch            = batches,
        .orig_data             = orig_data,
        .remaining_batches     = batch_cnt,
        .remaining_microblocks = fd_ulong_sat_sub( fd_ulong_sat_sub(num_microblocks, i), 1UL),
        .remaining_txns        = microblock_info.microblock.hdr->txn_cnt,
        .curr_offset           = curr_offset,
        .curr_txn_sz           = ULONG_MAX
      };
    }
  }

  /* If we have consumed the current batch, but did not find any txns, we need to move on to the next one */
  curr_offset = batches->end_off;
  batch_cnt   = fd_ulong_sat_sub( batch_cnt, 1UL );
  batches++;

  /* Case 2: need to find the next batch with a microblock in that has a non-zero number of txns */
  for( ulong i=0UL; i<batch_cnt; i++ ) {
    /* Sanity-check that we have not over-shot the end of the batch */
    ulong const batch_end_off = batches[i].end_off;
    if( FD_UNLIKELY( curr_offset+sizeof(ulong)>batch_end_off ) ) {
      FD_LOG_ERR(( "premature end of batch" ));
    }

    /* Consume the ulong describing how many microblocks there are */
    num_microblocks = FD_LOAD( ulong, orig_data + curr_offset );
    curr_offset    += sizeof(ulong);

    /* Iterate over each microblock until we find one with a non-zero txn cnt */
    for( ulong j=0UL; j<num_microblocks; j++ ) {
      ulong microblock_hdr_size            = sizeof(fd_microblock_hdr_t);
      fd_microblock_info_t microblock_info = {0};
      if( FD_UNLIKELY( fd_runtime_parse_microblock_hdr( orig_data + curr_offset,
                                                        batch_end_off - curr_offset ) ) ) {
        /* TODO: improve error handling */
        FD_LOG_ERR(( "premature end of batch" ));
      }
      microblock_info.microblock.hdr = (fd_microblock_hdr_t const * )(orig_data + curr_offset);
      curr_offset += microblock_hdr_size;

      /* If we have found a microblock with a non-zero number of transactions in, return that */
      if( FD_LIKELY( microblock_info.microblock.hdr->txn_cnt ) ) {
        return (fd_raw_block_txn_iter_t){
          .curr_batch            = &batches[i],
          .orig_data             = orig_data,
          .remaining_batches     = fd_ulong_sat_sub( batch_cnt, i ),
          .remaining_microblocks = fd_ulong_sat_sub( fd_ulong_sat_sub( num_microblocks, j ), 1UL ),
          .remaining_txns        = microblock_info.microblock.hdr->txn_cnt,
          .curr_offset           = curr_offset,
          .curr_txn_sz           = ULONG_MAX
        };
      }
    }

    /* Skip to the start of the next batch */
    curr_offset = batch_end_off;
  }

  /* Case 3: we didn't manage to find any microblocks with non-zero transaction counts in */
  return (fd_raw_block_txn_iter_t) {
    .curr_batch            = batches,
    .orig_data             = orig_data,
    .remaining_batches     = 0UL,
    .remaining_microblocks = 0UL,
    .remaining_txns        = 0UL,
    .curr_offset           = curr_offset,
    .curr_txn_sz           = ULONG_MAX
  };
}

/* Public API */

fd_raw_block_txn_iter_t
fd_raw_block_txn_iter_init( uchar const *                  orig_data,
                            fd_block_entry_batch_t const * batches,
                            ulong                          batch_cnt ) {
  /* In general, every read of a lower level count should lead to a
     decrement of a higher level count.  For example, reading a count
     of microblocks should lead to a decrement of the number of
     remaining batches.  In some sense, the batch count is drained into
     the microblock count. */

  ulong num_microblocks = FD_LOAD( ulong, orig_data );
  return find_next_txn_in_raw_block( orig_data, batches, batch_cnt, sizeof(ulong), num_microblocks );
}

ulong
fd_raw_block_txn_iter_done( fd_raw_block_txn_iter_t iter ) {
  return iter.remaining_batches==0UL && iter.remaining_microblocks==0UL && iter.remaining_txns==0UL;
}

fd_raw_block_txn_iter_t
fd_raw_block_txn_iter_next( fd_raw_block_txn_iter_t iter ) {
  ulong const batch_end_off = iter.curr_batch->end_off;
  fd_txn_p_t out_txn;
  if( iter.curr_txn_sz == ULONG_MAX ) {
    ulong payload_sz = 0;
    ulong txn_sz = fd_txn_parse_core( iter.orig_data + iter.curr_offset, fd_ulong_min( batch_end_off - iter.curr_offset, FD_TXN_MTU), TXN(&out_txn), NULL, &payload_sz );
    if( FD_UNLIKELY( !txn_sz || txn_sz>FD_TXN_MTU ) ) {
      FD_LOG_ERR(("Invalid txn parse"));
    }
    iter.curr_offset += payload_sz;
  } else {
    iter.curr_offset += iter.curr_txn_sz;
    iter.curr_txn_sz  = ULONG_MAX;
  }

  if( --iter.remaining_txns ) {
    return iter;
  }

  return find_next_txn_in_raw_block( iter.orig_data,
                                     iter.curr_batch,
                                     iter.remaining_batches,
                                     iter.curr_offset,
                                     iter.remaining_microblocks );
}

void
fd_raw_block_txn_iter_ele( fd_raw_block_txn_iter_t iter, fd_txn_p_t * out_txn ) {
  ulong const batch_end_off = iter.curr_batch->end_off;
  ulong       payload_sz    = 0UL;
  ulong       txn_sz        = fd_txn_parse_core( iter.orig_data + iter.curr_offset,
                                                 fd_ulong_min( batch_end_off - iter.curr_offset, FD_TXN_MTU ),
                                                 TXN( out_txn ), NULL, &payload_sz );

  if( FD_UNLIKELY( !txn_sz || txn_sz>FD_TXN_MTU ) ) {
    FD_LOG_ERR(( "Invalid txn parse %lu", txn_sz ));
  }
  fd_memcpy( out_txn->payload, iter.orig_data + iter.curr_offset, payload_sz );
  out_txn->payload_sz = (ushort)payload_sz;
  iter.curr_txn_sz    = payload_sz;
}

/******************************************************************************/
/* Block Parsing logic (Only for offline replay)                              */
/******************************************************************************/

/* The below runtime block parsing and block destroying logic is ONLY used in
   offline replay to simulate the block parsing/freeing that would occur in
   the full, live firedancer client. This is done via two APIs:
   fd_runtime_block_prepare and fd_runtime_block_destroy. */

/* Helpers for fd_runtime_block_prepare */

static int
fd_runtime_parse_microblock_txns( void const *                buf,
                                  ulong                       buf_sz,
                                  fd_microblock_hdr_t const * microblock_hdr,
                                  fd_txn_p_t *                out_txns,
                                  ulong *                     out_signature_cnt,
                                  ulong *                     out_account_cnt,
                                  ulong *                     out_microblock_txns_sz ) {

  ulong buf_off       = 0UL;
  ulong signature_cnt = 0UL;
  ulong account_cnt   = 0UL;

  for( ulong i=0UL; i<microblock_hdr->txn_cnt; i++ ) {
    ulong payload_sz = 0UL;
    ulong txn_sz     = fd_txn_parse_core( (uchar const *)buf + buf_off,
                                          fd_ulong_min( buf_sz-buf_off, FD_TXN_MTU ),
                                          TXN( &out_txns[i] ),
                                          NULL,
                                          &payload_sz );
    if( FD_UNLIKELY( !txn_sz || txn_sz>FD_TXN_MTU || !payload_sz  ) ) {
      return -1;
    }

    fd_memcpy( out_txns[i].payload, (uchar *)buf + buf_off, payload_sz );
    out_txns[i].payload_sz = (ushort)payload_sz;

    signature_cnt += TXN( &out_txns[i] )->signature_cnt;
    account_cnt   += fd_txn_account_cnt( TXN(&out_txns[i]), FD_TXN_ACCT_CAT_ALL );
    buf_off       += payload_sz;
  }

  *out_signature_cnt      = signature_cnt;
  *out_account_cnt        = account_cnt;
  *out_microblock_txns_sz = buf_off;

  return 0;
}

static int
fd_runtime_microblock_prepare( void const *           buf,
                               ulong                  buf_sz,
                               fd_spad_t *            runtime_spad,
                               fd_microblock_info_t * out_microblock_info ) {

  fd_microblock_info_t microblock_info = {
    .signature_cnt  = 0UL,
  };
  ulong buf_off = 0UL;
  ulong hdr_sz  = sizeof(fd_microblock_hdr_t);
  if( FD_UNLIKELY( fd_runtime_parse_microblock_hdr( buf, buf_sz ) ) ) {
    return -1;
  }
  microblock_info.microblock.hdr = (fd_microblock_hdr_t const *)buf;
  buf_off += hdr_sz;

  ulong txn_cnt        = microblock_info.microblock.hdr->txn_cnt;
  microblock_info.txns = fd_spad_alloc( runtime_spad, alignof(fd_txn_p_t), txn_cnt * sizeof(fd_txn_p_t) );
  ulong txns_sz        = 0UL;
  if( FD_UNLIKELY( fd_runtime_parse_microblock_txns( (uchar *)buf + buf_off,
                                                     buf_sz - buf_off,
                                                     microblock_info.microblock.hdr,
                                                     microblock_info.txns,
                                                     &microblock_info.signature_cnt,
                                                     &microblock_info.account_cnt,
                                                     &txns_sz ) ) ) {
    return -1;
  }

  buf_off                          += txns_sz;
  microblock_info.raw_microblock_sz = buf_off;
  *out_microblock_info              = microblock_info;

  return 0;
}

static int
fd_runtime_microblock_batch_prepare( void const *                 buf,
                                     ulong                        buf_sz,
                                     fd_spad_t *                  runtime_spad,
                                     fd_microblock_batch_info_t * out_microblock_batch_info ) {

  fd_microblock_batch_info_t microblock_batch_info = {
    .raw_microblock_batch = buf,
    .signature_cnt        = 0UL,
    .txn_cnt              = 0UL,
    .account_cnt          = 0UL,
  };
  ulong buf_off = 0UL;

  if( FD_UNLIKELY( buf_sz<sizeof(ulong) ) ) {
    FD_LOG_WARNING(( "microblock batch buffer too small" ));
    return -1;
  }
  ulong microblock_cnt = FD_LOAD( ulong, buf );
  buf_off             += sizeof(ulong);

  microblock_batch_info.microblock_cnt   = microblock_cnt;
  microblock_batch_info.microblock_infos = fd_spad_alloc( runtime_spad, alignof(fd_microblock_info_t), microblock_cnt * sizeof(fd_microblock_info_t) );

  ulong signature_cnt = 0UL;
  ulong txn_cnt       = 0UL;
  ulong account_cnt   = 0UL;
  for( ulong i=0UL; i<microblock_cnt; i++ ) {
    fd_microblock_info_t * microblock_info = &microblock_batch_info.microblock_infos[i];
    if( FD_UNLIKELY( fd_runtime_microblock_prepare( (uchar const *)buf + buf_off, buf_sz - buf_off, runtime_spad, microblock_info ) ) ) {
      return -1;
    }

    signature_cnt += microblock_info->signature_cnt;
    txn_cnt       += microblock_info->microblock.hdr->txn_cnt;
    account_cnt   += microblock_info->account_cnt;
    buf_off       += microblock_info->raw_microblock_sz;
  }

  microblock_batch_info.signature_cnt           = signature_cnt;
  microblock_batch_info.txn_cnt                 = txn_cnt;
  microblock_batch_info.account_cnt             = account_cnt;
  microblock_batch_info.raw_microblock_batch_sz = buf_off;

  *out_microblock_batch_info                    = microblock_batch_info;

  return 0;
}

/* This function is used for parsing/preparing blocks during offline runtime replay. */
static int
fd_runtime_block_prepare( fd_blockstore_t * blockstore,
                          fd_block_t *      block,
                          ulong             slot,
                          fd_spad_t *       runtime_spad,
                          fd_block_info_t * out_block_info ) {
  uchar const *                  buf         = fd_blockstore_block_data_laddr( blockstore, block );
  ulong const                    buf_sz      = block->data_sz;
  fd_block_entry_batch_t const * batch_laddr = fd_blockstore_block_batch_laddr( blockstore, block );
  ulong const                    batch_cnt   = block->batch_cnt;

  fd_block_info_t block_info = {
      .raw_block    = buf,
      .raw_block_sz = buf_sz,
  };

  ulong microblock_batch_cnt        = 0UL;
  ulong microblock_cnt              = 0UL;
  ulong signature_cnt               = 0UL;
  ulong txn_cnt                     = 0UL;
  ulong account_cnt                 = 0UL;
  block_info.microblock_batch_infos = fd_spad_alloc( runtime_spad, alignof(fd_microblock_batch_info_t), block->batch_cnt * sizeof(fd_microblock_batch_info_t) );

  ulong buf_off = 0UL;
  for( microblock_batch_cnt=0UL; microblock_batch_cnt < batch_cnt; microblock_batch_cnt++ ) {
    ulong const batch_end_off = batch_laddr[ microblock_batch_cnt ].end_off;
    fd_microblock_batch_info_t * microblock_batch_info = block_info.microblock_batch_infos + microblock_batch_cnt;
    if( FD_UNLIKELY( fd_runtime_microblock_batch_prepare( buf + buf_off, batch_end_off - buf_off, runtime_spad, microblock_batch_info ) ) ) {
      return -1;
    }

    signature_cnt  += microblock_batch_info->signature_cnt;
    txn_cnt        += microblock_batch_info->txn_cnt;
    account_cnt    += microblock_batch_info->account_cnt;
    microblock_cnt += microblock_batch_info->microblock_cnt;

    uchar allow_trailing = 1UL;
    buf_off += microblock_batch_info->raw_microblock_batch_sz;
    if( FD_UNLIKELY( buf_off > batch_end_off ) ) {
      FD_LOG_ERR(( "parser error: shouldn't have been allowed to read past batch boundary" ));
    }
    if( FD_UNLIKELY( buf_off < batch_end_off ) ) {
      if( FD_LIKELY( allow_trailing ) ) {
        FD_LOG_NOTICE(( "ignoring %lu trailing bytes in slot %lu batch %lu", batch_end_off-buf_off, slot, microblock_batch_cnt ));
      }
      if( FD_UNLIKELY( !allow_trailing ) ) {
        FD_LOG_WARNING(( "%lu trailing bytes in slot %lu batch %lu", batch_end_off-buf_off, slot, microblock_batch_cnt ));
        return -1;
      }
    }
    buf_off = batch_end_off;
  }

  block_info.microblock_batch_cnt = microblock_batch_cnt;
  block_info.microblock_cnt       = microblock_cnt;
  block_info.signature_cnt        = signature_cnt;
  block_info.txn_cnt              = txn_cnt;
  block_info.account_cnt          = account_cnt;

  *out_block_info = block_info;

  return 0;
}

/* Block collecting (Only for offline replay) */

static ulong
fd_runtime_microblock_collect_txns( fd_microblock_info_t const * microblock_info,
                                    fd_txn_p_t *                 out_txns ) {
  ulong txn_cnt = microblock_info->microblock.hdr->txn_cnt;
  fd_memcpy( out_txns, microblock_info->txns, txn_cnt * sizeof(fd_txn_p_t) );
  return txn_cnt;
}

static ulong
fd_runtime_microblock_batch_collect_txns( fd_microblock_batch_info_t const * microblock_batch_info,
                                          fd_txn_p_t *                       out_txns ) {
  for( ulong i=0UL; i<microblock_batch_info->microblock_cnt; i++ ) {
    ulong txns_collected = fd_runtime_microblock_collect_txns( &microblock_batch_info->microblock_infos[i], out_txns );
    out_txns            += txns_collected;
  }

  return microblock_batch_info->txn_cnt;
}

static ulong
fd_runtime_block_collect_txns( fd_block_info_t const * block_info,
                               fd_txn_p_t *            out_txns ) {
  for( ulong i=0UL; i<block_info->microblock_batch_cnt; i++ ) {
    ulong txns_collected = fd_runtime_microblock_batch_collect_txns( &block_info->microblock_batch_infos[i], out_txns );
    out_txns            += txns_collected;
  }

  return block_info->txn_cnt;
}

/******************************************************************************/
/* Genesis                                                                    */
/*******************************************************************************/

static void
fd_runtime_init_program( fd_exec_slot_ctx_t * slot_ctx, fd_spad_t * runtime_spad ) {
  fd_sysvar_recent_hashes_init( slot_ctx, runtime_spad );
  fd_sysvar_clock_init( slot_ctx );
  fd_sysvar_slot_history_init( slot_ctx, runtime_spad );
  fd_sysvar_epoch_schedule_init( slot_ctx );
  if( !FD_FEATURE_ACTIVE( slot_ctx, disable_fees_sysvar ) ) {
    fd_sysvar_fees_init( slot_ctx );
  }
  fd_sysvar_rent_init( slot_ctx );
  fd_sysvar_stake_history_init( slot_ctx );
  fd_sysvar_last_restart_slot_init( slot_ctx );

  fd_builtin_programs_init( slot_ctx );
  fd_stake_program_config_init( slot_ctx );
}

static void
fd_runtime_init_bank_from_genesis( fd_exec_slot_ctx_t *  slot_ctx,
                                   fd_genesis_solana_t * genesis_block,
                                   fd_hash_t const *     genesis_hash,
                                   fd_spad_t *           runtime_spad ) {
  slot_ctx->slot_bank.slot = 0UL;

  memcpy( &slot_ctx->slot_bank.poh, genesis_hash->hash, FD_SHA256_HASH_SZ );
  memset( slot_ctx->slot_bank.banks_hash.hash, 0, FD_SHA256_HASH_SZ );

  slot_ctx->slot_bank.fee_rate_governor      = genesis_block->fee_rate_governor;
  slot_ctx->slot_bank.lamports_per_signature = 0UL;
  slot_ctx->prev_lamports_per_signature      = 0UL;

  fd_poh_config_t *     poh        = &genesis_block->poh_config;
  fd_exec_epoch_ctx_t * epoch_ctx  = slot_ctx->epoch_ctx;
  fd_epoch_bank_t *     epoch_bank = fd_exec_epoch_ctx_epoch_bank( epoch_ctx );
  if( poh->has_hashes_per_tick ) {
    epoch_bank->hashes_per_tick = poh->hashes_per_tick;
  } else {
    epoch_bank->hashes_per_tick = 0UL;
  }
  epoch_bank->ticks_per_slot        = genesis_block->ticks_per_slot;
  epoch_bank->genesis_creation_time = genesis_block->creation_time;
  uint128 target_tick_duration      = ((uint128)poh->target_tick_duration.seconds * 1000000000UL + (uint128)poh->target_tick_duration.nanoseconds);
  epoch_bank->ns_per_slot           = target_tick_duration * epoch_bank->ticks_per_slot;

  epoch_bank->slots_per_year          = SECONDS_PER_YEAR * (1000000000.0 / (double)target_tick_duration) / (double)epoch_bank->ticks_per_slot;
  epoch_bank->genesis_creation_time   = genesis_block->creation_time;
  slot_ctx->slot_bank.max_tick_height = epoch_bank->ticks_per_slot * (slot_ctx->slot_bank.slot + 1);
  epoch_bank->epoch_schedule          = genesis_block->epoch_schedule;
  epoch_bank->inflation               = genesis_block->inflation;
  epoch_bank->rent                    = genesis_block->rent;
  slot_ctx->slot_bank.block_height    = 0UL;

  slot_ctx->slot_bank.block_hash_queue.ages_root = NULL;
  slot_ctx->slot_bank.block_hash_queue.ages_pool = fd_hash_hash_age_pair_t_map_alloc( fd_spad_virtual( runtime_spad ), 400 );
  fd_hash_hash_age_pair_t_mapnode_t * node       = fd_hash_hash_age_pair_t_map_acquire( slot_ctx->slot_bank.block_hash_queue.ages_pool );
  node->elem = (fd_hash_hash_age_pair_t){
    .key = *genesis_hash,
    .val = (fd_hash_age_t){ .hash_index = 0UL, .fee_calculator = (fd_fee_calculator_t){.lamports_per_signature = 0UL}, .timestamp = (ulong)fd_log_wallclock() }
  };
  fd_hash_hash_age_pair_t_map_insert( slot_ctx->slot_bank.block_hash_queue.ages_pool, &slot_ctx->slot_bank.block_hash_queue.ages_root, node );
  slot_ctx->slot_bank.block_hash_queue.last_hash_index = 0UL;
  slot_ctx->slot_bank.block_hash_queue.last_hash       = fd_spad_alloc( runtime_spad, FD_HASH_ALIGN, FD_HASH_FOOTPRINT );
  fd_memcpy( slot_ctx->slot_bank.block_hash_queue.last_hash, genesis_hash, FD_HASH_FOOTPRINT );
  slot_ctx->slot_bank.block_hash_queue.max_age         = FD_BLOCKHASH_QUEUE_MAX_ENTRIES;

  slot_ctx->signature_cnt = 0UL;

  /* Derive epoch stakes */

  fd_vote_accounts_pair_t_mapnode_t * vacc_pool = fd_exec_epoch_ctx_stake_votes_join( epoch_ctx );
  fd_vote_accounts_pair_t_mapnode_t * vacc_root = NULL;
  FD_TEST( vacc_pool );

  fd_delegation_pair_t_mapnode_t * sacc_pool = fd_exec_epoch_ctx_stake_delegations_join( epoch_ctx );
  fd_delegation_pair_t_mapnode_t * sacc_root = NULL;

  fd_acc_lamports_t capitalization = 0UL;

  for( ulong i=0UL; i<genesis_block->accounts_len; i++ ) {
    fd_pubkey_account_pair_t const * acc = &genesis_block->accounts[i];
    capitalization = fd_ulong_sat_add( capitalization, acc->account.lamports );

    if( !memcmp(acc->account.owner.key, fd_solana_vote_program_id.key, sizeof(fd_pubkey_t)) ) {
      /* Vote Program Account */
      fd_vote_accounts_pair_t_mapnode_t *node = fd_vote_accounts_pair_t_map_acquire(vacc_pool);
      FD_TEST( node );

      /* FIXME: Reimplement when we try to fix genesis. */
      // fd_vote_block_timestamp_t last_timestamp = {0};
      // fd_pubkey_t               node_pubkey    = {0};
      // 1FD_SPAD_FRAME_BEGIN( runtime_spad ) {
      //   /* Deserialize content */
      //   fd_vote_state_versioned_t vs[1];
      //   fd_bincode_decode_ctx_t decode = {
      //     .data    = acc->account.data,
      //     .dataend = acc->account.data + acc->account.data_len,
      //     .valloc  = fd_spad_virtual( runtime_spad )
      //   };
      //   int decode_err = fd_vote_state_versioned_decode( vs, &decode );
      //   if( FD_UNLIKELY( decode_err!=FD_BINCODE_SUCCESS ) ) {
      //     FD_LOG_WARNING(( "fd_vote_state_versioned_decode failed (%d)", decode_err ));
      //     return;
      //   }

      //   switch( vs->discriminant )
      //   {
      //   case fd_vote_state_versioned_enum_current:
      //     last_timestamp = vs->inner.current.last_timestamp;
      //     node_pubkey    = vs->inner.current.node_pubkey;
      //     break;
      //   case fd_vote_state_versioned_enum_v0_23_5:
      //     last_timestamp = vs->inner.v0_23_5.last_timestamp;
      //     node_pubkey    = vs->inner.v0_23_5.node_pubkey;
      //     break;
      //   case fd_vote_state_versioned_enum_v1_14_11:
      //     last_timestamp = vs->inner.v1_14_11.last_timestamp;
      //     node_pubkey    = vs->inner.v1_14_11.node_pubkey;
      //     break;
      //   default:
      //     __builtin_unreachable();
      //   }

      // } FD_SPAD_FRAME_END;

      // fd_memcpy(node->elem.key.key, acc->key.key, sizeof(fd_pubkey_t));
      // node->elem.stake = acc->account.lamports;
      // node->elem.value = (fd_solana_vote_account_t){
      //   .lamports = acc->account.lamports,
      //   .node_pubkey = node_pubkey,
      //   .last_timestamp_ts = last_timestamp.timestamp,
      //   .last_timestamp_slot = last_timestamp.slot,
      //   .owner = acc->account.owner,
      //   .executable = acc->account.executable,
      //   .rent_epoch = acc->account.rent_epoch
      // };

      fd_vote_accounts_pair_t_map_insert( vacc_pool, &vacc_root, node );

      FD_LOG_INFO(( "Adding genesis vote account: key=%s stake=%lu",
                    FD_BASE58_ENC_32_ALLOCA( node->elem.key.key ),
                    node->elem.stake ));
    } else if( !memcmp( acc->account.owner.key, fd_solana_stake_program_id.key, sizeof(fd_pubkey_t) ) ) {
      /* stake program account */
      fd_stake_state_v2_t   stake_state   = {0};
      fd_account_meta_t     meta          = { .dlen = acc->account.data_len };
      fd_borrowed_account_t stake_account = {
        .const_data = acc->account.data,
        .const_meta = &meta,
        .data = acc->account.data,
        .meta = &meta
      };
      FD_TEST( fd_stake_get_state( &stake_account, runtime_spad, &stake_state ) == 0 );
      if( !stake_state.inner.stake.stake.delegation.stake ) {
        continue;
      }
      fd_delegation_pair_t_mapnode_t   query_node = {0};
      fd_memcpy(&query_node.elem.account, acc->key.key, sizeof(fd_pubkey_t));
      fd_delegation_pair_t_mapnode_t * node = fd_delegation_pair_t_map_find( sacc_pool, sacc_root, &query_node );

      if( !node ) {
        node = fd_delegation_pair_t_map_acquire( sacc_pool );
        fd_memcpy( &node->elem.account, acc->key.key, sizeof(fd_pubkey_t) );
        fd_memcpy( &node->elem.delegation, &stake_state.inner.stake.stake.delegation, sizeof(fd_delegation_t) );
        fd_delegation_pair_t_map_insert( sacc_pool, &sacc_root, node );
      } else {
        fd_memcpy( &node->elem.account, acc->key.key, sizeof(fd_pubkey_t) );
        fd_memcpy( &node->elem.delegation, &stake_state.inner.stake.stake.delegation, sizeof(fd_delegation_t) );
      }
    } else if( !memcmp(acc->account.owner.key, fd_solana_feature_program_id.key, sizeof(fd_pubkey_t)) ) {
      /* Feature Account */

      /* Scan list of feature IDs to resolve address => feature offset */
      fd_feature_id_t const *found = NULL;
      for( fd_feature_id_t const * id = fd_feature_iter_init();
           !fd_feature_iter_done( id );
           id = fd_feature_iter_next( id ) ) {
        if( !memcmp( acc->key.key, id->id.key, sizeof(fd_pubkey_t) ) ) {
          found = id;
          break;
        }
      }

      if( found ) {
        /* Load feature activation */
        FD_SPAD_FRAME_BEGIN( runtime_spad ) {
          fd_bincode_decode_ctx_t decode = {
            .data = acc->account.data,
            .dataend = acc->account.data + acc->account.data_len,
            .valloc = fd_spad_virtual( runtime_spad )
          };
          fd_feature_t feature = {0};
          int err = fd_feature_decode( &feature, &decode );
          FD_TEST( err==FD_BINCODE_SUCCESS );
          if( feature.has_activated_at ) {
            FD_LOG_DEBUG(( "Feature %s activated at %lu (genesis)", FD_BASE58_ENC_32_ALLOCA( acc->key.key ), feature.activated_at ));
            fd_features_set( &slot_ctx->epoch_ctx->features, found, feature.activated_at );
          } else {
            FD_LOG_DEBUG(( "Feature %s not activated (genesis)", FD_BASE58_ENC_32_ALLOCA( acc->key.key ) ));
            fd_features_set( &slot_ctx->epoch_ctx->features, found, ULONG_MAX );
          }
        } FD_SPAD_FRAME_END;
      }
    }
  }

  slot_ctx->slot_bank.epoch_stakes.vote_accounts_pool = fd_vote_accounts_pair_t_map_alloc( fd_spad_virtual( runtime_spad ), 100000 );  /* FIXME remove magic constant */
  slot_ctx->slot_bank.epoch_stakes.vote_accounts_root = NULL;

  fd_vote_accounts_pair_t_mapnode_t * next_pool = fd_exec_epoch_ctx_next_epoch_stakes_join( slot_ctx->epoch_ctx );
  fd_vote_accounts_pair_t_mapnode_t * next_root = NULL;

  for( fd_vote_accounts_pair_t_mapnode_t *n = fd_vote_accounts_pair_t_map_minimum( vacc_pool, vacc_root );
       n;
       n = fd_vote_accounts_pair_t_map_successor( vacc_pool, n )) {
    fd_vote_accounts_pair_t_mapnode_t * e = fd_vote_accounts_pair_t_map_acquire( slot_ctx->slot_bank.epoch_stakes.vote_accounts_pool );
    fd_memcpy( &e->elem, &n->elem, sizeof(fd_vote_accounts_pair_t) );
    fd_vote_accounts_pair_t_map_insert( slot_ctx->slot_bank.epoch_stakes.vote_accounts_pool, &slot_ctx->slot_bank.epoch_stakes.vote_accounts_root, e );

    fd_vote_accounts_pair_t_mapnode_t * next_e = fd_vote_accounts_pair_t_map_acquire( next_pool );
    fd_memcpy( &next_e->elem, &n->elem, sizeof(fd_vote_accounts_pair_t) );
    fd_vote_accounts_pair_t_map_insert( next_pool, &next_root, next_e );
  }

  for( fd_delegation_pair_t_mapnode_t *n = fd_delegation_pair_t_map_minimum( sacc_pool, sacc_root );
       n;
       n = fd_delegation_pair_t_map_successor( sacc_pool, n )) {
    fd_vote_accounts_pair_t_mapnode_t query_voter  = {0};
    fd_pubkey_t *                     voter_pubkey = &n->elem.delegation.voter_pubkey;
    fd_memcpy( &query_voter.elem.key, voter_pubkey, sizeof(fd_pubkey_t) );

    fd_vote_accounts_pair_t_mapnode_t * voter = fd_vote_accounts_pair_t_map_find( vacc_pool, vacc_root, &query_voter );

    if( !!voter ) {
      voter->elem.stake = fd_ulong_sat_add( voter->elem.stake, n->elem.delegation.stake );
    }
  }

  epoch_bank->next_epoch_stakes = (fd_vote_accounts_t){
    .vote_accounts_pool = next_pool,
    .vote_accounts_root = next_root,
  };

  /* Initializes the stakes cache in the Bank structure. */
  epoch_bank->stakes = (fd_stakes_t){
      .stake_delegations_pool = sacc_pool,
      .stake_delegations_root = sacc_root,
      .epoch                  = 0UL,
      .unused                 = 0UL,
      .vote_accounts = (fd_vote_accounts_t){
        .vote_accounts_pool = vacc_pool,
        .vote_accounts_root = vacc_root
      },
      .stake_history = {0}
  };

  slot_ctx->slot_bank.capitalization             = capitalization;
  slot_ctx->slot_bank.timestamp_votes.votes_pool = fd_clock_timestamp_vote_t_map_alloc( fd_spad_virtual( runtime_spad ), 10000 ); /* FIXME: remove magic constant */
  slot_ctx->slot_bank.timestamp_votes.votes_root = NULL;

}

static int
fd_runtime_process_genesis_block( fd_exec_slot_ctx_t * slot_ctx,
                                  fd_capture_ctx_t *   capture_ctx,
                                  fd_tpool_t *         tpool,
                                  fd_spad_t *          runtime_spad ) {
  ulong hashcnt_per_slot = slot_ctx->epoch_ctx->epoch_bank.hashes_per_tick * slot_ctx->epoch_ctx->epoch_bank.ticks_per_slot;
  while( hashcnt_per_slot-- ) {
    fd_sha256_hash( slot_ctx->slot_bank.poh.uc, sizeof(fd_hash_t), slot_ctx->slot_bank.poh.uc );
  }

  slot_ctx->slot_bank.collected_execution_fees = 0UL;
  slot_ctx->slot_bank.collected_priority_fees  = 0UL;
  slot_ctx->slot_bank.collected_rent           = 0UL;
  slot_ctx->signature_cnt                      = 0UL;
  slot_ctx->txn_count                          = 0UL;
  slot_ctx->nonvote_txn_count                  = 0UL;
  slot_ctx->failed_txn_count                   = 0UL;
  slot_ctx->nonvote_failed_txn_count           = 0UL;
  slot_ctx->total_compute_units_used           = 0UL;

  fd_sysvar_slot_history_update( slot_ctx, runtime_spad );

  fd_runtime_freeze( slot_ctx, runtime_spad );

  /* sort and update bank hash */
  int result = fd_update_hash_bank_tpool( slot_ctx, capture_ctx, &slot_ctx->slot_bank.banks_hash, slot_ctx->signature_cnt, tpool,runtime_spad );
  if( FD_UNLIKELY( result != FD_EXECUTOR_INSTR_SUCCESS ) ) {
    FD_LOG_ERR(( "Failed to update bank hash with error=%d", result ));
  }

  FD_TEST( FD_RUNTIME_EXECUTE_SUCCESS==fd_runtime_save_epoch_bank( slot_ctx ) );

  FD_TEST( FD_RUNTIME_EXECUTE_SUCCESS==fd_runtime_save_slot_bank( slot_ctx ) );

  return FD_RUNTIME_EXECUTE_SUCCESS;
}

void
fd_runtime_read_genesis( fd_exec_slot_ctx_t * slot_ctx,
                         char const *         genesis_filepath,
                         uchar                is_snapshot,
                         fd_capture_ctx_t *   capture_ctx,
                         fd_tpool_t *         tpool,
                         fd_spad_t *          runtime_spad ) {

  if( strlen( genesis_filepath ) == 0 ) {
    return;
  }

  struct stat sbuf;
  if( FD_UNLIKELY( stat( genesis_filepath, &sbuf) < 0 ) ) {
    FD_LOG_ERR(( "cannot open %s : %s", genesis_filepath, strerror(errno) ));
  }
  int fd = open( genesis_filepath, O_RDONLY );
  if( FD_UNLIKELY( fd < 0 ) ) {
    FD_LOG_ERR(("cannot open %s : %s", genesis_filepath, strerror(errno)));
  }

  fd_genesis_solana_t genesis_block = {0};
  fd_genesis_solana_new( &genesis_block );
  fd_hash_t           genesis_hash;

  fd_epoch_bank_t *   epoch_bank = fd_exec_epoch_ctx_epoch_bank( slot_ctx->epoch_ctx );

  FD_SPAD_FRAME_BEGIN( runtime_spad ) {
    uchar * buf = fd_spad_alloc( runtime_spad, alignof(ulong), (ulong)sbuf.st_size );
    ssize_t n   = read( fd, buf, (ulong)sbuf.st_size );
    close( fd );

    fd_bincode_decode_ctx_t decode_ctx = {
      .data    = buf,
      .dataend = buf + n,
      .valloc  = fd_spad_virtual( runtime_spad ),
    };
    if( FD_UNLIKELY( fd_genesis_solana_decode( &genesis_block, &decode_ctx ) ) ) {
      FD_LOG_ERR(("fd_genesis_solana_decode failed"));
    }

    // The hash is generated from the raw data... don't mess with this..
    fd_sha256_hash( buf, (ulong)n, genesis_hash.uc );

  } FD_SPAD_FRAME_END;

  fd_memcpy( epoch_bank->genesis_hash.uc, genesis_hash.uc, sizeof(fd_hash_t) );
  epoch_bank->cluster_type = genesis_block.cluster_type;

  fd_funkier_start_write( slot_ctx->acc_mgr->funk );

  if( !is_snapshot ) {
    fd_runtime_init_bank_from_genesis( slot_ctx,
                                       &genesis_block,
                                       &genesis_hash,
                                       runtime_spad );

    fd_runtime_init_program( slot_ctx, runtime_spad );

    FD_LOG_DEBUG(( "start genesis accounts - count: %lu", genesis_block.accounts_len ));

    for( ulong i=0; i<genesis_block.accounts_len; i++ ) {
      fd_pubkey_account_pair_t * a = &genesis_block.accounts[i];

      FD_BORROWED_ACCOUNT_DECL( rec );

      int err = fd_acc_mgr_modify( slot_ctx->acc_mgr,
                                   slot_ctx->funk_txn,
                                   &a->key,
                                   /* do_create */ 1,
                                   a->account.data_len,
                                   rec );

      if( FD_UNLIKELY( err ) ) {
        FD_LOG_ERR(( "fd_acc_mgr_modify failed (%d)", err ));
      }

      rec->meta->dlen            = a->account.data_len;
      rec->meta->info.lamports   = a->account.lamports;
      rec->meta->info.rent_epoch = a->account.rent_epoch;
      rec->meta->info.executable = a->account.executable;
      memcpy( rec->meta->info.owner, a->account.owner.key, sizeof(fd_hash_t));
      if( a->account.data_len ) {
        memcpy( rec->data, a->account.data, a->account.data_len );
      }
    }

    FD_LOG_DEBUG(( "end genesis accounts" ));

    FD_LOG_DEBUG(( "native instruction processors - count: %lu", genesis_block.native_instruction_processors_len ));

    for( ulong i=0UL; i < genesis_block.native_instruction_processors_len; i++ ) {
      fd_string_pubkey_pair_t * a = &genesis_block.native_instruction_processors[i];
      fd_write_builtin_account( slot_ctx, a->pubkey, (const char *) a->string, a->string_len );
    }

    fd_features_restore( slot_ctx, runtime_spad );

    slot_ctx->slot_bank.slot = 0UL;

    int err = fd_runtime_process_genesis_block( slot_ctx, capture_ctx, tpool, runtime_spad );
    if( FD_UNLIKELY( err ) ) {
      FD_LOG_ERR(( "Genesis slot 0 execute failed with error %d", err ));
    }
  }

  slot_ctx->slot_bank.stake_account_keys.account_keys_root = NULL;
  slot_ctx->slot_bank.stake_account_keys.account_keys_pool = fd_account_keys_pair_t_map_alloc( fd_spad_virtual( runtime_spad), 100000UL );

  slot_ctx->slot_bank.vote_account_keys.account_keys_root   = NULL;
  slot_ctx->slot_bank.vote_account_keys.account_keys_pool   = fd_account_keys_pair_t_map_alloc( fd_spad_virtual( runtime_spad), 100000UL );

  fd_funkier_end_write( slot_ctx->acc_mgr->funk );

  fd_bincode_destroy_ctx_t ctx2 = { .valloc = fd_spad_virtual( runtime_spad ) };
  fd_genesis_solana_destroy( &genesis_block, &ctx2 );
}

/******************************************************************************/
/* Offline Replay                                                             */
/******************************************************************************/

/* As a note, currently offline and live replay of transactions has differences
   with regards to how the execution environment is setup. These are helpers
   used to emulate this behavior */

struct fd_poh_verification_info {
  fd_microblock_info_t const *microblock_info;
  fd_hash_t const *in_poh_hash;
  int success;
};
typedef struct fd_poh_verification_info fd_poh_verification_info_t;

static void
fd_runtime_microblock_verify_info_collect( fd_microblock_info_t const * microblock_info,
                                           fd_hash_t            const * in_poh_hash,
                                           fd_poh_verification_info_t * poh_verification_info ) {
  poh_verification_info->microblock_info = microblock_info;
  poh_verification_info->in_poh_hash     = in_poh_hash;
  poh_verification_info->success         = 0;
}

static void
fd_runtime_microblock_batch_verify_info_collect( fd_microblock_batch_info_t const * microblock_batch_info,
                                                 fd_hash_t                  const * in_poh_hash,
                                                 fd_poh_verification_info_t *       poh_verification_info ) {
  for( ulong i=0UL; i<microblock_batch_info->microblock_cnt; i++ ) {
    fd_microblock_info_t const * microblock_info = &microblock_batch_info->microblock_infos[i];
    fd_runtime_microblock_verify_info_collect( microblock_info, in_poh_hash, &poh_verification_info[i] );
    in_poh_hash = (fd_hash_t const *)&microblock_info->microblock.hdr->hash;
  }
}

static void
fd_runtime_block_verify_info_collect( fd_block_info_t const *      block_info,
                                      fd_hash_t       const *      in_poh_hash,
                                      fd_poh_verification_info_t * poh_verification_info)
{
  for( ulong i=0UL; i<block_info->microblock_batch_cnt; i++ ) {
    fd_microblock_batch_info_t const * microblock_batch_info = &block_info->microblock_batch_infos[i];

    fd_runtime_microblock_batch_verify_info_collect( microblock_batch_info, in_poh_hash, poh_verification_info );
    in_poh_hash            = (fd_hash_t const *)poh_verification_info[microblock_batch_info->microblock_cnt - 1].microblock_info->microblock.hdr->hash;
    poh_verification_info += microblock_batch_info->microblock_cnt;
  }
}

static void
fd_runtime_poh_verify_wide_task( void * tpool,
                                 ulong  t0 FD_PARAM_UNUSED,
                                 ulong  t1 FD_PARAM_UNUSED,
                                 void * args FD_PARAM_UNUSED,
                                 void * reduce FD_PARAM_UNUSED,
                                 ulong  stride FD_PARAM_UNUSED,
                                 ulong  l0 FD_PARAM_UNUSED,
                                 ulong  l1 FD_PARAM_UNUSED,
                                 ulong  m0,
                                 ulong  m1 FD_PARAM_UNUSED,
                                 ulong  n0 FD_PARAM_UNUSED,
                                 ulong  n1 FD_PARAM_UNUSED ) {
  fd_poh_verification_info_t * poh_info = (fd_poh_verification_info_t *)tpool + m0;

  fd_hash_t out_poh_hash = *poh_info->in_poh_hash;
  fd_hash_t init_poh_hash_cpy = *poh_info->in_poh_hash;

  fd_microblock_info_t const *microblock_info = poh_info->microblock_info;
  ulong hash_cnt = microblock_info->microblock.hdr->hash_cnt;
  ulong txn_cnt = microblock_info->microblock.hdr->txn_cnt;

  if( !txn_cnt ) { /* microblock is a tick */
    fd_poh_append( &out_poh_hash, hash_cnt );
  } else {
    if( hash_cnt ) {
      fd_poh_append(&out_poh_hash, hash_cnt - 1);
    }

    ulong                 leaf_cnt = microblock_info->signature_cnt;
    uchar *               commit   = fd_alloca_check( FD_WBMTREE32_ALIGN, fd_wbmtree32_footprint(leaf_cnt));
    fd_wbmtree32_leaf_t * leafs    = fd_alloca_check(alignof(fd_wbmtree32_leaf_t), sizeof(fd_wbmtree32_leaf_t) * leaf_cnt);
    uchar *               mbuf     = fd_alloca_check( 1UL, leaf_cnt * (sizeof(fd_ed25519_sig_t) + 1) );

    fd_wbmtree32_t *      tree = fd_wbmtree32_init(commit, leaf_cnt);
    fd_wbmtree32_leaf_t * l    = &leafs[0];

    /* Loop across transactions */
    for( ulong txn_idx=0UL; txn_idx<txn_cnt; txn_idx++ ) {
      fd_txn_p_t          * txn_p      = &microblock_info->txns[txn_idx];
      fd_txn_t      const * txn        = (fd_txn_t const *) txn_p->_;
      fd_rawtxn_b_t const   raw_txn[1] = {{ .raw = txn_p->payload, .txn_sz = (ushort)txn_p->payload_sz } };

      /* Loop across signatures */
      fd_ed25519_sig_t const * sigs = (fd_ed25519_sig_t const *)((ulong)raw_txn->raw + (ulong)txn->signature_off);
      for( ulong j=0UL; j<txn->signature_cnt; j++ ) {
        l->data     = (uchar *)&sigs[j];
        l->data_len = sizeof(fd_ed25519_sig_t);
        l++;
      }
    }

    fd_wbmtree32_append( tree, leafs, leaf_cnt, mbuf );
    uchar * root = fd_wbmtree32_fini( tree );
    fd_poh_mixin( &out_poh_hash, root );
  }

  if( FD_UNLIKELY( memcmp(microblock_info->microblock.hdr->hash, out_poh_hash.hash, sizeof(fd_hash_t)) ) ) {
    FD_LOG_WARNING(( "poh mismatch (bank: %s, entry: %s. INIT: %s)",
        FD_BASE58_ENC_32_ALLOCA( out_poh_hash.hash ),
        FD_BASE58_ENC_32_ALLOCA( microblock_info->microblock.hdr->hash ),
        FD_BASE58_ENC_32_ALLOCA(&init_poh_hash_cpy) ));
    poh_info->success = -1;
  }
}

static int
fd_runtime_poh_verify_tpool( fd_poh_verification_info_t * poh_verification_info,
                             ulong                        poh_verification_info_cnt,
                             fd_tpool_t *                 tpool ) {
  fd_tpool_exec_all_rrobin( tpool,
                            0,
                            fd_tpool_worker_cnt( tpool ),
                            fd_runtime_poh_verify_wide_task,
                            poh_verification_info,
                            NULL,
                            NULL,
                            1,
                            0,
                            poh_verification_info_cnt );

  for( ulong i=0UL; i<poh_verification_info_cnt; i++ ) {
    if( poh_verification_info[i].success ) {
      return -1;
    }
  }

  return 0;
}

static int
fd_runtime_block_verify_tpool( fd_exec_slot_ctx_t *    slot_ctx,
                               fd_block_info_t const * block_info,
                               fd_hash_t       const * in_poh_hash,
                               fd_hash_t *             out_poh_hash,
                               fd_tpool_t *            tpool,
                               fd_spad_t *             runtime_spad ) {

  FD_SPAD_FRAME_BEGIN( runtime_spad ) {

  long block_verify_time = -fd_log_wallclock();

  fd_hash_t                    tmp_in_poh_hash           = *in_poh_hash;
  ulong                        poh_verification_info_cnt = block_info->microblock_cnt;
  fd_poh_verification_info_t * poh_verification_info     = fd_spad_alloc( runtime_spad,
                                                                          alignof(fd_poh_verification_info_t),
                                                                          poh_verification_info_cnt * sizeof(fd_poh_verification_info_t) );
  fd_runtime_block_verify_info_collect( block_info, &tmp_in_poh_hash, poh_verification_info );

  uchar * block_data = fd_spad_alloc( runtime_spad, 128UL, FD_SHRED_DATA_PAYLOAD_MAX_PER_SLOT );
  ulong   tick_res   = fd_runtime_block_verify_ticks( slot_ctx->blockstore,
                                                      slot_ctx->slot_bank.slot,
                                                      block_data,
                                                      FD_SHRED_DATA_PAYLOAD_MAX_PER_SLOT,
                                                      slot_ctx->slot_bank.tick_height,
                                                      slot_ctx->slot_bank.max_tick_height,
                                                      slot_ctx->epoch_ctx->epoch_bank.hashes_per_tick
  );
  if( FD_UNLIKELY( tick_res != FD_BLOCK_OK ) ) {
    FD_LOG_WARNING(( "failed to verify ticks res %lu slot %lu", tick_res, slot_ctx->slot_bank.slot ));
    return FD_RUNTIME_EXECUTE_GENERIC_ERR;
  }

  /* poh_verification_info is now in order information of all the microblocks */

  int result = fd_runtime_poh_verify_tpool( poh_verification_info, poh_verification_info_cnt, tpool );
  fd_memcpy( out_poh_hash->hash, poh_verification_info[poh_verification_info_cnt - 1].microblock_info->microblock.hdr->hash, sizeof(fd_hash_t) );

  block_verify_time          += fd_log_wallclock();
  double block_verify_time_ms = (double)block_verify_time * 1e-6;

  FD_LOG_INFO(( "verified block successfully - elapsed: %6.6f ms", block_verify_time_ms ));

  return result;

  } FD_SPAD_FRAME_END;
}

static int
fd_runtime_publish_old_txns( fd_exec_slot_ctx_t * slot_ctx,
                             fd_capture_ctx_t *   capture_ctx,
                             fd_tpool_t *         tpool,
                             fd_spad_t *          runtime_spad ) {
  /* Publish any transaction older than 31 slots */
  fd_funkier_t *       funk       = slot_ctx->acc_mgr->funk;
  fd_funkier_txn_t *   txnmap     = fd_funkier_txn_map( funk, fd_funkier_wksp( funk ) );
  fd_epoch_bank_t * epoch_bank = fd_exec_epoch_ctx_epoch_bank( slot_ctx->epoch_ctx );

  if( capture_ctx != NULL ) {
    fd_funkier_start_write( funk );
    fd_runtime_checkpt( capture_ctx, slot_ctx, slot_ctx->slot_bank.slot );
    fd_funkier_end_write( funk );
  }

  uint depth = 0;
  for( fd_funkier_txn_t * txn = slot_ctx->funk_txn; txn; txn = fd_funkier_txn_parent(txn, txnmap) ) {
    if( ++depth == (FD_RUNTIME_NUM_ROOT_BLOCKS - 1 ) ) {
      FD_LOG_DEBUG(("publishing %s (slot %lu)", FD_BASE58_ENC_32_ALLOCA( &txn->xid ), txn->xid.ul[0]));

      if( slot_ctx->status_cache && !fd_txncache_get_is_constipated( slot_ctx->status_cache ) ) {
        fd_txncache_register_root_slot( slot_ctx->status_cache, txn->xid.ul[0] );
      } else if( slot_ctx->status_cache ) {
        fd_txncache_register_constipated_slot( slot_ctx->status_cache, txn->xid.ul[0] );
      }

      fd_funkier_start_write( funk );
      if( slot_ctx->epoch_ctx->constipate_root ) {
        fd_funkier_txn_t * parent = fd_funkier_txn_parent( txn, txnmap );
        if( parent != NULL ) {
          slot_ctx->root_slot = txn->xid.ul[0];

          if( FD_UNLIKELY( fd_funkier_txn_publish_into_parent( funk, txn, 1) != FD_FUNK_SUCCESS ) ) {
            FD_LOG_ERR(( "Unable to publish into the parent transaction" ));
          }
        }
      } else {
        slot_ctx->root_slot = txn->xid.ul[0];
        /* TODO: The epoch boundary check is not correct due to skipped slots. */
        if( (!(slot_ctx->root_slot % slot_ctx->snapshot_freq) || (
             !(slot_ctx->root_slot % slot_ctx->incremental_freq) && slot_ctx->last_snapshot_slot)) &&
             !fd_runtime_is_epoch_boundary( epoch_bank, slot_ctx->root_slot, slot_ctx->root_slot - 1UL )) {

          slot_ctx->last_snapshot_slot         = slot_ctx->root_slot;
          slot_ctx->epoch_ctx->constipate_root = 1;
          fd_txncache_set_is_constipated( slot_ctx->status_cache, 1 );
        }

        if( FD_UNLIKELY( !fd_funkier_txn_publish( funk, txn, 1 ) ) ) {
          FD_LOG_ERR(( "No transactions were published" ));
        }
      }

      if( txn->xid.ul[0] >= epoch_bank->eah_start_slot ) {
        if( !FD_FEATURE_ACTIVE( slot_ctx, accounts_lt_hash ) ) {
          fd_accounts_hash( slot_ctx->acc_mgr->funk, &slot_ctx->slot_bank, tpool, &slot_ctx->slot_bank.epoch_account_hash, runtime_spad );
        }
        epoch_bank->eah_start_slot = ULONG_MAX;
      }

      fd_funkier_end_write( funk );

      break;
    }
  }

  return 0;
}

static int
fd_runtime_block_execute_tpool( fd_exec_slot_ctx_t *    slot_ctx,
                                fd_capture_ctx_t *      capture_ctx,
                                fd_block_info_t const * block_info,
                                fd_tpool_t *            tpool,
                                fd_spad_t * *           exec_spads,
                                ulong                   exec_spad_cnt,
                                fd_spad_t *             runtime_spad ) {

  if ( capture_ctx != NULL && capture_ctx->capture ) {
    fd_solcap_writer_set_slot( capture_ctx->capture, slot_ctx->slot_bank.slot );
  }

  long block_execute_time = -fd_log_wallclock();

  int res = fd_runtime_block_execute_prepare( slot_ctx, runtime_spad );
  if( res != FD_RUNTIME_EXECUTE_SUCCESS ) {
    return res;
  }

  ulong        txn_cnt  = block_info->txn_cnt;
  fd_txn_p_t * txn_ptrs = fd_spad_alloc( runtime_spad, alignof(fd_txn_p_t), txn_cnt * sizeof(fd_txn_p_t) );

  fd_runtime_block_collect_txns( block_info, txn_ptrs );

  /* We want to emulate microblock-by-microblock execution */
  ulong to_exec_idx = 0UL;
  for( ulong i=0UL; i<block_info->microblock_batch_cnt; i++ ) {
    for( ulong j=0UL; j<block_info->microblock_batch_infos[i].microblock_cnt; j++ ) {
      ulong txn_cnt = block_info->microblock_batch_infos[i].microblock_infos[j].microblock.hdr->txn_cnt;
      fd_txn_p_t * mblock_txn_ptrs = &txn_ptrs[ to_exec_idx ];
      ulong        mblock_txn_cnt  = txn_cnt;
      to_exec_idx += txn_cnt;

      if( !mblock_txn_cnt ) continue;

      res = fd_runtime_process_txns_in_microblock_stream( slot_ctx,
                                                          capture_ctx,
                                                          mblock_txn_ptrs,
                                                          mblock_txn_cnt,
                                                          tpool,
                                                          exec_spads,
                                                          exec_spad_cnt,
                                                          runtime_spad );
    }
  }

  if( res != FD_RUNTIME_EXECUTE_SUCCESS ) {
    return res;
  }

  long block_finalize_time = -fd_log_wallclock();
  res = fd_runtime_block_execute_finalize_tpool( slot_ctx, capture_ctx, block_info, tpool, runtime_spad );
  if( res != FD_RUNTIME_EXECUTE_SUCCESS ) {
    return res;
  }

  slot_ctx->slot_bank.transaction_count += txn_cnt;

  block_finalize_time += fd_log_wallclock();
  double block_finalize_time_ms = (double)block_finalize_time * 1e-6;
  FD_LOG_INFO(( "finalized block successfully - slot: %lu, elapsed: %6.6f ms", slot_ctx->slot_bank.slot, block_finalize_time_ms ));

  block_execute_time += fd_log_wallclock();
  double block_execute_time_ms = (double)block_execute_time * 1e-6;

  FD_LOG_INFO(( "executed block successfully - slot: %lu, elapsed: %6.6f ms", slot_ctx->slot_bank.slot, block_execute_time_ms ));

  return FD_RUNTIME_EXECUTE_SUCCESS;
}

int
fd_runtime_block_pre_execute_process_new_epoch( fd_exec_slot_ctx_t * slot_ctx,
                                                fd_tpool_t *         tpool,
                                                fd_spad_t * *        exec_spads,
                                                ulong                exec_spad_cnt,
                                                fd_spad_t *          runtime_spad ) {

  /* Update block height. */
  slot_ctx->slot_bank.block_height += 1UL;

  if( slot_ctx->slot_bank.slot != 0UL ) {
    ulong             slot_idx;
    fd_epoch_bank_t * epoch_bank = fd_exec_epoch_ctx_epoch_bank( slot_ctx->epoch_ctx );
    ulong             prev_epoch = fd_slot_to_epoch( &epoch_bank->epoch_schedule, slot_ctx->slot_bank.prev_slot, &slot_idx );
    ulong             new_epoch  = fd_slot_to_epoch( &epoch_bank->epoch_schedule, slot_ctx->slot_bank.slot, &slot_idx );
    if( FD_UNLIKELY( slot_idx==1UL && new_epoch==0UL ) ) {
      /* The block after genesis has a height of 1. */
      slot_ctx->slot_bank.block_height = 1UL;
    }

    if( FD_UNLIKELY( prev_epoch<new_epoch || !slot_idx ) ) {
      FD_LOG_DEBUG(( "Epoch boundary" ));
      /* Epoch boundary! */
      fd_funkier_start_write( slot_ctx->acc_mgr->funk );
      fd_runtime_process_new_epoch( slot_ctx,
                                    new_epoch - 1UL,
                                    tpool,
                                    exec_spads,
                                    exec_spad_cnt,
                                    runtime_spad );
      fd_funkier_end_write( slot_ctx->acc_mgr->funk );
    }
  }

  if( slot_ctx->slot_bank.slot != 0UL && (
      FD_FEATURE_ACTIVE( slot_ctx, enable_partitioned_epoch_reward ) ||
      FD_FEATURE_ACTIVE( slot_ctx, partitioned_epoch_rewards_superfeature ) ) ) {
    fd_funkier_start_write( slot_ctx->acc_mgr->funk );
    fd_distribute_partitioned_epoch_rewards( slot_ctx,
                                             tpool,
                                             exec_spads,
                                             exec_spad_cnt,
                                             runtime_spad );
    fd_funkier_end_write( slot_ctx->acc_mgr->funk );
  }

  return FD_RUNTIME_EXECUTE_SUCCESS;
}

int
fd_runtime_block_eval_tpool( fd_exec_slot_ctx_t * slot_ctx,
                             fd_capture_ctx_t *   capture_ctx,
                             fd_tpool_t *         tpool,
                             ulong                scheduler,
                             ulong *              txn_cnt,
                             fd_spad_t * *        exec_spads,
                             ulong                exec_spad_cnt,
                             fd_spad_t *          runtime_spad ) {

  /* offline replay */
  (void)scheduler;

  int err = fd_runtime_publish_old_txns( slot_ctx, capture_ctx, tpool, runtime_spad );
  if( err != 0 ) {
    return err;
  }

  fd_funkier_t * funk = slot_ctx->acc_mgr->funk;

  ulong slot = slot_ctx->slot_bank.slot;

  long block_eval_time = -fd_log_wallclock();
  fd_block_info_t block_info;
  int ret = FD_RUNTIME_EXECUTE_SUCCESS;
  do {
    /* Use the blockhash as the funk xid */
    fd_funkier_txn_xid_t xid;

    int err = fd_blockstore_block_hash_copy( slot_ctx->blockstore, slot, xid.uc, sizeof(fd_funk_txn_xid_t) );
    if( FD_UNLIKELY( err ) ) {
      ret = FD_RUNTIME_EXECUTE_GENERIC_ERR;
      FD_LOG_WARNING(( "missing blockhash for %lu", slot ));
      break;
    } else {
<<<<<<< HEAD
      fd_memcpy( xid.uc, hash->uc, sizeof(fd_funkier_txn_xid_t) );
=======
>>>>>>> 80c5924b
      xid.ul[0] = slot_ctx->slot_bank.slot;
      /* push a new transaction on the stack */
      fd_funkier_start_write( funk );
      slot_ctx->funk_txn = fd_funkier_txn_prepare( funk, slot_ctx->funk_txn, &xid, 1 );
      fd_funkier_end_write( funk );
    }

    if( FD_UNLIKELY( (ret = fd_runtime_block_pre_execute_process_new_epoch( slot_ctx,
                                                                            tpool,
                                                                            exec_spads,
                                                                            exec_spad_cnt,
                                                                            runtime_spad )) != FD_RUNTIME_EXECUTE_SUCCESS ) ) {
      break;
    }

    /* All runtime allocations here are scoped to the end of a block. */
    FD_SPAD_FRAME_BEGIN( runtime_spad ) {

    if( FD_UNLIKELY( (ret = fd_runtime_block_prepare( slot_ctx->blockstore,
                                                      slot_ctx->block,
                                                      slot,
                                                      runtime_spad,
                                                      &block_info )) != FD_RUNTIME_EXECUTE_SUCCESS ) ) {
      break;
    }
    *txn_cnt = block_info.txn_cnt;

    if( FD_UNLIKELY( (ret = fd_runtime_block_verify_tpool( slot_ctx, &block_info, &slot_ctx->slot_bank.poh, &slot_ctx->slot_bank.poh, tpool, runtime_spad )) != FD_RUNTIME_EXECUTE_SUCCESS ) ) {
      break;
    }
    if( FD_UNLIKELY( (ret = fd_runtime_block_execute_tpool( slot_ctx, capture_ctx, &block_info, tpool, exec_spads, exec_spad_cnt, runtime_spad )) != FD_RUNTIME_EXECUTE_SUCCESS ) ) {
      break;
    }

    } FD_SPAD_FRAME_END;

  } while( 0 );

  // FIXME: better way of using starting slot
  if( FD_UNLIKELY( FD_RUNTIME_EXECUTE_SUCCESS != ret ) ) {
    FD_LOG_WARNING(( "execution failure, code %d", ret ));
    /* Skip over slot next time */
    slot_ctx->slot_bank.slot = slot+1UL;
    return ret;
  }

  block_eval_time          += fd_log_wallclock();
  double block_eval_time_ms = (double)block_eval_time * 1e-6;
  double tps                = (double) block_info.txn_cnt / ((double)block_eval_time * 1e-9);
  FD_LOG_INFO(( "evaluated block successfully - slot: %lu, elapsed: %6.6f ms, signatures: %lu, txns: %lu, tps: %6.6f, bank_hash: %s, leader: %s",
                slot_ctx->slot_bank.slot,
                block_eval_time_ms,
                block_info.signature_cnt,
                block_info.txn_cnt,
                tps,
                FD_BASE58_ENC_32_ALLOCA( slot_ctx->slot_bank.banks_hash.hash ),
                FD_BASE58_ENC_32_ALLOCA( fd_epoch_leaders_get( fd_exec_epoch_ctx_leaders( slot_ctx->epoch_ctx ), slot_ctx->slot_bank.slot ) ) ));

  slot_ctx->slot_bank.transaction_count += block_info.txn_cnt;

  fd_funkier_start_write( slot_ctx->acc_mgr->funk );
  fd_runtime_save_slot_bank( slot_ctx );
  fd_funkier_end_write( slot_ctx->acc_mgr->funk );

  slot_ctx->slot_bank.prev_slot = slot;
  // FIXME: this shouldn't be doing this, it doesn't work with forking. punting changing it though
  slot_ctx->slot_bank.slot = slot+1UL;

  return 0;
}

/******************************************************************************/
/* Debugging Tools                                                            */
/******************************************************************************/

void
fd_runtime_checkpt( fd_capture_ctx_t *   capture_ctx,
                    fd_exec_slot_ctx_t * slot_ctx,
                    ulong                slot ) {
  int is_checkpt_freq = capture_ctx != NULL && slot % capture_ctx->checkpt_freq == 0;
  int is_abort_slot   = slot == ULONG_MAX;
  if( !is_checkpt_freq && !is_abort_slot ) {
    return;
  }

  if( capture_ctx->checkpt_path != NULL ) {
    if( !is_abort_slot ) {
      FD_LOG_NOTICE(( "checkpointing at slot=%lu to file=%s", slot, capture_ctx->checkpt_path ));
      fd_funkier_end_write( slot_ctx->acc_mgr->funk );
    } else {
      FD_LOG_NOTICE(( "checkpointing after mismatch to file=%s", capture_ctx->checkpt_path ));
    }

    unlink( capture_ctx->checkpt_path );
    int err = fd_wksp_checkpt( fd_funkier_wksp( slot_ctx->acc_mgr->funk ), capture_ctx->checkpt_path, 0666, 0, NULL );
    if ( err ) {
      FD_LOG_ERR(( "backup failed: error %d", err ));
    }

    if( !is_abort_slot ) {
      fd_funkier_start_write( slot_ctx->acc_mgr->funk );
    }
  }

}

// TODO: add tracking account_state hashes so that we can verify our
// banks hash... this has interesting threading implications since we
// could execute the cryptography in another thread for tracking this
// but we don't actually have anything to compare it to until we hit
// another snapshot...  Probably we should just store the results into
// the slot_ctx state (a slot/hash map)?
//
// What slots exactly do cache'd account_updates go into?  how are
// they hashed (which slot?)?<|MERGE_RESOLUTION|>--- conflicted
+++ resolved
@@ -3915,15 +3915,10 @@
       FD_LOG_WARNING(( "missing blockhash for %lu", slot ));
       break;
     } else {
-<<<<<<< HEAD
       fd_memcpy( xid.uc, hash->uc, sizeof(fd_funkier_txn_xid_t) );
-=======
->>>>>>> 80c5924b
       xid.ul[0] = slot_ctx->slot_bank.slot;
       /* push a new transaction on the stack */
-      fd_funkier_start_write( funk );
       slot_ctx->funk_txn = fd_funkier_txn_prepare( funk, slot_ctx->funk_txn, &xid, 1 );
-      fd_funkier_end_write( funk );
     }
 
     if( FD_UNLIKELY( (ret = fd_runtime_block_pre_execute_process_new_epoch( slot_ctx,
