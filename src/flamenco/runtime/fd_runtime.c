--- conflicted
+++ resolved
@@ -1062,59 +1062,6 @@
 
 }
 
-<<<<<<< HEAD
-/* fd_runtime_buffer_solcap_account_update buffers an account
-   update event message in the capture context, which will be
-   sent to the replay tile via the exec_replay link.
-   This buffering is done to avoid passing stem down into the runtime.
-
-   TODO: remove this when solcap v2 is here. */
-static void
-fd_runtime_buffer_solcap_account_update( fd_pubkey_t const *       pubkey,
-                                         fd_account_meta_t const * meta,
-                                         fd_bank_t *               bank,
-                                         fd_capture_ctx_t *        capture_ctx ) {
-
-  /* Check if we should publish the update */
-  if( FD_UNLIKELY( !capture_ctx || fd_bank_slot_get( bank )<capture_ctx->solcap_start_slot ) ) {
-    return;
-  }
-
-  /* Get account data */
-  void const * data = fd_account_data( meta );
-
-  /* Calculate account hash using lthash */
-  fd_lthash_value_t lthash[1];
-  fd_hashes_account_lthash( pubkey, meta, data, lthash );
-
-  /* Calculate message size */
-  if( FD_UNLIKELY( capture_ctx->account_updates_len >= FD_CAPTURE_CTX_MAX_ACCOUNT_UPDATES ) ) {
-    FD_LOG_CRIT(( "cannot buffer solcap account update. this should never happen" ));
-    return;
-  }
-
-  /* Write the message to the buffer */
-  fd_capture_ctx_account_update_msg_t * account_update_msg = (fd_capture_ctx_account_update_msg_t *)(capture_ctx->account_updates_buffer_ptr);
-  account_update_msg->pubkey   = *pubkey;
-  account_update_msg->data_sz  = meta->dlen;
-  account_update_msg->bank_idx = bank->idx;
-  fd_solana_account_meta_init(
-      &account_update_msg->info,
-      meta->lamports,
-      meta->owner,
-      meta->executable );
-  memcpy( account_update_msg->hash.uc, lthash->bytes, sizeof(fd_hash_t) );
-  capture_ctx->account_updates_buffer_ptr += sizeof(fd_capture_ctx_account_update_msg_t);
-
-  /* Write the account data to the buffer */
-  memcpy( capture_ctx->account_updates_buffer_ptr, data, meta->dlen );
-  capture_ctx->account_updates_buffer_ptr += meta->dlen;
-
-  capture_ctx->account_updates_len++;
-}
-
-=======
->>>>>>> 8b89531c
 /* fd_runtime_save_account is a convenience wrapper that looks
    up the previous account state from funk before updating the lthash
    and saving the new version of the account to funk.
@@ -1171,16 +1118,7 @@
   }
 
   /* Mix in the account hash into the bank hash */
-<<<<<<< HEAD
-  fd_hashes_update_lthash( pubkey, meta, prev_hash, bank, NULL );
-
-  /* Publish account update to replay tile for solcap writing
-     TODO: write in the exec tile with solcap v2 */
-
-  fd_runtime_buffer_solcap_account_update( pubkey, meta, bank, capture_ctx );
-=======
-  fd_hashes_update_lthash( account, prev_hash, bank, capture_ctx );
->>>>>>> 8b89531c
+  fd_hashes_update_lthash( pubkey, meta, prev_hash, bank, capture_ctx );
 
   /* Save the new version of the account to Funk */
   fd_runtime_finalize_account( funk, xid, pubkey, meta, funk_prev_rec );
