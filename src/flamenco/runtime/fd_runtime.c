--- conflicted
+++ resolved
@@ -2490,12 +2490,9 @@
         node->key = acc->key;
         fd_stakes_slim_ele_insert( stakes, node, stakes_pool );
       }
-<<<<<<< HEAD
       node->delegation = stake_state.inner.stake.stake.delegation;
-=======
 
       } FD_SPAD_FRAME_END;
->>>>>>> 8f6465a3
     } else if( !memcmp(acc->account.owner.key, fd_solana_feature_program_id.key, sizeof(fd_pubkey_t)) ) {
       /* Feature Account */
 
