--- conflicted
+++ resolved
@@ -258,31 +258,12 @@
 
   fd_sysvar_recent_hashes_update( bank, funk, funk_txn, runtime_spad );
 
-<<<<<<< HEAD
-  ulong fees = 0UL;
-  ulong burn = 0UL;
-
   ulong execution_fees = fd_bank_execution_fees_get( bank );
   ulong priority_fees  = fd_bank_priority_fees_get( bank );
 
-  if( FD_FEATURE_ACTIVE_BANK( bank, reward_full_priority_fee ) ) {
-    ulong half_fee = execution_fees / 2;
-    fees = fd_ulong_sat_add( priority_fees, execution_fees - half_fee );
-    burn = half_fee;
-  } else {
-    ulong total_fees = fd_ulong_sat_add( execution_fees, priority_fees );
-    ulong half_fee = total_fees / 2;
-    fees = total_fees - half_fee;
-    burn = half_fee;
-  }
-=======
-  ulong execution_fees = fd_bank_execution_fees_get( slot_ctx->bank );
-  ulong priority_fees  = fd_bank_priority_fees_get( slot_ctx->bank );
-
   ulong burn = execution_fees / 2;
   ulong fees = fd_ulong_sat_add( priority_fees, execution_fees - burn );
 
->>>>>>> 91f1023b
   if( FD_LIKELY( fees ) ) {
     // Look at collect_fees... I think this was where I saw the fee payout..
     FD_TXN_ACCOUNT_DECL( rec );
@@ -1664,11 +1645,7 @@
 
     /* Verify cost tracker limits (only for offline replay)
        https://github.com/anza-xyz/agave/blob/v2.2.0/ledger/src/blockstore_processor.rs#L284-L299 */
-<<<<<<< HEAD
-    if( cost_tracker_opt!=NULL && FD_FEATURE_ACTIVE_BANK( bank, apply_cost_tracker_during_replay ) ) {
-=======
     if( cost_tracker_opt!=NULL ) {
->>>>>>> 91f1023b
       for( ulong i=exec_idx_start; i<curr_exec_idx; i++ ) {
 
         /* Skip any transactions that were not processed */
@@ -2340,24 +2317,6 @@
      https://github.com/anza-xyz/agave/blob/v2.1.0/runtime/src/bank.rs#L6621-L6624 */
   fd_apply_builtin_program_feature_transitions( bank, funk, funk_txn, runtime_spad );
 
-<<<<<<< HEAD
-  /* Change the speed of the poh clock
-     https://github.com/anza-xyz/agave/blob/v2.1.0/runtime/src/bank.rs#L6627-L6649 */
-
-  if( FD_FEATURE_JUST_ACTIVATED( bank, update_hashes_per_tick6 ) ) {
-    fd_bank_hashes_per_tick_set( bank, UPDATED_HASHES_PER_TICK6 );
-  } else if( FD_FEATURE_JUST_ACTIVATED( bank, update_hashes_per_tick5 ) ) {
-    fd_bank_hashes_per_tick_set( bank, UPDATED_HASHES_PER_TICK5 );
-  } else if( FD_FEATURE_JUST_ACTIVATED( bank, update_hashes_per_tick4 ) ) {
-    fd_bank_hashes_per_tick_set( bank, UPDATED_HASHES_PER_TICK4 );
-  } else if( FD_FEATURE_JUST_ACTIVATED( bank, update_hashes_per_tick3 ) ) {
-    fd_bank_hashes_per_tick_set( bank, UPDATED_HASHES_PER_TICK3 );
-  } else if( FD_FEATURE_JUST_ACTIVATED( bank, update_hashes_per_tick2 ) ) {
-    fd_bank_hashes_per_tick_set( bank, UPDATED_HASHES_PER_TICK2 );
-  }
-
-=======
->>>>>>> 91f1023b
   /* Get the new rate activation epoch */
   int _err[1];
   ulong   new_rate_activation_epoch_val = 0UL;
