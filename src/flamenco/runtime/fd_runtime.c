--- conflicted
+++ resolved
@@ -512,12 +512,8 @@
 
       /* TODO: is it ok to not check the overflow error here? */
       rec->vt->checked_add_lamports( rec, fees );
-<<<<<<< HEAD
       rec->vt->set_slot( rec, slot_ctx->slot );
-=======
-      rec->vt->set_slot( rec, slot_ctx->slot_bank.slot );
       slot_ctx->block_rewards.post_balance = rec->vt->get_lamports( rec );
->>>>>>> 3902f65c
 
       fd_txn_account_mutable_fini( rec, slot_ctx->funk, slot_ctx->funk_txn );
 
@@ -1832,6 +1828,9 @@
                          fd_spad_t *                  finalize_spad,
                          fd_wksp_t *                  finalize_spad_wksp ) {
 
+  /* for all accounts, if account->is_verified==true, propagate update
+     to cache entry. */
+
   /* Store transaction info including logs */
   // fd_runtime_finalize_txns_update_blockstore_meta( slot_ctx, task_info, 1UL );
 
@@ -3361,19 +3360,11 @@
 }
 
 static void
-<<<<<<< HEAD
-fd_runtime_init_bank_from_genesis( fd_exec_slot_ctx_t *  slot_ctx,
-                                   fd_genesis_solana_t * genesis_block,
-                                   fd_hash_t const *     genesis_hash,
-                                   fd_spad_t *           runtime_spad ) {
-  slot_ctx->slot = 0UL;
-=======
 fd_runtime_init_bank_from_genesis( fd_exec_slot_ctx_t *        slot_ctx,
                                    fd_genesis_solana_t const * genesis_block,
                                    fd_hash_t const *           genesis_hash,
                                    fd_spad_t *                 runtime_spad ) {
-  slot_ctx->slot_bank.slot = 0UL;
->>>>>>> 3902f65c
+  slot_ctx->slot = 0UL;
 
   memcpy( &slot_ctx->slot_bank.poh, genesis_hash->hash, FD_SHA256_HASH_SZ );
   memset( slot_ctx->slot_bank.banks_hash.hash, 0, FD_SHA256_HASH_SZ );
@@ -3765,11 +3756,7 @@
 
     fd_features_restore( slot_ctx, runtime_spad );
 
-<<<<<<< HEAD
-      slot_ctx->slot = 0UL;
-=======
-    slot_ctx->slot_bank.slot = 0UL;
->>>>>>> 3902f65c
+    slot_ctx->slot = 0UL;
 
     int err = fd_runtime_process_genesis_block( slot_ctx, capture_ctx, runtime_spad );
     if( FD_UNLIKELY( err ) ) {
@@ -4101,6 +4088,8 @@
       ulong        mblock_txn_cnt  = txn_cnt;
       to_exec_idx += txn_cnt;
 
+      /* UPDATE */
+
       if( !mblock_txn_cnt ) continue;
 
       res = fd_runtime_process_txns_in_microblock_stream( slot_ctx,
