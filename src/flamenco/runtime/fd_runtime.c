--- conflicted
+++ resolved
@@ -79,13 +79,8 @@
   fd_delegation_pair_t_mapnode_t * sacc_pool = fd_delegation_pair_t_map_alloc(slot_ctx->valloc, 10000);
   fd_delegation_pair_t_mapnode_t * sacc_root = NULL;
 
-<<<<<<< HEAD
   fd_stake_history_treap_t * stake_history_treap = fd_stake_history_treap_alloc( global->valloc );
   fd_stake_history_entry_t * stake_history_pool = fd_stake_history_pool_alloc( global->valloc );
-=======
-  fd_stake_history_entries_treap_t * stake_history_treap = fd_stake_history_entries_treap_alloc( slot_ctx->valloc );
-  fd_stake_history_epochentry_pair_t * stake_history_pool = fd_stake_history_entries_pool_alloc( slot_ctx->valloc );
->>>>>>> 1f6d5042
 
   fd_acc_lamports_t capitalization = 0UL;
 
@@ -125,10 +120,10 @@
 
       fd_bincode_decode_ctx_t decode = {  .data    = acc->account.data,
                                           .dataend = acc->account.data + acc->account.data_len,
-<<<<<<< HEAD
                                           .valloc  = global->valloc };
                                           // TODO
                                           (void)decode;
+#if 0
       // FIXME broken borrowed account
       fd_account_meta_t meta = { .dlen = acc->account.data_len };
       fd_borrowed_account_t stake_account = {
@@ -137,10 +132,9 @@
         .meta = &meta
       };
       FD_TEST( fd_stake_get_state( &stake_account, &global->valloc, &stake_state ) == 0);
-=======
-                                          .valloc  = slot_ctx->valloc };
-      FD_TEST( fd_stake_state_decode( &stake_state, &decode ) == 0);
->>>>>>> 1f6d5042
+#else
+      FD_TEST( fd_stake_get_state( acc, &global->valloc, &stake_state ) == 1);
+#endif
 
       fd_delegation_pair_t_mapnode_t query_node;
       fd_memcpy( &query_node.elem.account, acc->key.key, sizeof(fd_pubkey_t) );
@@ -275,7 +269,7 @@
 int
 fd_runtime_block_execute( fd_exec_slot_ctx_t * slot_ctx,
                           fd_slot_meta_t *  m,
-                          void const *      block, 
+                          void const *      block,
                           ulong             blocklen ) {
   fd_solcap_writer_set_slot( slot_ctx->capture, m->slot );
   if( slot_ctx->bank.slot != 0 ) {
