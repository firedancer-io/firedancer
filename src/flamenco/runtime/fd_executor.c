#include "fd_executor.h"
#include "fd_acc_mgr.h"
#include "fd_hashes.h"
#include "fd_runtime.h"

#include "program/fd_system_program.h"
#include "program/fd_vote_program.h"
#include "../stakes/fd_stake_program.h"
#include "program/fd_config_program.h"
#include "program/fd_ed25519_program.h"
#include "program/fd_secp256k1_program.h"
#include "program/fd_bpf_loader_program.h"
#include "program/fd_bpf_upgradeable_loader_program.h"
#include "program/fd_bpf_deprecated_loader_program.h"
#include "program/fd_bpf_loader_v4_program.h"
#include "program/fd_compute_budget_program.h"

#include "../../ballet/base58/fd_base58.h"

<<<<<<< HEAD
#ifdef _DISABLE_OPTIMIZATION
#pragma GCC optimize ("O0")
#endif

void * fd_executor_new(void*           mem,
=======
void* fd_executor_new(void*            mem,
>>>>>>> 916a4604
                      fd_global_ctx_t* global,
                      ulong            footprint) {
  if( FD_UNLIKELY( !mem ) ) {
    FD_LOG_WARNING(( "NULL mem" ));
    return NULL;
  }

  fd_memset( mem, 0, footprint );

  fd_executor_t *executor = (fd_executor_t*)mem;
  executor->global = global;

  return mem;
}

fd_executor_t * fd_executor_join(void* mem) {
  return (fd_executor_t*)mem;
}

void * fd_executor_leave(fd_executor_t* executor) {
  return (void*)executor;
}

void * fd_executor_delete(void* mem) {
  return mem;
}

void
fd_convert_txn_instr_to_instr( fd_txn_t const * txn_descriptor, 
                               fd_rawtxn_b_t const * txn_raw,
                               fd_txn_instr_t const * txn_instr,
                               fd_pubkey_t const * accounts,
                               fd_instr_t * instr ) {
  instr->program_id = txn_instr->program_id;
  instr->program_id_pubkey = accounts[txn_instr->program_id];
  instr->acct_cnt = txn_instr->acct_cnt;
  instr->data_sz = txn_instr->data_sz;
  instr->data =  (uchar *)txn_raw->raw + txn_instr->data_off;
  
  uchar * instr_acc_idxs = (uchar *)txn_raw->raw + txn_instr->acct_off;
  for( ulong i = 0; i < instr->acct_cnt; i++ ) {
    instr->acct_txn_idxs[i] = instr_acc_idxs[i];
    instr->acct_pubkeys[i] = accounts[i];
    
    instr->acct_flags[i] = 0;
    if( fd_account_is_writable_idx( txn_descriptor, txn_instr->program_id, instr_acc_idxs[i] ) ) {
      instr->acct_flags[i] |= FD_INSTR_ACCT_FLAGS_IS_WRITABLE;
    }
    if( fd_txn_is_signer ( txn_descriptor, instr_acc_idxs[i] ) ) {
      instr->acct_flags[i] |= FD_INSTR_ACCT_FLAGS_IS_SIGNER;
    }
  }
}

/* Look up a native program given it's pubkey key */
execute_instruction_func_t
fd_executor_lookup_native_program( fd_global_ctx_t * global,  fd_pubkey_t const * pubkey ) {
  /* TODO: replace with proper lookup table */
  if ( !memcmp( pubkey, global->solana_vote_program, sizeof( fd_pubkey_t ) ) ) {
    return fd_executor_vote_program_execute_instruction;
  } else if ( !memcmp( pubkey, global->solana_system_program, sizeof( fd_pubkey_t ) ) ) {
    return fd_executor_system_program_execute_instruction;
  } else if ( !memcmp( pubkey, global->solana_config_program, sizeof( fd_pubkey_t ) ) ) {
    return fd_executor_config_program_execute_instruction;
  } else if ( !memcmp( pubkey, global->solana_stake_program, sizeof( fd_pubkey_t ) ) ) {
    return fd_executor_stake_program_execute_instruction;
  } else if ( !memcmp( pubkey, global->solana_ed25519_sig_verify_program, sizeof( fd_pubkey_t ) ) ) {
    return fd_executor_ed25519_program_execute_instruction;
  } else if ( !memcmp( pubkey, global->solana_keccak_secp_256k_program, sizeof( fd_pubkey_t ) ) ) {
    return fd_executor_secp256k1_program_execute_instruction;
  } else if ( !memcmp( pubkey, global->solana_bpf_loader_upgradeable_program, sizeof( fd_pubkey_t ) ) ) {
    return fd_executor_bpf_upgradeable_loader_program_execute_instruction;
  } else if ( !memcmp( pubkey, global->solana_bpf_loader_program, sizeof( fd_pubkey_t ) ) ) {
    return fd_executor_bpf_loader_program_execute_instruction;
  } else if ( !memcmp( pubkey, global->solana_bpf_loader_deprecated_program, sizeof( fd_pubkey_t ) ) ) {
    return fd_executor_bpf_deprecated_loader_program_execute_instruction;
  } else if ( !memcmp( pubkey, global->solana_compute_budget_program, sizeof( fd_pubkey_t ) ) ) {
    return fd_executor_compute_budget_program_execute_instruction_nop;
  } else if( !memcmp( pubkey, global->solana_bpf_loader_v4_program->key, sizeof(fd_pubkey_t) ) ) {
    return fd_executor_bpf_loader_v4_program_execute_instruction;
  } else {
    return NULL; /* FIXME */
  }
}

int
fd_executor_lookup_program( fd_global_ctx_t * global, fd_pubkey_t const * pubkey ) {
  if( fd_executor_bpf_upgradeable_loader_program_is_executable_program_account( global, pubkey )==0 ) {
    return 0;
  }

  return -1;
}

<<<<<<< HEAD
// TODO: handle error codes
void
fd_executor_setup_accessed_accounts_for_txn( transaction_ctx_t * txn_ctx, fd_rawtxn_b_t const * txn_raw ) {
  fd_global_ctx_t * global = txn_ctx->global;

  fd_pubkey_t *tx_accs   = (fd_pubkey_t *)((uchar *)txn_raw->raw + txn_ctx->txn_descriptor->acct_addr_off);

  for( ulong i = 0; i < txn_ctx->txn_descriptor->acct_addr_cnt; i++ ) {
    txn_ctx->accounts[i] = tx_accs[i];
  }
  txn_ctx->accounts_cnt += (uchar) txn_ctx->txn_descriptor->acct_addr_cnt;

  if( txn_ctx->txn_descriptor->transaction_version == FD_TXN_V0 ) {
    fd_txn_acct_addr_lut_t * addr_luts = fd_txn_get_address_tables( txn_ctx->txn_descriptor );
    for (ulong i = 0; i < txn_ctx->txn_descriptor->addr_table_lookup_cnt; i++) {
      fd_txn_acct_addr_lut_t * addr_lut = &addr_luts[i];
      fd_pubkey_t const * addr_lut_acc = (fd_pubkey_t *)((uchar *)txn_raw->raw + addr_lut->addr_off);

      char * raw_acc_data = (char*) fd_acc_mgr_view_data(global->acc_mgr, global->funk_txn, (fd_pubkey_t *) addr_lut_acc, NULL, NULL);
      if (!raw_acc_data) {
        // TODO: return txn err code
        FD_LOG_ERR(( "addr lut not found" ));
      }

      fd_account_meta_t * meta = (fd_account_meta_t *)raw_acc_data;
      uchar * acct_data = fd_account_get_data(meta);

      FD_LOG_WARNING(( "LUT ACC: idx: %lu, acc: %32J, meta.dlen; %lu", i, addr_lut_acc, meta->dlen ));

      fd_address_lookup_table_state_t addr_lookup_table_state;
      fd_address_lookup_table_state_new( &addr_lookup_table_state );
      fd_bincode_decode_ctx_t decode_ctx = {
        .data = acct_data,
        .dataend = &acct_data[56], // TODO macro const.
        .valloc  = global->valloc,
      };
      if (fd_address_lookup_table_state_decode( &addr_lookup_table_state, &decode_ctx )) {
        FD_LOG_ERR(("fd_address_lookup_table_state_decode failed"));
      }
      if (addr_lookup_table_state.discriminant != fd_address_lookup_table_state_enum_lookup_table) {
        FD_LOG_ERR(("addr lut is uninit"));
      }

      fd_pubkey_t * lookup_addrs = (fd_pubkey_t *)&acct_data[56];
      uchar * writable_lut_idxs = (uchar *)txn_raw->raw + addr_lut->writable_off;
      for (ulong j = 0; j < addr_lut->writable_cnt; j++) {
        FD_LOG_WARNING(( "LUT ACC WRITABLE: idx: %3lu, acc: %32J, lut_idx: %3lu, acct_idx: %3lu, %32J", i, addr_lut_acc, j, writable_lut_idxs[j], &lookup_addrs[writable_lut_idxs[j]] ));
        txn_ctx->accounts[txn_ctx->accounts_cnt++] = lookup_addrs[writable_lut_idxs[j]];
      }
    }

    for (ulong i = 0; i < txn_ctx->txn_descriptor->addr_table_lookup_cnt; i++) {
      fd_txn_acct_addr_lut_t * addr_lut = &addr_luts[i];
      fd_pubkey_t const * addr_lut_acc = (fd_pubkey_t *)((uchar *)txn_raw->raw + addr_lut->addr_off);

      char * raw_acc_data = (char*) fd_acc_mgr_view_data(global->acc_mgr, global->funk_txn, (fd_pubkey_t *) addr_lut_acc, NULL, NULL);
      if (!raw_acc_data) {
        // TODO: return txn err code
        FD_LOG_ERR(( "addr lut not found" ));
      }

      fd_account_meta_t * meta = (fd_account_meta_t *)raw_acc_data;
      uchar * acct_data = fd_account_get_data(meta);

      fd_address_lookup_table_state_t addr_lookup_table_state;
      fd_address_lookup_table_state_new( &addr_lookup_table_state );
      fd_bincode_decode_ctx_t decode_ctx = {
        .data = acct_data,
        .dataend = &acct_data[56], // TODO macro const.
        .valloc  = global->valloc,
      };
      if (fd_address_lookup_table_state_decode( &addr_lookup_table_state, &decode_ctx )) {
        FD_LOG_ERR(("fd_address_lookup_table_state_decode failed"));
      }
      if (addr_lookup_table_state.discriminant != fd_address_lookup_table_state_enum_lookup_table) {
        FD_LOG_ERR(("addr lut is uninit"));
      }

      fd_pubkey_t * lookup_addrs = (fd_pubkey_t *)&acct_data[56];
      uchar * readonly_lut_idxs = (uchar *)txn_raw->raw + addr_lut->readonly_off;
      for (ulong j = 0; j < addr_lut->readonly_cnt; j++) {
        FD_LOG_WARNING(( "LUT ACC READONLY: idx: %3lu, acc: %32J, lut_idx: %3lu, acct_idx: %3lu, %32J", i, addr_lut_acc, j, readonly_lut_idxs[j], &lookup_addrs[readonly_lut_idxs[j]] ));
        txn_ctx->accounts[txn_ctx->accounts_cnt++] = lookup_addrs[readonly_lut_idxs[j]];
      }
    }
  }
=======
/* todo rent exempt check */
static void
fd_set_exempt_rent_epoch_max( fd_global_ctx_t * global,
                              void const *      addr ) {

  fd_funk_rec_t const *     rec_ro  = NULL;
  fd_account_meta_t const * meta_ro = NULL;
  int err = fd_acc_mgr_view( global->acc_mgr, global->funk_txn, (fd_pubkey_t const *)addr, &rec_ro, &meta_ro, NULL );
  if( FD_UNLIKELY( err==FD_ACC_MGR_ERR_UNKNOWN_ACCOUNT ) )
    return;
  FD_TEST( err==FD_ACC_MGR_SUCCESS );

  if( meta_ro->info.lamports < fd_rent_exempt_minimum_balance( global, meta_ro->dlen ) ) return;
  if( meta_ro->info.rent_epoch == ULONG_MAX ) return;

  fd_account_meta_t * meta_rw = NULL;
  err = fd_acc_mgr_modify( global->acc_mgr, global->funk_txn, (fd_pubkey_t const *)addr, 0, 0UL, rec_ro, NULL, &meta_rw, NULL );
  FD_TEST( err==FD_ACC_MGR_SUCCESS );

  meta_rw->info.rent_epoch = ULONG_MAX;
}

static int
fd_executor_collect_fee( fd_global_ctx_t *   global,
                         fd_pubkey_t const * account,
                         ulong               fee ) {

  fd_account_meta_t * meta = NULL;
  int err = fd_acc_mgr_modify( global->acc_mgr, global->funk_txn, account, 0, 0UL, NULL, NULL, &meta, NULL );
  if( FD_UNLIKELY( err ) ) {
    FD_LOG_WARNING(( "fd_acc_mgr_modify_raw failed (%d)", err ));
    // TODO: The fee payer does not seem to exist?!  what now?
    return -1;
  }

  if (fee > meta->info.lamports) {
    // TODO: Not enough lamports to pay for this txn...
    //
    // (Should this be lamps + whatever is required to keep the payer rent exempt?)
    FD_LOG_WARNING(( "Not enough lamps" ));
    return -1;
  }

  if (FD_UNLIKELY(global->log_level > 2)) {
    FD_LOG_WARNING(( "fd_execute_txn: global->collected: %ld->%ld (%ld)", global->bank.collected, global->bank.collected + fee, fee));
    FD_LOG_DEBUG(( "calling set_lamports to charge the fee %lu", fee));
  }

  // TODO: I BELIEVE we charge for the fee BEFORE we create the funk_txn fork
  // since we collect reguardless of the success of the txn execution...
  meta->info.lamports -= fee;
  global->bank.collected += fee;

  /* todo rent exempt check */
  if( FD_FEATURE_ACTIVE( global, set_exempt_rent_epoch_max ) )
    meta->info.rent_epoch = ULONG_MAX;
  return 0;
>>>>>>> 916a4604
}

int
fd_execute_instr( fd_executor_t * executor, fd_instr_t * instr, transaction_ctx_t * txn_ctx ) {
  fd_pubkey_t const * txn_accs = txn_ctx->accounts; 

  instruction_ctx_t * ctx = &txn_ctx->instr_stack[txn_ctx->instr_stack_sz++];
  ctx->global = executor->global;
  ctx->instr = instr;
  ctx->txn_ctx = txn_ctx;

  // defense in depth
  if (instr->program_id >= txn_ctx->txn_descriptor->acct_addr_cnt + txn_ctx->txn_descriptor->addr_table_adtl_cnt) {
    int exec_result = FD_EXECUTOR_INSTR_ERR_NOT_ENOUGH_ACC_KEYS;
    txn_ctx->instr_stack_sz--;

    FD_LOG_WARNING(( "instruction executed unsuccessfully: error code %d", exec_result ));
    return exec_result;
  }

  /* TODO: allow instructions to be failed, and the transaction to be reverted */
  fd_pubkey_t const * program_id_acc = &txn_accs[instr->program_id];

  execute_instruction_func_t exec_instr_func = fd_executor_lookup_native_program( executor->global, program_id_acc );

  int exec_result = FD_EXECUTOR_INSTR_SUCCESS;
  if (exec_instr_func != NULL) {
    exec_result = exec_instr_func( *ctx );

  } else {
    if (fd_executor_lookup_program(executor->global, program_id_acc) == 0 ) {
      FD_LOG_NOTICE(( "found BPF upgradeable executable program account - program id: %32J", program_id_acc ));

      exec_result = fd_executor_bpf_upgradeable_loader_program_execute_program_instruction(*ctx);

    } else if ( fd_executor_bpf_loader_program_is_executable_program_account(executor->global, program_id_acc) == 0 ) {
      FD_LOG_NOTICE(( "found BPF v2 executable program account - program id: %32J", program_id_acc ));

      exec_result = fd_executor_bpf_loader_program_execute_program_instruction(*ctx);
      
    } else {
      FD_LOG_WARNING(( "did not find native or BPF executable program account - program id: %32J", program_id_acc ));
      
      exec_result = FD_EXECUTOR_INSTR_ERR_GENERIC_ERR;
    }
  }

  if ( FD_UNLIKELY( exec_result != FD_EXECUTOR_INSTR_SUCCESS ) ) {
    FD_LOG_WARNING(( "instruction executed unsuccessfully: error code %d, custom err: %d, program id: %32J", exec_result, txn_ctx->custom_err, program_id_acc ));
  }

  txn_ctx->instr_stack_sz--;
  
  /* TODO: sanity before/after checks: total lamports unchanged etc */

  return exec_result;
}

int
fd_execute_txn( fd_executor_t * executor, fd_txn_t * txn_descriptor, fd_rawtxn_b_t const * txn_raw ) {
  fd_pubkey_t * tx_accs   = (fd_pubkey_t *)((uchar *)txn_raw->raw + txn_descriptor->acct_addr_off);

  fd_global_ctx_t * global = executor->global;

  transaction_ctx_t txn_ctx = {
    .global             = executor->global,
    .compute_unit_limit = 200000,
    .compute_unit_price = 0,
    .prioritization_fee_type = FD_COMPUTE_BUDGET_PRIORITIZATION_FEE_TYPE_DEPRECATED,
    .txn_descriptor     = txn_descriptor,
    ._txn_raw           = txn_raw,
    .custom_err         = UINT_MAX,
    .instr_stack_sz     = 0,
    .accounts_cnt       = 0,
  };

  fd_executor_setup_accessed_accounts_for_txn( &txn_ctx, txn_raw );
  int compute_budget_status = fd_executor_compute_budget_program_execute_instructions( &txn_ctx, txn_raw );
  (void)compute_budget_status;

  ulong fee = fd_runtime_calculate_fee ( global, &txn_ctx, txn_descriptor, txn_raw );
  if( fd_executor_collect_fee( global, &tx_accs[0], fee ) ) {
    return -1;
  }

  // TODO: we are just assuming the fee payer is account 0... FIX this..

  /// Returns true if the account at the specified index is not invoked as a
  /// program or, if invoked, is passed to a program.
  //    pub fn is_non_loader_key(&self, key_index: usize) -> bool {
  //      !self.is_invoked(key_index) || self.is_key_passed_to_program(key_index)
  //    }

  //    let fee_payer = (0..message.account_keys().len()).find_map(|i| {
  //            if let Some((k, a)) = &accounts.get(i) {
  //                if message.is_non_loader_key(i) {
  //                    return Some((k, a));
  //                }
  //            }
  //      }


<<<<<<< HEAD
  fd_acc_lamports_t lamps;
  int               ret = fd_acc_mgr_get_lamports ( global->acc_mgr, global->funk_txn, &tx_accs[0], &lamps);
  if (ret != FD_ACC_MGR_SUCCESS) {
    // TODO: The fee payer does not seem to exist?!  what now?
    return -1;
  }

  if (fee > lamps) {
    // TODO: Not enough lamports to pay for this txn...
    //
    // (Should this be lamps + whatever is required to keep the payer rent exempt?)
    FD_LOG_WARNING(( "Not enough lamps" ));
    return -1;
  }

  if (FD_UNLIKELY(global->log_level > 2)) {
    FD_LOG_WARNING(( "fd_execute_txn: global->collected_fees: %ld->%ld (%ld)", global->bank.collected_fees, global->bank.collected_fees + fee, fee));
    FD_LOG_DEBUG(( "calling set_lamports to charge the fee %lu", fee));
  }

  // TODO: I BELIEVE we charge for the fee BEFORE we create the funk_txn fork
  // since we collect reguardless of the success of the txn execution...
  ret = fd_acc_mgr_set_lamports ( global->acc_mgr, global->funk_txn, global->bank.slot, &tx_accs[0], lamps - fee);
  if (ret != FD_ACC_MGR_SUCCESS) {
    // TODO: Wait! wait! what?!
    FD_LOG_ERR(( "lamport update failed" ));
    return -1;
  }
  global->bank.collected_fees += fee;
=======
>>>>>>> 916a4604

  /* TODO: track compute budget used within execution */
  /* TODO: store stack of instructions to detect reentrancy */

  /* TODO: execute within a transaction context, which can be reverted */

  fd_funk_txn_t* parent_txn = global->funk_txn;
  fd_funk_txn_xid_t xid;
  xid.ul[0] = fd_rng_ulong( global->rng );
  xid.ul[1] = fd_rng_ulong( global->rng );
  xid.ul[2] = fd_rng_ulong( global->rng );
  xid.ul[3] = fd_rng_ulong( global->rng );
  fd_funk_txn_t * txn = fd_funk_txn_prepare( global->funk, parent_txn, &xid, 1 );
  global->funk_txn = txn;

<<<<<<< HEAD
  fd_instr_t instrs[txn_descriptor->instr_cnt];
=======
  /* Update rent exempt on writable accounts if feature activated
     TODO this should probably not run on executable accounts
          Also iterate over LUT accounts */
  if( FD_FEATURE_ACTIVE( global, set_exempt_rent_epoch_max ) ) {
    fd_txn_acct_iter_t ctrl;
    for( ulong i=fd_txn_acct_iter_init( txn_descriptor, FD_TXN_ACCT_CAT_WRITABLE, &ctrl );
          i<fd_txn_acct_iter_end(); i=fd_txn_acct_iter_next( i, &ctrl ) ) {
      if( i==0 ) continue;
      fd_set_exempt_rent_epoch_max( global, &tx_accs[i] );
    }
  }

>>>>>>> 916a4604
  for ( ushort i = 0; i < txn_descriptor->instr_cnt; ++i ) {
    fd_txn_instr_t *  txn_instr = &txn_descriptor->instr[i];
    fd_convert_txn_instr_to_instr( txn_descriptor, txn_raw, txn_instr, txn_ctx.accounts, &instrs[i] );
  }

  ret = fd_sysvar_instructions_serialize_account( global, instrs, txn_descriptor->instr_cnt );
  if( ret != FD_ACC_MGR_SUCCESS ) {
    FD_LOG_WARNING(( "SYSVAR INSTRS FAILED TO SERIALIZE!" ));
    fd_funk_txn_cancel(global->funk, txn, 0);
    global->funk_txn = parent_txn;
    return -1;
  }

  for ( ushort i = 0; i < txn_descriptor->instr_cnt; ++i ) {
    ret = fd_sysvar_instructions_update_current_instr_idx( global, i );
    if( ret != FD_ACC_MGR_SUCCESS ) {
      FD_LOG_WARNING(( "SYSVAR INSTRS FAILED TO UPDATE CURRENT INSTR IDX!" ));
      fd_funk_txn_cancel(global->funk, txn, 0);
      global->funk_txn = parent_txn;
      return -1;
    }

<<<<<<< HEAD
    int exec_result = fd_execute_instr( executor, &instrs[i], &txn_ctx );
    if( exec_result != FD_EXECUTOR_INSTR_SUCCESS ) {
      fd_funk_txn_cancel(global->funk, txn, 0);
      global->funk_txn = parent_txn;
      return -1;
=======
    /* TODO: allow instructions to be failed, and the transaction to be reverted */
    execute_instruction_func_t exec_instr_func = fd_executor_lookup_native_program( executor->global, &tx_accs[instr->program_id] );

    if (exec_instr_func != NULL) {
      int exec_result = exec_instr_func( ctx );
      if ( FD_UNLIKELY( exec_result != FD_EXECUTOR_INSTR_SUCCESS ) ) {
        fd_funk_txn_cancel(global->funk, txn, 0);

        xid.ul[0] = fd_rng_ulong( global->rng );
        xid.ul[1] = fd_rng_ulong( global->rng );
        xid.ul[2] = fd_rng_ulong( global->rng );
        xid.ul[3] = fd_rng_ulong( global->rng );
        txn = fd_funk_txn_prepare( global->funk, parent_txn, &xid, 1 );
        global->funk_txn = txn;

        exec_result = exec_instr_func( ctx );
        FD_LOG_WARNING(( "instruction executed unsuccessfully: error code %d, program id: %32J", exec_result, &tx_accs[instr->program_id] ));
        fd_funk_txn_cancel( global->funk, txn, 0 );
        global->funk_txn = parent_txn;
        return -1;
        /* TODO: revert transaction context */
      }
    } else {
      char program_id_str[FD_BASE58_ENCODED_32_SZ];
      fd_base58_encode_32((uchar *)&tx_accs[instr->program_id], NULL, program_id_str);
      if (fd_executor_lookup_program(executor->global, &tx_accs[instr->program_id]) == 0 ) {
        FD_LOG_NOTICE(( "found BPF upgradeable executable program account - program id: %s", program_id_str ));

        int exec_result = fd_executor_bpf_upgradeable_loader_program_execute_program_instruction(ctx);
        if (exec_result != FD_EXECUTOR_INSTR_SUCCESS) {
          fd_funk_txn_cancel(global->funk, txn, 0);
          global->funk_txn = parent_txn;
          return -1;
        }
      } else if ( fd_executor_bpf_loader_program_is_executable_program_account(executor->global, &tx_accs[instr->program_id]) == 0 ) {
        FD_LOG_NOTICE(( "found BPF v2 executable program account - program id: %s", program_id_str ));

        int exec_result = fd_executor_bpf_loader_program_execute_program_instruction(ctx);
        if (exec_result != FD_EXECUTOR_INSTR_SUCCESS) {
          fd_funk_txn_cancel(global->funk, txn, 0);
          global->funk_txn = parent_txn;
          return -1;
        }
      } else {
        FD_LOG_WARNING(( "did not find native or BPF executable program account - program id: %s", program_id_str ));
        fd_funk_txn_cancel(global->funk, txn, 0);
        global->funk_txn = parent_txn;
        return -1;
      }
>>>>>>> 916a4604
    }

    /* TODO: sanity before/after checks: total lamports unchanged etc */
  }

  ret = fd_sysvar_instructions_cleanup_account( global );
  if( ret != FD_ACC_MGR_SUCCESS ) {
    FD_LOG_WARNING(( "SYSVAR INSTRS FAILED TO CLEANUP!" ));
    return -1;
  }

  fd_funk_txn_merge(global->funk, txn, 0);
  global->funk_txn = parent_txn;
  return 0;
}<|MERGE_RESOLUTION|>--- conflicted
+++ resolved
@@ -17,15 +17,7 @@
 
 #include "../../ballet/base58/fd_base58.h"
 
-<<<<<<< HEAD
-#ifdef _DISABLE_OPTIMIZATION
-#pragma GCC optimize ("O0")
-#endif
-
 void * fd_executor_new(void*           mem,
-=======
-void* fd_executor_new(void*            mem,
->>>>>>> 916a4604
                       fd_global_ctx_t* global,
                       ulong            footprint) {
   if( FD_UNLIKELY( !mem ) ) {
@@ -120,7 +112,6 @@
   return -1;
 }
 
-<<<<<<< HEAD
 // TODO: handle error codes
 void
 fd_executor_setup_accessed_accounts_for_txn( transaction_ctx_t * txn_ctx, fd_rawtxn_b_t const * txn_raw ) {
@@ -207,7 +198,8 @@
       }
     }
   }
-=======
+}
+
 /* todo rent exempt check */
 static void
 fd_set_exempt_rent_epoch_max( fd_global_ctx_t * global,
@@ -265,7 +257,6 @@
   if( FD_FEATURE_ACTIVE( global, set_exempt_rent_epoch_max ) )
     meta->info.rent_epoch = ULONG_MAX;
   return 0;
->>>>>>> 916a4604
 }
 
 int
@@ -368,7 +359,6 @@
   //      }
 
 
-<<<<<<< HEAD
   fd_acc_lamports_t lamps;
   int               ret = fd_acc_mgr_get_lamports ( global->acc_mgr, global->funk_txn, &tx_accs[0], &lamps);
   if (ret != FD_ACC_MGR_SUCCESS) {
@@ -398,8 +388,6 @@
     return -1;
   }
   global->bank.collected_fees += fee;
-=======
->>>>>>> 916a4604
 
   /* TODO: track compute budget used within execution */
   /* TODO: store stack of instructions to detect reentrancy */
@@ -414,23 +402,8 @@
   xid.ul[3] = fd_rng_ulong( global->rng );
   fd_funk_txn_t * txn = fd_funk_txn_prepare( global->funk, parent_txn, &xid, 1 );
   global->funk_txn = txn;
-
-<<<<<<< HEAD
+  
   fd_instr_t instrs[txn_descriptor->instr_cnt];
-=======
-  /* Update rent exempt on writable accounts if feature activated
-     TODO this should probably not run on executable accounts
-          Also iterate over LUT accounts */
-  if( FD_FEATURE_ACTIVE( global, set_exempt_rent_epoch_max ) ) {
-    fd_txn_acct_iter_t ctrl;
-    for( ulong i=fd_txn_acct_iter_init( txn_descriptor, FD_TXN_ACCT_CAT_WRITABLE, &ctrl );
-          i<fd_txn_acct_iter_end(); i=fd_txn_acct_iter_next( i, &ctrl ) ) {
-      if( i==0 ) continue;
-      fd_set_exempt_rent_epoch_max( global, &tx_accs[i] );
-    }
-  }
-
->>>>>>> 916a4604
   for ( ushort i = 0; i < txn_descriptor->instr_cnt; ++i ) {
     fd_txn_instr_t *  txn_instr = &txn_descriptor->instr[i];
     fd_convert_txn_instr_to_instr( txn_descriptor, txn_raw, txn_instr, txn_ctx.accounts, &instrs[i] );
@@ -453,63 +426,11 @@
       return -1;
     }
 
-<<<<<<< HEAD
     int exec_result = fd_execute_instr( executor, &instrs[i], &txn_ctx );
     if( exec_result != FD_EXECUTOR_INSTR_SUCCESS ) {
       fd_funk_txn_cancel(global->funk, txn, 0);
       global->funk_txn = parent_txn;
       return -1;
-=======
-    /* TODO: allow instructions to be failed, and the transaction to be reverted */
-    execute_instruction_func_t exec_instr_func = fd_executor_lookup_native_program( executor->global, &tx_accs[instr->program_id] );
-
-    if (exec_instr_func != NULL) {
-      int exec_result = exec_instr_func( ctx );
-      if ( FD_UNLIKELY( exec_result != FD_EXECUTOR_INSTR_SUCCESS ) ) {
-        fd_funk_txn_cancel(global->funk, txn, 0);
-
-        xid.ul[0] = fd_rng_ulong( global->rng );
-        xid.ul[1] = fd_rng_ulong( global->rng );
-        xid.ul[2] = fd_rng_ulong( global->rng );
-        xid.ul[3] = fd_rng_ulong( global->rng );
-        txn = fd_funk_txn_prepare( global->funk, parent_txn, &xid, 1 );
-        global->funk_txn = txn;
-
-        exec_result = exec_instr_func( ctx );
-        FD_LOG_WARNING(( "instruction executed unsuccessfully: error code %d, program id: %32J", exec_result, &tx_accs[instr->program_id] ));
-        fd_funk_txn_cancel( global->funk, txn, 0 );
-        global->funk_txn = parent_txn;
-        return -1;
-        /* TODO: revert transaction context */
-      }
-    } else {
-      char program_id_str[FD_BASE58_ENCODED_32_SZ];
-      fd_base58_encode_32((uchar *)&tx_accs[instr->program_id], NULL, program_id_str);
-      if (fd_executor_lookup_program(executor->global, &tx_accs[instr->program_id]) == 0 ) {
-        FD_LOG_NOTICE(( "found BPF upgradeable executable program account - program id: %s", program_id_str ));
-
-        int exec_result = fd_executor_bpf_upgradeable_loader_program_execute_program_instruction(ctx);
-        if (exec_result != FD_EXECUTOR_INSTR_SUCCESS) {
-          fd_funk_txn_cancel(global->funk, txn, 0);
-          global->funk_txn = parent_txn;
-          return -1;
-        }
-      } else if ( fd_executor_bpf_loader_program_is_executable_program_account(executor->global, &tx_accs[instr->program_id]) == 0 ) {
-        FD_LOG_NOTICE(( "found BPF v2 executable program account - program id: %s", program_id_str ));
-
-        int exec_result = fd_executor_bpf_loader_program_execute_program_instruction(ctx);
-        if (exec_result != FD_EXECUTOR_INSTR_SUCCESS) {
-          fd_funk_txn_cancel(global->funk, txn, 0);
-          global->funk_txn = parent_txn;
-          return -1;
-        }
-      } else {
-        FD_LOG_WARNING(( "did not find native or BPF executable program account - program id: %s", program_id_str ));
-        fd_funk_txn_cancel(global->funk, txn, 0);
-        global->funk_txn = parent_txn;
-        return -1;
-      }
->>>>>>> 916a4604
     }
 
     /* TODO: sanity before/after checks: total lamports unchanged etc */
