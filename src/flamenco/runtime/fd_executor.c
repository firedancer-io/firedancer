#include "fd_executor.h"
#include "fd_acc_mgr.h"
#include "fd_hashes.h"
#include "fd_runtime.h"
#include "context/fd_exec_txn_ctx.h"
#include "context/fd_exec_instr_ctx.h"

#include "../../util/rng/fd_rng.h"
#include "../nanopb/pb_encode.h"
#include "fd_system_ids.h"
<<<<<<< HEAD
#include "program/fd_address_lookup_table_program.h"
#include "program/fd_bpf_deprecated_loader_program.h"
#include "program/fd_bpf_loader_program.h"
#include "program/fd_bpf_loader_v4_program.h"
#include "program/fd_bpf_upgradeable_loader_program.h"
#include "program/fd_compute_budget_program.h"
#include "program/fd_config_program.h"
#include "program/fd_ed25519_program.h"
#include "program/fd_secp256k1_program.h"
#include "program/fd_stake_program.h"
#include "program/fd_system_program.h"
#include "program/fd_vote_program.h"
#include "program/fd_zk_token_proof_program.h"

#include "sysvar/fd_sysvar.h"

#include "../vm/fd_vm_context.h"

#include "../../ballet/base58/fd_base58.h"
=======
#include "program/fd_bpf_loader_v1_program.h"
#include "program/fd_bpf_loader_v4_program.h"
#include "program/fd_config_program.h"
>>>>>>> f3bfd57d

#include <assert.h>
#include <errno.h>
#include <stdio.h>   /* snprintf(3) */
#include <fcntl.h>   /* openat(2) */
#include <unistd.h>  /* write(3) */
#include <time.h>

fd_exec_instr_fn_t
fd_executor_lookup_native_program( fd_pubkey_t const * pubkey ) {
  /* TODO: replace with proper lookup table */
  if ( !memcmp( pubkey, fd_solana_vote_program_id.key, sizeof( fd_pubkey_t ) ) ) {
    return fd_executor_vote_program_execute_instruction;
  } else if ( !memcmp( pubkey, fd_solana_system_program_id.key, sizeof( fd_pubkey_t ) ) ) {
    return fd_executor_system_program_execute_instruction;
  } else if ( !memcmp( pubkey, fd_solana_config_program_id.key, sizeof( fd_pubkey_t ) ) ) {
    return fd_executor_config_program_execute_instruction;
  } else if ( !memcmp( pubkey, fd_solana_stake_program_id.key, sizeof( fd_pubkey_t ) ) ) {
    return fd_executor_stake_program_execute_instruction;
  } else if ( !memcmp( pubkey, fd_solana_ed25519_sig_verify_program_id.key, sizeof( fd_pubkey_t ) ) ) {
    return fd_executor_ed25519_program_execute_instruction;
  } else if ( !memcmp( pubkey, fd_solana_keccak_secp_256k_program_id.key, sizeof( fd_pubkey_t ) ) ) {
    return fd_executor_secp256k1_program_execute_instruction;
  } else if ( !memcmp( pubkey, fd_solana_bpf_loader_upgradeable_program_id.key, sizeof( fd_pubkey_t ) ) ) {
    return fd_executor_bpf_upgradeable_loader_program_execute_instruction;
  } else if ( !memcmp( pubkey, fd_solana_bpf_loader_program_id.key, sizeof( fd_pubkey_t ) ) ) {
    return fd_executor_bpf_loader_program_execute_instruction;
  } else if ( !memcmp( pubkey, fd_solana_bpf_loader_deprecated_program_id.key, sizeof( fd_pubkey_t ) ) ) {
    return fd_executor_bpf_deprecated_loader_program_execute_instruction;
  } else if ( !memcmp( pubkey, fd_solana_compute_budget_program_id.key, sizeof( fd_pubkey_t ) ) ) {
    return fd_executor_compute_budget_program_execute_instruction_nop;
  } else if( !memcmp( pubkey, fd_solana_bpf_loader_v4_program_id.key, sizeof(fd_pubkey_t) ) ) {
    return fd_bpf_loader_v4_program_execute_instruction;
  } else if( !memcmp( pubkey, fd_solana_address_lookup_table_program_id.key, sizeof(fd_pubkey_t) ) ) {
    return fd_executor_address_lookup_table_program_execute_instruction;
  } else if( !memcmp( pubkey, fd_solana_zk_token_proof_program_id.key, sizeof(fd_pubkey_t) ) ) {
    return fd_executor_zk_token_proof_program_execute_instruction;
  } else {
    return NULL; /* FIXME */
  }
}

int
fd_executor_lookup_program( fd_exec_slot_ctx_t * slot_ctx,
                            fd_pubkey_t const * pubkey ) {
  if( fd_executor_bpf_upgradeable_loader_program_is_executable_program_account( slot_ctx, pubkey )==0 ) {
    return 0;
  }

  return -1;
}

<<<<<<< HEAD
/* Returns 1 if the sysvar instruction is used, 0 otherwise */
uint
fd_executor_txn_uses_sysvar_instructions( fd_exec_txn_ctx_t const * txn_ctx ) {
  for( ulong i = 0; i < txn_ctx->accounts_cnt; i++ ) {
    if( FD_UNLIKELY( memcmp( txn_ctx->accounts[i].key, fd_sysvar_instructions_id.key, sizeof(fd_pubkey_t) ) == 0 ) ) {
      return 1;
    }
  }

  return 0;
}

// TODO: handle error codes
void
fd_executor_setup_accessed_accounts_for_txn( fd_exec_txn_ctx_t * txn_ctx ) {
  fd_pubkey_t * tx_accs   = (fd_pubkey_t *)((uchar *)txn_ctx->_txn_raw->raw + txn_ctx->txn_descriptor->acct_addr_off);

  // Set up accounts in the transaction body
  for( ulong i = 0; i < txn_ctx->txn_descriptor->acct_addr_cnt; i++ ) {
    txn_ctx->accounts[i] = tx_accs[i];
  }
  txn_ctx->accounts_cnt += (uchar) txn_ctx->txn_descriptor->acct_addr_cnt;

  if( txn_ctx->txn_descriptor->transaction_version == FD_TXN_V0 ) {
    fd_pubkey_t readonly_lut_accs[128];
    ulong readonly_lut_accs_cnt = 0;

    // Set up accounts in the account look up tables.
    fd_txn_acct_addr_lut_t * addr_luts = fd_txn_get_address_tables( txn_ctx->txn_descriptor );
    for( ulong i = 0; i < txn_ctx->txn_descriptor->addr_table_lookup_cnt; i++ ) {
      fd_txn_acct_addr_lut_t * addr_lut = &addr_luts[i];
      fd_pubkey_t const * addr_lut_acc = (fd_pubkey_t *)((uchar *)txn_ctx->_txn_raw->raw + addr_lut->addr_off);

      FD_BORROWED_ACCOUNT_DECL(addr_lut_rec);
      int err = fd_acc_mgr_view(txn_ctx->slot_ctx->acc_mgr, txn_ctx->slot_ctx->funk_txn, (fd_pubkey_t *) addr_lut_acc, addr_lut_rec);
      if( FD_UNLIKELY( err != FD_ACC_MGR_SUCCESS ) ) {
        FD_LOG_ERR(( "addr lut not found" )); // TODO: return txn err code
      }

      fd_address_lookup_table_state_t addr_lookup_table_state;
      fd_bincode_decode_ctx_t decode_ctx = {
        .data = addr_lut_rec->const_data,
        .dataend = &addr_lut_rec->const_data[56], // TODO macro const.
        .valloc  = txn_ctx->valloc,
      };
      if( fd_address_lookup_table_state_decode( &addr_lookup_table_state, &decode_ctx ) ) {
        FD_LOG_ERR(("fd_address_lookup_table_state_decode failed"));
      }
      if( addr_lookup_table_state.discriminant != fd_address_lookup_table_state_enum_lookup_table ) {
        FD_LOG_ERR(("addr lut is uninit"));
      }
=======
  if( 0==memcmp( program_id, &fd_solana_bpf_loader_deprecated_program_id, sizeof(fd_pubkey_t) ) )
    return fd_bpf_loader_v1_program_execute;
  if( 0==memcmp( program_id, &fd_solana_bpf_loader_v4_program_id, sizeof(fd_pubkey_t) ) )
    return fd_bpf_loader_v4_program_execute;
  if( 0==memcmp( program_id, &fd_solana_config_program_id, sizeof(fd_pubkey_t) ) )
    return fd_config_program_execute;
>>>>>>> f3bfd57d

      fd_pubkey_t * lookup_addrs = (fd_pubkey_t *)&addr_lut_rec->const_data[56];

      uchar * writable_lut_idxs = (uchar *)txn_ctx->_txn_raw->raw + addr_lut->writable_off;
      for( ulong j = 0; j < addr_lut->writable_cnt; j++ ) {
        txn_ctx->accounts[txn_ctx->accounts_cnt++] = lookup_addrs[writable_lut_idxs[j]];
      }

      uchar * readonly_lut_idxs = (uchar *)txn_ctx->_txn_raw->raw + addr_lut->readonly_off;
      for( ulong j = 0; j < addr_lut->readonly_cnt; j++ ) {
        readonly_lut_accs[readonly_lut_accs_cnt++] = lookup_addrs[readonly_lut_idxs[j]];
      }
    }

    fd_memcpy( &txn_ctx->accounts[txn_ctx->accounts_cnt], readonly_lut_accs, readonly_lut_accs_cnt * sizeof(fd_pubkey_t) );
    txn_ctx->accounts_cnt += readonly_lut_accs_cnt;
  }
}

void
fd_set_exempt_rent_epoch_max( fd_exec_txn_ctx_t * txn_ctx,
                              void const *        addr ) {
  fd_borrowed_account_t * rec = NULL;
  int err = fd_txn_borrowed_account_view( txn_ctx, (fd_pubkey_t const *)addr, &rec);
  if( FD_UNLIKELY( err==FD_ACC_MGR_ERR_UNKNOWN_ACCOUNT ) )
    return;
  FD_TEST( err==FD_ACC_MGR_SUCCESS );

  if( fd_pubkey_is_sysvar_id( rec->pubkey ) ) {
    return;
  }

  if( rec->const_meta->info.lamports < fd_rent_exempt_minimum_balance2( &txn_ctx->slot_ctx->epoch_ctx->epoch_bank.rent,rec->const_meta->dlen ) )
    return;
  if( rec->const_meta->info.rent_epoch == ULONG_MAX )
    return;

  err = fd_txn_borrowed_account_modify( txn_ctx, (fd_pubkey_t const *)addr, 0, &rec);
  FD_TEST( err==FD_ACC_MGR_SUCCESS );

  rec->meta->info.rent_epoch = ULONG_MAX;
}

// loaded account data size defined consists of data encapsulated within accounts pointed to by these pubkeys:
// 1. static and dynamic account keys that are loaded for the message
// 2. owner program which inteprets the opaque data for each instruction
static int
fd_cap_transaction_accounts_data_size( fd_exec_txn_ctx_t * txn_ctx,
                                       fd_instr_info_t const *  instrs,
                                       ushort              instrs_cnt ) {
  ulong total_accounts_data_size = 0UL;
  for( ulong idx = 0; idx < txn_ctx->accounts_cnt; idx++ ) {
    fd_borrowed_account_t *b = &txn_ctx->borrowed_accounts[idx];
    ulong program_data_len = (NULL != b->meta) ? b->meta->dlen : (NULL != b->const_meta) ? b->const_meta->dlen : 0UL;
    total_accounts_data_size = fd_ulong_sat_add(total_accounts_data_size, program_data_len);
  }

  for( ushort i = 0; i < instrs_cnt; ++i ) {
    fd_instr_info_t const * instr = &instrs[i];

    fd_borrowed_account_t * p = NULL;
    int err = fd_txn_borrowed_account_view( txn_ctx, (fd_pubkey_t const *) &instr->program_id_pubkey, &p );
    if ( FD_UNLIKELY( err ) ) {
      FD_LOG_WARNING(( "Error in ix borrowed acc view %d", err));
      return FD_EXECUTOR_INSTR_ERR_MISSING_ACC;
    }

    total_accounts_data_size = fd_ulong_sat_add(total_accounts_data_size, p->starting_owner_dlen);
  }

  if (0 == txn_ctx->loaded_accounts_data_size_limit) {
    txn_ctx->custom_err = 33;
    return FD_EXECUTOR_INSTR_ERR_CUSTOM_ERR;
  }

  if ( total_accounts_data_size > txn_ctx->loaded_accounts_data_size_limit ) {
    FD_LOG_WARNING(( "Total loaded accounts data size %lu has exceeded its set limit %lu", total_accounts_data_size, txn_ctx->loaded_accounts_data_size_limit ));
    return FD_EXECUTOR_INSTR_ERR_MAX_ACCS_DATA_SIZE_EXCEEDED;
  }

  return FD_EXECUTOR_INSTR_SUCCESS;
}

int
fd_executor_collect_fee( fd_exec_slot_ctx_t *          slot_ctx,
                         fd_borrowed_account_t const * rec,
                         ulong                         fee ) {

  if (fee > rec->meta->info.lamports) {
    // TODO: Not enough lamports to pay for this txn...
    //
    // (Should this be lamps + whatever is required to keep the payer rent exempt?)
    FD_LOG_WARNING(( "Not enough lamps" ));
    return -1;
  }

  // FD_LOG_DEBUG(( "fd_execute_txn: global->collected: %ld->%ld (%ld)", slot_ctx->slot_bank.collected_fees, slot_ctx->slot_bank.collected_fees + fee, fee));
  // FD_LOG_DEBUG(( "calling set_lamports to charge the fee %lu", fee));

  if( FD_FEATURE_ACTIVE( slot_ctx, checked_arithmetic_in_fee_validation ) ) {
    ulong x;
    bool cf = __builtin_usubl_overflow( rec->meta->info.lamports, fee, &x );
    if (cf) {
      // Sature_sub failure
      FD_LOG_WARNING(( "Not enough lamps" ));
      return -1;
    }
    rec->meta->info.lamports = x;
  } else {
    rec->meta->info.lamports -= fee;
  }

  if( FD_FEATURE_ACTIVE( slot_ctx, set_exempt_rent_epoch_max ) ) {
    if( FD_LIKELY( rec->const_meta->info.lamports >= fd_rent_exempt_minimum_balance2( &slot_ctx->epoch_ctx->epoch_bank.rent,rec->const_meta->dlen ) ) ) {
      if( !fd_pubkey_is_sysvar_id( rec->pubkey ) ) {
        rec->meta->info.rent_epoch = ULONG_MAX;
      }
    }
  }

  return 0;
}

int
fd_execute_instr( fd_exec_txn_ctx_t * txn_ctx,
                  fd_instr_info_t *   instr ) {
  FD_SCRATCH_SCOPE_BEGIN {
    ulong max_num_instructions = FD_FEATURE_ACTIVE( txn_ctx->slot_ctx, limit_max_instruction_trace_length ) ? 64 : ULONG_MAX;
    if (txn_ctx->num_instructions >= max_num_instructions ) {
      return -1;
    }
    txn_ctx->num_instructions++;
    fd_pubkey_t const * txn_accs = txn_ctx->accounts;
    ulong starting_lamports = fd_instr_info_sum_account_lamports( instr );
    instr->starting_lamports = starting_lamports;

    fd_exec_instr_ctx_t * ctx = &txn_ctx->instr_stack[ txn_ctx->instr_stack_sz++ ];
    *ctx = (fd_exec_instr_ctx_t) {
      .instr     = instr,
      .txn_ctx   = txn_ctx,
      .epoch_ctx = txn_ctx->epoch_ctx,
      .slot_ctx  = txn_ctx->slot_ctx,
      .valloc    = fd_scratch_virtual(),
      .acc_mgr   = txn_ctx->acc_mgr,
      .funk_txn  = txn_ctx->funk_txn,
    };

    // defense in depth
    if (instr->program_id >= txn_ctx->txn_descriptor->acct_addr_cnt + txn_ctx->txn_descriptor->addr_table_adtl_cnt) {
      FD_LOG_WARNING(( "INVALID PROGRAM ID, RUNTIME BUG!!!" ));
      int exec_result = FD_EXECUTOR_INSTR_ERR_NOT_ENOUGH_ACC_KEYS;
      txn_ctx->instr_stack_sz--;

      FD_LOG_WARNING(( "instruction executed unsuccessfully: error code %d", exec_result ));
      return exec_result;
    }

    /* TODO: allow instructions to be failed, and the transaction to be reverted */
    fd_pubkey_t const * program_id_acc = &txn_accs[instr->program_id];
    fd_exec_instr_fn_t exec_instr_func = fd_executor_lookup_native_program( program_id_acc );

    fd_exec_txn_ctx_reset_return_data( txn_ctx );
    int exec_result = FD_EXECUTOR_INSTR_SUCCESS;
    if (exec_instr_func != NULL) {
      exec_result = exec_instr_func( *ctx );

    } else {
      if (fd_executor_lookup_program( ctx->slot_ctx, program_id_acc ) == 0 ) {
        // FD_LOG_WARNING(( "found BPF upgradeable executable program account - program id: %32J", program_id_acc ));

        exec_result = fd_executor_bpf_upgradeable_loader_program_execute_program_instruction(*ctx);

      } else if ( fd_executor_bpf_loader_program_is_executable_program_account( ctx->slot_ctx, program_id_acc ) == 0 ) {
        // FD_LOG_WARNING(( "found BPF v2 executable program account - program id: %32J", program_id_acc ));

        exec_result = fd_executor_bpf_loader_program_execute_program_instruction(*ctx);

      } else {
        // FD_LOG_DEBUG(( "did not find native or BPF executable program account - program id: %32J", program_id_acc ));
        FD_LOG_WARNING(("B"));
        exec_result = FD_EXECUTOR_INSTR_ERR_INCORRECT_PROGRAM_ID;
      }
    }

    if( exec_result == FD_EXECUTOR_INSTR_SUCCESS ) {
      ulong ending_lamports = fd_instr_info_sum_account_lamports( instr );
      // FD_LOG_WARNING(("check lamports %lu %lu %lu", starting_lamports, instr->starting_lamports, ending_lamports ));

      if( starting_lamports != ending_lamports ) {
        FD_LOG_WARNING(("starting lamports mismatched %lu %lu %lu", starting_lamports, instr->starting_lamports, ending_lamports ));
        exec_result = FD_EXECUTOR_INSTR_ERR_UNBALANCED_INSTR;
      }
    }

  //  if ( FD_UNLIKELY( exec_result != FD_EXECUTOR_INSTR_SUCCESS ) ) {
  //    FD_LOG_WARNING(( "instruction executed unsuccessfully: error code %d, custom err: %d, program id: %32J", exec_result, txn_ctx->custom_err, program_id_acc ));
  //  } else {
  //    FD_LOG_WARNING(( "instruction executed successfully: error code %d, custom err: %d, program id: %32J", exec_result, txn_ctx->custom_err, program_id_acc ));
  //  }

    txn_ctx->instr_stack_sz--;

    /* TODO: sanity before/after checks: total lamports unchanged etc */
    return exec_result;
  } FD_SCRATCH_SCOPE_END;
}

void
fd_executor_setup_borrowed_accounts_for_txn( fd_exec_txn_ctx_t * txn_ctx ) {
  uint bpf_upgradeable_in_txn = 0;
  for( ulong i = 0; i < txn_ctx->accounts_cnt; i++ ) {
    fd_pubkey_t * acc = &txn_ctx->accounts[i];
    if ( memcmp( acc->uc, fd_solana_bpf_loader_upgradeable_program_id.key, sizeof(fd_pubkey_t) ) == 0 ) {
      bpf_upgradeable_in_txn = 1;
      break;
    }
  }

  ulong j = 0;
  for( ulong i = 0; i < txn_ctx->accounts_cnt; i++ ) {
    fd_pubkey_t * acc = &txn_ctx->accounts[i];

    fd_borrowed_account_t * borrowed_account = fd_borrowed_account_init( &txn_ctx->borrowed_accounts[i] );
    int err = fd_acc_mgr_view( txn_ctx->acc_mgr, txn_ctx->funk_txn, acc, borrowed_account );

    if( FD_UNLIKELY( err ) ) {
      // FD_LOG_WARNING(( "fd_acc_mgr_view(%32J) failed (%d-%s)", acc->uc, err, fd_acc_mgr_strerror( err ) ));
    }

    uint is_executable = borrowed_account->const_meta != NULL && borrowed_account->const_meta->info.executable;
    if( fd_txn_account_is_writable_idx( txn_ctx->txn_descriptor, txn_ctx->accounts, (int)i ) ) {
      if ( is_executable ) {
        if ( bpf_upgradeable_in_txn && memcmp( borrowed_account->const_meta->info.owner, fd_solana_bpf_loader_upgradeable_program_id.key, sizeof(fd_pubkey_t)) == 0 ) {
          void * borrowed_account_data = fd_valloc_malloc( txn_ctx->valloc, 8UL, fd_borrowed_account_raw_size( borrowed_account ) );
          fd_borrowed_account_make_modifiable( borrowed_account, borrowed_account_data );
        }
      } else {
        void * borrowed_account_data = fd_valloc_malloc( txn_ctx->valloc, 8UL, fd_borrowed_account_raw_size( borrowed_account ) );
        fd_borrowed_account_make_modifiable( borrowed_account, borrowed_account_data );
      }
    }

    fd_account_meta_t const * meta = borrowed_account->const_meta ? borrowed_account->const_meta : borrowed_account->meta;
    if (meta == NULL) {
      continue;
    }

    if( meta->info.executable ) {
      FD_BORROWED_ACCOUNT_DECL(owner_borrowed_account);
      int err = fd_acc_mgr_view( txn_ctx->acc_mgr, txn_ctx->funk_txn, (fd_pubkey_t *)meta->info.owner, owner_borrowed_account );
      if( FD_UNLIKELY( err ) ) {
        borrowed_account->starting_owner_dlen = 0;
      } else {
        borrowed_account->starting_owner_dlen = owner_borrowed_account->const_meta->dlen;
      }
    }

    if( FD_UNLIKELY( memcmp( meta->info.owner, fd_solana_bpf_loader_upgradeable_program_id.key, sizeof(fd_pubkey_t) ) == 0 ) ) {
      fd_bpf_upgradeable_loader_state_t program_loader_state;
      int err = 0;
      if( FD_UNLIKELY( !read_bpf_upgradeable_loader_state_for_program( txn_ctx, (uchar) i, &program_loader_state, &err ) ) ) {
        continue;
      }
      fd_bincode_destroy_ctx_t ctx_d = { .valloc = txn_ctx->valloc };

      if( !fd_bpf_upgradeable_loader_state_is_program( &program_loader_state ) ) {
        fd_bpf_upgradeable_loader_state_destroy( &program_loader_state, &ctx_d );
        continue;
      }

      fd_pubkey_t * programdata_acc = &program_loader_state.inner.program.programdata_address;
      fd_borrowed_account_t * executable_account = fd_borrowed_account_init( &txn_ctx->executable_accounts[j] );
      fd_acc_mgr_view( txn_ctx->acc_mgr, txn_ctx->funk_txn, programdata_acc, executable_account);
      j++;
    }
  }
  txn_ctx->executable_cnt = j;
}

/* Stuff to be done before multithreading can begin */
int
fd_execute_txn_prepare_phase1( fd_exec_slot_ctx_t *  slot_ctx,
                               fd_exec_txn_ctx_t * txn_ctx,
                               fd_txn_t const * txn_descriptor,
                               fd_rawtxn_b_t const * txn_raw ) {
  fd_exec_txn_ctx_new( txn_ctx );
  fd_exec_txn_ctx_from_exec_slot_ctx( slot_ctx, txn_ctx );
  fd_exec_txn_ctx_setup( txn_ctx, txn_descriptor, txn_raw );

  fd_executor_setup_accessed_accounts_for_txn( txn_ctx );

  int compute_budget_status = fd_executor_compute_budget_program_execute_instructions( txn_ctx, txn_ctx->_txn_raw );
  if( compute_budget_status != 0 ) {
    return -1;
  }

  return 0;
}

int
fd_execute_txn_prepare_phase2( fd_exec_slot_ctx_t *  slot_ctx,
                               fd_exec_txn_ctx_t * txn_ctx ) {

  fd_pubkey_t * tx_accs = (fd_pubkey_t *)((uchar *)txn_ctx->_txn_raw->raw + txn_ctx->txn_descriptor->acct_addr_off);

  fd_pubkey_t const * fee_payer_acc = &tx_accs[0];
  FD_BORROWED_ACCOUNT_DECL(rec);
  int err = fd_acc_mgr_view( slot_ctx->acc_mgr, slot_ctx->funk_txn, fee_payer_acc, rec );

  if( FD_UNLIKELY( err ) ) {
    FD_LOG_WARNING(( "fd_acc_mgr_view(%32J) failed (%d-%s)", fee_payer_acc->uc, err, fd_acc_mgr_strerror( err ) ));
    // TODO: The fee payer does not seem to exist?!  what now?
    return -1;
  }
  void * rec_data = fd_valloc_malloc( slot_ctx->valloc, 8UL, fd_borrowed_account_raw_size( rec ) );
  fd_borrowed_account_make_modifiable( rec, rec_data );

  ulong fee = fd_runtime_calculate_fee( txn_ctx, txn_ctx->txn_descriptor, txn_ctx->_txn_raw );
  if( fd_executor_collect_fee( slot_ctx, rec, fee ) ) {
    return -1;
  }
  slot_ctx->slot_bank.collected_fees += fee;

  err = fd_acc_mgr_save( slot_ctx->acc_mgr, slot_ctx->funk_txn, slot_ctx->valloc, rec );
  if( FD_UNLIKELY( err ) ) {
    FD_LOG_WARNING(( "fd_acc_mgr_save(%32J) failed (%d-%s)", fee_payer_acc->uc, err, fd_acc_mgr_strerror( err ) ));
    // TODO: The fee payer does not seem to exist?!  what now?
    return -1;
  }

  return 0;
}

int
fd_execute_txn_prepare_phase3( fd_exec_slot_ctx_t * slot_ctx,
                               fd_exec_txn_ctx_t * txn_ctx ) {
  fd_funk_txn_t * parent_txn = slot_ctx->funk_txn;
  // fd_funk_txn_xid_t xid;
  // fd_ed25519_sig_t const * sig0 = &fd_txn_get_signatures( txn_ctx->txn_descriptor, txn_ctx->_txn_raw->raw )[0];

  // fd_memcpy( xid.uc, sig0, sizeof( fd_funk_txn_xid_t ) );
  // fd_funk_txn_t * txn = fd_funk_txn_prepare( slot_ctx->acc_mgr->funk, parent_txn, &xid, 1 );
  // txn_ctx->funk_txn = txn;
  txn_ctx->funk_txn = parent_txn;

  return 0;
}

int
fd_execute_txn_prepare_phase4( fd_exec_slot_ctx_t * slot_ctx,
                               fd_exec_txn_ctx_t * txn_ctx ) {
  fd_executor_setup_borrowed_accounts_for_txn( txn_ctx );
  /* Update rent exempt on writable accounts if feature activated
    TODO this should probably not run on executable accounts
        Also iterate over LUT accounts */
  if( FD_FEATURE_ACTIVE( slot_ctx, set_exempt_rent_epoch_max ) ) {
    fd_pubkey_t * tx_accs   = (fd_pubkey_t *)((uchar *)txn_ctx->_txn_raw->raw + txn_ctx->txn_descriptor->acct_addr_off);
    fd_txn_acct_iter_t ctrl;
    for( ulong i = fd_txn_acct_iter_init( txn_ctx->txn_descriptor, FD_TXN_ACCT_CAT_WRITABLE, &ctrl );
          i < fd_txn_acct_iter_end(); i=fd_txn_acct_iter_next( i, &ctrl ) ) {
      if( (i == 0) || fd_pubkey_is_sysvar_id( &tx_accs[i] ) )
        continue;
      fd_set_exempt_rent_epoch_max( txn_ctx, &tx_accs[i] );
    }
  }

  for( ulong i = 0; i < txn_ctx->accounts_cnt; i++ ) {
    txn_ctx->unknown_accounts[i] = 0;
    txn_ctx->nonce_accounts[i] = 0;
    if (fd_txn_is_writable(txn_ctx->txn_descriptor, (int)i)) {
      FD_BORROWED_ACCOUNT_DECL(writable_new);
      int err = fd_acc_mgr_view(txn_ctx->acc_mgr, txn_ctx->funk_txn, &txn_ctx->accounts[i], writable_new);
      if( FD_UNLIKELY( err != FD_ACC_MGR_SUCCESS ) ) {
        txn_ctx->unknown_accounts[i] = 1;
      }
    }
  }

  return 0;
}

/* Stuff to be done after multithreading ends */
int
fd_execute_txn_finalize( fd_exec_slot_ctx_t * slot_ctx,
                         fd_exec_txn_ctx_t * txn_ctx,
                         int exec_txn_err ) {
  if( exec_txn_err != 0 ) {
    for( ulong i = 0; i < txn_ctx->accounts_cnt; i++ ) {
      fd_borrowed_account_t * acc_rec = &txn_ctx->borrowed_accounts[i];
      void * acc_rec_data = fd_borrowed_account_destroy( acc_rec );
      if( acc_rec_data != NULL ) {
        fd_valloc_free( txn_ctx->valloc, acc_rec_data );
      }
    }

    // fd_funk_txn_cancel( slot_ctx->acc_mgr->funk, txn_ctx->funk_txn, 0 );
    return 0;
  }

  for( ulong i = 0; i < txn_ctx->accounts_cnt; i++ ) {
    if( !fd_txn_account_is_writable_idx(txn_ctx->txn_descriptor, txn_ctx->accounts, (int)i) ) {
      continue;
    }

    fd_borrowed_account_t * acc_rec = &txn_ctx->borrowed_accounts[i];

    if( txn_ctx->unknown_accounts[i] ) {
      memset( acc_rec->meta->hash, 0xFF, sizeof(fd_hash_t) );
      if( FD_FEATURE_ACTIVE( slot_ctx, set_exempt_rent_epoch_max ) ) {
        fd_set_exempt_rent_epoch_max( txn_ctx, &txn_ctx->accounts[i] );
      }
    }

    int ret = fd_acc_mgr_save( txn_ctx->acc_mgr, txn_ctx->funk_txn, txn_ctx->valloc, acc_rec );
    if( ret != FD_ACC_MGR_SUCCESS ) {
      FD_LOG_ERR(( "failed to save edits to accounts" ));
      return -1;
    }

    void * borrow_account_data = fd_borrowed_account_destroy( acc_rec );
    if( borrow_account_data != NULL ) {
      fd_valloc_free( txn_ctx->valloc, borrow_account_data );
    }
  }

  return 0;
}

int
fd_execute_txn( fd_exec_txn_ctx_t * txn_ctx ) {
  FD_SCRATCH_SCOPE_BEGIN {
    uint use_sysvar_instructions = fd_executor_txn_uses_sysvar_instructions( txn_ctx );

    fd_instr_info_t instrs[txn_ctx->txn_descriptor->instr_cnt];
    for ( ushort i = 0; i < txn_ctx->txn_descriptor->instr_cnt; i++ ) {
      fd_txn_instr_t const * txn_instr = &txn_ctx->txn_descriptor->instr[i];
      fd_convert_txn_instr_to_instr( txn_ctx->txn_descriptor, txn_ctx->_txn_raw, txn_instr, txn_ctx->accounts, txn_ctx->borrowed_accounts, &instrs[i] );
    }

    int ret = 0;
    if ( FD_FEATURE_ACTIVE( txn_ctx->slot_ctx, cap_transaction_accounts_data_size ) ) {
      int ret = fd_cap_transaction_accounts_data_size( txn_ctx, instrs, txn_ctx->txn_descriptor->instr_cnt );
      if ( ret != FD_EXECUTOR_INSTR_SUCCESS ) {
        fd_funk_txn_cancel(txn_ctx->acc_mgr->funk, txn_ctx->funk_txn, 0);
        return -1;
      }
    }

    if ( FD_UNLIKELY( use_sysvar_instructions ) ) {
      ret = fd_sysvar_instructions_serialize_account( txn_ctx, instrs, txn_ctx->txn_descriptor->instr_cnt );
      if( ret != FD_ACC_MGR_SUCCESS ) {
        FD_LOG_ERR(( "sysvar instrutions failed to serialize" ));
        return -1;
      }
    }

    // fd_txn_t const *txn = txn_ctx->txn_descriptor;
    // fd_rawtxn_b_t const *raw_txn = txn_ctx->_txn_raw;
    // uchar * sig = (uchar *)raw_txn->raw + txn->signature_off;

    for ( ushort i = 0; i < txn_ctx->txn_descriptor->instr_cnt; i++ ) {
      if ( FD_UNLIKELY( use_sysvar_instructions ) ) {
        ret = fd_sysvar_instructions_update_current_instr_idx( txn_ctx, i );
        if( ret != FD_ACC_MGR_SUCCESS ) {
          FD_LOG_ERR(( "sysvar instructions failed to update instruction index" ));
          return -1;
        }
      }

      int exec_result = fd_execute_instr( txn_ctx, &instrs[i] );

      if( exec_result != FD_EXECUTOR_INSTR_SUCCESS ) {
        if (exec_result == FD_EXECUTOR_INSTR_ERR_CUSTOM_ERR) {
          // FD_LOG_WARNING(( "fd_execute_instr failed (%d:%d) for %64J", exec_result, txn_ctx->custom_err, sig ));
        } else {
          // FD_LOG_WARNING(( "fd_execute_instr failed (%d) index %u for %64J", exec_result, i, sig ));
        }
        if ( FD_UNLIKELY( use_sysvar_instructions ) ) {
          ret = fd_sysvar_instructions_cleanup_account( txn_ctx );
          if( ret != FD_ACC_MGR_SUCCESS ) {
            FD_LOG_WARNING(( "sysvar instructions failed to cleanup" ));
            return -1;
          }
        }
        return -1;
      }
    }
    int err = fd_executor_txn_check( txn_ctx->slot_ctx, txn_ctx );
    if ( err != FD_EXECUTOR_INSTR_SUCCESS) {
      FD_LOG_DEBUG(( "fd_executor_txn_check failed (%d)", err ));
      if ( FD_UNLIKELY( use_sysvar_instructions ) ) {
        ret = fd_sysvar_instructions_cleanup_account( txn_ctx );
        if( ret != FD_ACC_MGR_SUCCESS ) {
          FD_LOG_WARNING(( "sysvar instructions failed to cleanup" ));
          return -1;
        }
      }
      return -1;
    }

    if ( FD_UNLIKELY( use_sysvar_instructions ) ) {
      ret = fd_sysvar_instructions_cleanup_account( txn_ctx );
      if( ret != FD_ACC_MGR_SUCCESS ) {
        FD_LOG_WARNING(( "sysvar instructions failed to cleanup" ));
        return -1;
      }
    }

    for( ulong i = 0; i < txn_ctx->accounts_cnt; i++ ) {
      fd_borrowed_account_t * acc_rec = &txn_ctx->borrowed_accounts[i];

      if( !fd_txn_account_is_writable_idx(txn_ctx->txn_descriptor, txn_ctx->accounts, (int)i) || acc_rec->const_meta->info.executable ) {
        continue;
      }

      if( acc_rec->meta->info.lamports == 0 ) {
        acc_rec->meta->dlen = 0;
        memset( acc_rec->meta->info.owner, 0, sizeof(fd_pubkey_t) );
      }
    }



    return 0;
  } FD_SCRATCH_SCOPE_END;
}

int fd_executor_txn_check( fd_exec_slot_ctx_t * slot_ctx,  fd_exec_txn_ctx_t *txn ) {
  fd_rent_t const * rent = slot_ctx->sysvar_cache.rent;

  ulong ending_lamports = 0;
  ulong ending_dlen = 0;
  ulong starting_lamports = 0;
  ulong starting_dlen = 0;

  for( ulong idx = 0; idx < txn->accounts_cnt; idx++ ) {
    fd_borrowed_account_t * b = &txn->borrowed_accounts[idx];

    // Was this account written to?
    if( NULL != b->meta ) {
      ending_lamports += b->meta->info.lamports;
      ending_dlen += b->meta->dlen;

      // Lets prevent creating non-rent-exempt accounts...
      uchar after_exempt = fd_rent_exempt_minimum_balance2( rent, b->meta->dlen) <= b->meta->info.lamports;

      if( memcmp( b->pubkey->key, fd_sysvar_incinerator_id.key, sizeof(fd_pubkey_t) )!=0) {
        if (after_exempt || b->meta->info.lamports == 0) {
          // no-op
        } else {
          uchar before_exempt = (b->starting_dlen != ULONG_MAX) ?
            (fd_rent_exempt_minimum_balance2( rent, b->starting_dlen) <= b->starting_lamports) : 1;
          if (before_exempt || b->starting_lamports == 0) {
            FD_LOG_DEBUG(("Rent exempt error for %32J Curr len %lu Starting len %lu Curr lamports %lu Starting lamports %lu Curr exempt %lu Starting exempt %lu", b->pubkey->uc, b->meta->dlen, b->starting_dlen, b->meta->info.lamports, b->starting_lamports, fd_rent_exempt_minimum_balance2( rent, b->meta->dlen), fd_rent_exempt_minimum_balance2( rent, b->starting_dlen)));
            return FD_EXECUTOR_INSTR_ERR_ACC_NOT_RENT_EXEMPT;
          } else if (!before_exempt && (b->meta->dlen == b->starting_dlen) && b->meta->info.lamports <= b->starting_lamports) {
            // no-op
          } else {
            FD_LOG_DEBUG(("Rent exempt error for %32J Curr len %lu Starting len %lu Curr lamports %lu Starting lamports %lu Curr exempt %lu Starting exempt %lu", b->pubkey->uc, b->meta->dlen, b->starting_dlen, b->meta->info.lamports, b->starting_lamports, fd_rent_exempt_minimum_balance2( rent, b->meta->dlen), fd_rent_exempt_minimum_balance2( rent, b->starting_dlen)));
            return FD_EXECUTOR_INSTR_ERR_ACC_NOT_RENT_EXEMPT;
          }
        }
      }

      if (b->starting_lamports != ULONG_MAX)
        starting_lamports += b->starting_lamports;
      if (b->starting_dlen != ULONG_MAX)
        starting_dlen += b->starting_dlen;
    } else if (NULL != b->const_meta) {
      // FD_LOG_DEBUG(("Const rec mismatch %32J starting %lu %lu ending %lu %lu", b->pubkey->uc, b->starting_dlen, b->starting_lamports, b->const_meta->dlen, b->const_meta->info.lamports));
      // Should these just kill the client?  They are impossible...
      if (b->starting_lamports != b->const_meta->info.lamports) {
        FD_LOG_DEBUG(("Const rec mismatch %32J starting %lu %lu ending %lu %lu", b->pubkey->uc, b->starting_dlen, b->starting_lamports, b->const_meta->dlen, b->const_meta->info.lamports));
        return FD_EXECUTOR_INSTR_ERR_UNBALANCED_INSTR;
      }
      if (b->starting_dlen != b->const_meta->dlen) {
        FD_LOG_DEBUG(("Const rec mismatch %32J starting %lu %lu ending %lu %lu", b->pubkey->uc, b->starting_dlen, b->starting_lamports, b->const_meta->dlen, b->const_meta->info.lamports));
        return FD_EXECUTOR_INSTR_ERR_UNBALANCED_INSTR;
      }
    }
  }

  // Should these just kill the client?  They are impossible yet solana just throws an error
  if (ending_lamports != starting_lamports) {
    FD_LOG_DEBUG(("Lamport sum mismatch: starting %lu ending %lu", starting_lamports, ending_lamports));
    return FD_EXECUTOR_INSTR_ERR_UNBALANCED_INSTR;
  }
#if 0
  // cap_accounts_data_allocations_per_transaction
  //    TODO: I am unsure if this is the correct check...
  if (((long)ending_dlen - (long)starting_dlen) > MAX_PERMITTED_DATA_INCREASE)
    return FD_EXECUTOR_INSTR_ERR_MAX_ACCS_DATA_SIZE_EXCEEDED;
#endif

  /* TODO unused variables */
  (void)ending_dlen; (void)starting_dlen;

  return FD_EXECUTOR_INSTR_SUCCESS;
}

FD_FN_CONST char const *
fd_executor_instr_strerror( int err ) {

  switch( err ) {
  case FD_EXECUTOR_INSTR_SUCCESS                                : return "success";
  case FD_EXECUTOR_INSTR_ERR_FATAL                              : return "FATAL";
  case FD_EXECUTOR_INSTR_ERR_GENERIC_ERR                        : return "GENERIC_ERR";
  case FD_EXECUTOR_INSTR_ERR_INVALID_ARG                        : return "INVALID_ARG";
  case FD_EXECUTOR_INSTR_ERR_INVALID_INSTR_DATA                 : return "INVALID_INSTR_DATA";
  case FD_EXECUTOR_INSTR_ERR_INVALID_ACC_DATA                   : return "INVALID_ACC_DATA";
  case FD_EXECUTOR_INSTR_ERR_ACC_DATA_TOO_SMALL                 : return "ACC_DATA_TOO_SMALL";
  case FD_EXECUTOR_INSTR_ERR_INSUFFICIENT_FUNDS                 : return "INSUFFICIENT_FUNDS";
  case FD_EXECUTOR_INSTR_ERR_INCORRECT_PROGRAM_ID               : return "INCORRECT_PROGRAM_ID";
  case FD_EXECUTOR_INSTR_ERR_MISSING_REQUIRED_SIGNATURE         : return "MISSING_REQUIRED_SIGNATURE";
  case FD_EXECUTOR_INSTR_ERR_ACC_ALREADY_INITIALIZED            : return "ACC_ALREADY_INITIALIZED";
  case FD_EXECUTOR_INSTR_ERR_UNINITIALIZED_ACCOUNT              : return "UNINITIALIZED_ACCOUNT";
  case FD_EXECUTOR_INSTR_ERR_UNBALANCED_INSTR                   : return "UNBALANCED_INSTR";
  case FD_EXECUTOR_INSTR_ERR_MODIFIED_PROGRAM_ID                : return "MODIFIED_PROGRAM_ID";
  case FD_EXECUTOR_INSTR_ERR_EXTERNAL_ACCOUNT_LAMPORT_SPEND     : return "EXTERNAL_ACCOUNT_LAMPORT_SPEND";
  case FD_EXECUTOR_INSTR_ERR_EXTERNAL_DATA_MODIFIED             : return "EXTERNAL_DATA_MODIFIED";
  case FD_EXECUTOR_INSTR_ERR_READONLY_LAMPORT_CHANGE            : return "READONLY_LAMPORT_CHANGE";
  case FD_EXECUTOR_INSTR_ERR_READONLY_DATA_MODIFIED             : return "READONLY_DATA_MODIFIED";
  case FD_EXECUTOR_INSTR_ERR_DUPLICATE_ACCOUNT_IDX              : return "DUPLICATE_ACCOUNT_IDX";
  case FD_EXECUTOR_INSTR_ERR_EXECUTABLE_MODIFIED                : return "EXECUTABLE_MODIFIED";
  case FD_EXECUTOR_INSTR_ERR_RENT_EPOCH_MODIFIED                : return "RENT_EPOCH_MODIFIED";
  case FD_EXECUTOR_INSTR_ERR_NOT_ENOUGH_ACC_KEYS                : return "NOT_ENOUGH_ACC_KEYS";
  case FD_EXECUTOR_INSTR_ERR_ACC_DATA_SIZE_CHANGED              : return "ACC_DATA_SIZE_CHANGED";
  case FD_EXECUTOR_INSTR_ERR_ACC_NOT_EXECUTABLE                 : return "ACC_NOT_EXECUTABLE";
  case FD_EXECUTOR_INSTR_ERR_ACC_BORROW_FAILED                  : return "ACC_BORROW_FAILED";
  case FD_EXECUTOR_INSTR_ERR_ACC_BORROW_OUTSTANDING             : return "ACC_BORROW_OUTSTANDING";
  case FD_EXECUTOR_INSTR_ERR_DUPLICATE_ACCOUNT_OUT_OF_SYNC      : return "DUPLICATE_ACCOUNT_OUT_OF_SYNC";
  case FD_EXECUTOR_INSTR_ERR_CUSTOM_ERR                         : return "CUSTOM_ERR";
  case FD_EXECUTOR_INSTR_ERR_INVALID_ERR                        : return "INVALID_ERR";
  case FD_EXECUTOR_INSTR_ERR_EXECUTABLE_DATA_MODIFIED           : return "EXECUTABLE_DATA_MODIFIED";
  case FD_EXECUTOR_INSTR_ERR_EXECUTABLE_LAMPORT_CHANGE          : return "EXECUTABLE_LAMPORT_CHANGE";
  case FD_EXECUTOR_INSTR_ERR_EXECUTABLE_ACCOUNT_NOT_RENT_EXEMPT : return "EXECUTABLE_ACCOUNT_NOT_RENT_EXEMPT";
  case FD_EXECUTOR_INSTR_ERR_UNSUPPORTED_PROGRAM_ID             : return "UNSUPPORTED_PROGRAM_ID";
  case FD_EXECUTOR_INSTR_ERR_CALL_DEPTH                         : return "CALL_DEPTH";
  case FD_EXECUTOR_INSTR_ERR_MISSING_ACC                        : return "MISSING_ACC";
  case FD_EXECUTOR_INSTR_ERR_REENTRANCY_NOT_ALLOWED             : return "REENTRANCY_NOT_ALLOWED";
  case FD_EXECUTOR_INSTR_ERR_MAX_SEED_LENGTH_EXCEEDED           : return "MAX_SEED_LENGTH_EXCEEDED";
  case FD_EXECUTOR_INSTR_ERR_INVALID_SEEDS                      : return "INVALID_SEEDS";
  case FD_EXECUTOR_INSTR_ERR_INVALID_REALLOC                    : return "INVALID_REALLOC";
  case FD_EXECUTOR_INSTR_ERR_COMPUTE_BUDGET_EXCEEDED            : return "COMPUTE_BUDGET_EXCEEDED";
  case FD_EXECUTOR_INSTR_ERR_PRIVILEGE_ESCALATION               : return "PRIVILEGE_ESCALATION";
  case FD_EXECUTOR_INSTR_ERR_PROGRAM_ENVIRONMENT_SETUP_FAILURE  : return "PROGRAM_ENVIRONMENT_SETUP_FAILURE";
  case FD_EXECUTOR_INSTR_ERR_PROGRAM_FAILED_TO_COMPLETE         : return "PROGRAM_FAILED_TO_COMPLETE";
  case FD_EXECUTOR_INSTR_ERR_PROGRAM_FAILED_TO_COMPILE          : return "PROGRAM_FAILED_TO_COMPILE";
  case FD_EXECUTOR_INSTR_ERR_ACC_IMMUTABLE                      : return "ACC_IMMUTABLE";
  case FD_EXECUTOR_INSTR_ERR_INCORRECT_AUTHORITY                : return "INCORRECT_AUTHORITY";
  case FD_EXECUTOR_INSTR_ERR_BORSH_IO_ERROR                     : return "BORSH_IO_ERROR";
  case FD_EXECUTOR_INSTR_ERR_ACC_NOT_RENT_EXEMPT                : return "ACC_NOT_RENT_EXEMPT";
  case FD_EXECUTOR_INSTR_ERR_INVALID_ACC_OWNER                  : return "INVALID_ACC_OWNER";
  case FD_EXECUTOR_INSTR_ERR_ARITHMETIC_OVERFLOW                : return "ARITHMETIC_OVERFLOW";
  case FD_EXECUTOR_INSTR_ERR_UNSUPPORTED_SYSVAR                 : return "UNSUPPORTED_SYSVAR";
  case FD_EXECUTOR_INSTR_ERR_ILLEGAL_OWNER                      : return "ILLEGAL_OWNER";
  case FD_EXECUTOR_INSTR_ERR_MAX_ACCS_DATA_SIZE_EXCEEDED        : return "MAX_ACCS_DATA_SIZE_EXCEEDED";
  case FD_EXECUTOR_INSTR_ERR_ACTIVE_VOTE_ACC_CLOSE              : return "ACTIVE_VOTE_ACC_CLOSE";
  default: break;
  }

  return "unknown";
}<|MERGE_RESOLUTION|>--- conflicted
+++ resolved
@@ -8,9 +8,9 @@
 #include "../../util/rng/fd_rng.h"
 #include "../nanopb/pb_encode.h"
 #include "fd_system_ids.h"
-<<<<<<< HEAD
+#include "fd_account.h"
 #include "program/fd_address_lookup_table_program.h"
-#include "program/fd_bpf_deprecated_loader_program.h"
+#include "program/fd_bpf_loader_v1_program.h"
 #include "program/fd_bpf_loader_program.h"
 #include "program/fd_bpf_loader_v4_program.h"
 #include "program/fd_bpf_upgradeable_loader_program.h"
@@ -28,11 +28,6 @@
 #include "../vm/fd_vm_context.h"
 
 #include "../../ballet/base58/fd_base58.h"
-=======
-#include "program/fd_bpf_loader_v1_program.h"
-#include "program/fd_bpf_loader_v4_program.h"
-#include "program/fd_config_program.h"
->>>>>>> f3bfd57d
 
 #include <assert.h>
 #include <errno.h>
@@ -49,11 +44,11 @@
   } else if ( !memcmp( pubkey, fd_solana_system_program_id.key, sizeof( fd_pubkey_t ) ) ) {
     return fd_executor_system_program_execute_instruction;
   } else if ( !memcmp( pubkey, fd_solana_config_program_id.key, sizeof( fd_pubkey_t ) ) ) {
-    return fd_executor_config_program_execute_instruction;
+    return fd_config_program_execute;
   } else if ( !memcmp( pubkey, fd_solana_stake_program_id.key, sizeof( fd_pubkey_t ) ) ) {
     return fd_executor_stake_program_execute_instruction;
   } else if ( !memcmp( pubkey, fd_solana_ed25519_sig_verify_program_id.key, sizeof( fd_pubkey_t ) ) ) {
-    return fd_executor_ed25519_program_execute_instruction;
+    return fd_ed25519_program_execute;
   } else if ( !memcmp( pubkey, fd_solana_keccak_secp_256k_program_id.key, sizeof( fd_pubkey_t ) ) ) {
     return fd_executor_secp256k1_program_execute_instruction;
   } else if ( !memcmp( pubkey, fd_solana_bpf_loader_upgradeable_program_id.key, sizeof( fd_pubkey_t ) ) ) {
@@ -61,11 +56,11 @@
   } else if ( !memcmp( pubkey, fd_solana_bpf_loader_program_id.key, sizeof( fd_pubkey_t ) ) ) {
     return fd_executor_bpf_loader_program_execute_instruction;
   } else if ( !memcmp( pubkey, fd_solana_bpf_loader_deprecated_program_id.key, sizeof( fd_pubkey_t ) ) ) {
-    return fd_executor_bpf_deprecated_loader_program_execute_instruction;
+    return fd_bpf_loader_v1_program_execute;
   } else if ( !memcmp( pubkey, fd_solana_compute_budget_program_id.key, sizeof( fd_pubkey_t ) ) ) {
     return fd_executor_compute_budget_program_execute_instruction_nop;
   } else if( !memcmp( pubkey, fd_solana_bpf_loader_v4_program_id.key, sizeof(fd_pubkey_t) ) ) {
-    return fd_bpf_loader_v4_program_execute_instruction;
+    return fd_bpf_loader_v4_program_execute;
   } else if( !memcmp( pubkey, fd_solana_address_lookup_table_program_id.key, sizeof(fd_pubkey_t) ) ) {
     return fd_executor_address_lookup_table_program_execute_instruction;
   } else if( !memcmp( pubkey, fd_solana_zk_token_proof_program_id.key, sizeof(fd_pubkey_t) ) ) {
@@ -85,7 +80,6 @@
   return -1;
 }
 
-<<<<<<< HEAD
 /* Returns 1 if the sysvar instruction is used, 0 otherwise */
 uint
 fd_executor_txn_uses_sysvar_instructions( fd_exec_txn_ctx_t const * txn_ctx ) {
@@ -137,14 +131,6 @@
       if( addr_lookup_table_state.discriminant != fd_address_lookup_table_state_enum_lookup_table ) {
         FD_LOG_ERR(("addr lut is uninit"));
       }
-=======
-  if( 0==memcmp( program_id, &fd_solana_bpf_loader_deprecated_program_id, sizeof(fd_pubkey_t) ) )
-    return fd_bpf_loader_v1_program_execute;
-  if( 0==memcmp( program_id, &fd_solana_bpf_loader_v4_program_id, sizeof(fd_pubkey_t) ) )
-    return fd_bpf_loader_v4_program_execute;
-  if( 0==memcmp( program_id, &fd_solana_config_program_id, sizeof(fd_pubkey_t) ) )
-    return fd_config_program_execute;
->>>>>>> f3bfd57d
 
       fd_pubkey_t * lookup_addrs = (fd_pubkey_t *)&addr_lut_rec->const_data[56];
 
