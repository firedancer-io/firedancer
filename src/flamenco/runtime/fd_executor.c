--- conflicted
+++ resolved
@@ -196,8 +196,7 @@
 
     /* TODO: allow instructions to be failed, and the transaction to be reverted */
     execute_instruction_func_t exec_instr_func = fd_executor_lookup_native_program( executor->global, &tx_accs[instr->program_id] );
-<<<<<<< HEAD
-
+ 
     if (exec_instr_func != NULL) {
       int exec_result = exec_instr_func( ctx );
       if ( FD_UNLIKELY( exec_result != FD_EXECUTOR_INSTR_SUCCESS ) ) {
@@ -219,13 +218,6 @@
       } else {
         FD_LOG_WARNING(( "did not find BPF executable program account - program id: %s", program_id_str ));
       }
-=======
-    int exec_result = exec_instr_func( ctx );
-    if ( FD_UNLIKELY( exec_result != FD_EXECUTOR_INSTR_SUCCESS ) ) {
-      exec_result = exec_instr_func( ctx );
-      FD_LOG_WARNING(( "instruction executed unsuccessfully: error code %d", exec_result ));
-      /* TODO: revert transaction context */
->>>>>>> 5a3f69b7
     }
 
 
