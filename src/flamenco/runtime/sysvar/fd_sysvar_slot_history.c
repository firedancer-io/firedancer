#include "fd_sysvar_slot_history.h"
#include "fd_sysvar.h"
#include "fd_sysvar_rent.h"
#include "../fd_executor_err.h"
#include "../fd_system_ids.h"

/* FIXME These constants should be header defines */

static const ulong slot_history_min_account_size = 131097;

/* https://github.com/solana-labs/solana/blob/8f2c8b8388a495d2728909e30460aa40dcc5d733/sdk/program/src/slot_history.rs#L37 */
static const ulong slot_history_max_entries = 1024 * 1024;

/* TODO: move into separate bitvec library */
static const ulong bits_per_block = 8 * sizeof(ulong);

void
fd_sysvar_slot_history_set( fd_slot_history_global_t * history,
                            ulong                      i ) {
  if( FD_UNLIKELY( i > history->next_slot && i - history->next_slot >= slot_history_max_entries ) ) {
    FD_LOG_WARNING(( "Ignoring out of bounds (i=%lu next_slot=%lu)", i, history->next_slot ));
    return;
  }

  ulong * blocks     = (ulong *)((uchar*)history + history->bits_bitvec_offset);
  ulong   blocks_len = history->bits_bitvec_len;

  // Skipped slots, delete them from history
  for( ulong j = history->next_slot; j < i; j++ ) {
    ulong block_idx = (j / bits_per_block) % (blocks_len);
    blocks[ block_idx ] &= ~( 1UL << ( j % bits_per_block ) );
  }
  ulong block_idx = (i / bits_per_block) % (blocks_len);
  blocks[ block_idx ] |= ( 1UL << ( i % bits_per_block ) );
}

FD_FN_UNUSED static const ulong blocks_len = slot_history_max_entries / bits_per_block;

int
fd_sysvar_slot_history_write_history( fd_exec_slot_ctx_t *       slot_ctx,
                                      fd_slot_history_global_t * history ) {
  ulong sz = slot_history_min_account_size;
  uchar enc[ sz ];
  fd_memset( enc, 0, sz );
  fd_bincode_encode_ctx_t ctx;
  ctx.data    = enc;
  ctx.dataend = enc + sz;
  ctx.wksp    = slot_ctx->runtime_wksp;
  int err = fd_slot_history_encode_global( history, &ctx );
  if (0 != err)
    return err;
  return fd_sysvar_set( slot_ctx, &fd_sysvar_owner_id, &fd_sysvar_slot_history_id, enc, sz, slot_ctx->slot );
}

/* https://github.com/solana-labs/solana/blob/8f2c8b8388a495d2728909e30460aa40dcc5d733/sdk/program/src/slot_history.rs#L16 */
void
fd_sysvar_slot_history_init( fd_exec_slot_ctx_t * slot_ctx, fd_spad_t * runtime_spad ) {
  FD_SPAD_FRAME_BEGIN( runtime_spad ) {
  /* Create a new slot history instance */

  /* We need to construct the gaddr-aware slot history object */
  ulong total_sz = sizeof(fd_slot_history_global_t) + alignof(fd_slot_history_global_t) +
                   (sizeof(ulong) + alignof(ulong)) * blocks_len;

  uchar * mem = fd_spad_alloc( runtime_spad, alignof(fd_slot_history_global_t), total_sz );
  fd_slot_history_global_t * history = (fd_slot_history_global_t *)mem;
  ulong *                    blocks  = (ulong *)fd_ulong_align_up( (ulong)((uchar*)history + sizeof(fd_slot_history_global_t)), alignof(ulong) );

<<<<<<< HEAD
  history->next_slot        = slot_ctx->slot + 1UL;
  history->bits.bits_offset = (ulong)((uchar*)inner - (uchar*)history);
  history->bits.len         = slot_history_max_entries;

  inner->blocks_len    = blocks_len;
  inner->blocks_offset = (ulong)((uchar*)blocks - (uchar*)inner);
=======
  history->next_slot          = slot_ctx->slot_bank.slot + 1UL;
  history->bits_bitvec_offset = (ulong)((uchar*)blocks - (uchar*)history);
  history->bits_len           = slot_history_max_entries;
  history->bits_bitvec_len    = blocks_len;
>>>>>>> cebe940f
  memset( blocks, 0, sizeof(ulong) * blocks_len );

  /* TODO: handle slot != 0 init case */
  fd_sysvar_slot_history_set( history, slot_ctx->slot );
  fd_sysvar_slot_history_write_history( slot_ctx, history );
  } FD_SPAD_FRAME_END;
}

/* https://github.com/solana-labs/solana/blob/8f2c8b8388a495d2728909e30460aa40dcc5d733/runtime/src/bank.rs#L2345 */
int
fd_sysvar_slot_history_update( fd_exec_slot_ctx_t * slot_ctx, fd_spad_t * runtime_spad ) {
  /* Set current_slot, and update next_slot */

  fd_pubkey_t const * key = &fd_sysvar_slot_history_id;

  FD_TXN_ACCOUNT_DECL( rec );
  int err = fd_txn_account_init_from_funk_readonly( rec, key, slot_ctx->funk, slot_ctx->funk_txn );
  if (err)
    FD_LOG_CRIT(( "fd_txn_account_init_from_funk_readonly(slot_history) failed: %d", err ));

  fd_bincode_decode_ctx_t ctx = {
    .data    = rec->vt->get_data( rec ),
    .dataend = rec->vt->get_data( rec ) + rec->vt->get_data_len( rec ),
    .wksp    = slot_ctx->runtime_wksp
  };

  ulong total_sz = 0UL;
  err = fd_slot_history_decode_footprint( &ctx, &total_sz );
  if( FD_UNLIKELY( err ) ) {
    FD_LOG_ERR(( "fd_slot_history_decode_footprint failed" ));
  }

  uchar * mem = fd_spad_alloc( runtime_spad, fd_slot_history_align(), total_sz );
  if( FD_UNLIKELY( !mem ) ) {
    FD_LOG_ERR(( "Unable to allocate memory for slot history" ));
  }

  fd_slot_history_global_t * history = fd_slot_history_decode_global( mem, &ctx );

  /* https://github.com/solana-labs/solana/blob/8f2c8b8388a495d2728909e30460aa40dcc5d733/sdk/program/src/slot_history.rs#L48 */
  fd_sysvar_slot_history_set( history, slot_ctx->slot );
  history->next_slot = slot_ctx->slot + 1;

  ulong sz = slot_history_min_account_size;

  err = fd_txn_account_init_from_funk_mutable( rec, key, slot_ctx->funk, slot_ctx->funk_txn, 1, sz );
  if (err)
    FD_LOG_CRIT(( "fd_txn_account_init_from_funk_mutable(slot_history) failed: %d", err ));

  fd_bincode_encode_ctx_t e_ctx = {
    .data    = rec->vt->get_data_mut( rec ),
    .dataend = rec->vt->get_data_mut( rec )+sz,
    .wksp    = slot_ctx->runtime_wksp
  };

  if( FD_UNLIKELY( fd_slot_history_encode_global( history, &e_ctx ) ) ) {
    return FD_EXECUTOR_INSTR_ERR_CUSTOM_ERR;
  }

  fd_epoch_bank_t * epoch_bank = fd_exec_epoch_ctx_epoch_bank( slot_ctx->epoch_ctx );
  rec->vt->set_lamports( rec, fd_rent_exempt_minimum_balance( &epoch_bank->rent, sz ) );

  rec->vt->set_data_len( rec, sz );
  rec->vt->set_owner( rec, &fd_sysvar_owner_id );

  fd_txn_account_mutable_fini( rec, slot_ctx->funk, slot_ctx->funk_txn );

  return 0;
}

fd_slot_history_global_t *
fd_sysvar_slot_history_read( fd_funk_t *     funk,
                             fd_funk_txn_t * funk_txn,
                             fd_spad_t *     spad,
                             fd_wksp_t *     wksp ) {

  /* Set current_slot, and update next_slot */

  fd_pubkey_t const * key = &fd_sysvar_slot_history_id;

  FD_TXN_ACCOUNT_DECL( rec );
  int err = fd_txn_account_init_from_funk_readonly( rec, key, funk, funk_txn );
  if( err ) {
    FD_LOG_CRIT(( "fd_txn_account_init_from_funk_readonly(slot_history) failed: %d", err ));
  }

  fd_bincode_decode_ctx_t ctx = {
    .data    = rec->vt->get_data( rec ),
    .dataend = rec->vt->get_data( rec ) + rec->vt->get_data_len( rec ),
    .wksp    = wksp
  };

  ulong total_sz = 0UL;
  err = fd_slot_history_decode_footprint( &ctx, &total_sz );
  if( err ) {
    FD_LOG_ERR(( "fd_slot_history_decode_footprint failed" ));
  }

  uchar * mem = fd_spad_alloc( spad, fd_slot_history_align(), total_sz );
  if( !mem ) {
    FD_LOG_ERR(( "Unable to allocate memory for slot history" ));
  }

  return fd_slot_history_decode_global( mem, &ctx );
}

int
fd_sysvar_slot_history_find_slot( fd_slot_history_global_t const * history,
                                  ulong                            slot,
                                  fd_wksp_t *                      wksp ) {
  (void)wksp;
  ulong * blocks = (ulong *)((uchar*)history + history->bits_bitvec_offset);
  if( FD_UNLIKELY( !blocks ) ) {
    FD_LOG_ERR(( "Unable to find slot history blocks" ));
  }
  ulong blocks_len = history->bits_bitvec_len;


  if( slot > history->next_slot - 1UL ) {
    return FD_SLOT_HISTORY_SLOT_FUTURE;
  } else if ( slot < fd_ulong_sat_sub( history->next_slot, slot_history_max_entries ) ) {
    return FD_SLOT_HISTORY_SLOT_TOO_OLD;
  } else {
    ulong block_idx = (slot / bits_per_block) % blocks_len;
    if( blocks[ block_idx ] & ( 1UL << ( slot % bits_per_block ) ) ) {
      return FD_SLOT_HISTORY_SLOT_FOUND;
    } else {
      return FD_SLOT_HISTORY_SLOT_NOT_FOUND;
    }
  }
}<|MERGE_RESOLUTION|>--- conflicted
+++ resolved
@@ -66,19 +66,10 @@
   fd_slot_history_global_t * history = (fd_slot_history_global_t *)mem;
   ulong *                    blocks  = (ulong *)fd_ulong_align_up( (ulong)((uchar*)history + sizeof(fd_slot_history_global_t)), alignof(ulong) );
 
-<<<<<<< HEAD
-  history->next_slot        = slot_ctx->slot + 1UL;
-  history->bits.bits_offset = (ulong)((uchar*)inner - (uchar*)history);
-  history->bits.len         = slot_history_max_entries;
-
-  inner->blocks_len    = blocks_len;
-  inner->blocks_offset = (ulong)((uchar*)blocks - (uchar*)inner);
-=======
-  history->next_slot          = slot_ctx->slot_bank.slot + 1UL;
+  history->next_slot          = slot_ctx->slot + 1UL;
   history->bits_bitvec_offset = (ulong)((uchar*)blocks - (uchar*)history);
   history->bits_len           = slot_history_max_entries;
   history->bits_bitvec_len    = blocks_len;
->>>>>>> cebe940f
   memset( blocks, 0, sizeof(ulong) * blocks_len );
 
   /* TODO: handle slot != 0 init case */
