--- conflicted
+++ resolved
@@ -8,19 +8,11 @@
 FD_PROTOTYPES_BEGIN
 
 void
-<<<<<<< HEAD
-fd_sysvar_instructions_serialize_account( fd_runtime_t *          runtime,
-                                          fd_txn_in_t const *     txn_in,
-                                          fd_txn_out_t *          txn_out,
-                                          fd_instr_info_t const * instrs,
-                                          ushort                  instrs_cnt,
-                                          ulong                   txn_idx );
-=======
-fd_sysvar_instructions_serialize_account( fd_bank_t *         bank,
+fd_sysvar_instructions_serialize_account( fd_runtime_t *      runtime,
+                                          fd_bank_t *         bank,
                                           fd_txn_in_t const * txn_in,
                                           fd_txn_out_t *      txn_out,
                                           ulong               txn_idx );
->>>>>>> baf070bc
 
 void
 fd_sysvar_instructions_update_current_instr_idx( fd_account_meta_t * meta,
