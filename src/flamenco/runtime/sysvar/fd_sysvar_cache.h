#ifndef HEADER_fd_src_flamenco_runtime_sysvar_fd_sysvar_cache_h
#define HEADER_fd_src_flamenco_runtime_sysvar_fd_sysvar_cache_h

/* fd_sysvar_cache reproduces the behavior of
   solana_program_runtime::sysvar_cache::SysvarCache.

   Firedancer provides this sysvar cache to be compatible with the Agave
   validator.  Otherwise, it serves no purpose other than to make the
   runtime more complicated.  The sysvar cache keeps a copy of various
   sysvar accounts.  It is part of the implicit state of the runtime.

   Note that not all sysvars are in this cache.

   ### Cache state

   The sysvar cache is not a pure cache.  For every supported sysvar, it
   may store NULL or a parsed version of the sysvar account.  It is
   populated from the accounts DB.  After parsing, the contents of the
   cache are not identical to the original account content anymore.  If
   a sysvar account fails to parse, the corresponding cache entry will
   be NULL.

   ### Write back

   The sysvar cache can be modified directly by native programs.  There
   is no standard pattern to how these changes get written back to the
   accounts DB.  Currently, the write back happens at arbitrary stages
   in the slot boundary logic and is different for every sysvar.

   ### Memory Management

   fd_sysvar_cache_t is contained by a continuous memory region and
   embeds a heap allocator. */

#include "../fd_acc_mgr.h"

/* Reuse this table to avoid code duplication */
#define FD_SYSVAR_CACHE_ITER(X) \
  X( fd_sol_sysvar_clock,             clock               ) \
  X( fd_epoch_schedule,               epoch_schedule      ) \
  X( fd_sysvar_epoch_rewards,         epoch_rewards       ) \
  X( fd_sysvar_fees,                  fees                ) \
  X( fd_rent,                         rent                ) \
  X( fd_slot_hashes,                  slot_hashes         ) \
  X( fd_recent_block_hashes,          recent_block_hashes ) \
  X( fd_stake_history,                stake_history       ) \
  X( fd_sol_sysvar_last_restart_slot, last_restart_slot   )

/* The memory of fd_sysvar_cache_t fits as much sysvar information into
   the struct as possible.  Unfortunately some parts of the sysvar
   spill out onto the heap due to how the type generator works.

   The has_{...} bits specify whether a sysvar logically exists.
   The val_{...} structs contain the top-level struct of each sysvar.
   If has_{...}==0 then any heap pointers in val_{...} are NULL,
   allowing for safe idempotent calls to fd_sol_sysvar_{...}_destroy() */

struct __attribute__((aligned(16UL))) fd_sysvar_cache_private {
  ulong       magic;  /* ==FD_SYSVAR_CACHE_MAGIC */
  fd_spad_t * runtime_spad;

  /* Declare the val_{...} values */
# define X( type, name ) \
  type##_t val_##name[1];
  FD_SYSVAR_CACHE_ITER(X)
# undef X

  /* Declare the has_{...} bits */
# define X( _type, name ) \
  ulong has_##name : 1;
  FD_SYSVAR_CACHE_ITER(X)
# undef X
};

struct fd_sysvar_cache_private;
typedef struct fd_sysvar_cache_private fd_sysvar_cache_t;

FD_PROTOTYPES_BEGIN

/* fd_sysvar_cache_{align,footprint} return the memory region params of
   an fd_sysvar_cache_t. */

ulong
fd_sysvar_cache_align( void );

ulong
fd_sysvar_cache_footprint( void );

/* fd_sysvar_cache_new creates a new sysvar cache object.  mem is the
   memory region that will back the fd_sysvar_cache_t.  Attaches to the
   given valloc for use as a heap allocator for sysvar data.  Returns
   object (in mem) on success and NULL on failure.  Logs reasons for
   failure. */

fd_sysvar_cache_t *
fd_sysvar_cache_new( void *      mem,
                     fd_spad_t * runtime_spad );

/* fd_sysvar_cache_delete destroys a given sysvar cache object and any
   heap allocations made.  Detaches from the valloc provided in
   fd_sysvar_cache_new.  Returns the memory region that previously
   backed cache back to the caller. */

void *
fd_sysvar_cache_delete( fd_sysvar_cache_t * cache );

/* fd_sysvar_cache_restore restores all sysvars from the given slot
   context.

   Roughly compatible with Agave's
   solana_program_runtime::sysvar_cache::SysvarCache::fill_missing_entries
   https://github.com/solana-labs/solana/blob/v1.17.23/program-runtime/src/sysvar_cache.rs#L137-L208 */

void
fd_sysvar_cache_restore( fd_sysvar_cache_t * cache,
                         fd_acc_mgr_t *      acc_mgr,
                         fd_funkier_txn_t *     funk_txn );

/* fd_sysvar_cache_restore_{name} restores only the given sysvar object from the given slot context */

# define X( type, name )                                               \
void                                                                   \
fd_sysvar_cache_restore_##name( fd_sysvar_cache_t * cache,             \
                         fd_acc_mgr_t *      acc_mgr,                  \
<<<<<<< HEAD
                         fd_funkier_txn_t *     funk_txn ); 
=======
                         fd_funk_txn_t *     funk_txn );
>>>>>>> d7293b77
  FD_SYSVAR_CACHE_ITER(X)
# undef X

/* Accessors for sysvars.  May return NULL. */

FD_FN_PURE fd_sol_sysvar_clock_t             const * fd_sysvar_cache_clock              ( fd_sysvar_cache_t const * cache );
FD_FN_PURE fd_epoch_schedule_t               const * fd_sysvar_cache_epoch_schedule     ( fd_sysvar_cache_t const * cache );
FD_FN_PURE fd_sysvar_epoch_rewards_t         const * fd_sysvar_cache_epoch_rewards      ( fd_sysvar_cache_t const * cache );
FD_FN_PURE fd_sysvar_fees_t                  const * fd_sysvar_cache_fees               ( fd_sysvar_cache_t const * cache );
FD_FN_PURE fd_rent_t                         const * fd_sysvar_cache_rent               ( fd_sysvar_cache_t const * cache );
FD_FN_PURE fd_slot_hashes_t                  const * fd_sysvar_cache_slot_hashes        ( fd_sysvar_cache_t const * cache );
FD_FN_PURE fd_recent_block_hashes_t          const * fd_sysvar_cache_recent_block_hashes( fd_sysvar_cache_t const * cache );
FD_FN_PURE fd_stake_history_t                const * fd_sysvar_cache_stake_history      ( fd_sysvar_cache_t const * cache );
FD_FN_PURE fd_sol_sysvar_last_restart_slot_t const * fd_sysvar_cache_last_restart_slot  ( fd_sysvar_cache_t const * cache );

/* fd_sysvar_from_instr_acct_{...} pretends to read a sysvar from an
   instruction account.  Checks that a given instruction account has
   an address matching the sysvar.  Returns the sysvar from the sysvar
   cache.  On return, *err is in FD_EXECUTOR_INSTR_{SUCCESS,ERR_{...}}.

   Matches Agave's
   solana_program_runtime::sysvar_cache::get_sysvar_with_account_check
   https://github.com/solana-labs/solana/blob/v1.18.8/program-runtime/src/sysvar_cache.rs#L215-L314

   Equivalent to:

     fd_sysvar_FOO_t const *
     fd_sysvar_from_instr_acct_FOO( fd_exec_instr_ctx_t const * ctx,
                                    ulong                       acct_idx ) {
       if( FD_UNLIKELY( idx >= ctx->instr->acct_cnt ) ) {
          *err = FD_EXECUTOR_INSTR_ERR_NOT_ENOUGH_ACC_KEYS;
          return NULL;
       }
       if( ctx->instr->acct_pubkeys[ acct_idx ] != FOO_addr ) {
         *err = FD_EXECUTOR_INSTR_ERR_INVALID_ARG;
         return NULL;
       }
       FOO_t const * value = fd_sysvar_cache_FOO( ctx->slot_ctx->sysvar_cache );
       *err = value ? 0 : FD_EXECUTOR_INSTR_ERR_UNSUPPORTED_SYSVAR;
       return value;
     } */

fd_sol_sysvar_clock_t             const * fd_sysvar_from_instr_acct_clock              ( fd_exec_instr_ctx_t const * ctx, ulong acct_idx, int * err );
fd_epoch_schedule_t               const * fd_sysvar_from_instr_acct_epoch_schedule     ( fd_exec_instr_ctx_t const * ctx, ulong acct_idx, int * err );
fd_sysvar_epoch_rewards_t         const * fd_sysvar_from_instr_acct_epoch_rewards      ( fd_exec_instr_ctx_t const * ctx, ulong acct_idx, int * err );
fd_sysvar_fees_t                  const * fd_sysvar_from_instr_acct_fees               ( fd_exec_instr_ctx_t const * ctx, ulong acct_idx, int * err );
fd_rent_t                         const * fd_sysvar_from_instr_acct_rent               ( fd_exec_instr_ctx_t const * ctx, ulong acct_idx, int * err );
fd_slot_hashes_t                  const * fd_sysvar_from_instr_acct_slot_hashes        ( fd_exec_instr_ctx_t const * ctx, ulong acct_idx, int * err );
fd_recent_block_hashes_t          const * fd_sysvar_from_instr_acct_recent_block_hashes( fd_exec_instr_ctx_t const * ctx, ulong acct_idx, int * err );
fd_stake_history_t                const * fd_sysvar_from_instr_acct_stake_history      ( fd_exec_instr_ctx_t const * ctx, ulong acct_idx, int * err );
fd_sol_sysvar_last_restart_slot_t const * fd_sysvar_from_instr_acct_last_restart_slot  ( fd_exec_instr_ctx_t const * ctx, ulong acct_idx, int * err );

/* fd_check_sysvar_account does a check on if an instruction account index
   matches the expected pubkey of a specific sysvar. */

int
fd_check_sysvar_account( fd_exec_instr_ctx_t const * ctx,
                         ulong                       insn_acc_idx,
                         fd_pubkey_t const *         expected_id );

FD_PROTOTYPES_END

#endif /* HEADER_fd_src_flamenco_runtime_sysvar_fd_sysvar_cache_h */<|MERGE_RESOLUTION|>--- conflicted
+++ resolved
@@ -122,11 +122,7 @@
 void                                                                   \
 fd_sysvar_cache_restore_##name( fd_sysvar_cache_t * cache,             \
                          fd_acc_mgr_t *      acc_mgr,                  \
-<<<<<<< HEAD
-                         fd_funkier_txn_t *     funk_txn ); 
-=======
                          fd_funk_txn_t *     funk_txn );
->>>>>>> d7293b77
   FD_SYSVAR_CACHE_ITER(X)
 # undef X
 
