#include "fd_sysvar_cache.h"
#include "../fd_acc_mgr.h"
#include "../fd_executor.h"
#include "../fd_system_ids.h"
#include "../context/fd_exec_instr_ctx.h"
#include "../context/fd_exec_txn_ctx.h"
#include "../context/fd_exec_slot_ctx.h"

#define FD_SYSVAR_CACHE_MAGIC (0x195a0e78828cacd5UL)

ulong
fd_sysvar_cache_align( void ) {
  return alignof(fd_sysvar_cache_t);
}

ulong
fd_sysvar_cache_footprint( void ) {
  return sizeof(fd_sysvar_cache_t);
}

fd_sysvar_cache_t *
fd_sysvar_cache_new( void *      mem,
                     fd_spad_t * runtime_spad ) {

  if( FD_UNLIKELY( !mem ) ) {
    FD_LOG_WARNING(( "NULL mem" ));
    return NULL;
  }

  fd_sysvar_cache_t * cache = (fd_sysvar_cache_t *)mem;
  fd_memset( cache, 0, sizeof(fd_sysvar_cache_t) );

  cache->runtime_spad = runtime_spad;

  FD_COMPILER_MFENCE();
  cache->magic = FD_SYSVAR_CACHE_MAGIC;
  FD_COMPILER_MFENCE();
  return cache;
}

void *
fd_sysvar_cache_delete( fd_sysvar_cache_t * cache ) {

  if( FD_UNLIKELY( !cache ) ) {
    FD_LOG_WARNING(( "NULL cache" ));
    return NULL;
  }

  if( FD_UNLIKELY( cache->magic != FD_SYSVAR_CACHE_MAGIC ) ) {
    FD_LOG_WARNING(( "bad magic" ));
    return NULL;
  }

  if( FD_UNLIKELY( !cache->runtime_spad ) ) {
    FD_LOG_WARNING(( "NULL spad" ));
    return NULL;
  }

  FD_COMPILER_MFENCE();
  cache->magic = 0UL;
  FD_COMPILER_MFENCE();

  /* Call destroy on all objects.
     This is safe even if these objects logically don't exist
     (destory is safe on zero-initialized values and is idempotent) */
# define X( type, name ) \
  type##_destroy( cache->val_##name );
  FD_SYSVAR_CACHE_ITER(X)
# undef X

  return (void *)cache;
}

/* Provide accessor methods */

#define X( type, name )                                                \
  type##_t const *                                                     \
  fd_sysvar_cache_##name( fd_sysvar_cache_t const * cache ) {          \
    type##_t const * val = cache->val_##name;                          \
    return (cache->has_##name) ? val : NULL;                           \
  }
FD_SYSVAR_CACHE_ITER(X)
#undef X

/* Restore sysvars */

# define X( type, name )                                                  \
void                                                                      \
fd_sysvar_cache_restore_##name(                                           \
  fd_sysvar_cache_t * cache,                                              \
  fd_acc_mgr_t *      acc_mgr,                                            \
<<<<<<< HEAD
  fd_funkier_txn_t *     funk_txn) {                                         \
=======
  fd_funk_txn_t *     funk_txn ) {                                        \
>>>>>>> d7293b77
  do {                                                                    \
    fd_pubkey_t const * pubkey = &fd_sysvar_##name##_id;                  \
    FD_BORROWED_ACCOUNT_DECL( account );                                  \
    int view_err = fd_acc_mgr_view( acc_mgr, funk_txn, pubkey, account ); \
    if( view_err==FD_ACC_MGR_ERR_UNKNOWN_ACCOUNT ) break;                 \
                                                                          \
    if( view_err!=FD_ACC_MGR_SUCCESS ) {                                  \
      char pubkey_cstr[ FD_BASE58_ENCODED_32_SZ ];                        \
      FD_LOG_ERR(( "fd_acc_mgr_view(%s) failed (%d-%s)",                  \
                  fd_acct_addr_cstr( pubkey_cstr, pubkey->key ),          \
                  view_err, fd_acc_mgr_strerror( view_err ) ));           \
    }                                                                     \
                                                                          \
    if( account->const_meta->info.lamports == 0UL ) break;                \
                                                                          \
    /* Decode new value                                                   \
      type##_decode() does not do heap allocations on failure */          \
    fd_bincode_decode_ctx_t decode = {                                    \
      .data    = account->const_data,                                     \
      .dataend = account->const_data + account->const_meta->dlen          \
    };                                                                    \
    ulong total_sz    = 0UL;                                              \
    int   err         = type##_decode_footprint( &decode, &total_sz );    \
    cache->has_##name = (err==FD_BINCODE_SUCCESS);                        \
    if( FD_UNLIKELY( err ) ) {                                            \
      break;                                                              \
    }                                                                     \
                                                                          \
    type##_t * mem = fd_spad_alloc( cache->runtime_spad,                  \
                                    type##_align(),                       \
                                    total_sz );                           \
    if( FD_UNLIKELY( !mem ) ) {                                           \
      FD_LOG_ERR(( "memory allocation failed" ));                         \
    }                                                                     \
    type##_decode( mem, &decode );                                        \
    fd_memcpy( cache->val_##name, mem, sizeof(type##_t) );                \
  } while(0);                                                             \
}
  FD_SYSVAR_CACHE_ITER(X)
# undef X

void
fd_sysvar_cache_restore( fd_sysvar_cache_t * cache,
                         fd_acc_mgr_t *      acc_mgr,
                         fd_funkier_txn_t *     funk_txn ) {
# define X( type, name )                                               \
fd_sysvar_cache_restore_##name( cache, acc_mgr, funk_txn );
  FD_SYSVAR_CACHE_ITER(X)
# undef X
}

# define X( type, name )                                               \
  type##_t const *                                                     \
  fd_sysvar_from_instr_acct_##name( fd_exec_instr_ctx_t const * ctx,   \
                                    ulong                       idx,   \
                                    int *                       err ) {\
                                                                       \
    if( FD_UNLIKELY( idx >= ctx->instr->acct_cnt ) ) {                 \
      *err = FD_EXECUTOR_INSTR_ERR_NOT_ENOUGH_ACC_KEYS;                \
      return NULL;                                                     \
    }                                                                  \
                                                                       \
    fd_sysvar_cache_t const * cache = ctx->slot_ctx->sysvar_cache;     \
    type##_t const * val = fd_sysvar_cache_##name ( cache );           \
                                                                       \
    fd_pubkey_t const * addr_have = &ctx->instr->acct_pubkeys[idx];    \
    fd_pubkey_t const * addr_want = &fd_sysvar_##name##_id;            \
    if( 0!=memcmp( addr_have, addr_want, sizeof(fd_pubkey_t) ) ) {     \
      *err = FD_EXECUTOR_INSTR_ERR_INVALID_ARG;                        \
      return NULL;                                                     \
    }                                                                  \
                                                                       \
    *err = val ?                                                       \
           FD_EXECUTOR_INSTR_SUCCESS :                                 \
           FD_EXECUTOR_INSTR_ERR_UNSUPPORTED_SYSVAR;                   \
    return val;                                                        \
                                                                       \
  }
  FD_SYSVAR_CACHE_ITER(X)
# undef X

/* https://github.com/anza-xyz/agave/blob/77daab497df191ef485a7ad36ed291c1874596e5/program-runtime/src/sysvar_cache.rs#L223-L234 */
int
fd_check_sysvar_account( fd_exec_instr_ctx_t const * ctx,
                         ulong                       insn_acc_idx,
                         fd_pubkey_t const *         expected_id ) {
  uchar const *       instr_acc_idxs = ctx->instr->acct_txn_idxs;
  fd_pubkey_t const * txn_accs       = ctx->txn_ctx->accounts;

  if( insn_acc_idx>=ctx->instr->acct_cnt ) {
    return FD_EXECUTOR_INSTR_ERR_NOT_ENOUGH_ACC_KEYS;
  }

  fd_pubkey_t const * insn_acc_key = &txn_accs[ instr_acc_idxs[ insn_acc_idx ] ];

  if( memcmp( expected_id, insn_acc_key, sizeof(fd_pubkey_t) ) ) {
    return FD_EXECUTOR_INSTR_ERR_INVALID_ARG;
  }
  return FD_EXECUTOR_INSTR_SUCCESS;
}<|MERGE_RESOLUTION|>--- conflicted
+++ resolved
@@ -89,11 +89,7 @@
 fd_sysvar_cache_restore_##name(                                           \
   fd_sysvar_cache_t * cache,                                              \
   fd_acc_mgr_t *      acc_mgr,                                            \
-<<<<<<< HEAD
-  fd_funkier_txn_t *     funk_txn) {                                         \
-=======
   fd_funk_txn_t *     funk_txn ) {                                        \
->>>>>>> d7293b77
   do {                                                                    \
     fd_pubkey_t const * pubkey = &fd_sysvar_##name##_id;                  \
     FD_BORROWED_ACCOUNT_DECL( account );                                  \
