#include "fd_hashes.h"
#include "fd_acc_mgr.h"
#include "fd_blockstore.h"
#include "fd_runtime.h"
#include "fd_borrowed_account.h"
#include "context/fd_capture_ctx.h"
#include "fd_runtime_public.h"
#include "sysvar/fd_sysvar_epoch_schedule.h"
#include "../capture/fd_solcap_writer.h"
#include "../../ballet/base58/fd_base58.h"
#include "../../ballet/blake3/fd_blake3.h"
#include "../../ballet/lthash/fd_lthash.h"
#include "../../ballet/sha256/fd_sha256.h"

#include <assert.h>
#include <stdio.h>

/* Internal helper for extracting data from account_meta */
static inline void *
fd_account_meta_get_data( fd_account_meta_t * m ) {
  return ((uchar *) m) + m->hlen;
}

static inline void const *
fd_account_meta_get_data_const( fd_account_meta_t const * m ) {
  return ((uchar const *) m) + m->hlen;
}

#define SORT_NAME sort_pubkey_hash_pair
#define SORT_KEY_T fd_pubkey_hash_pair_t
static int
fd_pubkey_hash_pair_compare(fd_pubkey_hash_pair_t const * a, fd_pubkey_hash_pair_t const * b) {
  for (uint i = 0; i < sizeof(fd_pubkey_t)/sizeof(ulong); ++i) {
    /* First byte is least significant when seen as a long. Make it most significant. */
    ulong al = __builtin_bswap64(a->rec->pair.key->ul[i]);
    ulong bl = __builtin_bswap64(b->rec->pair.key->ul[i]);
    if (al != bl) return (al < bl);
  }
  return 0;
}
#define SORT_BEFORE(a,b) fd_pubkey_hash_pair_compare(&a, &b)
#include "../../util/tmpl/fd_sort.c"

#define FD_ACCOUNT_DELTAS_MERKLE_FANOUT (16UL)
#define FD_ACCOUNT_DELTAS_MAX_MERKLE_HEIGHT (16UL)

static void
fd_hash_account_deltas( fd_pubkey_hash_pair_list_t * lists, ulong lists_len, fd_hash_t * hash ) {
  fd_sha256_t shas[FD_ACCOUNT_DELTAS_MAX_MERKLE_HEIGHT];
  uchar       num_hashes[FD_ACCOUNT_DELTAS_MAX_MERKLE_HEIGHT+1];

  // Init the number of hashes
  fd_memset( num_hashes, 0, sizeof(num_hashes) );

  for( ulong j = 0; j < FD_ACCOUNT_DELTAS_MAX_MERKLE_HEIGHT; ++j ) {
    fd_sha256_init( &shas[j] );
}

  if( lists_len == 0 ) {
    fd_sha256_fini( &shas[0], hash->hash );
    return;
  }

  fd_pubkey_hash_pair_t * prev_pair = NULL;
  for( ulong k = 0; k < lists_len; ++k ) {
    fd_pubkey_hash_pair_t * pairs     = lists[k].pairs;
    ulong                   pairs_len = lists[k].pairs_len;
    for( ulong i = 0; i < pairs_len; ++i ) {
      if( prev_pair ) FD_TEST(fd_pubkey_hash_pair_compare(prev_pair, &pairs[i]) > 0);
      prev_pair = &pairs[i];
      fd_sha256_append( &shas[0], pairs[i].hash->hash, sizeof( fd_hash_t ) );
      num_hashes[0]++;

      for( ulong j = 0; j < FD_ACCOUNT_DELTAS_MAX_MERKLE_HEIGHT; ++j ) {
        if (num_hashes[j] == FD_ACCOUNT_DELTAS_MERKLE_FANOUT) {
          num_hashes[j] = 0;
          num_hashes[j+1]++;
          fd_sha256_fini( &shas[j], hash->hash );
          fd_sha256_init( &shas[j] );
          fd_sha256_append( &shas[j+1], (uchar const *) hash->hash, sizeof( fd_hash_t ) );
        } else {
          break;
        }
      }
    }
  }

  ulong tot_num_hashes = 0;
  for( ulong k = 0; k < FD_ACCOUNT_DELTAS_MAX_MERKLE_HEIGHT; ++k ) {
    tot_num_hashes += num_hashes[k];
  }

  if( tot_num_hashes == 1 ) {
    return;
  }

  // TODO: use CZT on pairs_len
  ulong height = 0;
  for( long i = FD_ACCOUNT_DELTAS_MAX_MERKLE_HEIGHT-1; i >= 0; --i ) {
    if( num_hashes[i] != 0 ) {
      height = (ulong) i + 1;
      break;
    }
  }


  for( ulong i = 0; i < height; ++i ) {
    if( num_hashes[i]==0 ) {
      continue;
    }
    // At level i, finalize and append to i + 1
    //fd_hash_t sub_hash;
    fd_sha256_fini( &shas[i], hash );
    num_hashes[i] = 0;
    num_hashes[i+1]++;

    ulong tot_num_hashes = 0;
    for (ulong k = 0; k < FD_ACCOUNT_DELTAS_MAX_MERKLE_HEIGHT; ++k ) {
      tot_num_hashes += num_hashes[k];
    }
    if (i == (height-1)) {
      assert(tot_num_hashes == 1);
      return;
    }
    fd_sha256_append( &shas[i+1], (uchar const *) hash->hash, sizeof( fd_hash_t ) );

    // There is now one more hash at level i+1

    // check, have we filled this level and ones above it.
    for( ulong j = i+1; j < height; ++j ) {
      // if the level is full, finalize and push into next level.
      if (num_hashes[j] == FD_ACCOUNT_DELTAS_MERKLE_FANOUT) {
        num_hashes[j] = 0;
        num_hashes[j+1]++;
        fd_hash_t sub_hash;
        fd_sha256_fini( &shas[j], &sub_hash );
        if (j != height - 1) {
          fd_sha256_append( &shas[j+1], (uchar const *) sub_hash.hash, sizeof( fd_hash_t ) );
        } else {
          memcpy(hash->hash, sub_hash.hash, sizeof(fd_hash_t));
          return;
        }
      }
    }
  }

  // If the level at the `height' was rolled into, do something about it
}


void
fd_calculate_epoch_accounts_hash_values( fd_exec_slot_ctx_t * slot_ctx ) {
  ulong slot_idx = 0;
  fd_epoch_bank_t * epoch_bank = fd_exec_epoch_ctx_epoch_bank( slot_ctx->epoch_ctx );
  ulong epoch = fd_slot_to_epoch( &epoch_bank->epoch_schedule, slot_ctx->slot, &slot_idx );

  if( FD_FEATURE_ACTIVE( slot_ctx->slot, slot_ctx->epoch_ctx->features, accounts_lt_hash) ) {
    epoch_bank->eah_start_slot = ULONG_MAX;
    epoch_bank->eah_stop_slot = ULONG_MAX;
    epoch_bank->eah_interval = ULONG_MAX;
    return;
  }

  ulong slots_per_epoch = fd_epoch_slot_cnt( &epoch_bank->epoch_schedule, epoch );
  ulong first_slot_in_epoch           = fd_epoch_slot0   ( &epoch_bank->epoch_schedule, epoch );

  ulong calculation_offset_start = slots_per_epoch / 4;
  ulong calculation_offset_stop = slots_per_epoch / 4 * 3;
  ulong calculation_interval = fd_ulong_sat_sub(calculation_offset_stop, calculation_offset_start);

  // This came from the vote program.. maybe we need to put it into a header?
  const ulong MAX_LOCKOUT_HISTORY = 31UL;
  const ulong CALCULATION_INTERVAL_BUFFER = 150UL;
  const ulong MINIMUM_CALCULATION_INTERVAL = MAX_LOCKOUT_HISTORY + CALCULATION_INTERVAL_BUFFER;

  if (calculation_interval < MINIMUM_CALCULATION_INTERVAL) {
    epoch_bank->eah_start_slot = ULONG_MAX;
    epoch_bank->eah_stop_slot = ULONG_MAX;
    epoch_bank->eah_interval = ULONG_MAX;
    return;
  }

  epoch_bank->eah_start_slot = first_slot_in_epoch + calculation_offset_start;
  if (slot_ctx->slot > epoch_bank->eah_start_slot)
    epoch_bank->eah_start_slot = ULONG_MAX;
  epoch_bank->eah_stop_slot = first_slot_in_epoch + calculation_offset_stop;
  if (slot_ctx->slot > epoch_bank->eah_stop_slot)
    epoch_bank->eah_stop_slot = ULONG_MAX;
  epoch_bank->eah_interval = calculation_interval;
}

// https://github.com/solana-labs/solana/blob/b0dcaf29e358c37a0fcb8f1285ce5fff43c8ec55/runtime/src/bank/epoch_accounts_hash_utils.rs#L13
static int
fd_should_include_epoch_accounts_hash(fd_exec_slot_ctx_t * slot_ctx) {
  if( FD_FEATURE_ACTIVE( slot_ctx->slot, slot_ctx->epoch_ctx->features, accounts_lt_hash) )
    return 0;

  fd_epoch_bank_t const * epoch_bank = fd_exec_epoch_ctx_epoch_bank( slot_ctx->epoch_ctx );
  ulong calculation_stop = epoch_bank->eah_stop_slot;
  return slot_ctx->slot_bank.prev_slot < calculation_stop && (slot_ctx->slot >= calculation_stop);
}

// slot_ctx should be const.
static void
fd_hash_bank( fd_exec_slot_ctx_t *    slot_ctx,
              fd_capture_ctx_t *      capture_ctx,
              fd_hash_t *             hash,
              fd_pubkey_hash_pair_t * dirty_keys,
              ulong                   dirty_key_cnt ) {
  slot_ctx->slot_bank.prev_banks_hash = slot_ctx->slot_bank.banks_hash;
  slot_ctx->slot_bank.parent_signature_cnt = slot_ctx->signature_cnt;
  slot_ctx->prev_lamports_per_signature = slot_ctx->slot_bank.lamports_per_signature;
  slot_ctx->parent_transaction_count = slot_ctx->slot_bank.transaction_count;

  if( !FD_FEATURE_ACTIVE( slot_ctx->slot, slot_ctx->epoch_ctx->features, remove_accounts_delta_hash) ) {
    sort_pubkey_hash_pair_inplace( dirty_keys, dirty_key_cnt );
    fd_pubkey_hash_pair_list_t list1 = { .pairs = dirty_keys, .pairs_len = dirty_key_cnt };
    fd_hash_account_deltas(&list1, 1, &slot_ctx->account_delta_hash );
  }

  fd_sha256_t sha;
  fd_sha256_init( &sha );
  fd_sha256_append( &sha, (uchar const *) &slot_ctx->slot_bank.banks_hash, sizeof( fd_hash_t ) );
  if( !FD_FEATURE_ACTIVE( slot_ctx->slot, slot_ctx->epoch_ctx->features, remove_accounts_delta_hash) )
    fd_sha256_append( &sha, (uchar const *) &slot_ctx->account_delta_hash, sizeof( fd_hash_t  ) );
  fd_sha256_append( &sha, (uchar const *) &slot_ctx->signature_cnt, sizeof( ulong ) );
  fd_sha256_append( &sha, (uchar const *) &slot_ctx->slot_bank.poh, sizeof( fd_hash_t ) );

  fd_sha256_fini( &sha, hash->hash );

  // https://github.com/anza-xyz/agave/blob/766cd682423b8049ddeac3c0ec6cebe0a1356e9e/runtime/src/bank.rs#L5250
  if( FD_FEATURE_ACTIVE( slot_ctx->slot, slot_ctx->epoch_ctx->features, accounts_lt_hash ) ) {
    fd_sha256_init( &sha );
    fd_sha256_append( &sha, (uchar const *) &hash->hash, sizeof( fd_hash_t ) );
    fd_sha256_append( &sha, (uchar const *) &slot_ctx->slot_bank.lthash.lthash, sizeof( slot_ctx->slot_bank.lthash.lthash ) );
    fd_sha256_fini( &sha, hash->hash );
  } else {
    if (fd_should_include_epoch_accounts_hash(slot_ctx)) {
      fd_sha256_init( &sha );
      fd_sha256_append( &sha, (uchar const *) &hash->hash, sizeof( fd_hash_t ) );
      fd_sha256_append( &sha, (uchar const *) &slot_ctx->slot_bank.epoch_account_hash.hash, sizeof( fd_hash_t ) );
      fd_sha256_fini( &sha, hash->hash );
    }
  }

  if( capture_ctx != NULL && capture_ctx->capture != NULL && slot_ctx->slot>=capture_ctx->solcap_start_slot ) {
    uchar *lthash = NULL;

    if( FD_FEATURE_ACTIVE( slot_ctx->slot, slot_ctx->epoch_ctx->features, accounts_lt_hash ) ) {
      lthash = (uchar *)fd_alloca_check( 1UL, 32UL );
      fd_lthash_hash((fd_lthash_value_t *) slot_ctx->slot_bank.lthash.lthash, lthash);
    }

    fd_solcap_write_bank_preimage(
        capture_ctx->capture,
        hash->hash,
        slot_ctx->slot_bank.prev_banks_hash.hash,
        FD_FEATURE_ACTIVE( slot_ctx->slot, slot_ctx->epoch_ctx->features, remove_accounts_delta_hash) ? NULL : slot_ctx->account_delta_hash.hash,
        lthash,
        &slot_ctx->slot_bank.poh.hash,
        slot_ctx->signature_cnt );
  }

  if( FD_FEATURE_ACTIVE( slot_ctx->slot, slot_ctx->epoch_ctx->features, remove_accounts_delta_hash) ) {
    FD_LOG_NOTICE(( "\n\n[Replay]\n"
                    "slot:             %lu\n"
                    "bank hash:        %s\n"
                    "parent bank hash: %s\n"
                    "lthash:           %s\n"
                    "signature_count:  %lu\n"
                    "last_blockhash:   %s\n",
                    slot_ctx->slot,
                    FD_BASE58_ENC_32_ALLOCA( hash->hash ),
                    FD_BASE58_ENC_32_ALLOCA( slot_ctx->slot_bank.prev_banks_hash.hash ),
                    FD_LTHASH_ENC_32_ALLOCA( (fd_lthash_value_t *) slot_ctx->slot_bank.lthash.lthash ),
                    slot_ctx->signature_cnt,
                    FD_BASE58_ENC_32_ALLOCA( slot_ctx->slot_bank.poh.hash ) ));
  } else {
    FD_LOG_NOTICE(( "\n\n[Replay]\n"
                    "slot:             %lu\n"
                    "bank hash:        %s\n"
                    "parent bank hash: %s\n"
                    "accounts_delta:   %s\n"
                    "lthash:           %s\n"
                    "signature_count:  %lu\n"
                    "last_blockhash:   %s\n",
                    slot_ctx->slot,
                    FD_BASE58_ENC_32_ALLOCA( hash->hash ),
                    FD_BASE58_ENC_32_ALLOCA( slot_ctx->slot_bank.prev_banks_hash.hash ),
                    FD_BASE58_ENC_32_ALLOCA( slot_ctx->account_delta_hash.hash ),
                    FD_LTHASH_ENC_32_ALLOCA( (fd_lthash_value_t *) slot_ctx->slot_bank.lthash.lthash ),
                    slot_ctx->signature_cnt,
                    FD_BASE58_ENC_32_ALLOCA( slot_ctx->slot_bank.poh.hash ) ));
  }
}

void
fd_account_hash( fd_funk_t *                    funk,
                 fd_funk_txn_t *                funk_txn,
                 fd_accounts_hash_task_info_t * task_info,
                 fd_lthash_value_t *            lt_hash,
                 ulong                          slot,
                 fd_features_t *                features ) {
  int err = 0;
  fd_funk_txn_t const *     txn_out  = NULL;
  fd_account_meta_t const * acc_meta = fd_funk_get_acc_meta_readonly( funk,
                                                                      funk_txn,
                                                                      task_info->acc_pubkey,
                                                                      NULL,
                                                                      &err,
                                                                      &txn_out );
  if( FD_UNLIKELY( err!=FD_ACC_MGR_SUCCESS || !acc_meta ) ) {
    FD_LOG_WARNING(( "failed to view account during bank hash" ));
    return;
  }

  fd_account_meta_t const * acc_meta_parent = NULL;
  if( txn_out ) {
    fd_funk_txn_pool_t * txn_pool = fd_funk_txn_pool( funk );
    txn_out = fd_funk_txn_parent( txn_out, txn_pool );
    acc_meta_parent = fd_funk_get_acc_meta_readonly( funk, txn_out, task_info->acc_pubkey, NULL, &err, NULL );
  }

  if( FD_UNLIKELY( !acc_meta->info.lamports ) ) {
    fd_memset( task_info->acc_hash->hash, 0, FD_HASH_FOOTPRINT );

    /* If we erase records instantly, this causes problems with the
        iterator.  Instead, we will store away the record and erase
        it later where appropriate.  */
    task_info->should_erase = 1;
    /* In the exceedingly unlikely event that the account's old hash is
       actually 0, this would cause the account not to be included in
       the bank hash. */
    if( memcmp( task_info->acc_hash->hash, acc_meta->hash, sizeof(fd_hash_t) ) != 0 ) {
      task_info->hash_changed = 1;
    }
  } else {
    uchar *             acc_data = fd_account_meta_get_data((fd_account_meta_t *) acc_meta);
    fd_lthash_value_t new_lthash_value;
    fd_lthash_zero( &new_lthash_value );
    fd_hash_account_current( task_info->acc_hash->hash,
                             &new_lthash_value,
                             acc_meta,
                             task_info->acc_pubkey,
                             acc_data,
                             FD_HASH_BOTH_HASHES,
                             features );

    if( memcmp( task_info->acc_hash->hash, acc_meta->hash, sizeof(fd_hash_t) ) != 0 ) {
      task_info->hash_changed = 1;
      // char *prev_lthash = FD_LTHASH_ENC_32_ALLOCA( lt_hash );
      fd_lthash_add( lt_hash, &new_lthash_value);
      // FD_LOG_NOTICE(( "lthash %s + %s = %s (%s)", prev_lthash, FD_LTHASH_ENC_32_ALLOCA( &new_lthash_value ), FD_LTHASH_ENC_32_ALLOCA( lt_hash ),
      //    FD_BASE58_ENC_32_ALLOCA( task_info->acc_pubkey )));
    }
  }
  if( FD_LIKELY(task_info->hash_changed && ((NULL != acc_meta_parent) && (acc_meta_parent->info.lamports != 0) ) ) ) {
    uchar const * acc_data = fd_account_meta_get_data_const( acc_meta_parent );
    fd_lthash_value_t old_lthash_value;
    fd_lthash_zero(&old_lthash_value);
    fd_hash_t old_hash;

    fd_hash_account_current( old_hash.hash,
                             &old_lthash_value,
                             acc_meta_parent,
                             task_info->acc_pubkey,
                             acc_data,
                             FD_HASH_JUST_LTHASH,
                             features );

    // char *prev_lthash = FD_LTHASH_ENC_32_ALLOCA( lt_hash );
    fd_lthash_sub( lt_hash, &old_lthash_value );
    // FD_LOG_NOTICE(( "lthash %s - %s = %s (%s)", prev_lthash, FD_LTHASH_ENC_32_ALLOCA( &old_lthash_value ), FD_LTHASH_ENC_32_ALLOCA( lt_hash ),
    //    FD_BASE58_ENC_32_ALLOCA( task_info->acc_pubkey )));
  }

  if( acc_meta->slot == slot ) {
    task_info->hash_changed = 1;
  }
}

void
fd_account_hash_task( void * tpool,
                      ulong t0, ulong t1,
                      void *args,
                      void *reduce FD_PARAM_UNUSED, ulong stride FD_PARAM_UNUSED,
                      ulong l0 FD_PARAM_UNUSED, ulong l1 FD_PARAM_UNUSED,
                      ulong m0 FD_PARAM_UNUSED, ulong m1 FD_PARAM_UNUSED,
                      ulong n0 FD_PARAM_UNUSED, ulong n1 FD_PARAM_UNUSED ) {

  fd_accounts_hash_task_data_t * task_data  = (fd_accounts_hash_task_data_t *)tpool;
  ulong                          start_idx  = t0;
  ulong                          stop_idx   = t1;

  fd_lthash_value_t * lthash = (fd_lthash_value_t*)args;

  for( ulong i=start_idx; i<=stop_idx; i++ ) {
    fd_accounts_hash_task_info_t * task_info = &task_data->info[i];
    fd_exec_slot_ctx_t *           slot_ctx  = task_info->slot_ctx;
    fd_account_hash( slot_ctx->funk,
                     slot_ctx->funk_txn,
                     task_info,
                     lthash,
                     slot_ctx->slot,
                     &slot_ctx->epoch_ctx->features
      );
  }
}

void
fd_collect_modified_accounts( fd_exec_slot_ctx_t *           slot_ctx,
                              fd_accounts_hash_task_data_t * task_data,
                              fd_spad_t *                    runtime_spad ) {
  fd_funk_t *     funk = slot_ctx->funk;
  fd_funk_txn_t * txn  = slot_ctx->funk_txn;

  ulong rec_cnt = 0;
  for( fd_funk_rec_t const * rec = fd_funk_txn_first_rec( funk, txn );
       NULL != rec;
       rec = fd_funk_txn_next_rec( funk, rec ) ) {

    if( !fd_funk_key_is_acc( rec->pair.key  ) ) {
      continue;
    }

    fd_funk_rec_key_t const * pubkey = rec->pair.key;

    if (((pubkey->ul[0] == 0) & (pubkey->ul[1] == 0) & (pubkey->ul[2] == 0) & (pubkey->ul[3] == 0)))
      FD_LOG_WARNING(( "null pubkey (system program?) showed up as modified" ));

    rec_cnt++;
  }

  task_data->info    = fd_spad_alloc( runtime_spad, alignof(fd_accounts_hash_task_info_t), rec_cnt * sizeof(fd_accounts_hash_task_info_t) );
  task_data->info_sz = rec_cnt;

  /* Iterate over accounts that have been changed in the current
     database transaction. */
  ulong recs_iterated = 0;
  for( fd_funk_rec_t const * rec = fd_funk_txn_first_rec( funk, txn );
       NULL != rec;
       rec = fd_funk_txn_next_rec( funk, rec ) ) {

    if( !fd_funk_key_is_acc( rec->pair.key ) ) continue;

    fd_accounts_hash_task_info_t * task_info = &task_data->info[recs_iterated++];

    memcpy( task_info->acc_pubkey, rec->pair.key->uc, sizeof(fd_pubkey_t) );
    task_info->slot_ctx     = slot_ctx;
    task_info->hash_changed = 0;
    task_info->should_erase = 0;
  }

  if( FD_UNLIKELY( recs_iterated!=task_data->info_sz ) ) {
    FD_LOG_ERR(( "recs_iterated: %lu, task_data->info_sz: %lu", recs_iterated, task_data->info_sz ));
  }
}

int
fd_update_hash_bank_exec_hash( fd_exec_slot_ctx_t *           slot_ctx,
                               fd_hash_t *                    hash,
                               fd_capture_ctx_t *             capture_ctx,
                               fd_accounts_hash_task_data_t * task_datas,
                               ulong                          task_datas_cnt,
                               fd_lthash_value_t *            lt_hashes,
                               ulong                          lt_hashes_cnt,
                               ulong                          signature_cnt,
                               fd_spad_t *                    runtime_spad ) {
  ulong dirty_key_cnt = 0;

  fd_funk_t *     funk = slot_ctx->funk;
  fd_funk_txn_t * txn  = slot_ctx->funk_txn;

  // Apply the lthash changes to the bank lthash
  fd_lthash_value_t * lt_hash = (fd_lthash_value_t *)fd_type_pun( slot_ctx->slot_bank.lthash.lthash );
  for( ulong i = 0; i < lt_hashes_cnt; i++ ) {
    fd_lthash_add( lt_hash, &lt_hashes[i] );
  }

  for( ulong j=0UL; j<task_datas_cnt; j++ ) {

    fd_accounts_hash_task_data_t * task_data = &task_datas[j];

    fd_pubkey_hash_pair_t * dirty_keys = fd_spad_alloc( runtime_spad,
                                                        FD_PUBKEY_HASH_PAIR_ALIGN,
                                                        task_data->info_sz * FD_PUBKEY_HASH_PAIR_FOOTPRINT );

    for( ulong i = 0; i < task_data->info_sz; i++ ) {
      fd_accounts_hash_task_info_t * task_info = &task_data->info[i];
      /* Upgrade to writable record */
      if( !task_info->hash_changed ) {
        continue;
      }

      FD_TXN_ACCOUNT_DECL( acc_rec );

      fd_pubkey_t const * acc_key = task_info->acc_pubkey;
      int err = fd_txn_account_init_from_funk_mutable( acc_rec, acc_key, funk, txn, 0, 0UL);
      if( FD_UNLIKELY( err!=FD_ACC_MGR_SUCCESS ) ) {
        FD_LOG_ERR(( "failed to modify account during bank hash" ));
      }

      /* Update hash */
      acc_rec->vt->set_hash( acc_rec, task_info->acc_hash );
      acc_rec->vt->set_slot( acc_rec, slot_ctx->slot );

      fd_txn_account_mutable_fini( acc_rec, funk, txn );

      /* Add account to "dirty keys" list, which will be added to the
        bank hash. */

      fd_pubkey_hash_pair_t * dirty_entry = &dirty_keys[dirty_key_cnt++];
      dirty_entry->rec = acc_rec->vt->get_rec( acc_rec );
      dirty_entry->hash = acc_rec->vt->get_hash( acc_rec );

      char acc_key_string[ FD_BASE58_ENCODED_32_SZ ];
      fd_acct_addr_cstr( acc_key_string, (uchar const*)acc_key );
      char owner_string[ FD_BASE58_ENCODED_32_SZ ];
      fd_acct_addr_cstr( owner_string, acc_rec->vt->get_owner( acc_rec )->uc );

      FD_LOG_DEBUG(( "fd_acc_mgr_update_hash: %s "
                    "slot: %lu "
                    "lamports: %lu  "
                    "owner: %s "
                    "executable: %s,  "
                    "rent_epoch: %lu, "
                    "data_len: %lu",
                    acc_key_string,
                    slot_ctx->slot,
                    acc_rec->vt->get_lamports( acc_rec ),
                    owner_string,
                    acc_rec->vt->is_executable( acc_rec ) ? "true" : "false",
                    acc_rec->vt->get_rent_epoch( acc_rec ),
                    acc_rec->vt->get_data_len( acc_rec ) ));

      if( capture_ctx != NULL && capture_ctx->capture != NULL && slot_ctx->slot>=capture_ctx->solcap_start_slot ) {
        fd_account_meta_t const * acc_meta = fd_funk_get_acc_meta_readonly( slot_ctx->funk,
                                                                            slot_ctx->funk_txn,
                                                                            task_info->acc_pubkey,
                                                                            NULL,
                                                                            &err,
                                                                            NULL);
        if( FD_UNLIKELY( err!=FD_ACC_MGR_SUCCESS ) ) {
          FD_LOG_WARNING(( "failed to view account during capture" ));
          continue;
        }

        uchar const * acc_data = (uchar *)acc_meta + acc_meta->hlen;

        err = fd_solcap_write_account( capture_ctx->capture,
                                      acc_key->uc,
                                      acc_rec->vt->get_info( acc_rec ),
                                      acc_data,
                                      acc_rec->vt->get_data_len( acc_rec ),
                                      task_info->acc_hash->hash );

        if( FD_UNLIKELY( err ) ) {
          FD_LOG_ERR(( "Unable to write out solcap file" ));
        }
      }
    }

    /* Sort and hash "dirty keys" to the accounts delta hash. */

    slot_ctx->signature_cnt = signature_cnt;
    fd_hash_bank( slot_ctx, capture_ctx, hash, dirty_keys, dirty_key_cnt);

    for( ulong i = 0; i < task_data->info_sz; i++ ) {
      fd_accounts_hash_task_info_t * task_info = &task_data->info[i];
      /* Upgrade to writable record */
      if( FD_LIKELY( !task_info->should_erase ) ) {
        continue;
      }

      /* All removed recs should be stored with the slot from the funk txn. */
      int err = FD_ACC_MGR_SUCCESS;
      fd_funk_rec_t const * rec = NULL;
      fd_funk_get_acc_meta_readonly( slot_ctx->funk,
        slot_ctx->funk_txn,
        task_info->acc_pubkey,
        &rec,
        &err,
        NULL);
      if( err != FD_ACC_MGR_SUCCESS ) {
        FD_LOG_ERR(( "failed to view account" ));
      }
      fd_funk_rec_remove( funk, txn, rec->pair.key, NULL, rec->pair.xid->ul[0] );
    }
  }

  return FD_EXECUTOR_INSTR_SUCCESS;

}

int
fd_update_hash_bank_tpool( fd_exec_slot_ctx_t * slot_ctx,
                           fd_capture_ctx_t *   capture_ctx,
                           fd_hash_t *          hash,
                           ulong                signature_cnt,
                           fd_tpool_t *         tpool,
                           fd_spad_t *          runtime_spad ) {

  /* Collect list of changed accounts to be added to bank hash */
  fd_accounts_hash_task_data_t * task_data = fd_spad_alloc( runtime_spad,
                                                            alignof(fd_accounts_hash_task_data_t),
                                                            sizeof(fd_accounts_hash_task_data_t) );

  fd_collect_modified_accounts( slot_ctx, task_data, runtime_spad );

  ulong wcnt = 0UL;

  /* Handle non-tpool case in a single-threaded manner */
  if( FD_LIKELY( tpool ) ){
    wcnt = fd_tpool_worker_cnt( tpool );
  } else {
    wcnt = 1UL;
  }


  fd_lthash_value_t * lt_hashes = fd_spad_alloc( runtime_spad,
                                                 FD_LTHASH_VALUE_ALIGN,
                                                 wcnt * FD_LTHASH_VALUE_FOOTPRINT );
  for( ulong i=0UL; i<wcnt; i++ ) {
    fd_lthash_zero( &lt_hashes[i] );
  }

  if( FD_LIKELY( tpool ) ) {
    ulong cnt_per_worker = (task_data->info_sz / (wcnt-1UL)) + 1UL;
    for( ulong worker_idx=1UL; worker_idx<wcnt; worker_idx++ ) {
      ulong start_idx = (worker_idx-1UL) * cnt_per_worker;
      if( start_idx >= task_data->info_sz ) {
        wcnt = worker_idx;
        break;
      }
      ulong end_idx = fd_ulong_sat_sub((worker_idx) * cnt_per_worker, 1UL);
      if( end_idx >= task_data->info_sz )
        end_idx = fd_ulong_sat_sub( task_data->info_sz, 1UL );;
      fd_tpool_exec( tpool, worker_idx, fd_account_hash_task,
        task_data, start_idx, end_idx,
        &lt_hashes[worker_idx], slot_ctx, 0UL,
        0UL, 0UL, worker_idx, 0UL, 0UL, 0UL );
    }

    for( ulong worker_idx=1UL; worker_idx<wcnt; worker_idx++ ) {
      fd_tpool_wait( tpool, worker_idx );
    }
  } else {
    for( ulong i=0UL; i<task_data->info_sz; i++ ) {
      fd_accounts_hash_task_info_t * task_info = &task_data->info[i];
      fd_account_hash( slot_ctx->funk,
<<<<<<< HEAD
                       slot_ctx->funk_txn,
                       task_info,
                       &lt_hashes[ 0 ],
                       slot_ctx->slot,
                       &slot_ctx->epoch_ctx->features );
=======
        slot_ctx->funk_txn,
        task_info,
        &lt_hashes[ 0 ],
        slot_ctx->slot_bank.slot,
        &slot_ctx->epoch_ctx->features );
>>>>>>> 6ef821cf
    }
  }

  return fd_update_hash_bank_exec_hash( slot_ctx,
                                        hash,
                                        capture_ctx,
                                        task_data,
                                        1UL,
                                        lt_hashes,
                                        wcnt,
                                        signature_cnt,
                                        runtime_spad );
}

void const *
fd_hash_account( uchar                     hash[ static 32 ],
                 fd_lthash_value_t *       lthash,
                 fd_account_meta_t const * m,
                 fd_pubkey_t const *       pubkey,
                 uchar const *             data,
                 int                       hash_needed,
                 fd_features_t *           features FD_PARAM_UNUSED ) {
  ulong         lamports   = m->info.lamports;  /* >0UL */
  ulong         rent_epoch = m->info.rent_epoch;
  uchar         executable = m->info.executable & 0x1;
  uchar const * owner      = (uchar const *)m->info.owner;

  if( (hash_needed & FD_HASH_JUST_ACCOUNT_HASH) ) {
    fd_blake3_t b3[1];
    fd_blake3_init  ( b3 );
    fd_blake3_append( b3, &lamports,   sizeof( ulong ) );
    fd_blake3_append( b3, &rent_epoch, sizeof( ulong ) );
    fd_blake3_append( b3, data,        m->dlen         );
    fd_blake3_append( b3, &executable, sizeof( uchar ) );
    fd_blake3_append( b3, owner,       32UL            );
    fd_blake3_append( b3, pubkey,      32UL            );
    fd_blake3_fini  ( b3, hash );
  }

  if( (hash_needed & FD_HASH_JUST_LTHASH) ) {
    fd_blake3_t b3[1];
    fd_blake3_init  ( b3 );
    fd_blake3_append( b3, &lamports,   sizeof( ulong ) );
    fd_blake3_append( b3, data,        m->dlen         );
    fd_blake3_append( b3, &executable, sizeof( uchar ) );
    fd_blake3_append( b3, owner,       32UL            );
    fd_blake3_append( b3, pubkey,      32UL            );
    fd_blake3_fini_varlen( b3, lthash->bytes, FD_LTHASH_LEN_BYTES );
  }

  return hash;
}

void const *
fd_hash_account_current( uchar                     hash[ static 32 ],
                         fd_lthash_value_t *       lthash,
                         fd_account_meta_t const * account,
                         fd_pubkey_t const       * pubkey,
                         uchar const *             data,
                         int                       hash_needed,
                         fd_features_t            *features
 ) {
  return fd_hash_account( hash, lthash, account, pubkey, data, hash_needed, features );
}

struct accounts_hash {
  fd_funk_rec_t * key;
  ulong  hash;
};
typedef struct accounts_hash accounts_hash_t;

#define MAP_NAME accounts_hash
#define MAP_KEY_T fd_funk_rec_t *
#define MAP_HASH_T ulong
#define MAP_KEY_EQUAL(k0,k1) ((NULL != k0) && (NULL != k1) && fd_funk_rec_key_eq( k0->pair.key, k1->pair.key ))
#define MAP_KEY_HASH(p) fd_funk_rec_key_hash( p->pair.key, 2887034UL )
#define MAP_KEY_EQUAL_IS_SLOW 1
#define MAP_KEY_NULL 0UL
#define MAP_KEY_INVAL(k) (NULL == k)

// #define MAP_KEY_COPY(kd,ks)   fd_funk_xid_key_pair_copy((kd),(ks))

#define MAP_T    accounts_hash_t
#include "../../util/tmpl/fd_map_dynamic.c"

/* fd_accounts_sorted_subrange_count will determine the number of accounts that
   should be in the accounts slice for a given range_idx. This is split out to
   from fd_accounts_sorted_subrange_gather to avoid dynamic resizing of the pair.

   TODO: The common code in these functions could be factored out. */

ulong
fd_accounts_sorted_subrange_count( fd_funk_t * funk,
                                   uint        range_idx,
                                   uint        range_cnt ) {

  fd_wksp_t *           wksp      = fd_funk_wksp( funk );
  ulong                 num_pairs = 0UL;
  ulong                 range_len = ULONG_MAX/range_cnt;
  ulong                 range_min = range_len*range_idx;
  ulong                 range_max = (range_idx+1U<range_cnt) ? (range_min+range_len-1U) : ULONG_MAX;

  fd_funk_all_iter_t iter[1];
  for( fd_funk_all_iter_new( funk, iter );
       !fd_funk_all_iter_done( iter );
       fd_funk_all_iter_next( iter ) ) {
    fd_funk_rec_t const * rec = fd_funk_all_iter_ele_const( iter );

    if ( !fd_funk_key_is_acc( rec->pair.key ) ||         /* not a solana record */
        (rec->flags & FD_FUNK_REC_FLAG_ERASE) ||        /* this is a tombstone */
        (rec->pair.xid->ul[0] | rec->pair.xid->ul[1]) != 0 /* not root xid */ ) {
      continue;
    }

    ulong n = __builtin_bswap64( rec->pair.key->ul[0] );
    if( n<range_min || n>range_max ) {
      continue;
    }

    fd_account_meta_t * metadata = (fd_account_meta_t *)fd_funk_val_const( rec, wksp );
    int is_empty = (metadata->info.lamports == 0);
    if( is_empty ) {
      continue;
    }

    if( (metadata->info.executable & ~1) != 0 ) {
      continue;
    }

    num_pairs++;
  }

  return num_pairs;
}

void
fd_accounts_sorted_subrange_gather( fd_funk_t *             funk,
                                    uint                    range_idx,
                                    uint                    range_cnt,
                                    ulong *                 num_pairs_out,
                                    fd_lthash_value_t *     lthash_value_out,
                                    fd_pubkey_hash_pair_t * pairs,
                                    fd_features_t *         features ) {

  fd_wksp_t *     wksp              = fd_funk_wksp( funk );
  ulong           num_pairs         = 0UL;
  ulong           range_len         = ULONG_MAX/range_cnt;
  ulong           range_min         = range_len*range_idx;
  ulong           range_max         = (range_idx+1U<range_cnt) ? (range_min+range_len-1U) : ULONG_MAX;

  fd_lthash_value_t accum = {0};

  fd_funk_all_iter_t iter[1];
  for( fd_funk_all_iter_new( funk, iter );
       !fd_funk_all_iter_done( iter );
       fd_funk_all_iter_next( iter ) ) {
    fd_funk_rec_t const * rec = fd_funk_all_iter_ele_const( iter );
    if ( !fd_funk_key_is_acc( rec->pair.key ) ||         /* not a solana record */
        (rec->flags & FD_FUNK_REC_FLAG_ERASE) ||        /* this is a tombstone */
        (rec->pair.xid->ul[0] | rec->pair.xid->ul[1]) != 0 /* not root xid */ ) {
      continue;
    }

    ulong n = __builtin_bswap64( rec->pair.key->ul[0] );
    if( n<range_min || n>range_max ) {
      continue;
    }
    fd_account_meta_t * metadata = (fd_account_meta_t *)fd_funk_val_const( rec, wksp );
    int is_empty = (metadata->info.lamports == 0);
    if( is_empty ) {
      continue;
    }

    /* FIXME: remove magic number */
    uchar hash[32];
    fd_lthash_value_t new_lthash_value = {0};

    fd_hash_account_current( (uchar *)hash, &new_lthash_value, metadata, fd_type_pun_const(rec->pair.key->uc), fd_account_meta_get_data( metadata ), FD_HASH_BOTH_HASHES, features  );
    fd_lthash_add( &accum, &new_lthash_value );

    fd_hash_t * h = (fd_hash_t *)metadata->hash;
    if( FD_LIKELY( (h->ul[0] | h->ul[1] | h->ul[2] | h->ul[3]) != 0 ) ) {
      if( FD_UNLIKELY( fd_account_meta_exists( metadata ) && memcmp( metadata->hash, &hash, 32 ) != 0 ) ) {
        FD_LOG_WARNING(( "snapshot hash (%s) doesn't match calculated hash (%s)", FD_BASE58_ENC_32_ALLOCA( metadata->hash ), FD_BASE58_ENC_32_ALLOCA( &hash ) ));
      }
    } else {
      fd_memcpy( metadata->hash, &hash, sizeof(fd_hash_t) );
    }

    if( (metadata->info.executable & ~1) != 0 ) {
      continue;
    }

    fd_pubkey_hash_pair_t * pair = &pairs[num_pairs++];
    pair->rec                    = rec;
    pair->hash                   = (const fd_hash_t *)metadata->hash;
  }

  sort_pubkey_hash_pair_inplace( pairs, num_pairs );

  *num_pairs_out = num_pairs;

  fd_lthash_add( lthash_value_out, &accum  );
}

static void
fd_accounts_sorted_subrange_count_task( void *tpool,
                                        ulong t0 FD_PARAM_UNUSED, ulong t1 FD_PARAM_UNUSED,
                                        void *args FD_PARAM_UNUSED,
                                        void *reduce FD_PARAM_UNUSED, ulong stride FD_PARAM_UNUSED,
                                        ulong l0 FD_PARAM_UNUSED, ulong l1 FD_PARAM_UNUSED,
                                        ulong m0, ulong m1 FD_PARAM_UNUSED,
                                        ulong n0 FD_PARAM_UNUSED, ulong n1 FD_PARAM_UNUSED ) {
  fd_subrange_task_info_t * task_info = (fd_subrange_task_info_t *)tpool;
  task_info->lists[m0].pairs_len = fd_accounts_sorted_subrange_count( task_info->funk,
                                                                      (uint)m0,
                                                                      (uint)task_info->num_lists );
}

static void
fd_accounts_sorted_subrange_gather_task( void *tpool,
                                         ulong t0 FD_PARAM_UNUSED, ulong t1 FD_PARAM_UNUSED,
                                         void *args FD_PARAM_UNUSED,
                                         void *reduce FD_PARAM_UNUSED, ulong stride FD_PARAM_UNUSED,
                                         ulong l0 FD_PARAM_UNUSED, ulong l1 FD_PARAM_UNUSED,
                                         ulong m0, ulong m1 FD_PARAM_UNUSED,
                                         ulong n0 FD_PARAM_UNUSED, ulong n1 FD_PARAM_UNUSED ) {
  fd_subrange_task_info_t * task_info = (fd_subrange_task_info_t *)tpool;
  fd_accounts_sorted_subrange_gather( task_info->funk, (uint)m0, (uint)task_info->num_lists,
                                      &task_info->lists[m0].pairs_len, &task_info->lthash_values[m0],
                                      task_info->lists[m0].pairs, task_info->features );
}

void
fd_accounts_hash_counter_and_gather_tpool_cb( void * para_arg_1,
                                              void * para_arg_2 FD_PARAM_UNUSED,
                                              void * fn_arg_1,
                                              void * fn_arg_2,
                                              void * fn_arg_3 FD_PARAM_UNUSED,
                                              void * fn_arg_4 FD_PARAM_UNUSED ) {
  fd_tpool_t *              tpool        = (fd_tpool_t *)para_arg_1;
  fd_subrange_task_info_t * task_info    = (fd_subrange_task_info_t *)fn_arg_1;
  fd_spad_t *               runtime_spad = (fd_spad_t *)fn_arg_2;

  ulong num_lists = fd_tpool_worker_cnt( tpool ) - 1UL;

  fd_pubkey_hash_pair_list_t * lists         = fd_spad_alloc( runtime_spad, alignof(fd_pubkey_hash_pair_list_t), num_lists * sizeof(fd_pubkey_hash_pair_list_t) );
  fd_lthash_value_t *          lthash_values = fd_spad_alloc( runtime_spad, FD_LTHASH_VALUE_ALIGN, num_lists * FD_LTHASH_VALUE_FOOTPRINT );
  for( ulong i = 0; i < num_lists; i++ ) {
    fd_lthash_zero(&lthash_values[i] );
  }

  task_info->num_lists     = num_lists;
  task_info->lists         = lists;
  task_info->lthash_values = lthash_values;

  /* Exec and wait counting the number of records to hash and exec */
  ulong worker_cnt = fd_tpool_worker_cnt( tpool );
  for( ulong worker_idx=1UL; worker_idx<worker_cnt; worker_idx++ ) {
    fd_tpool_exec( tpool, worker_idx, fd_accounts_sorted_subrange_count_task, task_info, 0UL,
                   0UL, NULL, NULL, 0UL, 0UL, 0UL, worker_idx-1UL, 0UL, 0UL, 0UL );
  }

  for( ulong worker_idx=1UL; worker_idx<worker_cnt; worker_idx++ ) {
    fd_tpool_wait( tpool, worker_idx );
  }

  /* Allocate out the number of pairs calculated. */
  for( ulong i=0UL; i<task_info->num_lists; i++ ) {
    task_info->lists[i].pairs     = fd_spad_alloc( runtime_spad,
                                                   FD_PUBKEY_HASH_PAIR_ALIGN,
                                                   task_info->lists[i].pairs_len * sizeof(fd_pubkey_hash_pair_t) );
    task_info->lists[i].pairs_len = 0UL;
  }

  /* Exec and wait gathering the accounts to hash. */
  for( ulong worker_idx=1UL; worker_idx<worker_cnt; worker_idx++ ) {
    fd_tpool_exec( tpool, worker_idx, fd_accounts_sorted_subrange_gather_task, task_info, 0UL,
                    0UL, NULL, NULL, 0UL, 0UL, 0UL, worker_idx-1UL, 0UL, 0UL, 0UL );
  }

  for( ulong worker_idx=1UL; worker_idx<worker_cnt; worker_idx++ ) {
    fd_tpool_wait( tpool, worker_idx );
  }

}

int
fd_accounts_hash( fd_funk_t *             funk,
                  ulong                   slot,
                  fd_hash_t *             accounts_hash,
                  fd_spad_t *             runtime_spad,
                  fd_features_t *         features,
                  fd_exec_para_cb_ctx_t * exec_para_ctx,
                  fd_lthash_value_t *     lt_hash ) {

  int lthash_enabled = (NULL != lt_hash) && (FD_FEATURE_ACTIVE( slot, *features, snapshots_lt_hash ) || FD_FEATURE_ACTIVE( slot, *features, accounts_lt_hash ) );

  FD_LOG_NOTICE(("accounts_hash start"));

  /* FIXME: this is not the correct lock to use, although in reality this is fine as we never modify
     accounts at the same time as hashing them. Once the hashing has been moved into tiles, we need to
     change it so that we partition by hash chains, and acquire the lock on the individual hash chains. */
  fd_funk_rec_pool_t * rec_pool = fd_funk_rec_pool( funk );
  fd_funk_rec_pool_lock( rec_pool, 1 );
  fd_funk_txn_start_read( funk );

  if( fd_exec_para_cb_is_single_threaded( exec_para_ctx ) ) {
    ulong               num_pairs     = 0UL;
    fd_lthash_value_t * lthash_values = ( NULL != lt_hash ) ? fd_spad_alloc( runtime_spad, FD_LTHASH_VALUE_ALIGN, FD_LTHASH_VALUE_FOOTPRINT ) : NULL;

    if ( NULL != lt_hash )
      fd_lthash_zero( &lthash_values[0] );

    fd_pubkey_hash_pair_t * pairs =
        fd_spad_alloc( runtime_spad, FD_PUBKEY_HASH_PAIR_ALIGN, fd_funk_rec_max( funk ) * sizeof(fd_pubkey_hash_pair_t) );

    fd_accounts_sorted_subrange_gather( funk, 0, 1, &num_pairs, lthash_values, pairs, features );
    if( FD_UNLIKELY( !pairs ) ) {
      FD_LOG_ERR(( "failed to allocate memory for account hash" ));
    }
    fd_pubkey_hash_pair_list_t list1 = { .pairs = pairs, .pairs_len = num_pairs };
    fd_hash_account_deltas( &list1, 1, accounts_hash );

    if ( NULL != lt_hash )
      fd_lthash_add( lt_hash, &lthash_values[0] );

  } else {
    /* First calculate how big the list needs to be sized out to be, bump
       allocate the size of the array then caclulate the hash. */

    fd_subrange_task_info_t task_info = {
      .features      = features,
      .funk          = funk,
    };

    exec_para_ctx->fn_arg_1 = &task_info;
    exec_para_ctx->fn_arg_2 = runtime_spad;
    fd_exec_para_call_func( exec_para_ctx );

    fd_hash_account_deltas( task_info.lists, task_info.num_lists, accounts_hash );

    if ( NULL!= lt_hash ) {
      for( ulong i = 0UL; i < task_info.num_lists; i++ ) {
        fd_lthash_add( lt_hash, &task_info.lthash_values[i] );
      }
    }
  }

  if( lthash_enabled ) {
    FD_LOG_NOTICE(( "accounts_lthash %s", FD_LTHASH_ENC_32_ALLOCA( lt_hash ) ));
  } else {
    FD_LOG_NOTICE(( "accounts_hash %s", FD_BASE58_ENC_32_ALLOCA( accounts_hash->hash ) ));
  }

  fd_funk_rec_pool_unlock( rec_pool );
  fd_funk_txn_end_read( funk );

  return 0;
}

int
fd_accounts_hash_inc_only( fd_exec_slot_ctx_t * slot_ctx,
                           fd_hash_t *          accounts_hash,
                           fd_funk_txn_t *      child_txn,
                           ulong                do_hash_verify,
                           fd_spad_t *          spad ) {
  FD_LOG_NOTICE(( "accounts_hash_inc_only start for txn %p, do_hash_verify=%s", (void *)child_txn, do_hash_verify ? "true" : "false" ));

  FD_SPAD_FRAME_BEGIN( spad ) {

  fd_funk_t * funk = slot_ctx->funk;
  fd_wksp_t * wksp = fd_funk_wksp( funk );

  // How many total records are we dealing with?
  ulong                   num_pairs         = 0UL;
  ulong                   num_iter_accounts = 0UL;
  for (fd_funk_rec_t const *rec = fd_funk_txn_first_rec( funk, child_txn ); NULL != rec; rec = fd_funk_txn_next_rec(funk, rec)) {
    if ( !fd_funk_key_is_acc( rec->pair.key ) || ( rec->flags & FD_FUNK_REC_FLAG_ERASE ) )
      continue;
    ++num_iter_accounts;
  }

  fd_pubkey_hash_pair_t * pairs             = fd_spad_alloc( spad, FD_PUBKEY_HASH_PAIR_ALIGN, num_iter_accounts * sizeof(fd_pubkey_hash_pair_t) );
  if( FD_UNLIKELY( !pairs ) ) {
    FD_LOG_ERR(( "failed to allocate memory for pairs" ));
  }

  fd_blake3_t * b3 = NULL;

  for (fd_funk_rec_t const *rec = fd_funk_txn_first_rec( funk, child_txn ); NULL != rec; rec = fd_funk_txn_next_rec(funk, rec)) {
    if ( !fd_funk_key_is_acc( rec->pair.key ) || ( rec->flags & FD_FUNK_REC_FLAG_ERASE ) )
      continue;

    fd_account_meta_t * metadata = (fd_account_meta_t *) fd_funk_val_const( rec, wksp );
    int is_empty = (metadata->info.lamports == 0);

    if (is_empty) {
      pairs[num_pairs].rec = rec;

      fd_hash_t * hash = fd_spad_alloc( spad, alignof(fd_hash_t), sizeof(fd_hash_t) );
      if( NULL == b3 ) {
        b3 = fd_spad_alloc( spad, alignof(fd_blake3_t), sizeof(fd_blake3_t) );
      }
      fd_blake3_init( b3 );
      fd_blake3_append( b3, rec->pair.key->uc, sizeof( fd_pubkey_t ) );
      fd_blake3_fini( b3, hash );

      pairs[num_pairs].hash = hash;
      num_pairs++;
      continue;
    } else {
      fd_hash_t *h = (fd_hash_t *) metadata->hash;
      if ((h->ul[0] | h->ul[1] | h->ul[2] | h->ul[3]) == 0) {
        // By the time we fall into this case, we can assume the ignore_slot feature is enabled...
        fd_hash_account_current( (uchar *) metadata->hash, NULL, metadata, fd_type_pun_const(rec->pair.key->uc), fd_account_meta_get_data(metadata), FD_HASH_JUST_ACCOUNT_HASH, &slot_ctx->epoch_ctx->features );
      } else if( do_hash_verify ) {
        uchar hash[32];
        // ulong old_slot = slot_ctx->slot;
        // slot_ctx->slot = metadata->slot;
        fd_hash_account_current( (uchar *) &hash, NULL, metadata, fd_type_pun_const(rec->pair.key->uc), fd_account_meta_get_data(metadata), FD_HASH_JUST_ACCOUNT_HASH, &slot_ctx->epoch_ctx->features );
        // slot_ctx->slot = old_slot;
        if ( fd_account_meta_exists( metadata ) && memcmp( metadata->hash, &hash, 32 ) != 0 ) {
          FD_LOG_WARNING(( "snapshot hash (%s) doesn't match calculated hash (%s)", FD_BASE58_ENC_32_ALLOCA( metadata->hash ), FD_BASE58_ENC_32_ALLOCA( &hash ) ));
        }
      }
    }

    if ((metadata->info.executable & ~1) != 0)
      continue;

    pairs[num_pairs].rec = rec;
    pairs[num_pairs].hash = (const fd_hash_t *)metadata->hash;
    num_pairs++;
  }

  sort_pubkey_hash_pair_inplace( pairs, num_pairs );
  fd_pubkey_hash_pair_list_t list1 = { .pairs = pairs, .pairs_len = num_pairs };
  fd_hash_account_deltas( &list1, 1, accounts_hash );

  FD_LOG_INFO(( "accounts_hash %s", FD_BASE58_ENC_32_ALLOCA( accounts_hash->hash) ));

  } FD_SPAD_FRAME_END;

  return 0;
}

/* Same as fd_accounts_hash_inc_only but takes a list of pubkeys to hash.
   Query the accounts from the root of funk. This is done as a read-only
   way to generate an accounts hash from a subset of accounts from funk. */
static int
fd_accounts_hash_inc_no_txn( fd_funk_t *                 funk,
                             fd_hash_t *                 accounts_hash,
                             fd_funk_rec_key_t const * * pubkeys,
                             ulong                       pubkeys_len,
                             ulong                       do_hash_verify,
                             fd_spad_t *                 spad,
                             fd_features_t *             features ) {
  FD_LOG_NOTICE(( "accounts_hash_inc_no_txn" ));

  fd_wksp_t *     wksp    = fd_funk_wksp( funk );

  /* Pre-allocate the number of pubkey pairs that we are iterating over. */

  FD_SPAD_FRAME_BEGIN( spad ) {

  ulong                   num_pairs         = 0UL;
  fd_pubkey_hash_pair_t * pairs             = fd_spad_alloc( spad,
                                                             FD_PUBKEY_HASH_PAIR_ALIGN,
                                                             pubkeys_len * sizeof(fd_pubkey_hash_pair_t) );

  if( FD_UNLIKELY( !pairs ) ) {
    FD_LOG_ERR(( "failed to allocate memory for pairs" ));
  }

  fd_blake3_t * b3 = NULL;


  for( ulong i=0UL; i<pubkeys_len; i++ ) {
    fd_funk_rec_query_t query[1];
    fd_funk_rec_t const * rec = fd_funk_rec_query_try( funk, NULL, pubkeys[i], query );

    fd_account_meta_t * metadata = (fd_account_meta_t *) fd_funk_val_const( rec, wksp );
    int is_empty = (!metadata || metadata->info.lamports == 0);

    if( is_empty ) {
      pairs[num_pairs].rec = rec;

      fd_hash_t * hash = fd_spad_alloc( spad, alignof(fd_hash_t), sizeof(fd_hash_t) );
      if( !b3 ) {
        b3 = fd_spad_alloc( spad, alignof(fd_blake3_t), sizeof(fd_blake3_t) );
      }
      fd_blake3_init( b3 );
      fd_blake3_append( b3, rec->pair.key->uc, sizeof(fd_pubkey_t) );
      fd_blake3_fini( b3, hash );

      pairs[ num_pairs ].hash = hash;
      num_pairs++;
      continue;
    } else {
      fd_hash_t *h = (fd_hash_t*)metadata->hash;
      if( !(h->ul[ 0 ] | h->ul[ 1 ] | h->ul[ 2 ] | h->ul[ 3 ]) ) {
        // By the time we fall into this case, we can assume the ignore_slot feature is enabled...
        fd_hash_account_current( (uchar*)metadata->hash, NULL, metadata, fd_type_pun_const(rec->pair.key->uc), fd_account_meta_get_data( metadata ), FD_HASH_JUST_ACCOUNT_HASH, features );
      } else if( do_hash_verify ) {
        uchar hash[ FD_HASH_FOOTPRINT ];
        fd_hash_account_current( (uchar*)&hash, NULL, metadata, fd_type_pun_const(rec->pair.key->uc), fd_account_meta_get_data( metadata ), FD_HASH_JUST_ACCOUNT_HASH, features );
        if( fd_account_meta_exists( metadata ) && memcmp( metadata->hash, &hash, FD_HASH_FOOTPRINT ) ) {
          FD_LOG_WARNING(( "snapshot hash (%s) doesn't match calculated hash (%s)", FD_BASE58_ENC_32_ALLOCA(metadata->hash), FD_BASE58_ENC_32_ALLOCA(&hash) ));
        }
      }
    }

    if( (metadata->info.executable & ~1) ) {
      continue;
    }

    pairs[ num_pairs ].rec = rec;
    pairs[ num_pairs ].hash = (fd_hash_t const *)metadata->hash;
    num_pairs++;

    FD_TEST( !fd_funk_rec_query_test( query ) );
  }

  sort_pubkey_hash_pair_inplace( pairs, num_pairs );
  fd_pubkey_hash_pair_list_t list1 = { .pairs = pairs, .pairs_len = num_pairs };
  fd_hash_account_deltas( &list1, 1, accounts_hash );

  } FD_SPAD_FRAME_END;

  FD_LOG_INFO(( "accounts_hash %s", FD_BASE58_ENC_32_ALLOCA( accounts_hash->hash ) ));

  return 0;
}


/* TODO: Combine with the above to get correct snapshot hash verification. */

int
fd_snapshot_service_hash( fd_hash_t *       accounts_hash,
                          fd_hash_t *       snapshot_hash,
                          fd_slot_bank_t *  slot_bank,
                          fd_epoch_bank_t * epoch_bank,
                          fd_funk_t *       funk,
                          fd_tpool_t *      tpool,
                          fd_spad_t *       runtime_spad,
                          fd_features_t *   features ) {

  fd_sha256_t h;

  fd_exec_para_cb_ctx_t exec_para_ctx = {
    .func       = fd_accounts_hash_counter_and_gather_tpool_cb,
    .para_arg_1 = tpool
  };

  /* FIXME: this has an invalid slot number. */
  (void)slot_bank;
  fd_accounts_hash( funk, 0UL, accounts_hash, runtime_spad, features, &exec_para_ctx, NULL );

  int should_include_eah = epoch_bank->eah_stop_slot != ULONG_MAX && epoch_bank->eah_start_slot == ULONG_MAX;

  if( should_include_eah ) {
    fd_sha256_init( &h );
    fd_sha256_append( &h, (uchar const *) accounts_hash, sizeof( fd_hash_t ) );
    fd_sha256_append( &h, (uchar const *) slot_bank->epoch_account_hash.hash, sizeof( fd_hash_t ) );
    fd_sha256_fini( &h, snapshot_hash );
  } else {
    fd_memcpy( snapshot_hash, accounts_hash, sizeof(fd_hash_t) );
  }

  return 0;
}

int
fd_snapshot_service_inc_hash( fd_hash_t *                 accounts_hash,
                              fd_hash_t *                 snapshot_hash,
                              fd_slot_bank_t *            slot_bank,
                              fd_epoch_bank_t *           epoch_bank,
                              fd_funk_t *                 funk,
                              fd_funk_rec_key_t const * * pubkeys,
                              ulong                       pubkeys_len,
                              fd_spad_t *                 spad,
                              fd_features_t              *features ) {
  fd_sha256_t h;
  fd_accounts_hash_inc_no_txn( funk, accounts_hash, pubkeys, pubkeys_len, 0UL, spad, features );

  int should_include_eah = epoch_bank->eah_stop_slot != ULONG_MAX && epoch_bank->eah_start_slot == ULONG_MAX;

  if( should_include_eah ) {
    fd_sha256_init( &h );
    fd_sha256_append( &h, (uchar const *) accounts_hash, sizeof( fd_hash_t ) );
    fd_sha256_append( &h, (uchar const *) slot_bank->epoch_account_hash.hash, sizeof( fd_hash_t ) );
    fd_sha256_fini( &h, snapshot_hash );
  } else {
    fd_memcpy( snapshot_hash, accounts_hash, sizeof(fd_hash_t) );
  }

  return 0;
}

/* Re-computes the lthash from the current slot */
void
fd_accounts_check_lthash( fd_funk_t *      funk,
                          fd_funk_txn_t *  funk_txn,
                          fd_slot_bank_t * slot_bank,
                          fd_spad_t *      runtime_spad,
                          fd_features_t *  features ) {

  fd_wksp_t *          wksp     = fd_funk_wksp( funk );
  fd_funk_txn_pool_t * txn_pool = fd_funk_txn_pool( funk );

  // How many txns are we dealing with?
  fd_funk_txn_start_read( funk );
  ulong txn_cnt = 1;
  fd_funk_txn_t * txn = funk_txn;
  while (NULL != txn) {
    txn_cnt++;
    txn = fd_funk_txn_parent( txn, txn_pool );
  }

  fd_funk_txn_t ** txns = fd_alloca_check(sizeof(fd_funk_txn_t *), sizeof(fd_funk_txn_t *) * txn_cnt);
  if ( FD_UNLIKELY(NULL == txns))
    FD_LOG_ERR(( "Unable to allocate txn pointers" ));

  // Lay it flat to make it easier to walk backwards up the chain from
  // the root
  txn = funk_txn;
  ulong txn_idx = txn_cnt;
  while (1) {
    txns[--txn_idx] = txn;
    if (NULL == txn)
      break;
    txn = fd_funk_txn_parent( txn, txn_pool );
  }

  // How many total records are we dealing with?
  ulong num_iter_accounts = fd_funk_rec_max( funk );

  int accounts_hash_slots = fd_ulong_find_msb(num_iter_accounts  ) + 1;

  FD_LOG_WARNING(("allocating memory for hash.  num_iter_accounts: %lu   slots: %d", num_iter_accounts, accounts_hash_slots));
  void * hashmem = fd_spad_alloc( runtime_spad, accounts_hash_align(), accounts_hash_footprint(accounts_hash_slots));
  FD_LOG_WARNING(("initializing memory for hash"));
  accounts_hash_t * hash_map = accounts_hash_join(accounts_hash_new(hashmem, accounts_hash_slots));

  FD_LOG_WARNING(("copying in accounts"));

  // walk up the transactions...
  for (ulong idx = 0; idx < txn_cnt; idx++) {
    FD_LOG_WARNING(("txn idx %lu", idx));
    for (fd_funk_rec_t const *rec = fd_funk_txn_first_rec( funk, txns[idx]);
         NULL != rec;
         rec = fd_funk_txn_next_rec(funk, rec)) {
      if ( fd_funk_key_is_acc( rec->pair.key ) && !( rec->flags & FD_FUNK_REC_FLAG_ERASE ) ) {
        accounts_hash_t * q = accounts_hash_query(hash_map, (fd_funk_rec_t *) rec, NULL);
        if (NULL != q)
          accounts_hash_remove(hash_map, q);
        if (!(rec->flags & FD_FUNK_REC_FLAG_ERASE))
          accounts_hash_insert(hash_map, (fd_funk_rec_t *) rec);
      }
    }
  }

  FD_LOG_WARNING(("assumulating a new lthash"));

  // Initialize the accumulator to zero
  fd_lthash_value_t acc_lthash;
  fd_lthash_zero( &acc_lthash );

  ulong slot_cnt = accounts_hash_slot_cnt(hash_map);;
  for( ulong slot_idx=0UL; slot_idx<slot_cnt; slot_idx++ ) {
    accounts_hash_t *slot = &hash_map[slot_idx];
    if (FD_UNLIKELY (NULL != slot->key)) {
      void const * data = fd_funk_val_const( slot->key, wksp );
      fd_account_meta_t * metadata = (fd_account_meta_t *)fd_type_pun_const( data );
      if( FD_UNLIKELY(metadata->info.lamports != 0) ) {
        uchar * acc_data = fd_account_meta_get_data(metadata);
        uchar hash  [ 32 ];
        fd_lthash_value_t new_lthash_value;
        fd_lthash_zero(&new_lthash_value);
        fd_hash_account_current( hash, &new_lthash_value, metadata, fd_type_pun_const(slot->key->pair.key[0].uc), acc_data, FD_HASH_BOTH_HASHES, features );
        fd_lthash_add( &acc_lthash, &new_lthash_value );

        if (fd_account_meta_exists( metadata ) && memcmp( metadata->hash, &hash, 32 ) != 0 ) {
          FD_LOG_WARNING(( "snapshot hash (%s) doesn't match calculated hash (%s)", FD_BASE58_ENC_32_ALLOCA( metadata->hash ), FD_BASE58_ENC_32_ALLOCA( &hash ) ));
        }
      }
    }
  }

  // Compare the accumulator to the slot
  fd_lthash_value_t * acc = (fd_lthash_value_t *)fd_type_pun_const( slot_bank->lthash.lthash );
  if ( memcmp( acc, &acc_lthash, sizeof( fd_lthash_value_t ) ) == 0 ) {
    FD_LOG_NOTICE(("accounts_lthash %s == %s", FD_LTHASH_ENC_32_ALLOCA (acc), FD_LTHASH_ENC_32_ALLOCA (&acc_lthash)));
  } else {
    FD_LOG_ERR(("accounts_lthash %s != %s", FD_LTHASH_ENC_32_ALLOCA (acc), FD_LTHASH_ENC_32_ALLOCA (&acc_lthash)));
  }

  fd_funk_txn_end_read( funk );
}<|MERGE_RESOLUTION|>--- conflicted
+++ resolved
@@ -648,19 +648,11 @@
     for( ulong i=0UL; i<task_data->info_sz; i++ ) {
       fd_accounts_hash_task_info_t * task_info = &task_data->info[i];
       fd_account_hash( slot_ctx->funk,
-<<<<<<< HEAD
                        slot_ctx->funk_txn,
                        task_info,
                        &lt_hashes[ 0 ],
                        slot_ctx->slot,
                        &slot_ctx->epoch_ctx->features );
-=======
-        slot_ctx->funk_txn,
-        task_info,
-        &lt_hashes[ 0 ],
-        slot_ctx->slot_bank.slot,
-        &slot_ctx->epoch_ctx->features );
->>>>>>> 6ef821cf
     }
   }
 
