#include "fd_hashes.h"
#include "fd_acc_mgr.h"
#include "fd_runtime.h"
#include "fd_borrowed_account.h"
#include "context/fd_capture_ctx.h"
#include "sysvar/fd_sysvar_epoch_schedule.h"
#include "../capture/fd_solcap_writer.h"
#include "../../ballet/base58/fd_base58.h"
#include "../../ballet/blake3/fd_blake3.h"
#include "../../ballet/lthash/fd_lthash.h"
#include "../../ballet/sha256/fd_sha256.h"

#include <assert.h>
#include <stdio.h>

/* Internal helper for extracting data from account_meta */
static inline void *
fd_account_meta_get_data( fd_account_meta_t * m ) {
  return ((char *) m) + m->hlen;
}

#define SORT_NAME sort_pubkey_hash_pair
#define SORT_KEY_T fd_pubkey_hash_pair_t
static int
fd_pubkey_hash_pair_compare(fd_pubkey_hash_pair_t const * a, fd_pubkey_hash_pair_t const * b) {
  for (uint i = 0; i < sizeof(fd_pubkey_t)/sizeof(ulong); ++i) {
    /* First byte is least significant when seen as a long. Make it most significant. */
    ulong al = __builtin_bswap64(a->rec->pair.key->ul[i]);
    ulong bl = __builtin_bswap64(b->rec->pair.key->ul[i]);
    if (al != bl) return (al < bl);
  }
  return 0;
}
#define SORT_BEFORE(a,b) fd_pubkey_hash_pair_compare(&a, &b)
#include "../../util/tmpl/fd_sort.c"

#define FD_ACCOUNT_DELTAS_MERKLE_FANOUT (16UL)
#define FD_ACCOUNT_DELTAS_MAX_MERKLE_HEIGHT (16UL)

struct fd_pubkey_hash_pair_list {
  fd_pubkey_hash_pair_t * pairs;
  ulong pairs_len;
};
typedef struct fd_pubkey_hash_pair_list fd_pubkey_hash_pair_list_t;

static void
fd_hash_account_deltas( fd_pubkey_hash_pair_list_t * lists, ulong lists_len, fd_hash_t * hash ) {
  fd_sha256_t shas[FD_ACCOUNT_DELTAS_MAX_MERKLE_HEIGHT];
  uchar       num_hashes[FD_ACCOUNT_DELTAS_MAX_MERKLE_HEIGHT+1];

  // Init the number of hashes
  fd_memset( num_hashes, 0, sizeof(num_hashes) );

  for( ulong j = 0; j < FD_ACCOUNT_DELTAS_MAX_MERKLE_HEIGHT; ++j ) {
    fd_sha256_init( &shas[j] );
}

  if( lists_len == 0 ) {
    fd_sha256_fini( &shas[0], hash->hash );
    return;
  }

  fd_pubkey_hash_pair_t * prev_pair = NULL;
  for( ulong k = 0; k < lists_len; ++k ) {
    fd_pubkey_hash_pair_t * pairs     = lists[k].pairs;
    ulong                   pairs_len = lists[k].pairs_len;
    for( ulong i = 0; i < pairs_len; ++i ) {
#ifdef VLOG
      FD_LOG_NOTICE(( "account delta hash X { \"key\":%ld, \"pubkey\":\"%s\", \"hash\":\"%s\" },",
                      i,
                      FD_BASE58_ENC_32_ALLOCA( pairs[i].pubkey->key ),
                      FD_BASE58_ENC_32_ALLOCA( pairs[i].hash->hash ) ));
#endif

      if( prev_pair ) FD_TEST(fd_pubkey_hash_pair_compare(prev_pair, &pairs[i]) > 0);
      prev_pair = &pairs[i];
      fd_sha256_append( &shas[0], pairs[i].hash->hash, sizeof( fd_hash_t ) );
      num_hashes[0]++;

      for( ulong j = 0; j < FD_ACCOUNT_DELTAS_MAX_MERKLE_HEIGHT; ++j ) {
        if (num_hashes[j] == FD_ACCOUNT_DELTAS_MERKLE_FANOUT) {
          num_hashes[j] = 0;
          num_hashes[j+1]++;
          fd_sha256_fini( &shas[j], hash->hash );
          fd_sha256_init( &shas[j] );
          fd_sha256_append( &shas[j+1], (uchar const *) hash->hash, sizeof( fd_hash_t ) );
        } else {
          break;
        }
      }
    }
  }

  ulong tot_num_hashes = 0;
  for( ulong k = 0; k < FD_ACCOUNT_DELTAS_MAX_MERKLE_HEIGHT; ++k ) {
    tot_num_hashes += num_hashes[k];
  }

  if( tot_num_hashes == 1 ) {
    return;
  }

  // TODO: use CZT on pairs_len
  ulong height = 0;
  for( long i = FD_ACCOUNT_DELTAS_MAX_MERKLE_HEIGHT-1; i >= 0; --i ) {
    if( num_hashes[i] != 0 ) {
      height = (ulong) i + 1;
      break;
    }
  }


  for( ulong i = 0; i < height; ++i ) {
    if( num_hashes[i]==0 ) {
      continue;
    }
    // At level i, finalize and append to i + 1
    //fd_hash_t sub_hash;
    fd_sha256_fini( &shas[i], hash );
    num_hashes[i] = 0;
    num_hashes[i+1]++;

    ulong tot_num_hashes = 0;
    for (ulong k = 0; k < FD_ACCOUNT_DELTAS_MAX_MERKLE_HEIGHT; ++k ) {
      tot_num_hashes += num_hashes[k];
    }
    if (i == (height-1)) {
      assert(tot_num_hashes == 1);
      return;
    }
    fd_sha256_append( &shas[i+1], (uchar const *) hash->hash, sizeof( fd_hash_t ) );

    // There is now one more hash at level i+1

    // check, have we filled this level and ones above it.
    for( ulong j = i+1; j < height; ++j ) {
      // if the level is full, finalize and push into next level.
      if (num_hashes[j] == FD_ACCOUNT_DELTAS_MERKLE_FANOUT) {
        num_hashes[j] = 0;
        num_hashes[j+1]++;
        fd_hash_t sub_hash;
        fd_sha256_fini( &shas[j], &sub_hash );
        if (j != height - 1) {
          fd_sha256_append( &shas[j+1], (uchar const *) sub_hash.hash, sizeof( fd_hash_t ) );
        } else {
          memcpy(hash->hash, sub_hash.hash, sizeof(fd_hash_t));
          return;
        }
      }
    }
  }

  // If the level at the `height' was rolled into, do something about it
}


void
fd_calculate_epoch_accounts_hash_values(fd_exec_slot_ctx_t * slot_ctx) {
  ulong slot_idx = 0;
  fd_epoch_bank_t * epoch_bank = fd_exec_epoch_ctx_epoch_bank( slot_ctx->epoch_ctx );
  ulong epoch = fd_slot_to_epoch( &epoch_bank->epoch_schedule, slot_ctx->slot_bank.slot, &slot_idx );

  if( FD_FEATURE_ACTIVE( slot_ctx, accounts_lt_hash) ) {
    epoch_bank->eah_start_slot = ULONG_MAX;
    epoch_bank->eah_stop_slot = ULONG_MAX;
    epoch_bank->eah_interval = ULONG_MAX;
    return;
  }

  ulong slots_per_epoch = fd_epoch_slot_cnt( &epoch_bank->epoch_schedule, epoch );
  ulong first_slot_in_epoch           = fd_epoch_slot0   ( &epoch_bank->epoch_schedule, epoch );

  ulong calculation_offset_start = slots_per_epoch / 4;
  ulong calculation_offset_stop = slots_per_epoch / 4 * 3;
  ulong calculation_interval = fd_ulong_sat_sub(calculation_offset_stop, calculation_offset_start);

  // This came from the vote program.. maybe we need to put it into a header?
  const ulong MAX_LOCKOUT_HISTORY = 31UL;
  const ulong CALCULATION_INTERVAL_BUFFER = 150UL;
  const ulong MINIMUM_CALCULATION_INTERVAL = MAX_LOCKOUT_HISTORY + CALCULATION_INTERVAL_BUFFER;

  if (calculation_interval < MINIMUM_CALCULATION_INTERVAL) {
    epoch_bank->eah_start_slot = ULONG_MAX;
    epoch_bank->eah_stop_slot = ULONG_MAX;
    epoch_bank->eah_interval = ULONG_MAX;
    return;
  }

  epoch_bank->eah_start_slot = first_slot_in_epoch + calculation_offset_start;
  if (slot_ctx->slot_bank.slot > epoch_bank->eah_start_slot)
    epoch_bank->eah_start_slot = ULONG_MAX;
  epoch_bank->eah_stop_slot = first_slot_in_epoch + calculation_offset_stop;
  if (slot_ctx->slot_bank.slot > epoch_bank->eah_stop_slot)
    epoch_bank->eah_stop_slot = ULONG_MAX;
  epoch_bank->eah_interval = calculation_interval;
}

// https://github.com/solana-labs/solana/blob/b0dcaf29e358c37a0fcb8f1285ce5fff43c8ec55/runtime/src/bank/epoch_accounts_hash_utils.rs#L13
static int
fd_should_include_epoch_accounts_hash(fd_exec_slot_ctx_t * slot_ctx) {
  if( FD_FEATURE_ACTIVE( slot_ctx, accounts_lt_hash) )
    return 0;

  fd_epoch_bank_t const * epoch_bank = fd_exec_epoch_ctx_epoch_bank( slot_ctx->epoch_ctx );
  ulong calculation_stop = epoch_bank->eah_stop_slot;
  return slot_ctx->slot_bank.prev_slot < calculation_stop && (slot_ctx->slot_bank.slot >= calculation_stop);
}

static int
fd_should_snapshot_include_epoch_accounts_hash(fd_exec_slot_ctx_t * slot_ctx) {
  if( FD_FEATURE_ACTIVE( slot_ctx, snapshots_lt_hash) )
    return 0;

  fd_epoch_bank_t const * epoch_bank = fd_exec_epoch_ctx_epoch_bank( slot_ctx->epoch_ctx );

  // We need to find the correct logic
  if (epoch_bank->eah_start_slot != ULONG_MAX)
    return 0;
  if (epoch_bank->eah_stop_slot == ULONG_MAX)
    return 0;
  return 1;
}

// slot_ctx should be const.
static void
fd_hash_bank( fd_exec_slot_ctx_t * slot_ctx,
              fd_capture_ctx_t * capture_ctx,
              fd_hash_t * hash,
              fd_pubkey_hash_pair_t * dirty_keys,
              ulong dirty_key_cnt ) {
  slot_ctx->slot_bank.prev_banks_hash = slot_ctx->slot_bank.banks_hash;
  slot_ctx->slot_bank.parent_signature_cnt = slot_ctx->signature_cnt;
  slot_ctx->prev_lamports_per_signature = slot_ctx->slot_bank.lamports_per_signature;
  slot_ctx->parent_transaction_count = slot_ctx->slot_bank.transaction_count;

  if( !FD_FEATURE_ACTIVE( slot_ctx, remove_accounts_delta_hash) ) {
    sort_pubkey_hash_pair_inplace( dirty_keys, dirty_key_cnt );
    fd_pubkey_hash_pair_list_t list1 = { .pairs = dirty_keys, .pairs_len = dirty_key_cnt };
    fd_hash_account_deltas(&list1, 1, &slot_ctx->account_delta_hash );
  }

  fd_sha256_t sha;
  fd_sha256_init( &sha );
  fd_sha256_append( &sha, (uchar const *) &slot_ctx->slot_bank.banks_hash, sizeof( fd_hash_t ) );
  if( !FD_FEATURE_ACTIVE( slot_ctx, remove_accounts_delta_hash) )
    fd_sha256_append( &sha, (uchar const *) &slot_ctx->account_delta_hash, sizeof( fd_hash_t  ) );
  fd_sha256_append( &sha, (uchar const *) &slot_ctx->signature_cnt, sizeof( ulong ) );
  fd_sha256_append( &sha, (uchar const *) &slot_ctx->slot_bank.poh, sizeof( fd_hash_t ) );

  fd_sha256_fini( &sha, hash->hash );

  // https://github.com/anza-xyz/agave/blob/766cd682423b8049ddeac3c0ec6cebe0a1356e9e/runtime/src/bank.rs#L5250
  if( FD_FEATURE_ACTIVE( slot_ctx, accounts_lt_hash) ) {
    fd_sha256_init( &sha );
    fd_sha256_append( &sha, (uchar const *) &hash->hash, sizeof( fd_hash_t ) );
    fd_sha256_append( &sha, (uchar const *) &slot_ctx->slot_bank.lthash.lthash, sizeof( slot_ctx->slot_bank.lthash.lthash ) );
    fd_sha256_fini( &sha, hash->hash );
  } else {
    if (fd_should_include_epoch_accounts_hash(slot_ctx)) {
      fd_sha256_init( &sha );
      fd_sha256_append( &sha, (uchar const *) &hash->hash, sizeof( fd_hash_t ) );
      fd_sha256_append( &sha, (uchar const *) &slot_ctx->slot_bank.epoch_account_hash.hash, sizeof( fd_hash_t ) );
      fd_sha256_fini( &sha, hash->hash );
    }
  }

  if( capture_ctx != NULL && capture_ctx->capture != NULL ) {
    fd_solcap_write_bank_preimage(
        capture_ctx->capture,
        hash->hash,
        slot_ctx->slot_bank.prev_banks_hash.hash,
        slot_ctx->account_delta_hash.hash,
        &slot_ctx->slot_bank.poh.hash,
        slot_ctx->signature_cnt );
  }

  if( FD_FEATURE_ACTIVE( slot_ctx, remove_accounts_delta_hash) ) {
    FD_LOG_NOTICE(( "\n\n[Replay]\n"
                    "slot:             %lu\n"
                    "bank hash:        %s\n"
                    "parent bank hash: %s\n"
                    "lthash:           %s\n"
                    "signature_count:  %lu\n"
                    "last_blockhash:   %s\n",
                    slot_ctx->slot_bank.slot,
                    FD_BASE58_ENC_32_ALLOCA( hash->hash ),
                    FD_BASE58_ENC_32_ALLOCA( slot_ctx->slot_bank.prev_banks_hash.hash ),
                    FD_LTHASH_ENC_32_ALLOCA( (fd_lthash_value_t *) slot_ctx->slot_bank.lthash.lthash ),
                    slot_ctx->signature_cnt,
                    FD_BASE58_ENC_32_ALLOCA( slot_ctx->slot_bank.poh.hash ) ));
  } else {
    FD_LOG_NOTICE(( "\n\n[Replay]\n"
                    "slot:             %lu\n"
                    "bank hash:        %s\n"
                    "parent bank hash: %s\n"
                    "accounts_delta:   %s\n"
                    "lthash:           %s\n"
                    "signature_count:  %lu\n"
                    "last_blockhash:   %s\n",
                    slot_ctx->slot_bank.slot,
                    FD_BASE58_ENC_32_ALLOCA( hash->hash ),
                    FD_BASE58_ENC_32_ALLOCA( slot_ctx->slot_bank.prev_banks_hash.hash ),
                    FD_BASE58_ENC_32_ALLOCA( slot_ctx->account_delta_hash.hash ),
                    FD_LTHASH_ENC_32_ALLOCA( (fd_lthash_value_t *) slot_ctx->slot_bank.lthash.lthash ),
                    slot_ctx->signature_cnt,
                    FD_BASE58_ENC_32_ALLOCA( slot_ctx->slot_bank.poh.hash ) ));
  }
}

struct fd_accounts_hash_task_info {
  fd_exec_slot_ctx_t * slot_ctx;
  fd_pubkey_t acc_pubkey[1];
  fd_hash_t acc_hash[1];
  fd_funkier_rec_t const * rec;
  uint should_erase;
  uint hash_changed;
};
typedef struct fd_accounts_hash_task_info fd_accounts_hash_task_info_t;

struct fd_accounts_hash_task_data {
  struct fd_accounts_hash_task_info *info;
  ulong                              info_sz;
  fd_lthash_value_t                 *lthash_values;
};
typedef struct fd_accounts_hash_task_data fd_accounts_hash_task_data_t;

static void
fd_account_hash_task( void *tpool,
                      ulong t0 FD_PARAM_UNUSED, ulong t1 FD_PARAM_UNUSED,
                      void *args FD_PARAM_UNUSED,
                      void *reduce FD_PARAM_UNUSED, ulong stride FD_PARAM_UNUSED,
                      ulong l0 FD_PARAM_UNUSED, ulong l1 FD_PARAM_UNUSED,
                      ulong m0, ulong m1 FD_PARAM_UNUSED,
                      ulong n0, ulong n1 FD_PARAM_UNUSED) {
  fd_accounts_hash_task_info_t * task_info = ((fd_accounts_hash_task_data_t *)tpool)->info + m0;
  fd_exec_slot_ctx_t * slot_ctx = task_info->slot_ctx;
  int err = 0;
  fd_funkier_txn_t const * txn_out = NULL;
  fd_account_meta_t const * acc_meta = fd_acc_mgr_view_raw( slot_ctx->acc_mgr, slot_ctx->funk_txn, task_info->acc_pubkey, &task_info->rec, &err, &txn_out );
  if( FD_UNLIKELY( err!=FD_ACC_MGR_SUCCESS || !acc_meta ) ) {
    FD_LOG_WARNING(( "failed to view account during bank hash" ));
    return;
  }

  fd_account_meta_t * acc_meta_parent = NULL;
  if( NULL != txn_out ) {
    fd_funkier_t *     funk = slot_ctx->acc_mgr->funk;
    fd_wksp_t *     wksp = fd_funkier_wksp( funk );
    fd_funkier_txn_pool_t txn_pool  = fd_funkier_txn_pool( funk, wksp );
    txn_out = fd_funkier_txn_parent( (fd_funkier_txn_t *) txn_out, &txn_pool );
    acc_meta_parent = (fd_account_meta_t *)fd_acc_mgr_view_raw( slot_ctx->acc_mgr, txn_out, task_info->acc_pubkey, NULL, &err, NULL);
  }

  fd_lthash_value_t * acc = &(((fd_accounts_hash_task_data_t *)tpool)->lthash_values[n0]);

  if( FD_UNLIKELY(acc_meta->info.lamports == 0) ) {
    fd_memset( task_info->acc_hash->hash, 0, FD_HASH_FOOTPRINT );

    /* If we erase records instantly, this causes problems with the
        iterator.  Instead, we will store away the record and erase
        it later where appropriate.  */
    task_info->should_erase = 1;
    /* In the exceedingly unlikely event that the account's old hash is
       actually 0, this would cause the account not to be included in
       the bank hash. */
    if( memcmp( task_info->acc_hash->hash, acc_meta->hash, sizeof(fd_hash_t) ) != 0 ) {
      task_info->hash_changed = 1;
    }
  } else {
<<<<<<< HEAD
    uchar *             acc_data = fd_account_get_data((fd_account_meta_t *) acc_meta);
    fd_pubkey_t const * acc_key  = fd_funkier_key_to_acc( task_info->rec->pair.key );
=======
    uchar *             acc_data = fd_account_meta_get_data((fd_account_meta_t *) acc_meta);
    fd_pubkey_t const * acc_key  = fd_funk_key_to_acc( task_info->rec->pair.key );
>>>>>>> 273238e4
    fd_lthash_value_t new_lthash_value;
    fd_lthash_zero(&new_lthash_value);
    fd_hash_account_current( task_info->acc_hash->hash, &new_lthash_value, acc_meta, acc_key->key, acc_data );

    if( memcmp( task_info->acc_hash->hash, acc_meta->hash, sizeof(fd_hash_t) ) != 0 ) {
      task_info->hash_changed = 1;
      fd_lthash_add( acc, &new_lthash_value);
    }
  }

  if( FD_LIKELY(task_info->hash_changed && ((NULL != acc_meta_parent) && (acc_meta_parent->info.lamports != 0) ) ) ) {
<<<<<<< HEAD
    uchar *             acc_data = fd_account_get_data(acc_meta_parent);
    fd_pubkey_t const * acc_key  = fd_funkier_key_to_acc( task_info->rec->pair.key );
=======
    uchar *             acc_data = fd_account_meta_get_data(acc_meta_parent);
    fd_pubkey_t const * acc_key  = fd_funk_key_to_acc( task_info->rec->pair.key );
>>>>>>> 273238e4
    fd_lthash_value_t old_lthash_value;
    fd_lthash_zero(&old_lthash_value);
    fd_hash_t old_hash;

    fd_hash_account_current( old_hash.hash, &old_lthash_value, acc_meta_parent, acc_key->key, acc_data );
    fd_lthash_sub( acc, &old_lthash_value );
  }

  if( acc_meta->slot == slot_ctx->slot_bank.slot ) {
      task_info->hash_changed = 1;
  }
}

static void
fd_collect_modified_accounts( fd_exec_slot_ctx_t *           slot_ctx,
                              fd_accounts_hash_task_data_t * task_data,
                              fd_spad_t *                    runtime_spad ) {
  fd_acc_mgr_t *  acc_mgr = slot_ctx->acc_mgr;
  fd_funkier_t *     funk    = acc_mgr->funk;
  fd_funkier_txn_t * txn     = slot_ctx->funk_txn;

  ulong rec_cnt = 0;
  for( fd_funkier_rec_t const * rec = fd_funkier_txn_first_rec( funk, txn );
       NULL != rec;
       rec = fd_funkier_txn_next_rec( funk, rec ) ) {

    if( !fd_funkier_key_is_acc( rec->pair.key  ) )
      continue;

    fd_pubkey_t const * pubkey  = fd_funkier_key_to_acc( rec->pair.key );

    if (((pubkey->ul[0] == 0) & (pubkey->ul[1] == 0) & (pubkey->ul[2] == 0) & (pubkey->ul[3] == 0)))
      FD_LOG_WARNING(( "null pubkey (system program?) showed up as modified" ));

    rec_cnt++;
  }

  task_data->info = fd_spad_alloc( runtime_spad, alignof(fd_accounts_hash_task_info_t), rec_cnt * sizeof(fd_accounts_hash_task_info_t) );

  /* Iterate over accounts that have been changed in the current
     database transaction. */
  ulong task_info_idx = 0;
  for( fd_funkier_rec_t const * rec = fd_funkier_txn_first_rec( funk, txn );
       NULL != rec;
       rec = fd_funkier_txn_next_rec( funk, rec ) ) {

    fd_pubkey_t const * acc_key  = fd_funkier_key_to_acc( rec->pair.key );

    if( !fd_funkier_key_is_acc( rec->pair.key  ) )
      continue;

    fd_accounts_hash_task_info_t * task_info = &task_data->info[task_info_idx++];

    *task_info->acc_pubkey = *acc_key;
    task_info->slot_ctx = slot_ctx;
    task_info->hash_changed = 0;
    task_info->should_erase = 0;
  }

  task_data->info_sz = task_info_idx;
}

int
fd_update_hash_bank_tpool( fd_exec_slot_ctx_t * slot_ctx,
                           fd_capture_ctx_t *   capture_ctx,
                           fd_hash_t *          hash,
                           ulong                signature_cnt,
                           fd_tpool_t *         tpool,
                           fd_spad_t *          runtime_spad ) {
  fd_acc_mgr_t *  acc_mgr = slot_ctx->acc_mgr;
  fd_funkier_t *     funk    = acc_mgr->funk;
  fd_funkier_txn_t * txn     = slot_ctx->funk_txn;

  /* Collect list of changed accounts to be added to bank hash */
  fd_accounts_hash_task_data_t task_data;

  ulong wcnt = fd_tpool_worker_cnt( tpool );
  task_data.lthash_values = fd_spad_alloc( runtime_spad, FD_LTHASH_VALUE_ALIGN, wcnt * FD_LTHASH_VALUE_FOOTPRINT );
  for( ulong i = 0; i < wcnt; i++ ) {
    fd_lthash_zero(&task_data.lthash_values[i]);
  }

  /* Find accounts which might have changed */
  fd_collect_modified_accounts( slot_ctx, &task_data, runtime_spad );

  fd_pubkey_hash_pair_t * dirty_keys = fd_spad_alloc( runtime_spad,
                                                      FD_PUBKEY_HASH_PAIR_ALIGN,
                                                      task_data.info_sz * FD_PUBKEY_HASH_PAIR_FOOTPRINT );
  ulong dirty_key_cnt = 0;

  /* Find accounts which have changed */
  fd_tpool_exec_all_rrobin( tpool, 0, wcnt, fd_account_hash_task, &task_data,
                            NULL, NULL, 1, 0, task_data.info_sz );

  // Apply the lthash changes to the bank lthash
  fd_lthash_value_t * acc = (fd_lthash_value_t *)fd_type_pun( slot_ctx->slot_bank.lthash.lthash );
  for( ulong i = 0; i < wcnt; i++ ) {
    fd_lthash_add( acc, &task_data.lthash_values[i] );
  }

  for( ulong i = 0; i < task_data.info_sz; i++ ) {
    fd_accounts_hash_task_info_t * task_info = &task_data.info[i];
    /* Upgrade to writable record */
    if( !task_info->hash_changed ) {
      continue;
    }

    FD_TXN_ACCOUNT_DECL( acc_rec );
    acc_rec->const_rec = task_info->rec;

    fd_pubkey_t const * acc_key = fd_funkier_key_to_acc( task_info->rec->pair.key );
    int err = fd_acc_mgr_modify( acc_mgr, txn, acc_key, 0, 0UL, acc_rec);
    if( FD_UNLIKELY( err!=FD_ACC_MGR_SUCCESS ) ) {
      FD_LOG_ERR(( "failed to modify account during bank hash" ));
    }

    /* Update hash */

    memcpy( acc_rec->meta->hash, task_info->acc_hash->hash, sizeof(fd_hash_t) );
    acc_rec->meta->slot = slot_ctx->slot_bank.slot;

    /* Add account to "dirty keys" list, which will be added to the
       bank hash. */

    fd_pubkey_hash_pair_t * dirty_entry = &dirty_keys[dirty_key_cnt++];
    dirty_entry->rec = task_info->rec;
    dirty_entry->hash = (fd_hash_t const *)acc_rec->meta->hash;

    char acc_key_string[ FD_BASE58_ENCODED_32_SZ ];
    fd_acct_addr_cstr( acc_key_string, (uchar const*)acc_key );
    char owner_string[ FD_BASE58_ENCODED_32_SZ ];
    fd_acct_addr_cstr( owner_string, acc_rec->meta->info.owner );

    FD_LOG_DEBUG(( "fd_acc_mgr_update_hash: %s "
                   "slot: %lu "
                   "lamports: %lu  "
                   "owner: %s "
                   "executable: %s,  "
                   "rent_epoch: %lu, "
                   "data_len: %lu",
                   acc_key_string,
                   slot_ctx->slot_bank.slot,
                   acc_rec->meta->info.lamports,
                   owner_string,
                   acc_rec->meta->info.executable ? "true" : "false",
                   acc_rec->meta->info.rent_epoch,
                   acc_rec->meta->dlen ));

    if( capture_ctx != NULL && capture_ctx->capture != NULL ) {
      fd_account_meta_t const * acc_meta = fd_acc_mgr_view_raw( slot_ctx->acc_mgr,
                                                                slot_ctx->funk_txn,
                                                                task_info->acc_pubkey,
                                                                &task_info->rec,
                                                                &err,
                                                                NULL);
      if( FD_UNLIKELY( err!=FD_ACC_MGR_SUCCESS ) ) {
        FD_LOG_WARNING(( "failed to view account during capture" ));
        continue;
      }

      uchar const * acc_data = (uchar *)acc_meta + acc_meta->hlen;

      err = fd_solcap_write_account( capture_ctx->capture,
                                     acc_key->uc,
                                     &acc_rec->meta->info,
                                     acc_data,
                                     acc_rec->meta->dlen,
                                     task_info->acc_hash->hash );

      if( FD_UNLIKELY( err ) ) {
        FD_LOG_ERR(( "Unable to write out solcap file" ));
      }
    }
  }

  /* Sort and hash "dirty keys" to the accounts delta hash. */

  slot_ctx->signature_cnt = signature_cnt;
  fd_hash_bank( slot_ctx, capture_ctx, hash, dirty_keys, dirty_key_cnt);

  for( ulong i = 0; i < task_data.info_sz; i++ ) {
    fd_accounts_hash_task_info_t * task_info = &task_data.info[i];
    /* Upgrade to writable record */
    if( FD_LIKELY( !task_info->should_erase ) ) {
      continue;
    }

    /* All removed recs should be stored with the slot from the funk txn. */
    fd_funkier_rec_remove( funk, txn, task_info->rec->pair.key, NULL, task_info->rec->pair.xid->ul[0] );
  }

  return FD_EXECUTOR_INSTR_SUCCESS;
}

int
fd_print_account_hashes( fd_exec_slot_ctx_t * slot_ctx,
                         fd_tpool_t *         tpool,
                         fd_spad_t *          runtime_spad ) {

  // fd_acc_mgr_t *  acc_mgr = slot_ctx->acc_mgr;
  // fd_funkier_txn_t * txn     = slot_ctx->funk_txn;

  /* Collect list of changed accounts to be added to bank hash */
  fd_accounts_hash_task_data_t task_data;

  fd_collect_modified_accounts( slot_ctx, &task_data, runtime_spad );

  fd_pubkey_hash_pair_t * dirty_keys = fd_spad_alloc( runtime_spad,
                                                      FD_PUBKEY_HASH_PAIR_ALIGN,
                                                      task_data.info_sz * FD_PUBKEY_HASH_PAIR_FOOTPRINT );
  ulong dirty_key_cnt = 0;

  ulong wcnt = fd_tpool_worker_cnt( tpool );
  task_data.lthash_values = fd_spad_alloc( runtime_spad,
                                           FD_LTHASH_VALUE_ALIGN,
                                           wcnt * FD_LTHASH_VALUE_FOOTPRINT );
  for( ulong i = 0; i < wcnt; i++ ) {
    fd_lthash_zero(&task_data.lthash_values[i]);
  }

  /* Find accounts which have changed */
  fd_tpool_exec_all_rrobin( tpool, 0, fd_tpool_worker_cnt( tpool ), fd_account_hash_task, task_data.info,
                            NULL, NULL, 1, 0, task_data.info_sz );

  for( ulong i = 0; i < task_data.info_sz; i++ ) {
    fd_accounts_hash_task_info_t * task_info = &task_data.info[i];
    /* Upgrade to writable record */
    if( !task_info->hash_changed ) {
      continue;
    }

    FD_TXN_ACCOUNT_DECL( acc_rec );
    acc_rec->const_rec = task_info->rec;

    // int err = fd_acc_mgr_modify( acc_mgr, txn, acc_key, 0, 0UL, acc_rec);
    // if( FD_UNLIKELY( err!=FD_ACC_MGR_SUCCESS ) ) {
    //   FD_LOG_ERR(( "failed to modify account during bank hash" ));
    // }

    /* Update hash */

    // memcpy( acc_rec->meta->hash, task_info->acc_hash->hash, sizeof(fd_hash_t) );
    // acc_rec->meta->slot = slot_ctx->slot_bank.slot;

    /* Add account to "dirty keys" list, which will be added to the
       bank hash. */

    fd_pubkey_hash_pair_t * dirty_entry = &dirty_keys[dirty_key_cnt++];
    dirty_entry->rec = task_info->rec;
    dirty_entry->hash = (fd_hash_t const *)task_info->acc_hash->hash;
  }

  /* Sort and hash "dirty keys" to the accounts delta hash. */

#ifdef VLOG
  for( ulong i = 0; i < dirty_key_cnt; ++i ) {
    FD_LOG_NOTICE(( "account delta hash X { \"key\":%ld, \"pubkey\":\"%s\", \"hash\":\"%s\" },",
                    i,
                    FD_BASE58_ENC_32_ALLOCA( dirty_keys[i].pubkey->key ),
                    FD_BASE58_ENC_32_ALLOCA( dirty_keys[i].hash->hash) ));

    /*
      pubkey
      slot
      lamports
      owner
      executable
      rent_epoch
      data_len
      data
      hash
    */
    // fd_pubkey_t current_owner;
    // fd_acc_mgr_get_owner( global->acc_mgr, global->funk_txn, &pairs[i].pubkey, &current_owner );
    // char encoded_owner[50];
    // fd_base58_encode_32((uchar *) &current_owner, 0, encoded_owner);
    int err = FD_ACC_MGR_SUCCESS;
    uchar * raw_acc_data = (uchar*) fd_acc_mgr_view_raw(slot_ctx->acc_mgr, slot_ctx->funk_txn, dirty_keys[i].pubkey, NULL, &err, NULL);
    if (NULL != raw_acc_data) {

      fd_account_meta_t * metadata = (fd_account_meta_t *)raw_acc_data;
      uchar *             acc_data = fd_account_meta_get_data(metadata);
      char *              acc_data_str = fd_spad_alloc( runtime_spad, 8, 5*metadata->dlen + 1 );

      char * acc_data_str_cursor = acc_data_str;
      if (metadata->dlen > 0) {
        for( ulong j = 0; j < (metadata->dlen - 1); j++ ) {
          int x = sprintf(acc_data_str_cursor, "%u, ", acc_data[j]);
          acc_data_str_cursor += x;
        }
        sprintf(acc_data_str_cursor, "%u", acc_data[metadata->dlen - 1]);
      } else {
        *acc_data_str_cursor = 0;
      }

      FD_LOG_NOTICE(( "account_delta_hash_compare pubkey: (%s) slot: (%lu) lamports: (%lu), owner: (%s), executable: (%d), rent_epoch: (%lu), data_len: (%ld), hash: (%s) ",
                      FD_BASE58_ENC_32_ALLOCA( dirty_keys[i].pubkey->uc ),
                      slot_ctx->slot_bank.slot,
                      metadata->info.lamports,
                      FD_BASE58_ENC_32_ALLOCA( metadata->info.owner ),
                      metadata->info.executable,
                      metadata->info.rent_epoch,
                      metadata->dlen,
                      FD_BASE58_ENC_32_ALLOCA( dirty_keys[i].hash->hash ) ));
    }
  }
#endif

  return 0;
}

void const *
fd_hash_account( uchar                     hash[ static 32 ],
                 fd_lthash_value_t *       lthash,
                 fd_account_meta_t const * m,
                 uchar const               pubkey[ static 32 ],
                 uchar const *             data ) {
  ulong         lamports   = m->info.lamports;  /* >0UL */
  ulong         rent_epoch = m->info.rent_epoch;
  uchar         executable = m->info.executable & 0x1;
  uchar const * owner      = (uchar const *)m->info.owner;

  fd_blake3_t b3[1];
  fd_blake3_init  ( b3 );
  fd_blake3_append( b3, &lamports,   sizeof( ulong ) );
  fd_blake3_append( b3, &rent_epoch, sizeof( ulong ) );
  fd_blake3_append( b3, data,        m->dlen         );
  fd_blake3_append( b3, &executable, sizeof( uchar ) );
  fd_blake3_append( b3, owner,       32UL            );
  fd_blake3_append( b3, pubkey,      32UL            );
  if( NULL == lthash ) {
    fd_blake3_fini  ( b3, hash );
  } else {
    fd_blake3_fini_varlen( b3, lthash->bytes, FD_LTHASH_LEN_BYTES );
    fd_memcpy( hash, lthash->bytes, 32);
  }

  return hash;
}

void const *
fd_hash_account_current( uchar                     hash[ static 32 ],
                         fd_lthash_value_t *       lthash,
                         fd_account_meta_t const * account,
                         uchar const               pubkey[ static 32 ],
                         uchar const *             data ) {
  return fd_hash_account( hash, lthash, account, pubkey, data );
}

struct accounts_hash {
  fd_funkier_rec_t * key;
  ulong  hash;
};
typedef struct accounts_hash accounts_hash_t;

#define MAP_NAME accounts_hash
#define MAP_KEY_T fd_funkier_rec_t *
#define MAP_HASH_T ulong
#define MAP_KEY_EQUAL(k0,k1) ((NULL != k0) && (NULL != k1) && fd_funkier_rec_key_eq( k0->pair.key, k1->pair.key ))
#define MAP_KEY_HASH(p) fd_funkier_rec_key_hash( p->pair.key, 2887034UL )
#define MAP_KEY_EQUAL_IS_SLOW 1
#define MAP_KEY_NULL 0UL
#define MAP_KEY_INVAL(k) (NULL == k)

// #define MAP_KEY_COPY(kd,ks)   fd_funkier_xid_key_pair_copy((kd),(ks))

#define MAP_T    accounts_hash_t
#include "../../util/tmpl/fd_map_dynamic.c"

/* fd_accounts_sorted_subrange_count will determine the number of accounts that
   should be in the accounts slice for a given range_idx. This is split out to
   from fd_accounts_sorted_subrange_gather to avoid dynamic resizing of the pair.

   TODO: The common code in these functions could be factored out. */

static ulong
fd_accounts_sorted_subrange_count( fd_funkier_t * funk,
                                   uint        range_idx,
                                   uint        range_cnt ) {

  fd_wksp_t *     wksp              = fd_funkier_wksp( funk );
  ulong           num_pairs         = 0UL;
  ulong           range_len         = ULONG_MAX/range_cnt;
  ulong           range_min         = range_len*range_idx;
  ulong           range_max         = (range_idx+1U<range_cnt) ? (range_min+range_len-1U) : ULONG_MAX;

  fd_funkier_all_iter_t iter[1];
  for( fd_funkier_all_iter_new( funk, iter ); !fd_funkier_all_iter_done( iter ); fd_funkier_all_iter_next( iter ) ) {
    fd_funkier_rec_t const * rec = fd_funkier_all_iter_ele_const( iter );
    if ( !fd_funkier_key_is_acc( rec->pair.key ) ||         /* not a solana record */
         (rec->flags & FD_FUNKIER_REC_FLAG_ERASE) ||        /* this is a tombstone */
         (rec->pair.xid->ul[0] | rec->pair.xid->ul[1]) != 0 /* not root xid */ ) {
      continue;
    }

    ulong n = __builtin_bswap64( rec->pair.key->ul[0] );
    if( n<range_min || n>range_max ) {
      continue;
    }

    fd_account_meta_t * metadata = (fd_account_meta_t *)fd_funkier_val_const( rec, wksp );
    int is_empty = (metadata->info.lamports == 0);
    if( is_empty ) {
      continue;
    }

    if( (metadata->info.executable & ~1) != 0 ) {
      continue;
    }

    num_pairs++;
  }

  return num_pairs;
}

static void
fd_accounts_sorted_subrange_gather( fd_funkier_t *             funk,
                                    uint                    range_idx,
                                    uint                    range_cnt,
                                    ulong *                 num_pairs_out,
                                    fd_lthash_value_t *     lthash_values_out,
                                    ulong                   n0,
                                    fd_pubkey_hash_pair_t * pairs ) {

  fd_wksp_t *     wksp              = fd_funkier_wksp( funk );
  ulong           num_pairs         = 0UL;
  ulong           range_len         = ULONG_MAX/range_cnt;
  ulong           range_min         = range_len*range_idx;
  ulong           range_max         = (range_idx+1U<range_cnt) ? (range_min+range_len-1U) : ULONG_MAX;

  fd_lthash_value_t accum = {0};

  fd_funkier_all_iter_t iter[1];
  for( fd_funkier_all_iter_new( funk, iter ); !fd_funkier_all_iter_done( iter ); fd_funkier_all_iter_next( iter ) ) {
    fd_funkier_rec_t const * rec = fd_funkier_all_iter_ele_const( iter );
    if ( !fd_funkier_key_is_acc( rec->pair.key ) ||         /* not a solana record */
         (rec->flags & FD_FUNKIER_REC_FLAG_ERASE) ||        /* this is a tombstone */
         (rec->pair.xid->ul[0] | rec->pair.xid->ul[1]) != 0 /* not root xid */ ) {
      continue;
    }

    ulong n = __builtin_bswap64( rec->pair.key->ul[0] );
    if( n<range_min || n>range_max ) {
      continue;
    }
    fd_account_meta_t * metadata = (fd_account_meta_t *)fd_funkier_val_const( rec, wksp );
    int is_empty = (metadata->info.lamports == 0);
    if( is_empty ) {
      continue;
    }

    /* FIXME: remove magic number */
    uchar hash[32];
    fd_lthash_value_t new_lthash_value = {0};

    fd_hash_account_current( (uchar *)hash, &new_lthash_value, metadata, rec->pair.key->uc, fd_account_meta_get_data( metadata ) );
    fd_lthash_add( &accum, &new_lthash_value );

    fd_hash_t * h = (fd_hash_t *)metadata->hash;
    if( FD_LIKELY( (h->ul[0] | h->ul[1] | h->ul[2] | h->ul[3]) != 0 ) ) {
      if( FD_UNLIKELY( fd_acc_exists( metadata ) && memcmp( metadata->hash, &hash, 32 ) != 0 ) ) {
        FD_LOG_WARNING(( "snapshot hash (%s) doesn't match calculated hash (%s)", FD_BASE58_ENC_32_ALLOCA( metadata->hash ), FD_BASE58_ENC_32_ALLOCA( &hash ) ));
      }
    } else {
      fd_memcpy( metadata->hash, &hash, sizeof(fd_hash_t) );
    }

    if( (metadata->info.executable & ~1) != 0 ) {
      continue;
    }

    fd_pubkey_hash_pair_t * pair = &pairs[num_pairs++];
    pair->rec                    = rec;
    pair->hash                   = (const fd_hash_t *)metadata->hash;
  }

  sort_pubkey_hash_pair_inplace( pairs, num_pairs );

  *num_pairs_out = num_pairs;

  fd_lthash_add( &lthash_values_out[n0], &accum  );
}

struct fd_subrange_task_info {
  fd_funkier_t *                  funk;
  ulong                        num_lists;
  fd_pubkey_hash_pair_list_t * lists;
  fd_lthash_value_t *          lthash_values;
};
typedef struct fd_subrange_task_info fd_subrange_task_info_t;

static void
fd_accounts_sorted_subrange_count_task( void *tpool,
                                        ulong t0 FD_PARAM_UNUSED, ulong t1 FD_PARAM_UNUSED,
                                        void *args FD_PARAM_UNUSED,
                                        void *reduce FD_PARAM_UNUSED, ulong stride FD_PARAM_UNUSED,
                                        ulong l0 FD_PARAM_UNUSED, ulong l1 FD_PARAM_UNUSED,
                                        ulong m0, ulong m1 FD_PARAM_UNUSED,
                                        ulong n0 FD_PARAM_UNUSED, ulong n1 FD_PARAM_UNUSED) {
  fd_subrange_task_info_t * task_info = (fd_subrange_task_info_t *)tpool;
  ulong num_pairs = fd_accounts_sorted_subrange_count( task_info->funk, (uint)m0, (uint)task_info->num_lists );
  task_info->lists[m0].pairs_len = num_pairs;
}

static void
fd_accounts_sorted_subrange_gather_task( void *tpool,
                                         ulong t0 FD_PARAM_UNUSED, ulong t1 FD_PARAM_UNUSED,
                                         void *args FD_PARAM_UNUSED,
                                         void *reduce FD_PARAM_UNUSED, ulong stride FD_PARAM_UNUSED,
                                         ulong l0 FD_PARAM_UNUSED, ulong l1 FD_PARAM_UNUSED,
                                         ulong m0, ulong m1 FD_PARAM_UNUSED,
                                         ulong n0, ulong n1 FD_PARAM_UNUSED) {
  fd_subrange_task_info_t *    task_info = (fd_subrange_task_info_t *)tpool;
  fd_pubkey_hash_pair_list_t * list      = task_info->lists + m0;
  fd_accounts_sorted_subrange_gather( task_info->funk, (uint)m0, (uint)task_info->num_lists,
                                      &list->pairs_len, task_info->lthash_values, n0, list->pairs );
}

int
fd_accounts_hash( fd_funkier_t *      funk,
                  fd_slot_bank_t * slot_bank,
                  fd_tpool_t *     tpool,
                  fd_hash_t *      accounts_hash,
                  fd_spad_t *      runtime_spad,
                  int              lthash_enabled ) {
  FD_LOG_NOTICE(("accounts_hash start"));

  if( tpool == NULL || fd_tpool_worker_cnt( tpool ) <= 1U ) {
    ulong               num_pairs     = 0UL;
    fd_lthash_value_t * lthash_values = fd_spad_alloc( runtime_spad, FD_LTHASH_VALUE_ALIGN, FD_LTHASH_VALUE_FOOTPRINT );
    fd_lthash_zero( &lthash_values[0] );

    fd_pubkey_hash_pair_t * pairs             = fd_spad_alloc( runtime_spad,
                                                               FD_PUBKEY_HASH_PAIR_ALIGN,
                                                               funk->rec_max * sizeof(fd_pubkey_hash_pair_t) );

    fd_accounts_sorted_subrange_gather( funk, 0, 1, &num_pairs, lthash_values, 0, pairs );
    if( FD_UNLIKELY( !pairs ) ) {
      FD_LOG_ERR(( "failed to allocate memory for account hash" ));
    }
    fd_pubkey_hash_pair_list_t list1 = { .pairs = pairs, .pairs_len = num_pairs };
    fd_hash_account_deltas( &list1, 1, accounts_hash );

    fd_lthash_value_t * acc = (fd_lthash_value_t *)fd_type_pun( slot_bank->lthash.lthash );
    fd_lthash_add( acc, &lthash_values[0] );

  } else {
    ulong num_lists = fd_tpool_worker_cnt( tpool );
    FD_LOG_NOTICE(( "launching %lu hash tasks", num_lists ));
    fd_pubkey_hash_pair_list_t lists[num_lists];

    fd_lthash_value_t * lthash_values = fd_spad_alloc( runtime_spad, FD_LTHASH_VALUE_ALIGN, num_lists * FD_LTHASH_VALUE_FOOTPRINT );
    for( ulong i = 0; i < num_lists; i++ ) {
      fd_lthash_zero(&lthash_values[i] );
    }

    /* First calculate how big the list needs to be sized out to be, bump
       allocate the size of the array then caclulate the hash. */

    fd_subrange_task_info_t task_info = {
      .funk          = funk,
      .num_lists     = num_lists,
      .lists         = lists,
      .lthash_values = lthash_values
    };

    fd_tpool_exec_all_rrobin( tpool, 0UL, num_lists, fd_accounts_sorted_subrange_count_task, &task_info,
                              NULL, NULL, 1, 0, num_lists );
    for( ulong i=0UL; i<num_lists; i++ ) {
      task_info.lists[i].pairs     = fd_spad_alloc( runtime_spad, FD_PUBKEY_HASH_PAIR_ALIGN, task_info.lists[i].pairs_len * sizeof(fd_pubkey_hash_pair_t) );
      task_info.lists[i].pairs_len = 0UL;
    }

    fd_tpool_exec_all_rrobin( tpool, 0UL, num_lists, fd_accounts_sorted_subrange_gather_task, &task_info,
                              NULL, NULL, 1, 0, num_lists );
    fd_hash_account_deltas( lists, num_lists, accounts_hash );
    fd_lthash_value_t * acc = (fd_lthash_value_t *)fd_type_pun(slot_bank->lthash.lthash);
    for( ulong i = 0UL; i < num_lists; i++ ) {
      fd_lthash_add( acc, &lthash_values[i] );
    }

  }

  if( lthash_enabled ) {
    // FIXME: Once this is enabled on mainnet, we can rip out all the account_delta_hash supporting code
    fd_lthash_hash( (fd_lthash_value_t *)slot_bank->lthash.lthash, accounts_hash->hash );
    FD_LOG_NOTICE(( "accounts_lthash %s", FD_BASE58_ENC_32_ALLOCA( accounts_hash->hash ) ));
  } else
    FD_LOG_NOTICE(( "accounts_hash %s", FD_BASE58_ENC_32_ALLOCA( accounts_hash->hash ) ));

  return 0;
}

static int
fd_accounts_hash_inc_only( fd_exec_slot_ctx_t * slot_ctx,
                           fd_hash_t *          accounts_hash,
                           fd_funkier_txn_t *      child_txn,
                           ulong                do_hash_verify,
                           fd_spad_t *          spad ) {
  FD_LOG_NOTICE(( "accounts_hash_inc_only start for txn %p, do_hash_verify=%s", (void *)child_txn, do_hash_verify ? "true" : "false" ));

  FD_SPAD_FRAME_BEGIN( spad ) {

  fd_funkier_t *  funk    = slot_ctx->acc_mgr->funk;
  fd_wksp_t *     wksp    = fd_funkier_wksp( funk );

  // How many total records are we dealing with?
  ulong                   num_pairs         = 0UL;
  ulong                   num_iter_accounts = 0UL;
  for (fd_funkier_rec_t const *rec = fd_funkier_txn_first_rec( funk, child_txn ); NULL != rec; rec = fd_funkier_txn_next_rec(funk, rec)) {
    if ( !fd_funkier_key_is_acc( rec->pair.key ) || ( rec->flags & FD_FUNKIER_REC_FLAG_ERASE ) )
      continue;
    ++num_iter_accounts;
  }

  fd_pubkey_hash_pair_t * pairs             = fd_spad_alloc( spad, FD_PUBKEY_HASH_PAIR_ALIGN, num_iter_accounts * sizeof(fd_pubkey_hash_pair_t) );
  if( FD_UNLIKELY( !pairs ) ) {
    FD_LOG_ERR(( "failed to allocate memory for pairs" ));
  }

  fd_blake3_t * b3 = NULL;

  for (fd_funkier_rec_t const *rec = fd_funkier_txn_first_rec( funk, child_txn ); NULL != rec; rec = fd_funkier_txn_next_rec(funk, rec)) {
    if ( !fd_funkier_key_is_acc( rec->pair.key ) || ( rec->flags & FD_FUNKIER_REC_FLAG_ERASE ) )
      continue;

    fd_account_meta_t * metadata = (fd_account_meta_t *) fd_funkier_val_const( rec, wksp );
    int is_empty = (metadata->info.lamports == 0);

    if (is_empty) {
      pairs[num_pairs].rec = rec;

      fd_hash_t * hash = fd_spad_alloc( spad, alignof(fd_hash_t), sizeof(fd_hash_t) );
      if( NULL == b3 ) {
        b3 = fd_spad_alloc( spad, alignof(fd_blake3_t), sizeof(fd_blake3_t) );
      }
      fd_blake3_init( b3 );
      fd_blake3_append( b3, rec->pair.key->uc, sizeof( fd_pubkey_t ) );
      fd_blake3_fini( b3, hash );

      pairs[num_pairs].hash = hash;
      num_pairs++;
      continue;
    } else {
      fd_hash_t *h = (fd_hash_t *) metadata->hash;
      if ((h->ul[0] | h->ul[1] | h->ul[2] | h->ul[3]) == 0) {
        // By the time we fall into this case, we can assume the ignore_slot feature is enabled...
        fd_hash_account_current( (uchar *) metadata->hash, NULL, metadata, rec->pair.key->uc, fd_account_meta_get_data(metadata) );
      } else if( do_hash_verify ) {
        uchar hash[32];
        // ulong old_slot = slot_ctx->slot_bank.slot;
        // slot_ctx->slot_bank.slot = metadata->slot;
        fd_hash_account_current( (uchar *) &hash, NULL, metadata, rec->pair.key->uc, fd_account_meta_get_data(metadata) );
        // slot_ctx->slot_bank.slot = old_slot;
        if ( fd_acc_exists( metadata ) && memcmp( metadata->hash, &hash, 32 ) != 0 ) {
          FD_LOG_WARNING(( "snapshot hash (%s) doesn't match calculated hash (%s)", FD_BASE58_ENC_32_ALLOCA( metadata->hash ), FD_BASE58_ENC_32_ALLOCA( &hash ) ));
        }
      }
    }

    if ((metadata->info.executable & ~1) != 0)
      continue;

    pairs[num_pairs].rec = rec;
    pairs[num_pairs].hash = (const fd_hash_t *)metadata->hash;
    num_pairs++;
  }

  sort_pubkey_hash_pair_inplace( pairs, num_pairs );
  fd_pubkey_hash_pair_list_t list1 = { .pairs = pairs, .pairs_len = num_pairs };
  fd_hash_account_deltas( &list1, 1, accounts_hash );

  FD_LOG_INFO(( "accounts_hash %s", FD_BASE58_ENC_32_ALLOCA( accounts_hash->hash) ));

  } FD_SPAD_FRAME_END;

  return 0;
}

/* Same as fd_accounts_hash_inc_only but takes a list of pubkeys to hash.
   Query the accounts from the root of funk. This is done as a read-only
   way to generate an accounts hash from a subset of accounts from funk. */
static int
fd_accounts_hash_inc_no_txn( fd_funkier_t *                 funk,
                             fd_hash_t *                 accounts_hash,
                             fd_funkier_rec_key_t const * * pubkeys,
                             ulong                       pubkeys_len,
                             ulong                       do_hash_verify,
                             fd_spad_t *                 spad ) {
  FD_LOG_NOTICE(( "accounts_hash_inc_no_txn" ));

  fd_wksp_t *     wksp    = fd_funkier_wksp( funk );

  /* Pre-allocate the number of pubkey pairs that we are iterating over. */

  FD_SPAD_FRAME_BEGIN( spad ) {

  ulong                   num_pairs         = 0UL;
  fd_pubkey_hash_pair_t * pairs             = fd_spad_alloc( spad,
                                                             FD_PUBKEY_HASH_PAIR_ALIGN,
                                                             pubkeys_len * sizeof(fd_pubkey_hash_pair_t) );

  if( FD_UNLIKELY( !pairs ) ) {
    FD_LOG_ERR(( "failed to allocate memory for pairs" ));
  }

  fd_blake3_t * b3 = NULL;


  for( ulong i=0UL; i<pubkeys_len; i++ ) {
    fd_funkier_rec_query_t query[1];
    fd_funkier_rec_t const * rec = fd_funkier_rec_query_try( funk, NULL, pubkeys[i], query );

    fd_account_meta_t * metadata = (fd_account_meta_t *) fd_funkier_val_const( rec, wksp );
    int is_empty = (!metadata || metadata->info.lamports == 0);

    if( is_empty ) {
      pairs[num_pairs].rec = rec;

      fd_hash_t * hash = fd_spad_alloc( spad, alignof(fd_hash_t), sizeof(fd_hash_t) );
      if( !b3 ) {
        b3 = fd_spad_alloc( spad, alignof(fd_blake3_t), sizeof(fd_blake3_t) );
      }
      fd_blake3_init( b3 );
      fd_blake3_append( b3, rec->pair.key->uc, sizeof(fd_pubkey_t) );
      fd_blake3_fini( b3, hash );

      pairs[ num_pairs ].hash = hash;
      num_pairs++;
      continue;
    } else {
      fd_hash_t *h = (fd_hash_t*)metadata->hash;
      if( !(h->ul[ 0 ] | h->ul[ 1 ] | h->ul[ 2 ] | h->ul[ 3 ]) ) {
        // By the time we fall into this case, we can assume the ignore_slot feature is enabled...
        fd_hash_account_current( (uchar*)metadata->hash, NULL, metadata, rec->pair.key->uc, fd_account_meta_get_data( metadata ) );
      } else if( do_hash_verify ) {
        uchar hash[ FD_HASH_FOOTPRINT ];
        fd_hash_account_current( (uchar*)&hash, NULL, metadata, rec->pair.key->uc, fd_account_meta_get_data( metadata ) );
        if( fd_acc_exists( metadata ) && memcmp( metadata->hash, &hash, FD_HASH_FOOTPRINT ) ) {
          FD_LOG_WARNING(( "snapshot hash (%s) doesn't match calculated hash (%s)", FD_BASE58_ENC_32_ALLOCA(metadata->hash), FD_BASE58_ENC_32_ALLOCA(&hash) ));
        }
      }
    }

    if( (metadata->info.executable & ~1) ) {
      continue;
    }

    pairs[ num_pairs ].rec = rec;
    pairs[ num_pairs ].hash = (fd_hash_t const *)metadata->hash;
    num_pairs++;

    FD_TEST( !fd_funkier_rec_query_test( query ) );
  }

  sort_pubkey_hash_pair_inplace( pairs, num_pairs );
  fd_pubkey_hash_pair_list_t list1 = { .pairs = pairs, .pairs_len = num_pairs };
  fd_hash_account_deltas( &list1, 1, accounts_hash );

  } FD_SPAD_FRAME_END;

  FD_LOG_INFO(( "accounts_hash %s", FD_BASE58_ENC_32_ALLOCA( accounts_hash->hash ) ));

  return 0;
}

int
fd_snapshot_hash( fd_exec_slot_ctx_t * slot_ctx,
                  fd_tpool_t *         tpool,
                  fd_hash_t *          accounts_hash,
                  uint                 check_hash,
                  fd_spad_t *          runtime_spad ) {
  (void)check_hash;

  if( fd_should_snapshot_include_epoch_accounts_hash( slot_ctx ) ) {
    FD_LOG_NOTICE(( "snapshot is including epoch account hash" ));
    fd_sha256_t h;
    fd_hash_t   hash;
    fd_accounts_hash( slot_ctx->acc_mgr->funk, &slot_ctx->slot_bank, tpool, &hash, runtime_spad, FD_FEATURE_ACTIVE( slot_ctx, snapshots_lt_hash) );

    fd_sha256_init( &h );
    fd_sha256_append( &h, (uchar const *) hash.hash, sizeof( fd_hash_t ) );
    fd_sha256_append( &h, (uchar const *) slot_ctx->slot_bank.epoch_account_hash.hash, sizeof( fd_hash_t ) );
    fd_sha256_fini( &h, accounts_hash );

    return 0;
  }
  return fd_accounts_hash( slot_ctx->acc_mgr->funk, &slot_ctx->slot_bank, tpool, accounts_hash, runtime_spad, FD_FEATURE_ACTIVE( slot_ctx, snapshots_lt_hash) );
}

int
fd_snapshot_inc_hash( fd_exec_slot_ctx_t * slot_ctx,
                      fd_hash_t *          accounts_hash,
                      fd_funkier_txn_t *      child_txn,
                      uint                 do_hash_verify,
                      fd_spad_t *          spad ) {

  if( fd_should_snapshot_include_epoch_accounts_hash( slot_ctx ) ) {
    fd_sha256_t h;
    fd_hash_t   hash;
    fd_accounts_hash_inc_only( slot_ctx, &hash, child_txn, do_hash_verify, spad );

    fd_sha256_init( &h );
    fd_sha256_append( &h, (uchar const *) hash.hash, sizeof( fd_hash_t ) );
    fd_sha256_append( &h, (uchar const *) slot_ctx->slot_bank.epoch_account_hash.hash, sizeof( fd_hash_t ) );
    fd_sha256_fini( &h, accounts_hash );

    return 0;
  }
  return fd_accounts_hash_inc_only( slot_ctx, accounts_hash, child_txn, do_hash_verify, spad );
}

/* TODO: Combine with the above to get correct snapshot hash verification. */

int
fd_snapshot_service_hash( fd_hash_t *       accounts_hash,
                          fd_hash_t *       snapshot_hash,
                          fd_slot_bank_t *  slot_bank,
                          fd_epoch_bank_t * epoch_bank,
                          fd_funkier_t *       funk,
                          fd_tpool_t *      tpool,
                          fd_spad_t *       runtime_spad,
                          fd_features_t    *features ) {

  fd_sha256_t h;
  int lthash_enabled = FD_FEATURE_ACTIVE_( slot_bank->slot, *features, snapshots_lt_hash );
  fd_accounts_hash( funk, slot_bank, tpool, accounts_hash, runtime_spad, lthash_enabled );

  int should_include_eah = epoch_bank->eah_stop_slot != ULONG_MAX && epoch_bank->eah_start_slot == ULONG_MAX;

  if( should_include_eah ) {
    fd_sha256_init( &h );
    fd_sha256_append( &h, (uchar const *) accounts_hash, sizeof( fd_hash_t ) );
    fd_sha256_append( &h, (uchar const *) slot_bank->epoch_account_hash.hash, sizeof( fd_hash_t ) );
    fd_sha256_fini( &h, snapshot_hash );
  } else {
    fd_memcpy( snapshot_hash, accounts_hash, sizeof(fd_hash_t) );
  }

  return 0;
}

int
fd_snapshot_service_inc_hash( fd_hash_t *                 accounts_hash,
                              fd_hash_t *                 snapshot_hash,
                              fd_slot_bank_t *            slot_bank,
                              fd_epoch_bank_t *           epoch_bank,
                              fd_funkier_t *                 funk,
                              fd_funkier_rec_key_t const * * pubkeys,
                              ulong                       pubkeys_len,
                              fd_spad_t *                 spad,
                              fd_features_t              *features FD_PARAM_UNUSED  ) {
  fd_sha256_t h;
  fd_accounts_hash_inc_no_txn( funk, accounts_hash, pubkeys, pubkeys_len, 0UL, spad );

  int should_include_eah = epoch_bank->eah_stop_slot != ULONG_MAX && epoch_bank->eah_start_slot == ULONG_MAX;

  if( should_include_eah ) {
    fd_sha256_init( &h );
    fd_sha256_append( &h, (uchar const *) accounts_hash, sizeof( fd_hash_t ) );
    fd_sha256_append( &h, (uchar const *) slot_bank->epoch_account_hash.hash, sizeof( fd_hash_t ) );
    fd_sha256_fini( &h, snapshot_hash );
  } else {
    fd_memcpy( snapshot_hash, accounts_hash, sizeof(fd_hash_t) );
  }

  return 0;
}

/* Re-computes the lthash from the current slot */
void
fd_accounts_check_lthash( fd_funkier_t *      funk,
                          fd_funkier_txn_t *  funk_txn,
                          fd_slot_bank_t * slot_bank,
                          fd_spad_t *      runtime_spad ) {

  fd_wksp_t *     wksp = fd_funkier_wksp( funk );
  fd_funkier_txn_pool_t txn_pool  = fd_funkier_txn_pool( funk, wksp );

  // How many txns are we dealing with?
  ulong txn_cnt = 1;
  fd_funkier_txn_t * txn = funk_txn;
  while (NULL != txn) {
    txn_cnt++;
    txn = fd_funkier_txn_parent( txn, &txn_pool );
  }

  fd_funkier_txn_t ** txns = fd_alloca_check(sizeof(fd_funkier_txn_t *), sizeof(fd_funkier_txn_t *) * txn_cnt);
  if ( FD_UNLIKELY(NULL == txns))
    FD_LOG_ERR(( "Unable to allocate txn pointers" ));

  // Lay it flat to make it easier to walk backwards up the chain from
  // the root
  txn = funk_txn;
  ulong txn_idx = txn_cnt;
  while (1) {
    txns[--txn_idx] = txn;
    if (NULL == txn)
      break;
    txn = fd_funkier_txn_parent( txn, &txn_pool );
  }

  // How many total records are we dealing with?
  ulong           num_iter_accounts = funk->rec_max;

  int accounts_hash_slots = fd_ulong_find_msb(num_iter_accounts  ) + 1;

  FD_LOG_WARNING(("allocating memory for hash.  num_iter_accounts: %lu   slots: %d", num_iter_accounts, accounts_hash_slots));
  void * hashmem = fd_spad_alloc( runtime_spad, accounts_hash_align(), accounts_hash_footprint(accounts_hash_slots));
  FD_LOG_WARNING(("initializing memory for hash"));
  accounts_hash_t * hash_map = accounts_hash_join(accounts_hash_new(hashmem, accounts_hash_slots));

  FD_LOG_WARNING(("copying in accounts"));

  // walk up the transactions...
  for (ulong idx = 0; idx < txn_cnt; idx++) {
    FD_LOG_WARNING(("txn idx %lu", idx));
    for (fd_funkier_rec_t const *rec = fd_funkier_txn_first_rec( funk, txns[idx]);
         NULL != rec;
         rec = fd_funkier_txn_next_rec(funk, rec)) {
      if ( fd_funkier_key_is_acc( rec->pair.key ) && !( rec->flags & FD_FUNKIER_REC_FLAG_ERASE ) ) {
        accounts_hash_t * q = accounts_hash_query(hash_map, (fd_funkier_rec_t *) rec, NULL);
        if (NULL != q)
          accounts_hash_remove(hash_map, q);
        if (!(rec->flags & FD_FUNKIER_REC_FLAG_ERASE))
          accounts_hash_insert(hash_map, (fd_funkier_rec_t *) rec);
      }
    }
  }

  FD_LOG_WARNING(("assumulating a new lthash"));

  // Initialize the accumulator to zero
  fd_lthash_value_t acc_lthash;
  fd_lthash_zero( &acc_lthash );

  ulong slot_cnt = accounts_hash_slot_cnt(hash_map);;
  for( ulong slot_idx=0UL; slot_idx<slot_cnt; slot_idx++ ) {
    accounts_hash_t *slot = &hash_map[slot_idx];
    if (FD_UNLIKELY (NULL != slot->key)) {
      void const * data = fd_funkier_val_const( slot->key, wksp );
      fd_account_meta_t * metadata = (fd_account_meta_t *)fd_type_pun_const( data );
      if( FD_UNLIKELY(metadata->info.lamports != 0) ) {
        uchar * acc_data = fd_account_meta_get_data(metadata);
        uchar hash  [ 32 ];
        fd_lthash_value_t new_lthash_value;
        fd_lthash_zero(&new_lthash_value);
        fd_hash_account_current( hash, &new_lthash_value, metadata, slot->key->pair.key[0].uc, acc_data );
        fd_lthash_add( &acc_lthash, &new_lthash_value );

        if (fd_acc_exists( metadata ) && memcmp( metadata->hash, &hash, 32 ) != 0 ) {
          FD_LOG_WARNING(( "snapshot hash (%s) doesn't match calculated hash (%s)", FD_BASE58_ENC_32_ALLOCA( metadata->hash ), FD_BASE58_ENC_32_ALLOCA( &hash ) ));
        }
      }
    }
  }

  // Compare the accumulator to the slot
  fd_lthash_value_t * acc = (fd_lthash_value_t *)fd_type_pun_const( slot_bank->lthash.lthash );
  if ( memcmp( acc, &acc_lthash, sizeof( fd_lthash_value_t ) ) == 0 ) {
    FD_LOG_NOTICE(("accounts_lthash %s == %s", FD_LTHASH_ENC_32_ALLOCA (acc), FD_LTHASH_ENC_32_ALLOCA (&acc_lthash)));
  } else {
    FD_LOG_ERR(("accounts_lthash %s != %s", FD_LTHASH_ENC_32_ALLOCA (acc), FD_LTHASH_ENC_32_ALLOCA (&acc_lthash)));
  }
}<|MERGE_RESOLUTION|>--- conflicted
+++ resolved
@@ -367,13 +367,8 @@
       task_info->hash_changed = 1;
     }
   } else {
-<<<<<<< HEAD
-    uchar *             acc_data = fd_account_get_data((fd_account_meta_t *) acc_meta);
-    fd_pubkey_t const * acc_key  = fd_funkier_key_to_acc( task_info->rec->pair.key );
-=======
     uchar *             acc_data = fd_account_meta_get_data((fd_account_meta_t *) acc_meta);
     fd_pubkey_t const * acc_key  = fd_funk_key_to_acc( task_info->rec->pair.key );
->>>>>>> 273238e4
     fd_lthash_value_t new_lthash_value;
     fd_lthash_zero(&new_lthash_value);
     fd_hash_account_current( task_info->acc_hash->hash, &new_lthash_value, acc_meta, acc_key->key, acc_data );
@@ -385,13 +380,8 @@
   }
 
   if( FD_LIKELY(task_info->hash_changed && ((NULL != acc_meta_parent) && (acc_meta_parent->info.lamports != 0) ) ) ) {
-<<<<<<< HEAD
-    uchar *             acc_data = fd_account_get_data(acc_meta_parent);
-    fd_pubkey_t const * acc_key  = fd_funkier_key_to_acc( task_info->rec->pair.key );
-=======
     uchar *             acc_data = fd_account_meta_get_data(acc_meta_parent);
     fd_pubkey_t const * acc_key  = fd_funk_key_to_acc( task_info->rec->pair.key );
->>>>>>> 273238e4
     fd_lthash_value_t old_lthash_value;
     fd_lthash_zero(&old_lthash_value);
     fd_hash_t old_hash;
