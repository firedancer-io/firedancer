--- conflicted
+++ resolved
@@ -258,23 +258,13 @@
 
     if( 0==memcmp( acc_hash->hash, acc_meta->hash, sizeof(fd_hash_t) ) )
       continue;
-<<<<<<< HEAD
-=======
-
->>>>>>> 916a4604
+
     /* Upgrade to writable record */
 
     fd_account_meta_t * acc_meta_w = NULL;
 
-<<<<<<< HEAD
-    if( FD_UNLIKELY( err!=FD_ACC_MGR_SUCCESS ) ) {
-      FD_LOG_WARNING(("BBBBB"));
-      return err;
-    }
-=======
     err = fd_acc_mgr_modify( acc_mgr, txn, acc_key, 0, 0UL, rec, NULL, &acc_meta_w, NULL );
     if( FD_UNLIKELY( err!=FD_ACC_MGR_SUCCESS ) ) return err;
->>>>>>> 916a4604
 
     /* Update hash */
 
