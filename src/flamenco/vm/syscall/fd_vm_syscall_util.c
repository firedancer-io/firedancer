--- conflicted
+++ resolved
@@ -376,103 +376,6 @@
 
     *_ret = 0;
     return FD_VM_SUCCESS;
-<<<<<<< HEAD
-  } else {
-
-    /* Lookup host address chunks.  Try to do a standard memcpy if the regions
-       do not cross memory regions. */
-    ulong   dst_region              = dst_vaddr >> 32;
-    ulong   dst_offset              = dst_vaddr & 0xffffffffUL;
-    ulong   dst_region_idx          = 0UL;
-    ulong   dst_bytes_in_cur_region = sz;
-    uchar * dst_haddr               = NULL;
-    if( dst_region==4UL ) {
-      dst_region_idx          = fd_vm_get_input_mem_region_idx( vm, dst_offset );
-      dst_haddr               = (uchar*)(vm->input_mem_regions[ dst_region_idx ].haddr + dst_offset - vm->input_mem_regions[ dst_region_idx ].vaddr_offset);
-      dst_bytes_in_cur_region = fd_ulong_min( sz, fd_ulong_sat_sub( vm->input_mem_regions[ dst_region_idx ].region_sz,
-                                                                    ((ulong)dst_haddr - vm->input_mem_regions[ dst_region_idx ].haddr) ) );
-      if( FD_UNLIKELY( !vm->input_mem_regions[ dst_region_idx ].is_writable ) ) {
-        *_ret = 1;
-        return FD_VM_ERR_ABORT;
-      }
-      if( FD_UNLIKELY( dst_region_idx+1UL==vm->input_mem_regions_cnt && dst_bytes_in_cur_region<sz ) ) {
-        *_ret = 1;
-        return FD_VM_ERR_ABORT;
-      }
-
-    } else {
-      dst_haddr = (uchar *)FD_VM_MEM_SLICE_HADDR_ST( vm, dst_vaddr, 1UL, sz );
-    }
-
-    ulong src_region              = src_vaddr >> 32;
-    ulong src_offset              = src_vaddr & 0xffffffffUL;
-    ulong src_region_idx          = 0UL;
-    ulong src_bytes_in_cur_region = sz;
-    uchar * src_haddr             = NULL;
-    if( src_region==4UL ) {
-      src_region_idx          = fd_vm_get_input_mem_region_idx( vm, src_offset );
-      src_haddr               = (uchar*)(vm->input_mem_regions[ src_region_idx ].haddr + src_offset - vm->input_mem_regions[ src_region_idx ].vaddr_offset);
-      src_bytes_in_cur_region = fd_ulong_min( sz, fd_ulong_sat_sub( vm->input_mem_regions[ src_region_idx ].region_sz,
-                                                                    ((ulong)src_haddr - vm->input_mem_regions[ src_region_idx ].haddr) ) );
-      if( FD_UNLIKELY( src_region_idx+1UL==vm->input_mem_regions_cnt && src_bytes_in_cur_region<sz ) ) {
-        *_ret = 1;
-        return FD_VM_ERR_ABORT;
-      }
-
-    } else {
-      src_haddr           = (uchar *)FD_VM_MEM_SLICE_HADDR_LD( vm, src_vaddr, 1UL, sz );
-    }
-
-    /* Do a normal memcpy if regions do not overlap */
-    if( FD_LIKELY( src_bytes_in_cur_region==dst_bytes_in_cur_region && src_bytes_in_cur_region==sz ) ) {
-      fd_memcpy( dst_haddr, src_haddr, sz );
-      *_ret = 0;
-      return FD_VM_SUCCESS;
-    }
-
-    /* Case where the operation spans multiple regions. Copy over the bytes
-       from each region while iterating to the next one. */
-    /* TODO: An optimization would be to memcpy chunks at once */
-    ulong dst_idx = 0UL;
-    ulong src_idx = 0UL;
-    for( ulong i=0UL; i<sz; i++ ) {
-      if( FD_UNLIKELY( !dst_bytes_in_cur_region ) ) {
-        /* Go to next one */
-        if( FD_UNLIKELY( ++dst_region_idx>=vm->input_mem_regions_cnt ) ) {
-          *_ret = 1;
-          return FD_VM_ERR_ABORT;
-        }
-        if( FD_UNLIKELY( !vm->input_mem_regions[ dst_region_idx ].is_writable ) ) {
-          *_ret = 1;
-          return FD_VM_ERR_ABORT;
-        }
-        dst_haddr               = (uchar*)vm->input_mem_regions[ dst_region_idx ].haddr;
-        dst_bytes_in_cur_region = vm->input_mem_regions[ dst_region_idx ].region_sz;
-        dst_idx                 = 0UL;
-      }
-      if( FD_UNLIKELY( !src_bytes_in_cur_region ) ) {
-        /* Go to next one */
-        if( FD_UNLIKELY( ++src_region_idx>=vm->input_mem_regions_cnt ) ) {
-          *_ret = 1;
-          return FD_VM_ERR_ABORT;
-        }
-        src_haddr               = (uchar*)vm->input_mem_regions[ src_region_idx ].haddr;
-        src_bytes_in_cur_region = vm->input_mem_regions[ src_region_idx ].region_sz;
-        src_idx                 = 0UL;
-      }
-
-      dst_haddr[ dst_idx ] = src_haddr[ src_idx ];
-
-      dst_bytes_in_cur_region--;
-      src_bytes_in_cur_region--;
-      dst_idx++;
-      src_idx++;
-    }
-    *_ret = 0;
-    return FD_VM_SUCCESS;
-  }
-=======
->>>>>>> 710f4e3b
 }
 
 int
@@ -538,46 +441,6 @@
 
     void * dst = FD_VM_MEM_SLICE_HADDR_ST( vm, dst_vaddr, 1UL, sz );
     fd_memset( dst, b, sz );
-<<<<<<< HEAD
-  } else {
-    /* Syscall manages the pointer accesses directly and will report in the
-       case of bad memory accesses. */
-    ulong sz_left              = sz;
-    ulong dst_offset           = dst_vaddr & 0xffffffffUL;
-    ulong region_idx           = fd_vm_get_input_mem_region_idx( vm, dst_offset );
-    ulong region_offset        = dst_offset - vm->input_mem_regions[region_idx].vaddr_offset;
-    ulong bytes_left_in_region = fd_ulong_sat_sub(vm->input_mem_regions[region_idx].region_sz, region_offset);
-    uchar * haddr              = (uchar*)(vm->input_mem_regions[region_idx].haddr + region_offset);
-
-    if( FD_UNLIKELY( !bytes_left_in_region ) ) {
-      *_ret = 1UL;
-      return FD_VM_ERR_INVAL;
-    }
-
-    while( sz_left ) {
-      if( FD_UNLIKELY( region_idx>=vm->input_mem_regions_cnt ) ) {
-        *_ret = 1UL;
-        return FD_VM_ERR_INVAL;
-      }
-      if( FD_UNLIKELY( !vm->input_mem_regions[region_idx].is_writable ) ) {
-        *_ret = 1UL;
-        return FD_VM_ERR_INVAL;
-      }
-
-      ulong bytes_to_write = fd_ulong_min( sz_left, bytes_left_in_region );
-      memset( haddr, b, bytes_to_write );
-
-      sz_left = fd_ulong_sat_sub( sz_left, bytes_to_write );
-      region_idx++;
-
-      if( region_idx!=vm->input_mem_regions_cnt ) {
-        haddr                = (uchar*)vm->input_mem_regions[region_idx].haddr;
-        bytes_left_in_region = vm->input_mem_regions[region_idx].region_sz;
-      }
-    }
-  }
-=======
->>>>>>> 710f4e3b
 
   *_ret = 0;
   return FD_VM_SUCCESS;
@@ -601,100 +464,6 @@
     if( FD_LIKELY( sz > 0 ) ) {
       memmove( dst, src, sz );
     }
-<<<<<<< HEAD
-  } else {
-    /* Lookup host address chunks.  Try to do a standard memcpy if the regions
-       do not cross memory regions. */
-    ulong   dst_region              = dst_vaddr >> 32;
-    ulong   dst_offset              = dst_vaddr & 0xffffffffUL;
-    ulong   dst_region_idx          = 0UL;
-    ulong   dst_bytes_in_cur_region = sz;
-    uchar * dst_haddr               = NULL;
-    if( dst_region==4UL ) {
-      dst_region_idx          = fd_vm_get_input_mem_region_idx( vm, dst_offset );
-      dst_haddr               = (uchar*)(vm->input_mem_regions[ dst_region_idx ].haddr + dst_offset - vm->input_mem_regions[ dst_region_idx ].vaddr_offset);
-      dst_bytes_in_cur_region = fd_ulong_min( sz, fd_ulong_sat_sub( vm->input_mem_regions[ dst_region_idx ].region_sz,
-                                                                    ((ulong)dst_haddr - vm->input_mem_regions[ dst_region_idx ].haddr) ) );
-      if( FD_UNLIKELY( !vm->input_mem_regions[ dst_region_idx ].is_writable ) ) {
-        *_ret = 1;
-        return FD_VM_ERR_ABORT;
-      }
-      if( FD_UNLIKELY( dst_region_idx+1UL==vm->input_mem_regions_cnt && dst_bytes_in_cur_region<sz ) ) {
-        *_ret = 1;
-        return FD_VM_ERR_ABORT;
-      }
-
-    } else {
-      dst_haddr = (uchar *)FD_VM_MEM_SLICE_HADDR_ST( vm, dst_vaddr, 1UL, sz );
-    }
-
-    ulong src_region              = src_vaddr >> 32;
-    ulong src_offset              = src_vaddr & 0xffffffffUL;
-    ulong src_region_idx          = 0UL;
-    ulong src_bytes_in_cur_region = sz;
-    uchar * src_haddr             = NULL;
-    if( src_region==4UL ) {
-      src_region_idx          = fd_vm_get_input_mem_region_idx( vm, src_offset );
-      src_haddr               = (uchar*)(vm->input_mem_regions[ src_region_idx ].haddr + src_offset - vm->input_mem_regions[ src_region_idx ].vaddr_offset);
-      src_bytes_in_cur_region = fd_ulong_min( sz, fd_ulong_sat_sub( vm->input_mem_regions[ src_region_idx ].region_sz,
-                                                                    ((ulong)src_haddr - vm->input_mem_regions[ src_region_idx ].haddr) ) );
-
-      if( FD_UNLIKELY( src_region_idx+1UL==vm->input_mem_regions_cnt && src_bytes_in_cur_region<sz ) ) {
-        *_ret = 1;
-        return FD_VM_ERR_ABORT;
-      }
-    } else {
-      src_haddr = (uchar *)FD_VM_MEM_SLICE_HADDR_LD( vm, src_vaddr, 1UL, sz );
-    }
-
-    /* Do a normal memcpy if regions do not overlap */
-    if( FD_LIKELY( src_bytes_in_cur_region==dst_bytes_in_cur_region && src_bytes_in_cur_region==sz ) ) {
-      memmove( dst_haddr, src_haddr, sz );
-      *_ret = 0;
-      return FD_VM_SUCCESS;
-    }
-
-    /* Case where the operation spans multiple regions. Copy over the bytes
-       from each region while iterating to the next one. */
-    /* TODO: An optimization would be to memcpy chunks at once */
-    ulong dst_idx = 0UL;
-    ulong src_idx = 0UL;
-    for( ulong i=0UL; i<sz; i++ ) {
-      if( FD_UNLIKELY( !dst_bytes_in_cur_region ) ) {
-        /* Go to next one */
-        if( FD_UNLIKELY( ++dst_region_idx>=vm->input_mem_regions_cnt ) ) {
-          *_ret = 1;
-          return FD_VM_ERR_ABORT;
-        }
-        if( FD_UNLIKELY( !vm->input_mem_regions[ dst_region_idx ].is_writable ) ) {
-          *_ret = 1;
-          return FD_VM_ERR_ABORT;
-        }
-        dst_haddr               = (uchar*)vm->input_mem_regions[ dst_region_idx ].haddr;
-        dst_bytes_in_cur_region = vm->input_mem_regions[ dst_region_idx ].region_sz;
-        dst_idx                 = 0UL;
-      }
-      if( FD_UNLIKELY( !src_bytes_in_cur_region ) ) {
-        /* Go to next one */
-        if( FD_UNLIKELY( ++src_region_idx>=vm->input_mem_regions_cnt ) ) {
-          *_ret = 1;
-          return FD_VM_ERR_ABORT;
-        }
-        src_haddr               = (uchar*)vm->input_mem_regions[ src_region_idx ].haddr;
-        src_bytes_in_cur_region = vm->input_mem_regions[ src_region_idx ].region_sz;
-        src_idx                 = 0UL;
-      }
-
-      dst_haddr[ dst_idx ] = src_haddr[ src_idx ];
-
-      dst_bytes_in_cur_region--;
-      src_bytes_in_cur_region--;
-      dst_idx++;
-      src_idx++;
-    }
-  }
-=======
->>>>>>> 710f4e3b
 
   *_ret = 0;
   return FD_VM_SUCCESS;
