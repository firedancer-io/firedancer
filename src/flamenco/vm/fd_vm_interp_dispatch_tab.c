--- conflicted
+++ resolved
@@ -4,19 +4,6 @@
  * See `fd_vm_interp.c` for usage.
  */
 
-<<<<<<< HEAD
-#ifdef __GNUC__
-#ifndef __clang__
-#pragma GCC diagnostic push
-#pragma GCC diagnostic ignored "-Wmaybe-uninitialized"
-#endif
-#endif
-
-#define BRANCH_PRE_CODE \
-{ \
-  long insns = pc-start_pc + 1; \
-  // FD_LOG_WARNING(("Q %ld %ld %ld", pc, start_pc, insns));
-=======
 #if defined(__GNUC__) && !defined(__clang__)
 /* Suppress false positives */
 #pragma GCC diagnostic ignored "-Wmaybe-uninitialized"
@@ -25,7 +12,6 @@
 #define BRANCH_PRE_CODE \
 do { \
   long insns = pc-start_pc + 1; \
->>>>>>> f3bfd57d
 
 #define BRANCH_POST_CODE \
   instr = ctx->instrs[++pc]; \
@@ -37,11 +23,7 @@
     goto interp_fault; \
   } \
   goto *(locs[instr.opcode.raw]); \
-<<<<<<< HEAD
-}
-=======
 } while(0);
->>>>>>> f3bfd57d
 
 #define INSTR_POST_CODE \
   instr = ctx->instrs[++pc]; \
@@ -144,11 +126,7 @@
 BRANCH_POST_CODE
 JT_CASE_END
 /* 0x37 */ JT_CASE(0x37) // FD_BPF_OP_DIV64_IMM
-<<<<<<< HEAD
-  // TODO: pretty sure that this instr is checked to be non-zero imm at valiation-time. 
-=======
   // TODO: pretty sure that this instr is checked to be non-zero imm at valiation-time.
->>>>>>> f3bfd57d
   register_file[instr.dst_reg] = instr.imm == 0 ? 0UL : (ulong)((ulong)register_file[instr.dst_reg] / (ulong)instr.imm);
 INSTR_POST_CODE
 JT_CASE_END
@@ -361,10 +339,6 @@
     register_file[10] += 0x2000;
     cond_fault = 0;
     fd_vm_stack_push( &ctx->stack, (ulong)pc, &register_file[6] );
-<<<<<<< HEAD
-    // printf("QQQ: %lu\n", instr.imm);
-=======
->>>>>>> f3bfd57d
     pc += (int)instr.imm;
   } else {
     compute_meter = fd_ulong_sat_sub(compute_meter, due_insn_cnt);
@@ -407,38 +381,6 @@
 {
   /* Check if we are in the read only region */
   ulong call_addr = register_file[instr.imm];
-<<<<<<< HEAD
-  ulong mem_region = call_addr & FD_VM_MEM_MAP_REGION_MASK;
-  if( mem_region==FD_VM_MEM_MAP_PROGRAM_REGION_START ) {
-    // FIXME: check alignment
-    // FIXME: check for run into other region.
-    ulong start_addr = call_addr & FD_VM_MEM_MAP_REGION_SZ;
-    // FIXME: DO STACK STUFF correctly: move this r10 manipulation in the fd_vm_stack_t or on success.
-    register_file[10] += 0x2000;
-    // FIXME: stack overflow fault.
-    cond_fault = fd_vm_stack_push( &ctx->stack, (ulong)pc, &register_file[6] );
-    pc = (long)((start_addr / 8UL)-1);
-    pc -= (long)ctx->instrs_offset;
-  } else {
-    fd_sbpf_syscalls_t * syscall_entry_reg = fd_sbpf_syscalls_query( ctx->syscall_map, (uint)register_file[instr.imm], NULL );
-    if( syscall_entry_reg==NULL ) {
-      fd_sbpf_calldests_t * calldest_entry_reg = fd_sbpf_calldests_query( ctx->local_call_map, (uint)register_file[instr.imm], NULL );
-      if( calldest_entry_reg!=NULL ) {
-        // FIXME: DO STACK STUFF correctly: move this r10 manipulation in the fd_vm_stack_t or on success.
-        register_file[10] += 0x2000;
-        // FIXME: stack overflow fault.
-        cond_fault = fd_vm_stack_push( &ctx->stack, (ulong)pc, &register_file[6] );
-        pc = (long)(calldest_entry_reg->pc-1);
-      } else {
-        // TODO: real error for nonexistent func
-        cond_fault = 1;
-      }
-    } else {
-      due_insn_cnt = fd_ulong_sat_add(due_insn_cnt, 1UL);
-      cond_fault = ((fd_vm_syscall_fn_ptr_t)( syscall_entry_reg->func_ptr ))(ctx, register_file[2], register_file[2], register_file[3], register_file[4], register_file[5], &register_file[0]);
-    }
-  }
-=======
   // FIXME: check alignment
   // FIXME: check for run into other region.
   ulong start_addr = call_addr & FD_VM_MEM_MAP_REGION_SZ;
@@ -450,7 +392,6 @@
   pc -= (long)ctx->instrs_offset;
   /* TODO verify that program counter is within bounds */
   /* TODO when static_syscalls are enabled, check that the call destination is valid */
->>>>>>> f3bfd57d
   goto *((cond_fault == 0) ? &&fallthrough_0x8d : &&JT_RET_LOC);
 }
 fallthrough_0x8d:
@@ -607,11 +548,6 @@
   pc += ((long)register_file[instr.dst_reg] <= (long)register_file[instr.src_reg]) ? instr.offset : 0;
 BRANCH_POST_CODE
 JT_CASE_END
-<<<<<<< HEAD
- 
-=======
-
->>>>>>> f3bfd57d
 #ifdef __GNUC__
 #ifndef __clang__
 #pragma GCC diagnostic pop
