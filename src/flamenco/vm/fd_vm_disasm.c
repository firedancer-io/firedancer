#include <stdio.h>

#include "fd_vm_disasm.h"

#include "../../ballet/sbpf/fd_sbpf_opcodes.h"
#include "../../ballet/sbpf/fd_sbpf_loader.h"
#include "../../ballet/murmur3/fd_murmur3.h"

# define OUT_PRINTF(...) \
<<<<<<< HEAD
  *out_len = fd_ulong_sat_add(*out_len, (ulong)snprintf(out + (*out_len), MAX_BUFFER_LEN - *out_len, __VA_ARGS__)); \
  do { if( FD_UNLIKELY( *out_len > MAX_BUFFER_LEN ) ) return 0; } while(0)
=======
  do { \
    *out_len = fd_ulong_sat_add(*out_len, (ulong)snprintf(out + (*out_len), MAX_BUFFER_LEN - *out_len, __VA_ARGS__)); \
    if( FD_UNLIKELY( *out_len > MAX_BUFFER_LEN ) ) return 0; \
  } while(0)
>>>>>>> f3bfd57d

static int
fd_vm_disassemble_instr_alu( fd_sbpf_instr_t  instr,
                             char const *     suffix,
                             char *           out,
                             ulong *          out_len ) {

  char * op_name;
  switch (instr.opcode.normal.op_mode) {
    case FD_SBPF_OPCODE_ALU_OP_MODE_ADD:
      op_name = "add";
      break;
    case FD_SBPF_OPCODE_ALU_OP_MODE_SUB:
      op_name = "sub";
      break;
    case FD_SBPF_OPCODE_ALU_OP_MODE_MUL:
      op_name = "mul";
      break;
    case FD_SBPF_OPCODE_ALU_OP_MODE_DIV:
      op_name = "div";
      break;
    case FD_SBPF_OPCODE_ALU_OP_MODE_OR:
      op_name = "or";
      break;
    case FD_SBPF_OPCODE_ALU_OP_MODE_AND:
      op_name = "and";
      break;
    case FD_SBPF_OPCODE_ALU_OP_MODE_LSH:
      op_name = "lsh";
      break;
    case FD_SBPF_OPCODE_ALU_OP_MODE_RSH:
      op_name = "rsh";
      break;
    case FD_SBPF_OPCODE_ALU_OP_MODE_NEG:
      op_name = "neg";
      break;
    case FD_SBPF_OPCODE_ALU_OP_MODE_MOD:
      op_name = "mod";
      break;
    case FD_SBPF_OPCODE_ALU_OP_MODE_XOR:
      op_name = "xor";
      break;
    case FD_SBPF_OPCODE_ALU_OP_MODE_MOV:
      op_name = "mov";
      break;
    case FD_SBPF_OPCODE_ALU_OP_MODE_ARSH:
      op_name = "arsh";
      break;
    case FD_SBPF_OPCODE_ALU_OP_MODE_END:
      op_name = "end";
      break;
    default:
      return 1;
  }

  if( FD_UNLIKELY( instr.opcode.normal.op_mode == FD_SBPF_OPCODE_ALU_OP_MODE_NEG ) ) {
    OUT_PRINTF( "%s%s r%d", op_name, suffix, instr.dst_reg );
    return 1;
  }

  switch( instr.opcode.normal.op_src ) {
    case FD_SBPF_OPCODE_SOURCE_MODE_IMM:
      OUT_PRINTF( "%s%s r%d, %d",  op_name, suffix, instr.dst_reg, instr.imm     );
      break;
    case FD_SBPF_OPCODE_SOURCE_MODE_REG:
      OUT_PRINTF( "%s%s r%d, r%d", op_name, suffix, instr.dst_reg, instr.src_reg );
      break;
  }

  return 1;
}

static int
fd_vm_disassemble_instr_jmp( fd_sbpf_instr_t        instr,
                             ulong                  pc,
                             char const *           suffix,
                             fd_sbpf_syscalls_t *   syscalls,
<<<<<<< HEAD
                             fd_sbpf_calldests_t *  calldests,
=======
>>>>>>> f3bfd57d
                             char *                 out,
                             ulong *                out_len ) {

  char * op_name;
  switch(instr.opcode.normal.op_mode) {
    case FD_SBPF_OPCODE_JMP_OP_MODE_JA:
      op_name = "ja";
      break;
    case FD_SBPF_OPCODE_JMP_OP_MODE_JEQ:
      op_name = "jeq";
      break;
    case FD_SBPF_OPCODE_JMP_OP_MODE_JGT:
      op_name = "jgt";
      break;
    case FD_SBPF_OPCODE_JMP_OP_MODE_JGE:
      op_name = "jge";
      break;
    case FD_SBPF_OPCODE_JMP_OP_MODE_JSET:
      op_name = "jset";
      break;
    case FD_SBPF_OPCODE_JMP_OP_MODE_JNE:
      op_name = "jne";
      break;
    case FD_SBPF_OPCODE_JMP_OP_MODE_JSGT:
      op_name = "jsgt";
      break;
    case FD_SBPF_OPCODE_JMP_OP_MODE_JSGE:
      op_name = "jsge";
      break;
    case FD_SBPF_OPCODE_JMP_OP_MODE_CALL:
      op_name = "call";
      break;
    case FD_SBPF_OPCODE_JMP_OP_MODE_EXIT:
      op_name = "exit";
      break;
    case FD_SBPF_OPCODE_JMP_OP_MODE_JLT:
      op_name = "jlt";
      break;
    case FD_SBPF_OPCODE_JMP_OP_MODE_JLE:
      op_name = "jle";
      break;
    case FD_SBPF_OPCODE_JMP_OP_MODE_JSLT:
      op_name = "jslt";
      break;
    case FD_SBPF_OPCODE_JMP_OP_MODE_JSLE:
      op_name = "jsle";
      break;
    default:
      return 1;
  }

  if( FD_UNLIKELY( instr.opcode.normal.op_mode == FD_SBPF_OPCODE_JMP_OP_MODE_CALL ) ) {
    switch ( instr.opcode.normal.op_src ) {
      case FD_SBPF_OPCODE_SOURCE_MODE_IMM: {
        fd_sbpf_syscalls_t * syscall = fd_sbpf_syscalls_query( syscalls, instr.imm, NULL );
        if( syscall ) {
          char const * name = syscall->name;
          if( name ) {
            OUT_PRINTF( "syscall%s %s",     suffix, name ? name : "???" );
          } else {
            OUT_PRINTF( "syscall%s 0x%08x", suffix, instr.imm );
          }
<<<<<<< HEAD
        } else if ( calldest ) {
          OUT_PRINTF( "%s%s function_%ld", op_name, suffix, (long)((long)calldest->pc));
        } else {
          OUT_PRINTF( "%s%s function_%ld %d", op_name, suffix, (long)((long)pc+(int)instr.imm+1L), (int)instr.imm);
=======
        } else {
          uint pc = fd_pchash_inverse( instr.imm );
          if( pc<(10<<17) )  /* TODO hardcoded constant */
            OUT_PRINTF( "%s%s function_%u", op_name, suffix, pc );
          else
            OUT_PRINTF( "%s%s function_%#x", op_name, suffix, instr.imm );
>>>>>>> f3bfd57d
        }
        break;
      }
      case FD_SBPF_OPCODE_SOURCE_MODE_REG:
        OUT_PRINTF( "%sx%s r%d", op_name, suffix, instr.imm );
        break;
    }
    return 1;
  }

  if( FD_UNLIKELY( instr.opcode.normal.op_mode == FD_SBPF_OPCODE_JMP_OP_MODE_EXIT ) ) {
    OUT_PRINTF( "%s%s", op_name, suffix );
    return 1;
  }

  if( FD_UNLIKELY( instr.opcode.normal.op_mode == FD_SBPF_OPCODE_JMP_OP_MODE_JA ) ) {
    OUT_PRINTF( "%s%s lbb_%ld", op_name, suffix, (long)pc+(long)instr.offset+1 );
    return 1;
  }

  switch( instr.opcode.normal.op_src ) {
    case FD_SBPF_OPCODE_SOURCE_MODE_IMM:
      OUT_PRINTF( "%s%s r%d, %d, lbb_%ld",  op_name, suffix, instr.dst_reg, instr.imm,     (long)pc+(long)instr.offset+1 );
      break;
    case FD_SBPF_OPCODE_SOURCE_MODE_REG:
      OUT_PRINTF( "%s%s r%d, r%d, lbb_%ld", op_name, suffix, instr.dst_reg, instr.src_reg, (long)pc+(long)instr.offset+1 );
      break;
  }

  return 1;
}

static int
fd_vm_disassemble_instr_ldx( fd_sbpf_instr_t instr,
                             char *          out,
                             ulong *         out_len ) {


  char * op_name;
  switch (instr.opcode.mem.op_size) {
    case FD_SBPF_OPCODE_SIZE_MODE_WORD:
      op_name = "ldxw";
      break;
    case FD_SBPF_OPCODE_SIZE_MODE_HALF:
      op_name = "ldxh";
      break;
    case FD_SBPF_OPCODE_SIZE_MODE_BYTE:
      op_name = "ldxb";
      break;
    case FD_SBPF_OPCODE_SIZE_MODE_DOUB:
      op_name = "ldxdw";
      break;
  }

  if( instr.offset < 0 ) {
    OUT_PRINTF( "%s r%d, [r%d-0x%x]", op_name, instr.dst_reg, instr.src_reg, -instr.offset );
  } else {
    OUT_PRINTF( "%s r%d, [r%d+0x%x]", op_name, instr.dst_reg, instr.src_reg,  instr.offset );
  }

  return 1;
}

static int
fd_vm_disassemble_instr_stx( fd_sbpf_instr_t instr,
                             char *          out,
                             ulong *          out_len ) {

  char * op_name;
  switch (instr.opcode.mem.op_size) {
    case FD_SBPF_OPCODE_SIZE_MODE_WORD:
      op_name = "stxw";
      break;
    case FD_SBPF_OPCODE_SIZE_MODE_HALF:
      op_name = "stxh";
      break;
    case FD_SBPF_OPCODE_SIZE_MODE_BYTE:
      op_name = "stxb";
      break;
    case FD_SBPF_OPCODE_SIZE_MODE_DOUB:
      op_name = "stxdw";
      break;
  }

  if( instr.offset < 0 ) {
    OUT_PRINTF( "%s [r%d-0x%x], r%d", op_name, instr.dst_reg, -instr.offset, instr.src_reg );
  } else {
    OUT_PRINTF( "%s [r%d+0x%x], r%d", op_name, instr.dst_reg,  instr.offset, instr.src_reg );
  }

  return 1;
}

int
fd_vm_disassemble_instr( fd_sbpf_instr_t const * instr,
                         ulong                   pc,
                         fd_sbpf_syscalls_t *    syscalls,
<<<<<<< HEAD
                         fd_sbpf_calldests_t *   calldests,
=======
>>>>>>> f3bfd57d
                         void *                  _out,
                         ulong *                 out_len ) {
  char * out = (char *)_out;

  switch( instr->opcode.any.op_class ) {
    case FD_SBPF_OPCODE_CLASS_LD:
      OUT_PRINTF( "lddw r%d, 0x%lx", instr->dst_reg, (ulong)((ulong)instr[0].imm | (ulong)((ulong)instr[1].imm << 32UL)) );
      break;
    case FD_SBPF_OPCODE_CLASS_LDX:
      return fd_vm_disassemble_instr_ldx( *instr, out, out_len);
    case FD_SBPF_OPCODE_CLASS_ST:
      break;
    case FD_SBPF_OPCODE_CLASS_STX:
      return fd_vm_disassemble_instr_stx( *instr, out, out_len );
    case FD_SBPF_OPCODE_CLASS_ALU:
      return fd_vm_disassemble_instr_alu( *instr, "", out, out_len );
    case FD_SBPF_OPCODE_CLASS_JMP:
<<<<<<< HEAD
      return fd_vm_disassemble_instr_jmp( *instr, pc, "", syscalls, calldests, out, out_len );
    case FD_SBPF_OPCODE_CLASS_JMP32:
      return fd_vm_disassemble_instr_jmp( *instr, pc, "32", syscalls, calldests, out, out_len );
=======
      return fd_vm_disassemble_instr_jmp( *instr, pc, "", syscalls, out, out_len );
    case FD_SBPF_OPCODE_CLASS_JMP32:
      return fd_vm_disassemble_instr_jmp( *instr, pc, "32", syscalls, out, out_len );
>>>>>>> f3bfd57d
    case FD_SBPF_OPCODE_CLASS_ALU64:
      return fd_vm_disassemble_instr_alu( *instr, "64", out, out_len );
  }
  return 1;
}

int
fd_vm_disassemble_program( fd_sbpf_instr_t const * instrs,
<<<<<<< HEAD
                           ulong                      instrs_cnt,
                           fd_sbpf_syscalls_t *       syscalls,
                           fd_sbpf_calldests_t *      calldests,
                           void *                     _out ) {
=======
                           ulong                   instrs_cnt,
                           fd_sbpf_syscalls_t *    syscalls,
                           void *                  _out ) {
>>>>>>> f3bfd57d
  char * out = (char *)_out;
  ulong len = 0;
  ulong * out_len = &len;

  OUT_PRINTF( "function_0:\n" );

  ulong label_pcs[65536];
  ulong num_label_pcs = 0;

  ulong func_pcs[65536];
  ulong num_func_pcs = 0;

  /* FIXME missing bounds checks on label_pcs */

  for( ulong i = 0; i < instrs_cnt; i++ ) {
    fd_sbpf_instr_t instr = instrs[i];

    if( instr.opcode.raw == FD_SBPF_OP_CALL_IMM ) {
      func_pcs[num_func_pcs] = i+instr.imm+1;
      num_func_pcs++;
    } else if( instr.opcode.raw == FD_SBPF_OP_EXIT ) {
      func_pcs[num_func_pcs] = i+instr.imm+1;
      num_func_pcs++;
    } else if( instr.opcode.raw == FD_SBPF_OP_CALL_REG ) {
      continue;
    } else if( instr.opcode.any.op_class == FD_SBPF_OPCODE_CLASS_JMP
               || instr.opcode.any.op_class == FD_SBPF_OPCODE_CLASS_JMP32 ) {
      label_pcs[num_label_pcs] = (ulong)((long)i+(long)instr.offset+1);
      num_label_pcs++;
    }
  }

  for( ulong i = 0; i < instrs_cnt; i++ ) {
    out += *out_len;
    *out_len = 0;

    uint label_found = 0;
    for( ulong j = 0; j < num_label_pcs; j++ ) {
      if( label_pcs[j] == i ) {
        label_found = 1;
        OUT_PRINTF( "lbb_%lu:\n", i );
        break;
      }
    }

    if( !label_found ) {
      for( ulong j = 0; j < num_func_pcs; j++ ) {
        if( func_pcs[j] == i ) {
          OUT_PRINTF( "\nfunction_%lu:\n", i );
          break;
        }
      }
    }

    OUT_PRINTF( "    " );

    fd_sbpf_instr_t const * instr = &instrs[i];

<<<<<<< HEAD
    if( FD_UNLIKELY( !fd_vm_disassemble_instr( instr, i, syscalls, calldests, out, out_len ) ) )
=======
    if( FD_UNLIKELY( !fd_vm_disassemble_instr( instr, i, syscalls, out, out_len ) ) )
>>>>>>> f3bfd57d
      return 0;

    OUT_PRINTF( "\n" );

    if( instr->opcode.raw == FD_SBPF_OP_LDDW ) {
      i++;
    }

    uint next_label_found = 0;
    for( ulong j = 0; j < num_label_pcs; j++ ) {
      if( label_pcs[j] == i+1 ) {
        next_label_found = 1;
        break;
      }
    }

    if( !next_label_found && ( instr->opcode.raw == FD_SBPF_OP_JA ) ) {
      OUT_PRINTF( "\nfunction_%lu:\n", i+1 );
    }
  }

  return 1;
}

# undef OUT_PRINTF
<|MERGE_RESOLUTION|>--- conflicted
+++ resolved
@@ -7,15 +7,10 @@
 #include "../../ballet/murmur3/fd_murmur3.h"
 
 # define OUT_PRINTF(...) \
-<<<<<<< HEAD
-  *out_len = fd_ulong_sat_add(*out_len, (ulong)snprintf(out + (*out_len), MAX_BUFFER_LEN - *out_len, __VA_ARGS__)); \
-  do { if( FD_UNLIKELY( *out_len > MAX_BUFFER_LEN ) ) return 0; } while(0)
-=======
   do { \
     *out_len = fd_ulong_sat_add(*out_len, (ulong)snprintf(out + (*out_len), MAX_BUFFER_LEN - *out_len, __VA_ARGS__)); \
     if( FD_UNLIKELY( *out_len > MAX_BUFFER_LEN ) ) return 0; \
   } while(0)
->>>>>>> f3bfd57d
 
 static int
 fd_vm_disassemble_instr_alu( fd_sbpf_instr_t  instr,
@@ -93,10 +88,6 @@
                              ulong                  pc,
                              char const *           suffix,
                              fd_sbpf_syscalls_t *   syscalls,
-<<<<<<< HEAD
-                             fd_sbpf_calldests_t *  calldests,
-=======
->>>>>>> f3bfd57d
                              char *                 out,
                              ulong *                out_len ) {
 
@@ -159,19 +150,12 @@
           } else {
             OUT_PRINTF( "syscall%s 0x%08x", suffix, instr.imm );
           }
-<<<<<<< HEAD
-        } else if ( calldest ) {
-          OUT_PRINTF( "%s%s function_%ld", op_name, suffix, (long)((long)calldest->pc));
-        } else {
-          OUT_PRINTF( "%s%s function_%ld %d", op_name, suffix, (long)((long)pc+(int)instr.imm+1L), (int)instr.imm);
-=======
         } else {
           uint pc = fd_pchash_inverse( instr.imm );
           if( pc<(10<<17) )  /* TODO hardcoded constant */
             OUT_PRINTF( "%s%s function_%u", op_name, suffix, pc );
           else
             OUT_PRINTF( "%s%s function_%#x", op_name, suffix, instr.imm );
->>>>>>> f3bfd57d
         }
         break;
       }
@@ -269,10 +253,6 @@
 fd_vm_disassemble_instr( fd_sbpf_instr_t const * instr,
                          ulong                   pc,
                          fd_sbpf_syscalls_t *    syscalls,
-<<<<<<< HEAD
-                         fd_sbpf_calldests_t *   calldests,
-=======
->>>>>>> f3bfd57d
                          void *                  _out,
                          ulong *                 out_len ) {
   char * out = (char *)_out;
@@ -290,15 +270,9 @@
     case FD_SBPF_OPCODE_CLASS_ALU:
       return fd_vm_disassemble_instr_alu( *instr, "", out, out_len );
     case FD_SBPF_OPCODE_CLASS_JMP:
-<<<<<<< HEAD
-      return fd_vm_disassemble_instr_jmp( *instr, pc, "", syscalls, calldests, out, out_len );
-    case FD_SBPF_OPCODE_CLASS_JMP32:
-      return fd_vm_disassemble_instr_jmp( *instr, pc, "32", syscalls, calldests, out, out_len );
-=======
       return fd_vm_disassemble_instr_jmp( *instr, pc, "", syscalls, out, out_len );
     case FD_SBPF_OPCODE_CLASS_JMP32:
       return fd_vm_disassemble_instr_jmp( *instr, pc, "32", syscalls, out, out_len );
->>>>>>> f3bfd57d
     case FD_SBPF_OPCODE_CLASS_ALU64:
       return fd_vm_disassemble_instr_alu( *instr, "64", out, out_len );
   }
@@ -307,16 +281,9 @@
 
 int
 fd_vm_disassemble_program( fd_sbpf_instr_t const * instrs,
-<<<<<<< HEAD
-                           ulong                      instrs_cnt,
-                           fd_sbpf_syscalls_t *       syscalls,
-                           fd_sbpf_calldests_t *      calldests,
-                           void *                     _out ) {
-=======
                            ulong                   instrs_cnt,
                            fd_sbpf_syscalls_t *    syscalls,
                            void *                  _out ) {
->>>>>>> f3bfd57d
   char * out = (char *)_out;
   ulong len = 0;
   ulong * out_len = &len;
@@ -375,11 +342,7 @@
 
     fd_sbpf_instr_t const * instr = &instrs[i];
 
-<<<<<<< HEAD
-    if( FD_UNLIKELY( !fd_vm_disassemble_instr( instr, i, syscalls, calldests, out, out_len ) ) )
-=======
     if( FD_UNLIKELY( !fd_vm_disassemble_instr( instr, i, syscalls, out, out_len ) ) )
->>>>>>> f3bfd57d
       return 0;
 
     OUT_PRINTF( "\n" );
