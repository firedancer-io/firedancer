#ifndef HEADER_fd_src_flamenco_vm_fd_vm_private_h
#define HEADER_fd_src_flamenco_vm_fd_vm_private_h

#include "fd_vm.h"

#include "../../ballet/sbpf/fd_sbpf_instr.h"
#include "../../ballet/sbpf/fd_sbpf_opcodes.h"
#include "../../ballet/murmur3/fd_murmur3.h"
#include "../runtime/context/fd_exec_txn_ctx.h"
#include "../runtime/fd_runtime.h"
#include "../features/fd_features.h"

#pragma GCC diagnostic ignored "-Wunused-parameter"

/* FD_VM_ALIGN_RUST_{} define the alignments for relevant rust types.
   Alignments are derived with std::mem::align_of::<T>() and are enforced
   by the VM (with the exception of v1 loader).

   In our implementation, when calling FD_VM_MEM_HADDR_ST / FD_VM_MEM_HADDR_LD,
   we need to make sure we're passing the correct alignment based on the Rust
   type in the corresponding mapping in Agave.

   FD_VM_ALIGN_RUST_{} has been generated with this Rust code:
   ```rust
      pub type Epoch = u64;
      pub struct Pubkey(pub [u8; 32]);
      pub struct AccountMeta {
          pub lamports: u64,
          pub rent_epoch: Epoch,
          pub owner: Pubkey,
          pub executable: bool,
      }

      pub struct PodScalar(pub [u8; 32]);

      fn main() {
          println!("u8: {}", std::mem::align_of::<u8>());
          println!("u32: {}", std::mem::align_of::<u32>());
          println!("u64: {}", std::mem::align_of::<u64>());
          println!("u128: {}", std::mem::align_of::<u128>());
          println!("&[u8]: {}", std::mem::align_of::<&[u8]>());
          println!("AccountMeta: {}", std::mem::align_of::<AccountMeta>());
          println!("PodScalar: {}", std::mem::align_of::<PodScalar>());
          println!("Pubkey: {}", std::mem::align_of::<Pubkey>());
      }
    ``` */

#define FD_VM_ALIGN_RUST_U8           (1UL)
#define FD_VM_ALIGN_RUST_U32          (4UL)
#define FD_VM_ALIGN_RUST_U64          (8UL)
#define FD_VM_ALIGN_RUST_U128        (16UL)
#define FD_VM_ALIGN_RUST_SLICE_U8_REF (8UL)
#define FD_VM_ALIGN_RUST_POD_U8_ARRAY (1UL)
#define FD_VM_ALIGN_RUST_PUBKEY       (1UL)

/* fd_vm_vec_t is the in-memory representation of a vector descriptor.
   Equal in layout to the Rust slice header &[_] and various vector
   types in the C version of the syscall API. */
/* FIXME: WHEN IS VADDR NULL AND/OR SZ 0 OKAY? */
/* FIXME: MOVE FD_VM_RUST_VEC_T FROM SYSCALL/FD_VM_CPI.H HERE TOO? */

#define FD_VM_VEC_ALIGN FD_VM_ALIGN_RUST_SLICE_U8_REF
#define FD_VM_VEC_SIZE  (16UL)

struct __attribute__((packed)) fd_vm_vec {
  ulong addr; /* FIXME: NAME -> VADDR */
  ulong len;  /* FIXME: NAME -> SZ */
};

typedef struct fd_vm_vec fd_vm_vec_t;

FD_PROTOTYPES_BEGIN

/* Log error within the instr_ctx to match Agave/Rust error. */

#define FD_VM_ERR_FOR_LOG_EBPF( vm, err ) (__extension__({                \
    vm->instr_ctx->txn_ctx->exec_err = err;                               \
    vm->instr_ctx->txn_ctx->exec_err_kind = FD_EXECUTOR_ERR_KIND_EBPF;    \
  }))

#define FD_VM_ERR_FOR_LOG_SYSCALL( vm, err ) (__extension__({             \
    vm->instr_ctx->txn_ctx->exec_err = err;                               \
    vm->instr_ctx->txn_ctx->exec_err_kind = FD_EXECUTOR_ERR_KIND_SYSCALL; \
  }))

#define FD_VM_ERR_FOR_LOG_INSTR( vm, err ) (__extension__({               \
    vm->instr_ctx->txn_ctx->exec_err = err;                               \
    vm->instr_ctx->txn_ctx->exec_err_kind = FD_EXECUTOR_ERR_KIND_INSTR;   \
  }))

/* fd_vm_cu API *******************************************************/

/* FIXME: CONSIDER MOVING TO FD_VM_SYSCALL.H */
/* FD_VM_CU_UPDATE charges the vm cost compute units.

   If the vm does not have more than cost cu available, this will cause
   the caller to zero out the vm->cu and return with FD_VM_ERR_SIGCOST.
   This macro is robust.
   This is meant to be used by syscall implementations and strictly
   conforms with the vm-syscall ABI interface.

   Note: in Agave a syscall can return success leaving 0 available CUs.
   The instruction will fail at the next instruction (e.g., exit).
   To reproduce the same behavior, we do not return FD_VM_ERR_SIGCOST
   when cu == 0.

   FD_VM_CU_MEM_UPDATE charges the vm the equivalent of sz bytes of
   compute units.  Behavior is otherwise identical to FD_VM_CU_UPDATE.
   FIXME: THIS API PROBABLY BELONGS IN SYSCALL CPI LAND. */

#define FD_VM_CU_UPDATE( vm, cost ) (__extension__({ \
    fd_vm_t * _vm   = (vm);                          \
    ulong     _cost = (cost);                        \
    ulong     _cu   = _vm->cu;                       \
    if( FD_UNLIKELY( _cost>_cu ) ) {                 \
      _vm->cu = 0UL;                                 \
      FD_VM_ERR_FOR_LOG_INSTR( vm, FD_EXECUTOR_INSTR_ERR_COMPUTE_BUDGET_EXCEEDED ); \
      return FD_VM_ERR_SIGCOST;                      \
    }                                                \
    _vm->cu = _cu - _cost;                           \
  }))

/* https://github.com/anza-xyz/agave/blob/5263c9d61f3af060ac995956120bef11c1bbf182/programs/bpf_loader/src/syscalls/mem_ops.rs#L7 */
#define FD_VM_CU_MEM_OP_UPDATE( vm, sz ) \
  FD_VM_CU_UPDATE( vm, fd_ulong_max( FD_VM_MEM_OP_BASE_COST, sz / FD_VM_CPI_BYTES_PER_UNIT ) )

/* fd_vm_instr APIs ***************************************************/

/* FIXME: MIGRATE FD_SBPF_INSTR_T STUFF TO THIS API */

/* fd_vm_instr returns the SBPF instruction word corresponding to the
   given fields. */

FD_FN_CONST static inline ulong
fd_vm_instr( ulong opcode, /* Assumed valid */
             ulong dst,    /* Assumed in [0,FD_VM_REG_CNT) */
             ulong src,    /* Assumed in [0,FD_VM_REG_CNT) */
             short offset,
             uint  imm ) {
  return opcode | (dst<<8) | (src<<12) | (((ulong)(ushort)offset)<<16) | (((ulong)imm)<<32);
}

/* fd_vm_instr_* return the SBPF instruction field for the given word.
   fd_vm_instr_{normal,mem}_* only apply to {normal,mem} opclass
   instructions. */

FD_FN_CONST static inline ulong fd_vm_instr_opcode( ulong instr ) { return   instr      & 255UL;       } /* In [0,256) */
FD_FN_CONST static inline ulong fd_vm_instr_dst   ( ulong instr ) { return ((instr>> 8) &  15UL);      } /* In [0,16)  */
FD_FN_CONST static inline ulong fd_vm_instr_src   ( ulong instr ) { return ((instr>>12) &  15UL);      } /* In [0,16)  */
FD_FN_CONST static inline short fd_vm_instr_offset( ulong instr ) { return (short)(ushort)(instr>>16); }
FD_FN_CONST static inline uint  fd_vm_instr_imm   ( ulong instr ) { return (uint)(instr>>32);          }

FD_FN_CONST static inline ulong fd_vm_instr_opclass       ( ulong instr ) { return  instr      & 7UL; } /* In [0,8)  */
FD_FN_CONST static inline ulong fd_vm_instr_normal_opsrc  ( ulong instr ) { return (instr>>3) &  1UL; } /* In [0,2)  */
FD_FN_CONST static inline ulong fd_vm_instr_normal_opmode ( ulong instr ) { return (instr>>4) & 15UL; } /* In [0,16) */
FD_FN_CONST static inline ulong fd_vm_instr_mem_opsize    ( ulong instr ) { return (instr>>3) &  3UL; } /* In [0,4)  */
FD_FN_CONST static inline ulong fd_vm_instr_mem_opaddrmode( ulong instr ) { return (instr>>5) &  7UL; } /* In [0,16) */

/* fd_vm_mem API ******************************************************/

/* fd_vm_mem APIs support the fast mapping of virtual address ranges to
   host address ranges.  Since the SBPF virtual address space consists
   of 4 consecutive 4GiB regions and the mapable size of each region is
   less than 4 GiB (as implied by FD_VM_MEM_MAP_REGION_SZ==2^32-1 and
   that Solana protocol limits are much smaller still), it is impossible
   for a valid virtual address range to span multiple regions. */

/* fd_vm_mem_cfg configures the vm's tlb arrays.  Assumes vm is valid
   and vm already has configured the rodata, stack, heap and input
   regions.  Returns vm. */

static inline fd_vm_t *
fd_vm_mem_cfg( fd_vm_t * vm ) {
  vm->region_haddr[0] = 0UL;               vm->region_ld_sz[0] = (uint)0UL;             vm->region_st_sz[0] = (uint)0UL;
  vm->region_haddr[1] = (ulong)vm->rodata; vm->region_ld_sz[1] = (uint)vm->rodata_sz;   vm->region_st_sz[1] = (uint)0UL;
  vm->region_haddr[2] = (ulong)vm->stack;  vm->region_ld_sz[2] = (uint)FD_VM_STACK_MAX; vm->region_st_sz[2] = (uint)FD_VM_STACK_MAX;
  vm->region_haddr[3] = (ulong)vm->heap;   vm->region_ld_sz[3] = (uint)vm->heap_max;    vm->region_st_sz[3] = (uint)vm->heap_max;
  vm->region_haddr[5] = 0UL;               vm->region_ld_sz[5] = (uint)0UL;             vm->region_st_sz[5] = (uint)0UL;
<<<<<<< HEAD
  if( FD_FEATURE_ACTIVE( vm->instr_ctx->slot_ctx, bpf_account_data_direct_mapping ) || !vm->input_mem_regions_cnt ) {
    /* When direct mapping is enabled, we don't use these fields because
       the load and stores are fragmented. */
    vm->region_haddr[4] = 0UL;
    vm->region_ld_sz[4] = 0U;
    vm->region_st_sz[4] = 0U;
  } else {
    vm->region_haddr[4] = vm->input_mem_regions[0].haddr;
    vm->region_ld_sz[4] = vm->input_mem_regions[0].region_sz;
    vm->region_st_sz[4] = vm->input_mem_regions[0].region_sz;
  }
=======
  vm->region_haddr[4] = vm->input_mem_regions[0].haddr;
  vm->region_ld_sz[4] = vm->input_mem_regions[0].region_sz;
  vm->region_st_sz[4] = vm->input_mem_regions[0].region_sz;
>>>>>>> 710f4e3b
  return vm;
}

/* fd_vm_mem_haddr translates the vaddr range [vaddr,vaddr+sz) (in
   infinite precision math) into the non-wrapping haddr range
   [haddr,haddr+sz).  On success, returns haddr and every byte in the
   haddr range is a valid address.  On failure, returns sentinel and
   there was at least one byte in the virtual address range that did not
   have a corresponding byte in the host address range.

   IMPORTANT SAFETY TIP!  When sz==0, the return value currently is
   arbitrary.  This is often fine as there should be no
   actual accesses to a sz==0 region.  However, this also means that
   testing return for sentinel is insufficient to tell if mapping
   failed.  That is, assuming sentinel is a location that could never
   happen on success:

     sz!=0 and ret!=sentinel -> success
     sz!=0 and ret==sentinel -> failure
     sz==0 -> ignore ret, application specific handling

   With ~O(2) extra fast branchless instructions, the below could be
   tweaked in the sz==0 case to return NULL or return a non-NULL
   sentinel value.  What is most optimal practically depends on how
   empty ranges and NULL vaddr handling is defined in the application.

   Requires ~O(10) fast branchless assembly instructions with 2 L1 cache
   hit loads and pretty good ILP.

   fd_vm_mem_haddr_fast is when the vaddr is for use when it is already
   known that the vaddr region has a valid mapping.

   These assumptions don't hold if direct mapping is enabled since input
   region lookups become O(log(n)). */


/* fd_vm_get_input_mem_region_idx returns the index into the input memory
   region array with the largest region offset that is <= the offset that
   is passed in.  This function makes NO guarantees about the input being
   a valid input region offset; the caller is responsible for safely handling
   it. */
static inline ulong
fd_vm_get_input_mem_region_idx( fd_vm_t const * vm, ulong offset ) {
  uint left  = 0U;
  uint right = vm->input_mem_regions_cnt - 1U;
  uint mid   = 0U;

  while( left<right ) {
    mid = (left+right) / 2U;
    if( offset>=vm->input_mem_regions[ mid ].vaddr_offset+vm->input_mem_regions[ mid ].region_sz ) {
      left = mid + 1U;
    } else {
      right = mid;
    }
  }
  return left;
}

<<<<<<< HEAD
/* fd_vm_find_input_mem_region returns the translated haddr for a given
   offset into the input region.  If an offset/sz is invalid or if an
   illegal write is performed, the sentinel value is returned. If the offset
   provided is too large, it will choose the upper-most region as the
   region_idx. However, it will get caught for being too large of an access
   in the multi-region checks. */
static inline ulong
fd_vm_find_input_mem_region( fd_vm_t const * vm,
                             ulong           offset,
                             ulong           sz,
                             uchar           write,
                             ulong           sentinel,
                             uchar *         is_multi_region ) {

  /* Binary search to find the correct memory region.  If direct mapping is not
     enabled, then there is only 1 memory region which spans the input region. */
  ulong region_idx = fd_vm_get_input_mem_region_idx( vm, offset );

  ulong bytes_left          = sz;
  ulong bytes_in_cur_region = fd_ulong_sat_sub( vm->input_mem_regions[ region_idx ].region_sz,
                                                fd_ulong_sat_sub( offset, vm->input_mem_regions[ region_idx ].vaddr_offset ) );

  if( FD_UNLIKELY( write && vm->input_mem_regions[ region_idx ].is_writable==0U ) ) {
    return sentinel; /* Illegal write */
  }

  ulong start_region_idx = region_idx;

  *is_multi_region = 0;
  while( FD_UNLIKELY( bytes_left>bytes_in_cur_region ) ) {
    *is_multi_region = 1;
    FD_LOG_DEBUG(( "Size of access spans multiple memory regions" ));
    if( FD_UNLIKELY( write && vm->input_mem_regions[ region_idx ].is_writable==0U ) ) {
      return sentinel; /* Illegal write */
    }
    bytes_left = fd_ulong_sat_sub( bytes_left, bytes_in_cur_region );

    region_idx += 1U;

    if( FD_UNLIKELY( region_idx==vm->input_mem_regions_cnt ) ) {
      return sentinel; /* Access is too large */
    }
    bytes_in_cur_region = vm->input_mem_regions[ region_idx ].region_sz;
  }

  ulong adjusted_haddr = vm->input_mem_regions[ start_region_idx ].haddr + offset - vm->input_mem_regions[ start_region_idx ].vaddr_offset;
  return adjusted_haddr;
}


static inline ulong
fd_vm_mem_haddr( fd_vm_t const *    vm,
                 ulong              vaddr,
=======
static inline ulong
fd_vm_mem_haddr( ulong              vaddr,
>>>>>>> 710f4e3b
                 ulong              sz,
                 ulong const *      vm_region_haddr, /* indexed [0,6) */
                 uint  const *      vm_region_sz,    /* indexed [0,6) */
                 ulong              sentinel ) {
  ulong vaddr_hi  = vaddr >> 32;
  ulong region    = fd_ulong_min( vaddr_hi, 5UL );
  ulong offset    = vaddr & 0xffffffffUL;
  ulong region_sz = (ulong)vm_region_sz[ region ];
  ulong sz_max    = region_sz - fd_ulong_min( offset, region_sz );

  (void)vm; (void)is_multi_region; (void)write;

  ///* Stack memory regions have 4kB unmapped "gaps" in-between each frame.
  //   https://github.com/solana-labs/rbpf/blob/b503a1867a9cfa13f93b4d99679a17fe219831de/src/memory_region.rs#L141
  //  */
  //if( FD_UNLIKELY( ( region == 2 ) && !!( vaddr & 0x1000 ) ) ) {
  //  return sentinel;
  //}

  //if( region==4UL ) {
  //  return fd_vm_find_input_mem_region( vm, offset, sz, write, sentinel, is_multi_region );
  //}

# ifdef FD_VM_INTERP_MEM_TRACING_ENABLED
  if ( FD_LIKELY( sz<=sz_max ) ) {
    fd_vm_trace_event_mem( vm->trace, vaddr, sz, vm_region_haddr[ region ] + offset );
  }
# endif
  return fd_ulong_if( sz<=sz_max, vm_region_haddr[ region ] + offset, sentinel );
}

FD_FN_PURE static inline ulong
<<<<<<< HEAD
fd_vm_mem_haddr_fast( fd_vm_t const * vm,
                      ulong           vaddr,
                      ulong   const * vm_region_haddr ) { /* indexed [0,6) */
  //uchar is_multi = 0;
  ulong region   = vaddr >> 32;
  ulong offset   = vaddr & 0xffffffffUL;
  //if( FD_UNLIKELY( region==4UL ) ) {
  //  return fd_vm_find_input_mem_region( vm, offset, 1UL, 0, 0UL, &is_multi );
  //}
=======
fd_vm_mem_haddr_fast( ulong           vaddr,
                      ulong   const * vm_region_haddr ) { /* indexed [0,6) */
  ulong region   = vaddr >> 32;
  ulong offset   = vaddr & 0xffffffffUL;
>>>>>>> 710f4e3b
  return vm_region_haddr[ region ] + offset;
}

/* fd_vm_mem_ld_N loads N bytes from the host address location haddr,
   zero extends it to a ulong and returns the ulong.  haddr need not be
   aligned.  fd_vm_mem_ld_multi handles the case where the load spans
   multiple input memory regions. */

// static inline void fd_vm_mem_ld_multi( fd_vm_t const * vm, uint sz, ulong vaddr, ulong haddr, uchar * dst ) {

//   ulong offset              = vaddr & 0xffffffffUL;
//   ulong region_idx          = fd_vm_get_input_mem_region_idx( vm, offset );
//   uint  bytes_in_cur_region = fd_uint_sat_sub( vm->input_mem_regions[ region_idx ].region_sz,
//                                               (uint)fd_ulong_sat_sub( offset, vm->input_mem_regions[ region_idx ].vaddr_offset ) );

//   while( sz-- ) {
//     if( !bytes_in_cur_region ) {
//       region_idx++;
//       bytes_in_cur_region = fd_uint_sat_sub( vm->input_mem_regions[ region_idx ].region_sz,
//                                              (uint)fd_ulong_sat_sub( offset, vm->input_mem_regions[ region_idx ].vaddr_offset ) );
//       haddr               = vm->input_mem_regions[ region_idx ].haddr;
//     }

//     *dst++ = *(uchar *)haddr++;
//     bytes_in_cur_region--;
//   }
// }

FD_FN_PURE static inline ulong fd_vm_mem_ld_1( ulong haddr ) {
  return (ulong)*(uchar const *)haddr;
}

<<<<<<< HEAD
FD_FN_PURE static inline ulong fd_vm_mem_ld_2( fd_vm_t const * vm, ulong vaddr, ulong haddr, uint is_multi_region ) {
  ushort t;
  //if( FD_LIKELY( !is_multi_region ) ) {
    memcpy( &t, (void const *)haddr, sizeof(ushort) );
  //} else {
  //  fd_vm_mem_ld_multi( vm, 2U, vaddr, haddr, (uchar *)&t );
  //}
  return (ulong)t;
}

FD_FN_PURE static inline ulong fd_vm_mem_ld_4( fd_vm_t const * vm, ulong vaddr, ulong haddr, uint is_multi_region ) {
  uint t;
  //if( FD_LIKELY( !is_multi_region ) ) {
   memcpy( &t, (void const *)haddr, sizeof(uint) );
  //} else {
    // fd_vm_mem_ld_multi( vm, 4U, vaddr, haddr, (uchar *)&t );
  //}
  return (ulong)t;
}

FD_FN_PURE static inline ulong fd_vm_mem_ld_8( fd_vm_t const * vm, ulong vaddr, ulong haddr, uint is_multi_region ) {
  ulong t;
  // if( FD_LIKELY( !is_multi_region ) ) {
    memcpy( &t, (void const *)haddr, sizeof(ulong) );
  // } else {
    // fd_vm_mem_ld_multi( vm, 8U, vaddr, haddr, (uchar *)&t );
  // }
=======
FD_FN_PURE static inline ulong fd_vm_mem_ld_2( ulong haddr ) {
  ushort t;
  memcpy( &t, (void const *)haddr, sizeof(ushort) );
  return (ulong)t;
}

FD_FN_PURE static inline ulong fd_vm_mem_ld_4( ulong haddr ) {
  uint t;
  memcpy( &t, (void const *)haddr, sizeof(uint) );
  return (ulong)t;
}

FD_FN_PURE static inline ulong fd_vm_mem_ld_8( ulong haddr ) {
  ulong t;
  memcpy( &t, (void const *)haddr, sizeof(ulong) );
>>>>>>> 710f4e3b
  return t;
}

/* fd_vm_mem_st_N stores val in little endian order to the host address
<<<<<<< HEAD
   location haddr.  haddr need not be aligned. fd_vm_mem_st_multi handles
   the case where the store spans multiple input memory regions. */

// static inline void fd_vm_mem_st_multi( fd_vm_t const * vm, uint sz, ulong vaddr, ulong haddr, uchar * src ) {
//   ulong   offset              = vaddr & 0xffffffffUL;
//   ulong   region_idx          = fd_vm_get_input_mem_region_idx( vm, offset );
//   ulong   bytes_in_cur_region = fd_uint_sat_sub( vm->input_mem_regions[ region_idx ].region_sz,
//                                                  (uint)fd_ulong_sat_sub( offset, vm->input_mem_regions[ region_idx ].vaddr_offset ) );
//   uchar * dst                 = (uchar*)haddr;

//   while( sz-- ) {
//     if( !bytes_in_cur_region ) {
//       region_idx++;
//       bytes_in_cur_region = fd_uint_sat_sub( vm->input_mem_regions[ region_idx ].region_sz,
//                                              (uint)fd_ulong_sat_sub( offset, vm->input_mem_regions[ region_idx ].vaddr_offset ) );
//       dst                 = (uchar *)vm->input_mem_regions[ region_idx ].haddr;
//     }

//     *dst++ = *src++;
//     bytes_in_cur_region--;
//   }
// }

static inline void fd_vm_mem_st_1( ulong haddr, uchar val ) {
  *(uchar *)haddr = val;
}

static inline void fd_vm_mem_st_2( fd_vm_t const * vm,
                                   ulong           vaddr,
                                   ulong           haddr,
                                   ushort          val,
                                   uint            is_multi_region ) {
  // if( FD_LIKELY( !is_multi_region ) ) {
    memcpy( (void *)haddr, &val, sizeof(ushort) );
  // } else {
  //   fd_vm_mem_st_multi( vm, 2U, vaddr, haddr, (uchar *)&val );
  // }
}

static inline void fd_vm_mem_st_4( fd_vm_t const * vm,
                                   ulong           vaddr,
                                   ulong           haddr,
                                   uint            val,
                                   uint            is_multi_region ) {
  // if( FD_LIKELY( !is_multi_region ) ) {
    memcpy( (void *)haddr, &val, sizeof(uint)   );
  // } else {
  //   fd_vm_mem_st_multi( vm, 4U, vaddr, haddr, (uchar *)&val );
  // }
}

static inline void fd_vm_mem_st_8( fd_vm_t const * vm,
                                   ulong           vaddr,
                                   ulong           haddr,
                                   ulong           val,
                                   uint            is_multi_region ) {
  // if( FD_LIKELY( !is_multi_region ) ) {
    memcpy( (void *)haddr, &val, sizeof(ulong)  );
  // } else {
  //   fd_vm_mem_st_multi( vm, 8U, vaddr, haddr, (uchar *)&val );
  // }
=======
   location haddr.  haddr need not be aligned. */

static inline void
fd_vm_mem_st_1( ulong haddr, uchar val ) {
  *(uchar *)haddr = val;
}

static inline void
fd_vm_mem_st_2( ulong haddr, ushort val ) {
  memcpy( (void *)haddr, &val, sizeof(ushort) );
}

static inline void
fd_vm_mem_st_4( ulong haddr, uint val ) {
  memcpy( (void *)haddr, &val, sizeof(uint)   );
}

static inline void
fd_vm_mem_st_8( ulong haddr, ulong val ) {
  memcpy( (void *)haddr, &val, sizeof(ulong)  );
>>>>>>> 710f4e3b
}

/* FIXME: CONSIDER MOVING TO FD_VM_SYSCALL.H */
/* FD_VM_MEM_HADDR_LD returns a read only pointer to the first byte
   in the host address space corresponding to vm's virtual address range
   [vaddr,vaddr+sz).  If the vm has check_align enabled, the vaddr
   should be aligned to align and the returned pointer will be similarly
   aligned.  Align is assumed to be a power of two <= 8 (FIXME: CHECK
   THIS LIMIT).

   If the virtual address range cannot be mapped to the host address
   space completely and/or (when applicable) vaddr is not appropriately
   aligned, this will cause the caller to return FD_VM_ERR_SIGSEGV.
   This macro is robust.  This is meant to be used by syscall
   implementations and strictly conforms with the vm-syscall ABI
   interface.

   FD_VM_MEM_HADDR_ST returns a read-write pointer but is otherwise
   identical to FD_VM_MEM_HADDR_LD.

   FD_VM_MEM_HADDR_LD_FAST and FD_VM_HADDR_ST_FAST are for use when the
   corresponding vaddr region it known to correctly resolve (e.g.  a
   syscall has already done preflight checks on them).

   These macros intentionally don't support multi region loads/stores.
   The load/store macros are used by vm syscalls and mirror the use
   of translate_slice{_mut}. However, this check does not allow for
   multi region accesses. So if there is an attempt at a multi region
   translation, an error will be returned.

   FD_VM_MEM_HADDR_ST_UNCHECKED has all of the checks of a load or a
   store, but intentionally omits the is_writable checks for the
   input region that are done during memory translation. */

#define FD_VM_MEM_HADDR_LD( vm, vaddr, align, sz ) (__extension__({                                         \
    fd_vm_t const * _vm       = (vm);                                                                       \
    ulong           _vaddr    = (vaddr);                                                                    \
    int             _sigbus   = _vm->check_align & (!fd_ulong_is_aligned( _vaddr, (align) ));               \
    ulong           _haddr    = fd_vm_mem_haddr( _vaddr, (sz), _vm->region_haddr, _vm->region_ld_sz, 0UL ); \
    if( FD_UNLIKELY( (!_haddr) | _sigbus ) ) {                                                              \
      FD_VM_ERR_FOR_LOG_EBPF( _vm, FD_VM_ERR_EBPF_ACCESS_VIOLATION );                                       \
      return FD_VM_ERR_SIGSEGV;                                                                             \
    }                                                                                                       \
    (void const *)_haddr;                                                                                   \
  }))

#define FD_VM_MEM_HADDR_LD_UNCHECKED( vm, vaddr, align, sz ) (__extension__({                               \
    fd_vm_t const * _vm       = (vm);                                                                       \
    ulong           _vaddr    = (vaddr);                                                                    \
    ulong           _haddr    = fd_vm_mem_haddr( _vaddr, (sz), _vm->region_haddr, _vm->region_ld_sz, 0UL ); \
    (void const *)_haddr;                                                                                   \
  }))

#define FD_VM_MEM_HADDR_ST( vm, vaddr, align, sz ) (__extension__({                                         \
    fd_vm_t const * _vm       = (vm);                                                                       \
    ulong           _vaddr    = (vaddr);                                                                    \
    int             _sigbus   = _vm->check_align & (!fd_ulong_is_aligned( _vaddr, (align) ));               \
    ulong           _haddr    = fd_vm_mem_haddr( _vaddr, (sz), _vm->region_haddr, _vm->region_st_sz, 0UL ); \
    if( FD_UNLIKELY( (!_haddr) | _sigbus ) ) {                                                              \
      FD_VM_ERR_FOR_LOG_EBPF( _vm, FD_VM_ERR_EBPF_ACCESS_VIOLATION );                                       \
      return FD_VM_ERR_SIGSEGV;                                                                             \
    }                                                                                                       \
    (void *)_haddr;                                                                                         \
  }))

#define FD_VM_MEM_HADDR_ST_WRITE_UNCHECKED( vm, vaddr, align, sz ) (__extension__({                         \
    fd_vm_t const * _vm       = (vm);                                                                       \
    ulong           _vaddr    = (vaddr);                                                                    \
    int             _sigbus   = _vm->check_align & (!fd_ulong_is_aligned( _vaddr, (align) ));               \
    ulong           _haddr    = fd_vm_mem_haddr( _vaddr, (sz), _vm->region_haddr, _vm->region_ld_sz, 0UL ); \
    if( FD_UNLIKELY( (!_haddr) | _sigbus ) ) {                                                              \
      FD_VM_ERR_FOR_LOG_EBPF( _vm, FD_VM_ERR_EBPF_ACCESS_VIOLATION );                                       \
      return FD_VM_ERR_SIGSEGV;                                                                             \
    }                                                                                                       \
    (void *)_haddr;                                                                                         \
  }))


#define FD_VM_MEM_HADDR_LD_FAST( vm, vaddr ) ((void const *)fd_vm_mem_haddr_fast( (vm), (vaddr), (vm)->region_haddr ))
#define FD_VM_MEM_HADDR_ST_FAST( vm, vaddr ) ((void       *)fd_vm_mem_haddr_fast( (vm), (vaddr), (vm)->region_haddr ))

/* FD_VM_MEM_SLICE_HADDR_[LD, ST] macros return an arbitrary value if sz == 0. This is because
   Agave's translate_slice function returns an empty array if the sz == 0.

   Users of this macro should be aware that they should never access the returned value if sz==0.

   https://github.com/solana-labs/solana/blob/767d24e5c10123c079e656cdcf9aeb8a5dae17db/programs/bpf_loader/src/syscalls/mod.rs#L560  */
#define FD_VM_MEM_SLICE_HADDR_LD( vm, vaddr, align, sz ) (__extension__({                                       \
    void const * haddr = 0UL;                                                                                   \
    if ( FD_LIKELY( (ulong)sz > 0UL ) ) {                                                                       \
      haddr = FD_VM_MEM_HADDR_LD( vm, vaddr, align, sz );                                                       \
    }                                                                                                           \
    haddr;                                                                                                      \
}))

#define FD_VM_MEM_SLICE_HADDR_ST( vm, vaddr, align, sz ) (__extension__({                                       \
    void * haddr = 0UL;                                                                                         \
    if ( FD_LIKELY( (ulong)sz > 0UL ) ) {                                                                       \
      haddr = FD_VM_MEM_HADDR_ST( vm, vaddr, align, sz );                                                       \
    }                                                                                                           \
    haddr;                                                                                                      \
}))


#define FD_VM_MEM_CHECK_NON_OVERLAPPING( vm, vaddr0, sz0, vaddr1, sz1 ) do {                                    \
  if( FD_UNLIKELY( ((vaddr0> vaddr1) & ((vaddr0-vaddr1)<sz1)) |                                                 \
                   ((vaddr1>=vaddr0) & ((vaddr1-vaddr0)<sz0)) ) ) {                                             \
    FD_VM_ERR_FOR_LOG_SYSCALL( vm, FD_VM_ERR_SYSCALL_COPY_OVERLAPPING );                                        \
    return FD_VM_ERR_MEM_OVERLAP;                                                                               \
  }                                                                                                             \
} while(0)

FD_PROTOTYPES_END

#endif /* HEADER_fd_src_flamenco_vm_fd_vm_private_h */<|MERGE_RESOLUTION|>--- conflicted
+++ resolved
@@ -176,23 +176,9 @@
   vm->region_haddr[2] = (ulong)vm->stack;  vm->region_ld_sz[2] = (uint)FD_VM_STACK_MAX; vm->region_st_sz[2] = (uint)FD_VM_STACK_MAX;
   vm->region_haddr[3] = (ulong)vm->heap;   vm->region_ld_sz[3] = (uint)vm->heap_max;    vm->region_st_sz[3] = (uint)vm->heap_max;
   vm->region_haddr[5] = 0UL;               vm->region_ld_sz[5] = (uint)0UL;             vm->region_st_sz[5] = (uint)0UL;
-<<<<<<< HEAD
-  if( FD_FEATURE_ACTIVE( vm->instr_ctx->slot_ctx, bpf_account_data_direct_mapping ) || !vm->input_mem_regions_cnt ) {
-    /* When direct mapping is enabled, we don't use these fields because
-       the load and stores are fragmented. */
-    vm->region_haddr[4] = 0UL;
-    vm->region_ld_sz[4] = 0U;
-    vm->region_st_sz[4] = 0U;
-  } else {
-    vm->region_haddr[4] = vm->input_mem_regions[0].haddr;
-    vm->region_ld_sz[4] = vm->input_mem_regions[0].region_sz;
-    vm->region_st_sz[4] = vm->input_mem_regions[0].region_sz;
-  }
-=======
   vm->region_haddr[4] = vm->input_mem_regions[0].haddr;
   vm->region_ld_sz[4] = vm->input_mem_regions[0].region_sz;
   vm->region_st_sz[4] = vm->input_mem_regions[0].region_sz;
->>>>>>> 710f4e3b
   return vm;
 }
 
@@ -251,64 +237,8 @@
   return left;
 }
 
-<<<<<<< HEAD
-/* fd_vm_find_input_mem_region returns the translated haddr for a given
-   offset into the input region.  If an offset/sz is invalid or if an
-   illegal write is performed, the sentinel value is returned. If the offset
-   provided is too large, it will choose the upper-most region as the
-   region_idx. However, it will get caught for being too large of an access
-   in the multi-region checks. */
-static inline ulong
-fd_vm_find_input_mem_region( fd_vm_t const * vm,
-                             ulong           offset,
-                             ulong           sz,
-                             uchar           write,
-                             ulong           sentinel,
-                             uchar *         is_multi_region ) {
-
-  /* Binary search to find the correct memory region.  If direct mapping is not
-     enabled, then there is only 1 memory region which spans the input region. */
-  ulong region_idx = fd_vm_get_input_mem_region_idx( vm, offset );
-
-  ulong bytes_left          = sz;
-  ulong bytes_in_cur_region = fd_ulong_sat_sub( vm->input_mem_regions[ region_idx ].region_sz,
-                                                fd_ulong_sat_sub( offset, vm->input_mem_regions[ region_idx ].vaddr_offset ) );
-
-  if( FD_UNLIKELY( write && vm->input_mem_regions[ region_idx ].is_writable==0U ) ) {
-    return sentinel; /* Illegal write */
-  }
-
-  ulong start_region_idx = region_idx;
-
-  *is_multi_region = 0;
-  while( FD_UNLIKELY( bytes_left>bytes_in_cur_region ) ) {
-    *is_multi_region = 1;
-    FD_LOG_DEBUG(( "Size of access spans multiple memory regions" ));
-    if( FD_UNLIKELY( write && vm->input_mem_regions[ region_idx ].is_writable==0U ) ) {
-      return sentinel; /* Illegal write */
-    }
-    bytes_left = fd_ulong_sat_sub( bytes_left, bytes_in_cur_region );
-
-    region_idx += 1U;
-
-    if( FD_UNLIKELY( region_idx==vm->input_mem_regions_cnt ) ) {
-      return sentinel; /* Access is too large */
-    }
-    bytes_in_cur_region = vm->input_mem_regions[ region_idx ].region_sz;
-  }
-
-  ulong adjusted_haddr = vm->input_mem_regions[ start_region_idx ].haddr + offset - vm->input_mem_regions[ start_region_idx ].vaddr_offset;
-  return adjusted_haddr;
-}
-
-
-static inline ulong
-fd_vm_mem_haddr( fd_vm_t const *    vm,
-                 ulong              vaddr,
-=======
 static inline ulong
 fd_vm_mem_haddr( ulong              vaddr,
->>>>>>> 710f4e3b
                  ulong              sz,
                  ulong const *      vm_region_haddr, /* indexed [0,6) */
                  uint  const *      vm_region_sz,    /* indexed [0,6) */
@@ -319,8 +249,6 @@
   ulong region_sz = (ulong)vm_region_sz[ region ];
   ulong sz_max    = region_sz - fd_ulong_min( offset, region_sz );
 
-  (void)vm; (void)is_multi_region; (void)write;
-
   ///* Stack memory regions have 4kB unmapped "gaps" in-between each frame.
   //   https://github.com/solana-labs/rbpf/blob/b503a1867a9cfa13f93b4d99679a17fe219831de/src/memory_region.rs#L141
   //  */
@@ -341,22 +269,10 @@
 }
 
 FD_FN_PURE static inline ulong
-<<<<<<< HEAD
-fd_vm_mem_haddr_fast( fd_vm_t const * vm,
-                      ulong           vaddr,
-                      ulong   const * vm_region_haddr ) { /* indexed [0,6) */
-  //uchar is_multi = 0;
-  ulong region   = vaddr >> 32;
-  ulong offset   = vaddr & 0xffffffffUL;
-  //if( FD_UNLIKELY( region==4UL ) ) {
-  //  return fd_vm_find_input_mem_region( vm, offset, 1UL, 0, 0UL, &is_multi );
-  //}
-=======
 fd_vm_mem_haddr_fast( ulong           vaddr,
                       ulong   const * vm_region_haddr ) { /* indexed [0,6) */
   ulong region   = vaddr >> 32;
   ulong offset   = vaddr & 0xffffffffUL;
->>>>>>> 710f4e3b
   return vm_region_haddr[ region ] + offset;
 }
 
@@ -365,59 +281,10 @@
    aligned.  fd_vm_mem_ld_multi handles the case where the load spans
    multiple input memory regions. */
 
-// static inline void fd_vm_mem_ld_multi( fd_vm_t const * vm, uint sz, ulong vaddr, ulong haddr, uchar * dst ) {
-
-//   ulong offset              = vaddr & 0xffffffffUL;
-//   ulong region_idx          = fd_vm_get_input_mem_region_idx( vm, offset );
-//   uint  bytes_in_cur_region = fd_uint_sat_sub( vm->input_mem_regions[ region_idx ].region_sz,
-//                                               (uint)fd_ulong_sat_sub( offset, vm->input_mem_regions[ region_idx ].vaddr_offset ) );
-
-//   while( sz-- ) {
-//     if( !bytes_in_cur_region ) {
-//       region_idx++;
-//       bytes_in_cur_region = fd_uint_sat_sub( vm->input_mem_regions[ region_idx ].region_sz,
-//                                              (uint)fd_ulong_sat_sub( offset, vm->input_mem_regions[ region_idx ].vaddr_offset ) );
-//       haddr               = vm->input_mem_regions[ region_idx ].haddr;
-//     }
-
-//     *dst++ = *(uchar *)haddr++;
-//     bytes_in_cur_region--;
-//   }
-// }
-
 FD_FN_PURE static inline ulong fd_vm_mem_ld_1( ulong haddr ) {
   return (ulong)*(uchar const *)haddr;
 }
 
-<<<<<<< HEAD
-FD_FN_PURE static inline ulong fd_vm_mem_ld_2( fd_vm_t const * vm, ulong vaddr, ulong haddr, uint is_multi_region ) {
-  ushort t;
-  //if( FD_LIKELY( !is_multi_region ) ) {
-    memcpy( &t, (void const *)haddr, sizeof(ushort) );
-  //} else {
-  //  fd_vm_mem_ld_multi( vm, 2U, vaddr, haddr, (uchar *)&t );
-  //}
-  return (ulong)t;
-}
-
-FD_FN_PURE static inline ulong fd_vm_mem_ld_4( fd_vm_t const * vm, ulong vaddr, ulong haddr, uint is_multi_region ) {
-  uint t;
-  //if( FD_LIKELY( !is_multi_region ) ) {
-   memcpy( &t, (void const *)haddr, sizeof(uint) );
-  //} else {
-    // fd_vm_mem_ld_multi( vm, 4U, vaddr, haddr, (uchar *)&t );
-  //}
-  return (ulong)t;
-}
-
-FD_FN_PURE static inline ulong fd_vm_mem_ld_8( fd_vm_t const * vm, ulong vaddr, ulong haddr, uint is_multi_region ) {
-  ulong t;
-  // if( FD_LIKELY( !is_multi_region ) ) {
-    memcpy( &t, (void const *)haddr, sizeof(ulong) );
-  // } else {
-    // fd_vm_mem_ld_multi( vm, 8U, vaddr, haddr, (uchar *)&t );
-  // }
-=======
 FD_FN_PURE static inline ulong fd_vm_mem_ld_2( ulong haddr ) {
   ushort t;
   memcpy( &t, (void const *)haddr, sizeof(ushort) );
@@ -433,74 +300,10 @@
 FD_FN_PURE static inline ulong fd_vm_mem_ld_8( ulong haddr ) {
   ulong t;
   memcpy( &t, (void const *)haddr, sizeof(ulong) );
->>>>>>> 710f4e3b
   return t;
 }
 
 /* fd_vm_mem_st_N stores val in little endian order to the host address
-<<<<<<< HEAD
-   location haddr.  haddr need not be aligned. fd_vm_mem_st_multi handles
-   the case where the store spans multiple input memory regions. */
-
-// static inline void fd_vm_mem_st_multi( fd_vm_t const * vm, uint sz, ulong vaddr, ulong haddr, uchar * src ) {
-//   ulong   offset              = vaddr & 0xffffffffUL;
-//   ulong   region_idx          = fd_vm_get_input_mem_region_idx( vm, offset );
-//   ulong   bytes_in_cur_region = fd_uint_sat_sub( vm->input_mem_regions[ region_idx ].region_sz,
-//                                                  (uint)fd_ulong_sat_sub( offset, vm->input_mem_regions[ region_idx ].vaddr_offset ) );
-//   uchar * dst                 = (uchar*)haddr;
-
-//   while( sz-- ) {
-//     if( !bytes_in_cur_region ) {
-//       region_idx++;
-//       bytes_in_cur_region = fd_uint_sat_sub( vm->input_mem_regions[ region_idx ].region_sz,
-//                                              (uint)fd_ulong_sat_sub( offset, vm->input_mem_regions[ region_idx ].vaddr_offset ) );
-//       dst                 = (uchar *)vm->input_mem_regions[ region_idx ].haddr;
-//     }
-
-//     *dst++ = *src++;
-//     bytes_in_cur_region--;
-//   }
-// }
-
-static inline void fd_vm_mem_st_1( ulong haddr, uchar val ) {
-  *(uchar *)haddr = val;
-}
-
-static inline void fd_vm_mem_st_2( fd_vm_t const * vm,
-                                   ulong           vaddr,
-                                   ulong           haddr,
-                                   ushort          val,
-                                   uint            is_multi_region ) {
-  // if( FD_LIKELY( !is_multi_region ) ) {
-    memcpy( (void *)haddr, &val, sizeof(ushort) );
-  // } else {
-  //   fd_vm_mem_st_multi( vm, 2U, vaddr, haddr, (uchar *)&val );
-  // }
-}
-
-static inline void fd_vm_mem_st_4( fd_vm_t const * vm,
-                                   ulong           vaddr,
-                                   ulong           haddr,
-                                   uint            val,
-                                   uint            is_multi_region ) {
-  // if( FD_LIKELY( !is_multi_region ) ) {
-    memcpy( (void *)haddr, &val, sizeof(uint)   );
-  // } else {
-  //   fd_vm_mem_st_multi( vm, 4U, vaddr, haddr, (uchar *)&val );
-  // }
-}
-
-static inline void fd_vm_mem_st_8( fd_vm_t const * vm,
-                                   ulong           vaddr,
-                                   ulong           haddr,
-                                   ulong           val,
-                                   uint            is_multi_region ) {
-  // if( FD_LIKELY( !is_multi_region ) ) {
-    memcpy( (void *)haddr, &val, sizeof(ulong)  );
-  // } else {
-  //   fd_vm_mem_st_multi( vm, 8U, vaddr, haddr, (uchar *)&val );
-  // }
-=======
    location haddr.  haddr need not be aligned. */
 
 static inline void
@@ -521,7 +324,6 @@
 static inline void
 fd_vm_mem_st_8( ulong haddr, ulong val ) {
   memcpy( (void *)haddr, &val, sizeof(ulong)  );
->>>>>>> 710f4e3b
 }
 
 /* FIXME: CONSIDER MOVING TO FD_VM_SYSCALL.H */
