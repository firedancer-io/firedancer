#ifndef HEADER_fd_src_flamenco_vm_fd_vm_syscalls_h
#define HEADER_fd_src_flamenco_vm_fd_vm_syscalls_h

#include "fd_vm_context.h"
#include "../../ballet/sbpf/fd_sbpf_loader.h"

/* TODO These syscall errors do not map exactly to Labs SyscallError */

#define FD_VM_SYSCALL_SUCCESS           (0UL)
#define FD_VM_SYSCALL_ERR_ABORT         (1UL)
#define FD_VM_SYSCALL_ERR_PANIC         (2UL)
#define FD_VM_SYSCALL_ERR_MEM_OVERLAP   (3UL)
#define FD_VM_SYSCALL_ERR_INVAL         (4UL)
#define FD_VM_SYSCALL_ERR_INSTR_ERR     (5UL)
#define FD_VM_SYSCALL_ERR_INVOKE_CONTEXT_BORROW_FAILED (6UL)
#define FD_VM_SYSCALL_ERR_RETURN_DATA_TOO_LARGE        (7UL)
#define FD_VM_SYSCALL_ERR_UNIMPLEMENTED (0xFFFFUL) /* TODO: remove when unused */
#define MAX_RETURN_DATA                 (1024UL)

#define MAX_RETURN_DATA                 (1024UL)

<<<<<<< HEAD
=======
#define FD_VM_SYSCALL_DECL(name) \
  ulong fd_vm_syscall_##name ( \
    void *  _ctx, \
    ulong   r1,  \
    ulong   r2, \
    ulong   r3, \
    ulong   r4, \
    ulong   r5, \
    ulong * ret_val )

>>>>>>> f3bfd57d
FD_PROTOTYPES_BEGIN

/* Registers a syscall by name to an execution context. */

void
<<<<<<< HEAD
fd_vm_register_syscall( fd_sbpf_syscalls_t *     syscalls,
                        char const *             name,
                        fd_sbpf_syscall_fn_ptr_t fn_ptr );
=======
fd_vm_register_syscall( fd_sbpf_syscalls_t * syscalls,
                        char const *         name,
                        fd_sbpf_syscall_fn_t fn_ptr );
>>>>>>> f3bfd57d

/* fd_vm_syscall_register all reigsters all syscalls implemented.
   May change between Firedancer versions without warning. */

void
fd_vm_syscall_register_all( fd_sbpf_syscalls_t * syscalls );

/* fd_vm_syscall_register_ctx registers all syscalls appropriate for
   slot context. */

void
fd_vm_syscall_register_ctx( fd_sbpf_syscalls_t *       syscalls,
                            fd_exec_slot_ctx_t const * slot_ctx );

/* Syscall function declarations **************************************/

/*** Exceptional syscalls ***/
<<<<<<< HEAD

/* syscall(b6fc1a11) "abort"
   Abort program execution and fail transaction. */

FD_VM_SYSCALL_DECL( abort );

/* syscall(686093bb) "sol_panic_"
   Log panic message, abort program execution, and fail transaction. */

FD_VM_SYSCALL_DECL( sol_panic );

/*** Logging syscalls ***/

/* syscall(207559bd) "sol_log_"
   Write message to log. */

FD_VM_SYSCALL_DECL( sol_log );

/* syscall(5c2a3178) "sol_log_64_"
   Write register file (r1, r2, r3, r4, r5) to log. */

FD_VM_SYSCALL_DECL( sol_log_64 );

/* syscall(52ba5096) "sol_log_compute_units_"
   Write remaining compute unit count to log. */

FD_VM_SYSCALL_DECL( sol_log_compute_units );

/* syscall(7ef088ca) "sol_log_pubkey"
   Write Base58 encoding of 32 byte array to log. */

FD_VM_SYSCALL_DECL( sol_log_pubkey );

/* syscall(???) "sol_log_data"
   TODO */

FD_VM_SYSCALL_DECL( sol_log_data );

/*** PDA (program derived address) syscalls ***/

/* syscall(9377323c) "sol_create_program_address"
   Compute SHA-256 hash of `<program ID> .. &[&[u8]] .. <PDA Marker>`,
   and check whether result is an Ed25519 curve point. */

FD_VM_SYSCALL_DECL( sol_create_program_address );

/* syscall(48504a38) "sol_try_find_program_address"
   Repeatedly derive program address while incrementing nonce in seed
   list  until a point is found that is not a valid Ed25519 curve point. */

FD_VM_SYSCALL_DECL( sol_try_find_program_address );

/*** Program syscalls ***/

FD_VM_SYSCALL_DECL(sol_get_processed_sibling_instruction);
=======

/* syscall(b6fc1a11) "abort"
   Abort program execution and fail transaction. */

FD_VM_SYSCALL_DECL(abort);

/* syscall(686093bb) "sol_panic_"
   Log panic message, abort program execution, and fail transaction. */

FD_VM_SYSCALL_DECL(sol_panic);

/*** Logging syscalls ***/

/* syscall(207559bd) "sol_log_"
   Write message to log. */

FD_VM_SYSCALL_DECL( sol_log );

/* syscall(5c2a3178) "sol_log_64_"
   Write register file (r1, r2, r3, r4, r5) to log. */

FD_VM_SYSCALL_DECL( sol_log_64 );

/* syscall(52ba5096) "sol_log_compute_units_"
   Write remaining compute unit count to log. */

FD_VM_SYSCALL_DECL( sol_log_compute_units );

/* syscall(7ef088ca) "sol_log_pubkey"
   Write Base58 encoding of 32 byte array to log. */

FD_VM_SYSCALL_DECL( sol_log_pubkey );

/* syscall(???) "sol_log_data"
   Write Base64 encoded bytes to log. */

FD_VM_SYSCALL_DECL( sol_log_data );

/*** PDA (program derived address) syscalls ***/

/* syscall(9377323c) "sol_create_program_address"
   Compute SHA-256 hash of `<program ID> .. &[&[u8]] .. <PDA Marker>`,
   and check whether result is an Ed25519 curve point. */

FD_VM_SYSCALL_DECL( sol_create_program_address );

/* syscall(48504a38) "sol_try_find_program_address"
   Repeatedly derive program address while incrementing nonce in seed
   list  until a point is found that is not a valid Ed25519 curve point. */

FD_VM_SYSCALL_DECL( sol_try_find_program_address );

/*** Program syscalls ***/
>>>>>>> f3bfd57d

/* Crypto syscalls */
FD_VM_SYSCALL_DECL(sol_sha256);
FD_VM_SYSCALL_DECL(sol_keccak256);
FD_VM_SYSCALL_DECL(sol_blake3);
FD_VM_SYSCALL_DECL(sol_secp256k1_recover);
FD_VM_SYSCALL_DECL(sol_curve_validate_point);
FD_VM_SYSCALL_DECL(sol_curve_group_op);
FD_VM_SYSCALL_DECL(sol_curve_multiscalar_mul);
FD_VM_SYSCALL_DECL(sol_curve_pairing_map);
FD_VM_SYSCALL_DECL(sol_alt_bn128_group_op);

/* Memory syscalls */
FD_VM_SYSCALL_DECL(sol_memcpy);
FD_VM_SYSCALL_DECL(sol_memcmp);
FD_VM_SYSCALL_DECL(sol_memset);
FD_VM_SYSCALL_DECL(sol_memmove);

/*** CPI syscalls ***/

/* syscall(a22b9c85) "sol_invoke_signed_c"
   Dispatch a cross program invocation.  Inputs are in C ABI. */

<<<<<<< HEAD
FD_VM_SYSCALL_DECL( cpi_c );
=======
FD_VM_SYSCALL_DECL(cpi_c);
>>>>>>> f3bfd57d

/* syscall(d7449092) "sol_invoke_signed_rust"
   Dispatch a cross program invocation.  Inputs are in Rust ABI. */

<<<<<<< HEAD
FD_VM_SYSCALL_DECL( cpi_rust );
=======
FD_VM_SYSCALL_DECL(cpi_rust);
>>>>>>> f3bfd57d

FD_VM_SYSCALL_DECL(sol_alloc_free);
FD_VM_SYSCALL_DECL(sol_set_return_data);
FD_VM_SYSCALL_DECL(sol_get_return_data);
FD_VM_SYSCALL_DECL(sol_get_stack_height);
FD_VM_SYSCALL_DECL(sol_get_processed_sibling_instruction);

/* Sysvar syscalls */
FD_VM_SYSCALL_DECL(sol_get_clock_sysvar);
FD_VM_SYSCALL_DECL(sol_get_epoch_schedule_sysvar);
FD_VM_SYSCALL_DECL(sol_get_fees_sysvar);
FD_VM_SYSCALL_DECL(sol_get_rent_sysvar);

/* Represents an account for a CPI*/
struct fd_instruction_account {
  ushort index_in_transaction;
  ushort index_in_caller;
  ushort index_in_callee;
  uint is_signer;
  uint is_writable;
};
typedef struct fd_instruction_account fd_instruction_account_t;

// Prepare instruction method
ulong
fd_vm_prepare_instruction(
  fd_instr_info_t const * caller_instr,
  fd_instr_info_t * callee_instr,
  fd_exec_instr_ctx_t * instr_ctx,
  fd_instruction_account_t instruction_accounts[256],
  ulong * instruction_accounts_cnt,
  fd_pubkey_t const * signers,
  ulong signers_cnt
);

FD_PROTOTYPES_END

#include "syscall/fd_vm_poseidon.h"

#endif /* HEADER_fd_src_flamenco_vm_fd_vm_syscalls_h */<|MERGE_RESOLUTION|>--- conflicted
+++ resolved
@@ -19,8 +19,6 @@
 
 #define MAX_RETURN_DATA                 (1024UL)
 
-<<<<<<< HEAD
-=======
 #define FD_VM_SYSCALL_DECL(name) \
   ulong fd_vm_syscall_##name ( \
     void *  _ctx, \
@@ -31,21 +29,14 @@
     ulong   r5, \
     ulong * ret_val )
 
->>>>>>> f3bfd57d
 FD_PROTOTYPES_BEGIN
 
 /* Registers a syscall by name to an execution context. */
 
 void
-<<<<<<< HEAD
-fd_vm_register_syscall( fd_sbpf_syscalls_t *     syscalls,
-                        char const *             name,
-                        fd_sbpf_syscall_fn_ptr_t fn_ptr );
-=======
 fd_vm_register_syscall( fd_sbpf_syscalls_t * syscalls,
                         char const *         name,
                         fd_sbpf_syscall_fn_t fn_ptr );
->>>>>>> f3bfd57d
 
 /* fd_vm_syscall_register all reigsters all syscalls implemented.
    May change between Firedancer versions without warning. */
@@ -63,63 +54,6 @@
 /* Syscall function declarations **************************************/
 
 /*** Exceptional syscalls ***/
-<<<<<<< HEAD
-
-/* syscall(b6fc1a11) "abort"
-   Abort program execution and fail transaction. */
-
-FD_VM_SYSCALL_DECL( abort );
-
-/* syscall(686093bb) "sol_panic_"
-   Log panic message, abort program execution, and fail transaction. */
-
-FD_VM_SYSCALL_DECL( sol_panic );
-
-/*** Logging syscalls ***/
-
-/* syscall(207559bd) "sol_log_"
-   Write message to log. */
-
-FD_VM_SYSCALL_DECL( sol_log );
-
-/* syscall(5c2a3178) "sol_log_64_"
-   Write register file (r1, r2, r3, r4, r5) to log. */
-
-FD_VM_SYSCALL_DECL( sol_log_64 );
-
-/* syscall(52ba5096) "sol_log_compute_units_"
-   Write remaining compute unit count to log. */
-
-FD_VM_SYSCALL_DECL( sol_log_compute_units );
-
-/* syscall(7ef088ca) "sol_log_pubkey"
-   Write Base58 encoding of 32 byte array to log. */
-
-FD_VM_SYSCALL_DECL( sol_log_pubkey );
-
-/* syscall(???) "sol_log_data"
-   TODO */
-
-FD_VM_SYSCALL_DECL( sol_log_data );
-
-/*** PDA (program derived address) syscalls ***/
-
-/* syscall(9377323c) "sol_create_program_address"
-   Compute SHA-256 hash of `<program ID> .. &[&[u8]] .. <PDA Marker>`,
-   and check whether result is an Ed25519 curve point. */
-
-FD_VM_SYSCALL_DECL( sol_create_program_address );
-
-/* syscall(48504a38) "sol_try_find_program_address"
-   Repeatedly derive program address while incrementing nonce in seed
-   list  until a point is found that is not a valid Ed25519 curve point. */
-
-FD_VM_SYSCALL_DECL( sol_try_find_program_address );
-
-/*** Program syscalls ***/
-
-FD_VM_SYSCALL_DECL(sol_get_processed_sibling_instruction);
-=======
 
 /* syscall(b6fc1a11) "abort"
    Abort program execution and fail transaction. */
@@ -173,7 +107,8 @@
 FD_VM_SYSCALL_DECL( sol_try_find_program_address );
 
 /*** Program syscalls ***/
->>>>>>> f3bfd57d
+
+FD_VM_SYSCALL_DECL(sol_get_processed_sibling_instruction);
 
 /* Crypto syscalls */
 FD_VM_SYSCALL_DECL(sol_sha256);
@@ -197,20 +132,12 @@
 /* syscall(a22b9c85) "sol_invoke_signed_c"
    Dispatch a cross program invocation.  Inputs are in C ABI. */
 
-<<<<<<< HEAD
-FD_VM_SYSCALL_DECL( cpi_c );
-=======
 FD_VM_SYSCALL_DECL(cpi_c);
->>>>>>> f3bfd57d
 
 /* syscall(d7449092) "sol_invoke_signed_rust"
    Dispatch a cross program invocation.  Inputs are in Rust ABI. */
 
-<<<<<<< HEAD
-FD_VM_SYSCALL_DECL( cpi_rust );
-=======
 FD_VM_SYSCALL_DECL(cpi_rust);
->>>>>>> f3bfd57d
 
 FD_VM_SYSCALL_DECL(sol_alloc_free);
 FD_VM_SYSCALL_DECL(sol_set_return_data);
