--- conflicted
+++ resolved
@@ -7,8 +7,6 @@
 #include "../../ballet/ed25519/fd_ed25519.h"
 #include "../../ballet/base58/fd_base58.h"
 #include "../../ballet/murmur3/fd_murmur3.h"
-<<<<<<< HEAD
-#include "../../ballet/sbpf/fd_sbpf_maps.c"
 #include "../../ballet/secp256k1/fd_secp256k1.h"
 #include "fd_vm_context.h"
 #include "fd_vm_cpi.h"
@@ -23,9 +21,6 @@
 #if FD_USING_GCC==1 /* Clang doesn't understand the below */
 #pragma GCC diagnostic ignored "-Wsuggest-attribute=const"
 #endif
-=======
-
-#include <stdio.h>
 
 /* Consume compute units for mem ops*/
 static ulong
@@ -35,7 +30,6 @@
                              n / vm_compute_budget.cpi_bytes_per_unit );
   return fd_vm_consume_compute_meter( ctx, cost );
 }
->>>>>>> f3bfd57d
 
 /* Representation of a caller account, used to
   update callee accounts. */
@@ -49,26 +43,10 @@
 };
 typedef struct fd_caller_account fd_caller_account_t;
 
-#if !FD_HAS_SECP256K1
-#error "This file requires secp256k1"
-#endif
-
-/* Consume compute units for mem ops*/
-static ulong fd_vm_mem_op_consume(fd_vm_exec_context_t * ctx, ulong n) {
-  ulong cost = fd_ulong_max(vm_compute_budget.mem_op_base_cost, n / vm_compute_budget.cpi_bytes_per_unit);
-  return fd_vm_consume_compute_meter(ctx, cost);
-}
-
 void
-<<<<<<< HEAD
-fd_vm_register_syscall( fd_sbpf_syscalls_t *     syscalls,
-                        char const *             name,
-                        fd_sbpf_syscall_fn_ptr_t fn_ptr) {
-=======
 fd_vm_register_syscall( fd_sbpf_syscalls_t * syscalls,
                         char const *         name,
                         fd_sbpf_syscall_fn_t fn_ptr) {
->>>>>>> f3bfd57d
 
   ulong name_len     = strlen(name);
   uint  syscall_hash = fd_murmur3_32( name, name_len, 0U );
@@ -78,7 +56,6 @@
   syscall_entry->name = name;
 }
 
-<<<<<<< HEAD
 static uint
 is_signer( fd_pubkey_t const * account,
            fd_pubkey_t const * signers,
@@ -206,16 +183,15 @@
   return 0;
 }
 
-=======
->>>>>>> f3bfd57d
+#if !FD_HAS_SECP256K1
+#error "This file requires secp256k1"
+#endif
+
 static void
 fd_vm_syscall_register_base( fd_sbpf_syscalls_t * syscalls ) {
   fd_vm_register_syscall( syscalls, "abort",                  fd_vm_syscall_abort     );
   fd_vm_register_syscall( syscalls, "sol_panic_",             fd_vm_syscall_sol_panic );
-<<<<<<< HEAD
   fd_vm_register_syscall( syscalls, "custom_panic",             fd_vm_syscall_sol_panic ); /* TODO: unsure if this is entirely correct */
-=======
->>>>>>> f3bfd57d
 
   fd_vm_register_syscall( syscalls, "sol_log_",               fd_vm_syscall_sol_log                 );
   fd_vm_register_syscall( syscalls, "sol_log_64_",            fd_vm_syscall_sol_log_64              );
@@ -231,11 +207,8 @@
   fd_vm_register_syscall( syscalls, "sol_memset_",            fd_vm_syscall_sol_memset  );
   fd_vm_register_syscall( syscalls, "sol_memmove_",           fd_vm_syscall_sol_memmove );
 
-<<<<<<< HEAD
   fd_vm_register_syscall( syscalls, "sol_invoke_signed_c",           fd_vm_syscall_cpi_c                );
   fd_vm_register_syscall( syscalls, "sol_invoke_signed_rust",        fd_vm_syscall_cpi_rust             );
-=======
->>>>>>> f3bfd57d
   fd_vm_register_syscall( syscalls, "sol_alloc_free_",               fd_vm_syscall_sol_alloc_free       );
   fd_vm_register_syscall( syscalls, "sol_set_return_data",           fd_vm_syscall_sol_set_return_data  );
   fd_vm_register_syscall( syscalls, "sol_get_return_data",           fd_vm_syscall_sol_get_return_data  );
@@ -248,7 +221,7 @@
   fd_vm_register_syscall( syscalls, "sol_create_program_address",            fd_vm_syscall_sol_create_program_address            );
   fd_vm_register_syscall( syscalls, "sol_try_find_program_address",          fd_vm_syscall_sol_try_find_program_address          );
   fd_vm_register_syscall( syscalls, "sol_get_processed_sibling_instruction", fd_vm_syscall_sol_get_processed_sibling_instruction );
-  
+
   fd_vm_register_syscall( syscalls, "sol_alt_bn128_group_op", NULL ); /* TODO: unimplemented */
   fd_vm_register_syscall( syscalls, "sol_ristretto_mul", NULL ); /* TODO: unimplemented */
 }
@@ -306,11 +279,6 @@
   fd_vm_syscall_register_poseidon   ( syscalls );
 }
 
-void
-fd_vm_syscall_register_all( fd_sbpf_syscalls_t * syscalls ) {
-  fd_vm_syscall_register_base( syscalls );
-}
-
 ulong
 fd_vm_syscall_abort(
     void * _ctx FD_PARAM_UNUSED,
@@ -330,17 +298,10 @@
     void *  _ctx,
     ulong   msg_vaddr,
     ulong   msg_len,
-<<<<<<< HEAD
-    ulong   r3  FD_PARAM_UNUSED,
-    ulong   r4  FD_PARAM_UNUSED,
-    ulong   r5  FD_PARAM_UNUSED,
-    ulong * pr0 FD_PARAM_UNUSED) {
-=======
     ulong   r3  __attribute__((unused)),
     ulong   r4  __attribute__((unused)),
     ulong   r5  __attribute__((unused)),
     ulong * pr0 __attribute__((unused))) {
->>>>>>> f3bfd57d
 
   fd_vm_exec_context_t * ctx = (fd_vm_exec_context_t *) _ctx;
   ulong err = fd_vm_consume_compute_meter(ctx, msg_len);
@@ -374,13 +335,8 @@
     ulong   slices_vaddr,
     ulong   slices_cnt,
     ulong   res_vaddr,
-<<<<<<< HEAD
-    ulong   r4 FD_PARAM_UNUSED,
-    ulong   r5 FD_PARAM_UNUSED,
-=======
     ulong   r4 __attribute__((unused)),
     ulong   r5 __attribute__((unused)),
->>>>>>> f3bfd57d
     ulong * pr0
 ) {
 
@@ -392,21 +348,12 @@
   ulong err = fd_vm_consume_compute_meter(ctx, vm_compute_budget.sha256_base_cost);
   if ( FD_UNLIKELY( err ) ) return err;
   ulong slices_sz = slices_cnt * sizeof(fd_vm_vec_t);
-<<<<<<< HEAD
 
   fd_vm_vec_t const * slices =
       fd_vm_translate_vm_to_host_const( ctx, slices_vaddr, slices_sz, FD_VM_VEC_ALIGN );
   void * hash =
       fd_vm_translate_vm_to_host      ( ctx, res_vaddr,    32UL,      alignof(uchar)  );
 
-=======
-
-  fd_vm_vec_t const * slices =
-      fd_vm_translate_vm_to_host_const( ctx, slices_vaddr, slices_sz, FD_VM_VEC_ALIGN );
-  void * hash =
-      fd_vm_translate_vm_to_host      ( ctx, res_vaddr,    32UL,      alignof(uchar)  );
-
->>>>>>> f3bfd57d
   if( FD_UNLIKELY( (!slices) | (!hash) ) ) return FD_VM_MEM_MAP_ERR_ACC_VIO;
 
   fd_sha256_t sha;
@@ -434,13 +381,8 @@
     ulong   slices_vaddr,
     ulong   slices_cnt,
     ulong   res_vaddr,
-<<<<<<< HEAD
-    ulong   r4 FD_PARAM_UNUSED,
-    ulong   r5 FD_PARAM_UNUSED,
-=======
     ulong   r4 __attribute__((unused)),
     ulong   r5 __attribute__((unused)),
->>>>>>> f3bfd57d
     ulong * pr0
 ) {
 
@@ -500,13 +442,8 @@
     ulong   slices_vaddr,
     ulong   slices_cnt,
     ulong   res_vaddr,
-<<<<<<< HEAD
-    ulong   r4 FD_PARAM_UNUSED,
-    ulong   r5 FD_PARAM_UNUSED,
-=======
     ulong   r4 __attribute__((unused)),
     ulong   r5 __attribute__((unused)),
->>>>>>> f3bfd57d
     ulong * pr0
 ) {
   fd_vm_exec_context_t * ctx = (fd_vm_exec_context_t *) _ctx;
@@ -536,17 +473,10 @@
     ulong cost = fd_ulong_max(vm_compute_budget.mem_op_base_cost, fd_ulong_sat_mul(vm_compute_budget.sha256_byte_cost, slices[i].len) / 2);
     ulong err = fd_vm_consume_compute_meter(ctx, cost);
     if ( FD_UNLIKELY( err ) ) return err;
-<<<<<<< HEAD
 
     fd_blake3_append( &b3, slice, slices[i].len );
   }
 
-=======
-
-    fd_blake3_append( &b3, slice, slices[i].len );
-  }
-
->>>>>>> f3bfd57d
   fd_blake3_fini( &b3, hash );
   *pr0 = 0UL;
   return FD_VM_SYSCALL_SUCCESS;
@@ -611,15 +541,9 @@
     void *  _ctx,
     ulong   msg_vm_addr,
     ulong   msg_len,
-<<<<<<< HEAD
-    ulong   r3 FD_PARAM_UNUSED,
-    ulong   r4 FD_PARAM_UNUSED,
-    ulong   r5 FD_PARAM_UNUSED,
-=======
     ulong   r3 __attribute__((unused)),
     ulong   r4 __attribute__((unused)),
     ulong   r5 __attribute__((unused)),
->>>>>>> f3bfd57d
     ulong * pr0
 ) {
   fd_vm_exec_context_t * ctx = (fd_vm_exec_context_t *) _ctx;
@@ -663,17 +587,10 @@
 fd_vm_syscall_sol_log_pubkey(
     void *  _ctx,
     ulong   pubkey_vm_addr,
-<<<<<<< HEAD
-    ulong   r2 FD_PARAM_UNUSED,
-    ulong   r3 FD_PARAM_UNUSED,
-    ulong   r4 FD_PARAM_UNUSED,
-    ulong   r5 FD_PARAM_UNUSED,
-=======
     ulong   r2 __attribute__((unused)),
     ulong   r3 __attribute__((unused)),
     ulong   r4 __attribute__((unused)),
     ulong   r5 __attribute__((unused)),
->>>>>>> f3bfd57d
     ulong * pr0
 ) {
   fd_vm_exec_context_t * ctx = (fd_vm_exec_context_t *) _ctx;
@@ -700,19 +617,11 @@
 ulong
 fd_vm_syscall_sol_log_compute_units(
     void * _ctx,
-<<<<<<< HEAD
-    ulong arg0 FD_PARAM_UNUSED,
-    ulong arg1 FD_PARAM_UNUSED,
-    ulong arg2 FD_PARAM_UNUSED,
-    ulong arg3 FD_PARAM_UNUSED,
-    ulong arg4 FD_PARAM_UNUSED,
-=======
     ulong arg0 __attribute__((unused)),
     ulong arg1 __attribute__((unused)),
     ulong arg2 __attribute__((unused)),
     ulong arg3 __attribute__((unused)),
     ulong arg4 __attribute__((unused)),
->>>>>>> f3bfd57d
     FD_FN_UNUSED ulong * pr0
 ) {
   fd_vm_exec_context_t * ctx = (fd_vm_exec_context_t *) _ctx;
@@ -739,15 +648,9 @@
     void * _ctx,
     ulong vm_addr,
     ulong len,
-<<<<<<< HEAD
-    ulong r3 FD_PARAM_UNUSED,
-    ulong r4 FD_PARAM_UNUSED,
-    ulong r5 FD_PARAM_UNUSED,
-=======
     ulong r3 __attribute__((unused)),
     ulong r4 __attribute__((unused)),
     ulong r5 __attribute__((unused)),
->>>>>>> f3bfd57d
     ulong * pr0
 ) {
   fd_vm_exec_context_t * ctx = (fd_vm_exec_context_t *) _ctx;
@@ -772,14 +675,8 @@
   for (ulong i = 0; i < len; ++i) {
     total += untranslated_fields[i].len;
     void const * translated_addr = fd_vm_translate_vm_to_host_const( ctx, untranslated_fields[i].addr, untranslated_fields[i].len, alignof(uchar) );
-<<<<<<< HEAD
     char encoded[1500];
     ulong encoded_len = fd_base64_encode( encoded, (const uchar *) translated_addr, untranslated_fields[i].len );
-=======
-    /* TODO bounds check */
-    char encoded[1500];
-    ulong encoded_len = fd_base64_encode( encoded, translated_addr, untranslated_fields[i].len );
->>>>>>> f3bfd57d
     if ( i != len-1 ) {
       sprintf( msg + msg_len, " ");
       msg_len++;
@@ -802,13 +699,8 @@
     ulong   dst_vm_addr,
     ulong   src_vm_addr,
     ulong   n,
-<<<<<<< HEAD
     ulong   r4 FD_PARAM_UNUSED,
     ulong   r5 FD_PARAM_UNUSED,
-=======
-    ulong   r4 __attribute__((unused)),
-    ulong   r5 __attribute__((unused)),
->>>>>>> f3bfd57d
     ulong * pr0
 ) {
 
@@ -848,11 +740,7 @@
     ulong   vm_addr2,
     ulong   n,
     ulong   cmp_result_vm_addr,
-<<<<<<< HEAD
-    ulong   r5 FD_PARAM_UNUSED,
-=======
     ulong   r5 __attribute__((unused)),
->>>>>>> f3bfd57d
     ulong * pr0
 ) {
   fd_vm_exec_context_t * ctx = (fd_vm_exec_context_t *) _ctx;
@@ -871,21 +759,12 @@
   int * cmp_result_host_addr =
       fd_vm_translate_vm_to_host( ctx, cmp_result_vm_addr, sizeof(int), alignof(int) );
   if ( FD_UNLIKELY( !cmp_result_host_addr ) ) return FD_VM_MEM_MAP_ERR_ACC_VIO;
-<<<<<<< HEAD
 
   if( FD_UNLIKELY( (!host_addr1) | (!host_addr2) ) )
     return FD_VM_MEM_MAP_ERR_ACC_VIO;
 
   *pr0 = 0;
 
-=======
-
-  if( FD_UNLIKELY( (!host_addr1) | (!host_addr2) ) )
-    return FD_VM_MEM_MAP_ERR_ACC_VIO;
-
-  *pr0 = 0;
-
->>>>>>> f3bfd57d
   for( ulong i = 0; i < n; i++ ) {
     uchar byte1 = host_addr1[i];
     uchar byte2 = host_addr2[i];
@@ -904,15 +783,11 @@
     ulong   dst_vm_addr,
     ulong   c,
     ulong   n,
-<<<<<<< HEAD
-    ulong   r4 FD_PARAM_UNUSED,
-    ulong   r5 FD_PARAM_UNUSED,
-=======
     ulong   r4 __attribute__((unused)),
     ulong   r5 __attribute__((unused)),
->>>>>>> f3bfd57d
     ulong * ret
 ) {
+
   fd_vm_exec_context_t * ctx = (fd_vm_exec_context_t *) _ctx;
 
   ulong err = fd_vm_mem_op_consume(ctx, n);
@@ -933,13 +808,8 @@
     ulong   dst_vm_addr,
     ulong   src_vm_addr,
     ulong   n,
-<<<<<<< HEAD
-    ulong   r4 FD_PARAM_UNUSED,
-    ulong   r5 FD_PARAM_UNUSED,
-=======
     ulong   r4 __attribute__((unused)),
     ulong   r5 __attribute__((unused)),
->>>>>>> f3bfd57d
     ulong * ret
 ) {
   fd_vm_exec_context_t * ctx = (fd_vm_exec_context_t *) _ctx;
@@ -949,7 +819,6 @@
 
   void *       dst_host_addr = fd_vm_translate_vm_to_host      ( ctx, dst_vm_addr, n, alignof(uchar) );
   if( FD_UNLIKELY( !dst_host_addr ) ) return FD_VM_MEM_MAP_ERR_ACC_VIO;
-<<<<<<< HEAD
 
   void const * src_host_addr = fd_vm_translate_vm_to_host_const( ctx, src_vm_addr, n, alignof(uchar) );
   if( FD_UNLIKELY( !src_host_addr ) ) return FD_VM_MEM_MAP_ERR_ACC_VIO;
@@ -1078,7 +947,7 @@
         instr->acct_txn_idxs[i] = (uchar)j;
         instr->acct_flags[i] = 0;
         instr->borrowed_accounts[i] = &ctx->instr_ctx->txn_ctx->borrowed_accounts[j];
-         
+
         instr->is_duplicate[i] = acc_idx_seen[j];
         if( FD_LIKELY( !acc_idx_seen[j] ) ) {
           /* This is the first time seeing this account */
@@ -1138,13 +1007,13 @@
       break;
     }
   }
-  
+
   ulong starting_lamports = 0;
   uchar acc_idx_seen[256];
   memset(acc_idx_seen, 0, 256);
   // FD_LOG_DEBUG(("Accounts cnt %lu %lu", ctx->instr_ctx->txn_ctx->accounts_cnt, ctx->instr_ctx->txn_ctx->txn_descriptor->acct_addr_cnt));
   for( ulong i = 0; i < cpi_instr->accounts.len; i++ ) {
-    fd_vm_rust_account_meta_t const * cpi_acct_meta = &cpi_acct_metas[i];     
+    fd_vm_rust_account_meta_t const * cpi_acct_meta = &cpi_acct_metas[i];
 
     for( ulong j = 0; j < ctx->instr_ctx->txn_ctx->accounts_cnt; j++ ) {
       if( memcmp( &cpi_acct_meta->pubkey, &txn_accs[j], sizeof( fd_pubkey_t ) )==0 ) {
@@ -1162,7 +1031,7 @@
             starting_lamports += instr->borrowed_accounts[i]->const_meta->info.lamports;
           }
         }
-        
+
         // TODO: should check the parent has writable flag set
         if( cpi_acct_meta->is_writable && fd_instr_acc_is_writable( ctx->instr_ctx->instr, (fd_pubkey_t*)cpi_acct_meta->pubkey) ) {
           instr->acct_flags[i] |= FD_INSTR_ACCT_FLAGS_IS_WRITABLE;
@@ -1222,16 +1091,6 @@
       return FD_VM_SYSCALL_ERR_INVAL;
     }
   }
-=======
-
-  void const * src_host_addr = fd_vm_translate_vm_to_host_const( ctx, src_vm_addr, n, alignof(uchar) );
-  if( FD_UNLIKELY( !src_host_addr ) ) return FD_VM_MEM_MAP_ERR_ACC_VIO;
-
-  /* FIXME: use fd_memcpy here? */
-  memmove( dst_host_addr, src_host_addr, n );
-
-  *ret = 0;
->>>>>>> f3bfd57d
 
   return FD_VM_SYSCALL_SUCCESS;
 }
@@ -1774,11 +1633,11 @@
           fd_caller_account_t caller_account;
           ulong err;
           switch (account_info->discriminant) {
-            case fd_vm_cpi_rust: {
+            case FD_VM_ACCOUNT_INFO_RUST: {
               err = from_account_info_rust(ctx, &account_info->inner.rust_acct_infos[j], &caller_account);
               break;
             }
-            case fd_vm_cpi_c: {
+            case FD_VM_ACCOUNT_INFO_C: {
               err = from_account_info_c(ctx, &account_info->inner.c_acct_infos[j], &caller_account);
               break;
             }
@@ -1946,7 +1805,7 @@
     res = fd_vm_cpi_update_caller_account_c(ctx, &acc_infos[caller_accounts_to_update[i]], callee);
     if( FD_UNLIKELY( res != FD_VM_SYSCALL_SUCCESS ) ) return res;
   }
-  
+
   caller_lamports = fd_instr_info_sum_account_lamports( ctx->instr_ctx->instr );
   if( caller_lamports != ctx->instr_ctx->instr->starting_lamports ) {
     return FD_VM_SYSCALL_ERR_INSTR_ERR;
@@ -2646,10 +2505,4 @@
     ulong * ret FD_PARAM_UNUSED
 ) {
   return FD_VM_SYSCALL_ERR_UNIMPLEMENTED;
-<<<<<<< HEAD
-}
-
-/* FIXME: SEE ABOVE PUSH */
-=======
-}
->>>>>>> f3bfd57d
+}