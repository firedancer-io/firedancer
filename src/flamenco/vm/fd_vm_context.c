#include "fd_vm_context.h"

#include "../../ballet/sbpf/fd_sbpf_opcodes.h"
<<<<<<< HEAD
#include "../../ballet/sbpf/fd_sbpf_maps.c"
=======
#include "../../ballet/sbpf/fd_sbpf_loader.h"
>>>>>>> f3bfd57d
#include "../runtime/fd_runtime.h"

ulong
fd_vm_consume_compute_meter(fd_vm_exec_context_t * ctx, ulong cost) {
  ulong exceeded = ctx->compute_meter < cost;
  ctx->compute_meter = fd_ulong_sat_sub(ctx->compute_meter, cost);
<<<<<<< HEAD
  // FD_LOG_WARNING(("CUs! consumed %lu cost %lu", ctx->compute_meter, cost));
=======
>>>>>>> f3bfd57d
  return exceeded;
}

// Opcode validation success/error codes.
#define FD_VALID        (0) /* Valid opcode */
#define FD_CHECK_JMP    (1) /* Validation should check that the instruction is a valid jump */
#define FD_CHECK_END    (2) /* Validation should check that the instruction is a valid endianness conversion */
#define FD_CHECK_ST     (3) /* Validation should check that the instruction is a valid store */
#define FD_CHECK_LDQ    (4) /* Validation should check that the instruction is a valid load-quad */
#define FD_CHECK_CALL   (5) /* Validation should check that the instruction is a valid function call */
#define FD_INVALID      (6) /* The opcode is invalid */

// A mapping of all the possible 1-byte sBPF opcodes to their validation criteria.
uchar const FD_OPCODE_VALIDATION_MAP[256] = {
  /* 0x00 */ FD_INVALID,    /* 0x01 */ FD_INVALID,    /* 0x02 */ FD_INVALID,    /* 0x03 */ FD_INVALID,
  /* 0x04 */ FD_VALID,      /* 0x05 */ FD_CHECK_JMP,  /* 0x06 */ FD_INVALID,    /* 0x07 */ FD_VALID,
  /* 0x08 */ FD_INVALID,    /* 0x09 */ FD_INVALID,    /* 0x0a */ FD_INVALID,    /* 0x0b */ FD_INVALID,
  /* 0x0c */ FD_VALID,      /* 0x0d */ FD_INVALID,    /* 0x0e */ FD_INVALID,    /* 0x0f */ FD_VALID,
  /* 0x10 */ FD_INVALID,    /* 0x11 */ FD_INVALID,    /* 0x12 */ FD_INVALID,    /* 0x13 */ FD_INVALID,
  /* 0x14 */ FD_VALID,      /* 0x15 */ FD_CHECK_JMP,  /* 0x16 */ FD_CHECK_JMP,  /* 0x17 */ FD_VALID,
  /* 0x18 */ FD_CHECK_LDQ,  /* 0x19 */ FD_INVALID,    /* 0x1a */ FD_INVALID,    /* 0x1b */ FD_INVALID,
  /* 0x1c */ FD_VALID,      /* 0x1d */ FD_CHECK_JMP,  /* 0x1e */ FD_CHECK_JMP,  /* 0x1f */ FD_VALID,
  /* 0x20 */ FD_INVALID,    /* 0x21 */ FD_INVALID,    /* 0x22 */ FD_INVALID,    /* 0x23 */ FD_INVALID,
  /* 0x24 */ FD_VALID,      /* 0x25 */ FD_CHECK_JMP,  /* 0x26 */ FD_CHECK_JMP,  /* 0x27 */ FD_VALID,
  /* 0x28 */ FD_INVALID,    /* 0x29 */ FD_INVALID,    /* 0x2a */ FD_INVALID,    /* 0x2b */ FD_INVALID,
  /* 0x2c */ FD_VALID,      /* 0x2d */ FD_CHECK_JMP,  /* 0x2e */ FD_CHECK_JMP,  /* 0x2f */ FD_VALID,
  /* 0x30 */ FD_INVALID,    /* 0x31 */ FD_INVALID,    /* 0x32 */ FD_INVALID,    /* 0x33 */ FD_INVALID,
  /* 0x34 */ FD_VALID,      /* 0x35 */ FD_CHECK_JMP,  /* 0x36 */ FD_CHECK_JMP,  /* 0x37 */ FD_VALID,
  /* 0x38 */ FD_INVALID,    /* 0x39 */ FD_INVALID,    /* 0x3a */ FD_INVALID,    /* 0x3b */ FD_INVALID,
  /* 0x3c */ FD_VALID,      /* 0x3d */ FD_CHECK_JMP,  /* 0x3e */ FD_CHECK_JMP,  /* 0x3f */ FD_VALID,
  /* 0x40 */ FD_INVALID,    /* 0x41 */ FD_INVALID,    /* 0x42 */ FD_INVALID,    /* 0x43 */ FD_INVALID,
  /* 0x44 */ FD_VALID,      /* 0x45 */ FD_CHECK_JMP,  /* 0x46 */ FD_CHECK_JMP,  /* 0x47 */ FD_VALID,
  /* 0x48 */ FD_INVALID,    /* 0x49 */ FD_INVALID,    /* 0x4a */ FD_INVALID,    /* 0x4b */ FD_INVALID,
  /* 0x4c */ FD_VALID,      /* 0x4d */ FD_CHECK_JMP,  /* 0x4e */ FD_CHECK_JMP,  /* 0x4f */ FD_VALID,
  /* 0x50 */ FD_INVALID,    /* 0x51 */ FD_INVALID,    /* 0x52 */ FD_INVALID,    /* 0x53 */ FD_INVALID,
  /* 0x54 */ FD_VALID,      /* 0x55 */ FD_CHECK_JMP,  /* 0x56 */ FD_CHECK_JMP,  /* 0x57 */ FD_VALID,
  /* 0x58 */ FD_INVALID,    /* 0x59 */ FD_INVALID,    /* 0x5a */ FD_INVALID,    /* 0x5b */ FD_INVALID,
  /* 0x5c */ FD_VALID,      /* 0x5d */ FD_CHECK_JMP,  /* 0x5e */ FD_CHECK_JMP,  /* 0x5f */ FD_VALID,
  /* 0x60 */ FD_INVALID,    /* 0x61 */ FD_VALID,      /* 0x62 */ FD_CHECK_ST,   /* 0x63 */ FD_CHECK_ST,
  /* 0x64 */ FD_VALID,      /* 0x65 */ FD_CHECK_JMP,  /* 0x66 */ FD_CHECK_JMP,  /* 0x67 */ FD_VALID,
  /* 0x68 */ FD_INVALID,    /* 0x69 */ FD_VALID,      /* 0x6a */ FD_CHECK_ST,   /* 0x6b */ FD_CHECK_ST,
  /* 0x6c */ FD_VALID,      /* 0x6d */ FD_CHECK_JMP,  /* 0x6e */ FD_CHECK_JMP,  /* 0x6f */ FD_VALID,
  /* 0x70 */ FD_INVALID,    /* 0x71 */ FD_VALID,      /* 0x72 */ FD_CHECK_ST,   /* 0x73 */ FD_CHECK_ST,
  /* 0x74 */ FD_VALID,      /* 0x75 */ FD_CHECK_JMP,  /* 0x76 */ FD_CHECK_JMP,  /* 0x77 */ FD_VALID,
  /* 0x78 */ FD_INVALID,    /* 0x79 */ FD_VALID,      /* 0x7a */ FD_CHECK_ST,   /* 0x7b */ FD_CHECK_ST,
  /* 0x7c */ FD_VALID,      /* 0x7d */ FD_CHECK_JMP,  /* 0x7e */ FD_CHECK_JMP,  /* 0x7f */ FD_VALID,
  /* 0x80 */ FD_INVALID,    /* 0x81 */ FD_INVALID,    /* 0x82 */ FD_INVALID,    /* 0x83 */ FD_INVALID,
  /* 0x84 */ FD_VALID,      /* 0x85 */ FD_CHECK_CALL, /* 0x86 */ FD_INVALID,    /* 0x87 */ FD_VALID,
  /* 0x88 */ FD_INVALID,    /* 0x89 */ FD_INVALID,    /* 0x8a */ FD_INVALID,    /* 0x8b */ FD_INVALID,
  /* 0x8c */ FD_INVALID,    /* 0x8d */ FD_VALID,      /* 0x8e */ FD_INVALID,    /* 0x8f */ FD_INVALID,
  /* 0x90 */ FD_INVALID,    /* 0x91 */ FD_INVALID,    /* 0x92 */ FD_INVALID,    /* 0x93 */ FD_INVALID,
  /* 0x94 */ FD_VALID,      /* 0x95 */ FD_VALID,      /* 0x96 */ FD_INVALID,    /* 0x97 */ FD_VALID,
  /* 0x98 */ FD_INVALID,    /* 0x99 */ FD_INVALID,    /* 0x9a */ FD_INVALID,    /* 0x9b */ FD_INVALID,
  /* 0x9c */ FD_VALID,      /* 0x9d */ FD_INVALID,    /* 0x9e */ FD_INVALID,    /* 0x9f */ FD_VALID,
  /* 0xa0 */ FD_INVALID,    /* 0xa1 */ FD_INVALID,    /* 0xa2 */ FD_INVALID,    /* 0xa3 */ FD_INVALID,
  /* 0xa4 */ FD_VALID,      /* 0xa5 */ FD_CHECK_JMP,  /* 0xa6 */ FD_CHECK_JMP,  /* 0xa7 */ FD_VALID,
  /* 0xa8 */ FD_INVALID,    /* 0xa9 */ FD_INVALID,    /* 0xaa */ FD_INVALID,    /* 0xab */ FD_INVALID,
  /* 0xac */ FD_VALID,      /* 0xad */ FD_CHECK_JMP,  /* 0xae */ FD_CHECK_JMP,  /* 0xaf */ FD_VALID,
  /* 0xb0 */ FD_INVALID,    /* 0xb1 */ FD_INVALID,    /* 0xb2 */ FD_INVALID,    /* 0xb3 */ FD_INVALID,
  /* 0xb4 */ FD_VALID,      /* 0xb5 */ FD_CHECK_JMP,  /* 0xb6 */ FD_CHECK_JMP,  /* 0xb7 */ FD_VALID,
  /* 0xb8 */ FD_INVALID,    /* 0xb9 */ FD_INVALID,    /* 0xba */ FD_INVALID,    /* 0xbb */ FD_INVALID,
  /* 0xbc */ FD_VALID,      /* 0xbd */ FD_CHECK_JMP,  /* 0xbe */ FD_CHECK_JMP,  /* 0xbf */ FD_VALID,
  /* 0xc0 */ FD_INVALID,    /* 0xc1 */ FD_INVALID,    /* 0xc2 */ FD_INVALID,    /* 0xc3 */ FD_INVALID,
  /* 0xc4 */ FD_VALID,      /* 0xc5 */ FD_CHECK_JMP,  /* 0xc6 */ FD_CHECK_JMP,  /* 0xc7 */ FD_VALID,
  /* 0xc8 */ FD_INVALID,    /* 0xc9 */ FD_INVALID,    /* 0xca */ FD_INVALID,    /* 0xcb */ FD_INVALID,
  /* 0xcc */ FD_VALID,      /* 0xcd */ FD_CHECK_JMP,  /* 0xce */ FD_CHECK_JMP,  /* 0xcf */ FD_VALID,
  /* 0xd0 */ FD_INVALID,    /* 0xd1 */ FD_INVALID,    /* 0xd2 */ FD_INVALID,    /* 0xd3 */ FD_INVALID,
  /* 0xd4 */ FD_CHECK_END,  /* 0xd5 */ FD_CHECK_JMP,  /* 0xd6 */ FD_CHECK_JMP,  /* 0xd7 */ FD_INVALID,
  /* 0xd8 */ FD_INVALID,    /* 0xd9 */ FD_INVALID,    /* 0xda */ FD_INVALID,    /* 0xdb */ FD_INVALID,
  /* 0xdc */ FD_CHECK_END,  /* 0xdd */ FD_CHECK_JMP,  /* 0xde */ FD_CHECK_JMP,  /* 0xdf */ FD_INVALID,
  /* 0xe0 */ FD_INVALID,    /* 0xe1 */ FD_INVALID,    /* 0xe2 */ FD_INVALID,    /* 0xe3 */ FD_INVALID,
  /* 0xe4 */ FD_INVALID,    /* 0xe5 */ FD_INVALID,    /* 0xe6 */ FD_INVALID,    /* 0xe7 */ FD_INVALID,
  /* 0xec */ FD_INVALID,    /* 0xed */ FD_INVALID,    /* 0xee */ FD_INVALID,    /* 0xef */ FD_INVALID,
  /* 0xf0 */ FD_INVALID,    /* 0xf1 */ FD_INVALID,    /* 0xf2 */ FD_INVALID,    /* 0xf3 */ FD_INVALID,
  /* 0xf4 */ FD_INVALID,    /* 0xf5 */ FD_INVALID,    /* 0xf6 */ FD_INVALID,    /* 0xf7 */ FD_INVALID,
  /* 0xf8 */ FD_INVALID,    /* 0xf9 */ FD_INVALID,    /* 0xfa */ FD_INVALID,    /* 0xfb */ FD_INVALID,
  /* 0xfc */ FD_INVALID,    /* 0xfd */ FD_INVALID,    /* 0xfe */ FD_INVALID,    /* 0xff */ FD_INVALID,
};

// FIXME: add a pedantic version of this validation that does things like:
//  - only 0 imms when the instruction does not use an imm
//  - same as above but for src/dst reg, offset
FD_FN_PURE ulong
fd_vm_context_validate( fd_vm_exec_context_t const * ctx ) {
  for( ulong i = 0; i < ctx->instrs_sz; ++i ) {
    fd_sbpf_instr_t instr = ctx->instrs[i];
    uchar validation_code = FD_OPCODE_VALIDATION_MAP[instr.opcode.raw];

    switch (validation_code) {
      case FD_VALID:
        break;
      case FD_CHECK_JMP:
        if (instr.offset == -1) {
          return FD_VM_SBPF_VALIDATE_ERR_INF_LOOP;
        }
        long jmp_dst = (long)i + instr.offset + 1;
        if (jmp_dst < 0 || jmp_dst >= (long)ctx->instrs_sz) {
          return FD_VM_SBPF_VALIDATE_ERR_JMP_OUT_OF_BOUNDS;
        } else if (ctx->instrs[jmp_dst].opcode.raw == FD_SBPF_OP_ADDL_IMM) {
          return FD_VM_SBPF_VALIDATE_ERR_JMP_TO_ADDL_IMM;
        }
        break;
      case FD_CHECK_END:
        if (instr.imm != 16 && instr.imm != 32 && instr.imm != 64) {
          return FD_VM_SBPF_VALIDATE_ERR_INVALID_END_IMM;
        }
        break;
      case FD_CHECK_ST:
        break;
      case FD_CHECK_LDQ:
        if (instr.src_reg != 0) {
          return FD_VM_SBPF_VALIDATE_ERR_INVALID_SRC_REG;
        }
        if ((i+1) >= ctx->instrs_sz) {
          return FD_VM_SBPF_VALIDATE_ERR_INCOMPLETE_LDQ;
        }
        if (ctx->instrs[i + 1].opcode.raw != FD_SBPF_OP_ADDL_IMM) {
          return FD_VM_SBPF_VALIDATE_ERR_LDQ_NO_ADDL_IMM;
        }
        ++i;
        break;
      case FD_CHECK_CALL:
<<<<<<< HEAD
        // TODO: Check required for sbpf v2
        // if( instr.imm >= ctx->instrs_sz
        //     && fd_sbpf_syscalls_query ( ctx->syscall_map,    instr.imm, NULL ) == NULL
        //     && fd_sbpf_calldests_query( ctx->local_call_map, instr.imm, NULL ) == NULL ) {
        //       return FD_VM_SBPF_VALIDATE_ERR_NO_SUCH_EXT_CALL;
        // }
=======
        // TODO: Check to make sure we are really doing this right!
        if( instr.imm >= ctx->instrs_sz
            && fd_sbpf_syscalls_query ( ctx->syscall_map, instr.imm, NULL ) == NULL
            && !fd_sbpf_calldests_test( ctx->calldests,  instr.imm ) ) {
              return FD_VM_SBPF_VALIDATE_ERR_NO_SUCH_EXT_CALL;
        }
>>>>>>> f3bfd57d
        break;
      case FD_INVALID:
        return FD_VM_SBPF_VALIDATE_ERR_INVALID_OPCODE;
    }

    if (instr.src_reg > 10) {
      return FD_VM_SBPF_VALIDATE_ERR_INVALID_SRC_REG;
    }

    int is_invalid_dst_reg = instr.dst_reg > ((validation_code == FD_CHECK_ST) ? 10 : 9);
    if (is_invalid_dst_reg) {
      return FD_VM_SBPF_VALIDATE_ERR_INVALID_DST_REG;
    }
  }
  return FD_VM_SBPF_VALIDATE_SUCCESS;
}

ulong
fd_vm_translate_vm_to_host_private( fd_vm_exec_context_t *  ctx,
                                    ulong                   vm_addr,
                                    ulong                   sz,
                                    int                     write ) {
  ulong mem_region = vm_addr & FD_VM_MEM_MAP_REGION_MASK;
  ulong start_addr = vm_addr & FD_VM_MEM_MAP_REGION_SZ;
  ulong end_addr = start_addr + sz;

  ulong host_addr = 0UL;
  switch( mem_region ) {
    case FD_VM_MEM_MAP_PROGRAM_REGION_START:
      /* Read-only program binary blob memory region */
      if( FD_UNLIKELY( ( write                        )
                     | ( end_addr > ctx->read_only_sz ) ) )
        return 0UL;

      host_addr = (ulong)ctx->read_only + start_addr;
      break;
    case FD_VM_MEM_MAP_STACK_REGION_START:
      /* Stack memory region */
      /* TODO: needs more of the runtime to actually implement */
      /* FIXME: check that we are in the current or previous stack frame! */
      if( FD_UNLIKELY( end_addr > (FD_VM_STACK_MAX_DEPTH * FD_VM_STACK_FRAME_WITH_GUARD_SZ ) ) ) {
        return 0UL;
      }
      host_addr = (ulong)ctx->stack.data + start_addr;
      break;
    case FD_VM_MEM_MAP_HEAP_REGION_START:
      /* Heap memory region */
      if( FD_UNLIKELY( end_addr > ctx->heap_sz ) )
        return 0UL;
      host_addr = (ulong)ctx->heap + start_addr;
      break;
    case FD_VM_MEM_MAP_INPUT_REGION_START:
      /* Program input memory region */
      if( FD_UNLIKELY( end_addr > ctx->input_sz ) )
        return 0UL;
      host_addr = (ulong)ctx->input + start_addr;
      break;
    default:
      return 0UL;
  }
<<<<<<< HEAD

#ifdef FD_DEBUG_SBPF_TRACES
uchar * signature = (uchar*)ctx->instr_ctx->txn_ctx->_txn_raw->raw + ctx->instr_ctx->txn_ctx->txn_descriptor->signature_off;
uchar sig[64];
fd_base58_decode_64("mu7GV8tiEU58hnugxCcuuGh11MvM5tb2ib2qqYu9WYKHhc9Jsm187S31nEX1fg9RYM1NwWJiJkfXNNK21M6Yd8u", sig);
if (memcmp(signature, sig, 64) == 0) { 
    fd_vm_trace_context_add_mem_entry( ctx->trace_ctx, vm_addr, sz, host_addr, write );
}
#endif
=======
>>>>>>> f3bfd57d
  return host_addr;
}<|MERGE_RESOLUTION|>--- conflicted
+++ resolved
@@ -1,21 +1,14 @@
 #include "fd_vm_context.h"
 
 #include "../../ballet/sbpf/fd_sbpf_opcodes.h"
-<<<<<<< HEAD
-#include "../../ballet/sbpf/fd_sbpf_maps.c"
-=======
 #include "../../ballet/sbpf/fd_sbpf_loader.h"
->>>>>>> f3bfd57d
 #include "../runtime/fd_runtime.h"
 
 ulong
 fd_vm_consume_compute_meter(fd_vm_exec_context_t * ctx, ulong cost) {
   ulong exceeded = ctx->compute_meter < cost;
   ctx->compute_meter = fd_ulong_sat_sub(ctx->compute_meter, cost);
-<<<<<<< HEAD
   // FD_LOG_WARNING(("CUs! consumed %lu cost %lu", ctx->compute_meter, cost));
-=======
->>>>>>> f3bfd57d
   return exceeded;
 }
 
@@ -138,21 +131,12 @@
         ++i;
         break;
       case FD_CHECK_CALL:
-<<<<<<< HEAD
-        // TODO: Check required for sbpf v2
-        // if( instr.imm >= ctx->instrs_sz
-        //     && fd_sbpf_syscalls_query ( ctx->syscall_map,    instr.imm, NULL ) == NULL
-        //     && fd_sbpf_calldests_query( ctx->local_call_map, instr.imm, NULL ) == NULL ) {
-        //       return FD_VM_SBPF_VALIDATE_ERR_NO_SUCH_EXT_CALL;
-        // }
-=======
-        // TODO: Check to make sure we are really doing this right!
+        // TODO: Check to make sure we are really doing this right! (required for sbpf2?)
         if( instr.imm >= ctx->instrs_sz
             && fd_sbpf_syscalls_query ( ctx->syscall_map, instr.imm, NULL ) == NULL
             && !fd_sbpf_calldests_test( ctx->calldests,  instr.imm ) ) {
               return FD_VM_SBPF_VALIDATE_ERR_NO_SUCH_EXT_CALL;
         }
->>>>>>> f3bfd57d
         break;
       case FD_INVALID:
         return FD_VM_SBPF_VALIDATE_ERR_INVALID_OPCODE;
@@ -213,17 +197,14 @@
     default:
       return 0UL;
   }
-<<<<<<< HEAD
 
 #ifdef FD_DEBUG_SBPF_TRACES
 uchar * signature = (uchar*)ctx->instr_ctx->txn_ctx->_txn_raw->raw + ctx->instr_ctx->txn_ctx->txn_descriptor->signature_off;
 uchar sig[64];
 fd_base58_decode_64("mu7GV8tiEU58hnugxCcuuGh11MvM5tb2ib2qqYu9WYKHhc9Jsm187S31nEX1fg9RYM1NwWJiJkfXNNK21M6Yd8u", sig);
-if (memcmp(signature, sig, 64) == 0) { 
+if (memcmp(signature, sig, 64) == 0) {
     fd_vm_trace_context_add_mem_entry( ctx->trace_ctx, vm_addr, sz, host_addr, write );
 }
 #endif
-=======
->>>>>>> f3bfd57d
   return host_addr;
 }