--- conflicted
+++ resolved
@@ -1,10 +1,6 @@
 #include "fd_vm_interp.h"
 
 #include "../../ballet/murmur3/fd_murmur3.h"
-<<<<<<< HEAD
-#include "../../ballet/sbpf/fd_sbpf_maps.c"
-=======
->>>>>>> f3bfd57d
 #include "../../util/bits/fd_sat.h"
 
 #include "fd_vm_context.h"
@@ -190,15 +186,9 @@
 JT_END;
 
   ctx->compute_meter = compute_meter;
-<<<<<<< HEAD
   ctx->due_insn_cnt = fd_ulong_sat_add( due_insn_cnt, 1 );
   ctx->previous_instruction_meter = previous_instruction_meter;
-  
-=======
-  ctx->due_insn_cnt = due_insn_cnt;
-  ctx->previous_instruction_meter = previous_instruction_meter;
-
->>>>>>> f3bfd57d
+
   ctx->compute_meter = fd_ulong_sat_sub(ctx->compute_meter, ctx->due_insn_cnt);
   ctx->due_insn_cnt = 0;
   ctx->previous_instruction_meter = ctx->compute_meter;
@@ -216,11 +206,7 @@
 }
 
 ulong
-<<<<<<< HEAD
-fd_vm_interp_instrs_trace( fd_vm_exec_context_t *       ctx ) {
-=======
 fd_vm_interp_instrs_trace( fd_vm_exec_context_t * ctx ) {
->>>>>>> f3bfd57d
   long pc = ctx->entrypoint;
   ulong ic = ctx->instruction_counter;
   ulong * register_file = ctx->register_file;
