/**

   export RUST_LOG=solana_gossip=TRACE
   cargo run --bin solana-test-validator

 **/

#define _GNU_SOURCE         /* See feature_test_macros(7) */

#include "fd_gossip.h"
#include "../../util/fd_util.h"
#include "../../ballet/base58/fd_base58.h"
#include "../types/fd_types_yaml.h"
#include "../../util/net/fd_eth.h"
#include <stdio.h>
#include <unistd.h>
#include <signal.h>
#include <sys/socket.h>
#include <netinet/in.h>
#include <arpa/inet.h>
#include <sys/random.h>
#include <errno.h>
#include <netdb.h>
#include <stdlib.h>

static void print_data(fd_crds_data_t* data, void* arg) {
  fd_flamenco_yaml_t * yamldump = (fd_flamenco_yaml_t *)arg;
  FILE * dumpfile = (FILE *)fd_flamenco_yaml_file(yamldump);
  fd_crds_data_walk(yamldump, data, fd_flamenco_yaml_walk, NULL, 1U);

  if (data->discriminant == fd_crds_data_enum_vote) {
    fd_gossip_vote_t * v = &data->inner.vote;
    fd_txn_t * txn = v->txn.txn;
    for ( ushort i = 0; i < txn->instr_cnt; ++i ) {
      fd_txn_instr_t const * txn_instr = &txn->instr[i];
      uchar * data = v->txn.raw + txn_instr->data_off;
      ushort data_sz = txn_instr->data_sz;
      fd_bincode_decode_ctx_t decode_ctx;
      decode_ctx.data    = data;
      decode_ctx.dataend = data + data_sz;
      decode_ctx.valloc  = fd_libc_alloc_virtual();
      fd_vote_instruction_t vinstruction;
      int rc = fd_vote_instruction_decode( &vinstruction, &decode_ctx );
      if ( rc || decode_ctx.data != decode_ctx.dataend ) {
        FD_LOG_WARNING(("failed to decode vote instruction"));
      } else {
        fd_vote_instruction_walk(yamldump, &vinstruction, fd_flamenco_yaml_walk, NULL, 1U);
      }
    }
  }

  fflush(dumpfile);
}

// SIGINT signal handler
volatile int stopflag = 0;
static void stop(int sig) { (void)sig; stopflag = 1; }

static int sockfd = -1;

/* Convert my style of address to UNIX style */
static int
gossip_to_sockaddr( uchar * dst, fd_gossip_peer_addr_t const * src ) {
  fd_memset(dst, 0, sizeof(struct sockaddr_in));
  struct sockaddr_in * t = (struct sockaddr_in *)dst;
  t->sin_family = AF_INET;
  t->sin_addr.s_addr = src->addr;
  t->sin_port = src->port;
  return sizeof(struct sockaddr_in);
}

/* Convert my style of address from UNIX style */
static int
gossip_from_sockaddr( fd_gossip_peer_addr_t * dst, uchar const * src ) {
  FD_STATIC_ASSERT(sizeof(fd_gossip_peer_addr_t) == sizeof(ulong),"messed up size");
  dst->l = 0;
  const struct sockaddr_in * sa = (const struct sockaddr_in *)src;
  dst->addr = sa->sin_addr.s_addr;
  dst->port = sa->sin_port;
  return 0;
}

static void
send_packet( uchar const * data, size_t sz, fd_gossip_peer_addr_t const * addr, void * arg ) {
  (void)arg;
  uchar saddr[sizeof(struct sockaddr_in)];
  int saddrlen = gossip_to_sockaddr(saddr, addr);
  if ( sendto(sockfd, data, sz, MSG_DONTWAIT,
              (const struct sockaddr *)saddr, (socklen_t)saddrlen) < 0 ) {
    FD_LOG_WARNING(("sendto failed: %s", strerror(errno)));
  }
}

static int
main_loop( fd_gossip_t * glob, fd_gossip_config_t * config, volatile int * stopflag ) {
  int fd;
  if ((fd = socket(AF_INET, SOCK_DGRAM, 0)) < 0) {
    FD_LOG_ERR(("socket failed: %s", strerror(errno)));
    return -1;
  }
  sockfd = fd;
  int optval = 1<<20;
  if (setsockopt(fd, SOL_SOCKET, SO_RCVBUF, (char *)&optval, sizeof(int)) < 0) {
    FD_LOG_ERR(("setsocketopt failed: %s", strerror(errno)));
    return -1;
  }
  if (setsockopt(fd, SOL_SOCKET, SO_SNDBUF, (char *)&optval, sizeof(int)) < 0) {
    FD_LOG_ERR(("setsocketopt failed: %s", strerror(errno)));
    return -1;
  }
  uchar saddr[sizeof(struct sockaddr_in6)];
  int saddrlen = gossip_to_sockaddr(saddr, &config->my_addr);
  if (saddrlen < 0 || bind(fd, (struct sockaddr*)saddr, (uint)saddrlen) < 0) {
    FD_LOG_ERR(("bind failed: %s", strerror(errno)));
    return -1;
  }
<<<<<<< HEAD
  if( getsockname( fd, (struct sockaddr *)saddr, (uint*)&saddrlen ) < 0 ) {
    FD_LOG_ERR( ( "getsockname failed: %s", strerror( errno ) ) );
    return -1;
  }
  gossip_from_sockaddr( &config->my_addr, saddr );
  fd_gossip_update_addr( glob, &config->my_addr );
=======
>>>>>>> df9ddc2d

  fd_gossip_settime(glob, fd_log_wallclock());
  fd_gossip_start(glob);

#define VLEN 32U
  struct mmsghdr msgs[VLEN];
  struct iovec iovecs[VLEN];
  uchar bufs[VLEN][FD_ETH_PAYLOAD_MAX];
  uchar sockaddrs[VLEN][sizeof(struct sockaddr_in6)]; /* sockaddr is smaller than sockaddr_in6 */

  while ( !*stopflag ) {
    fd_gossip_settime(glob, fd_log_wallclock());
    fd_gossip_continue(glob);

    fd_memset(msgs, 0, sizeof(msgs));
    for (uint i = 0; i < VLEN; i++) {
      iovecs[i].iov_base          = bufs[i];
      iovecs[i].iov_len           = FD_ETH_PAYLOAD_MAX;
      msgs[i].msg_hdr.msg_iov     = &iovecs[i];
      msgs[i].msg_hdr.msg_iovlen  = 1;
      msgs[i].msg_hdr.msg_name    = sockaddrs[i];
      msgs[i].msg_hdr.msg_namelen = sizeof(struct sockaddr_in6);
    }

    /* Read more packets */
    int retval = recvmmsg(fd, msgs, VLEN, MSG_DONTWAIT, NULL);
    if (retval < 0) {
      if (errno == EINTR || errno == EWOULDBLOCK)
        continue;
      FD_LOG_ERR(("recvmmsg failed: %s", strerror(errno)));
      return -1;
    }
    if (retval == 0)
      continue;

    for (uint i = 0; i < (uint)retval; ++i) {
      fd_gossip_peer_addr_t from;
      gossip_from_sockaddr( &from, msgs[i].msg_hdr.msg_name );
      fd_gossip_recv_packet(glob, bufs[i], msgs[i].msg_len, &from);
    }
  }

  close(fd);
  return 0;
}

/* Convert a host:port string to a gossip network address. If host is
 * missing, it assumes the local hostname. */
static fd_gossip_peer_addr_t *
resolve_hostport(const char* str /* host:port */, fd_gossip_peer_addr_t * res) {
  fd_memset(res, 0, sizeof(fd_gossip_peer_addr_t));

  /* Find the : and copy out the host */
  char buf[128];
  uint i;
  for (i = 0; ; ++i) {
    if (str[i] == '\0' || i > sizeof(buf)-1U) {
      FD_LOG_ERR(("missing colon"));
      return NULL;
    }
    if (str[i] == ':') {
      buf[i] = '\0';
      break;
    }
    buf[i] = str[i];
  }
  if (i == 0)
    /* :port means $HOST:port */
    gethostname(buf, sizeof(buf));

  struct hostent * host = gethostbyname( buf );
  if (host == NULL) {
    FD_LOG_WARNING(("unable to resolve host %s", buf));
    return NULL;
  }
  /* Convert result to gossip address */
  res->l = 0;
  res->addr = ((struct in_addr *)host->h_addr)->s_addr;
  int port = atoi(str + i + 1);
  if ((port > 0 && port < 1024) || port > (int)USHORT_MAX) {
    FD_LOG_ERR(("invalid port number"));
    return NULL;
  }
  res->port = htons((ushort)port);

  return res;
}

int
main( int     argc,
      char ** argv ) {
  fd_boot( &argc, &argv );

  fd_valloc_t valloc = fd_libc_alloc_virtual();

  fd_gossip_config_t config;
  fd_memset(&config, 0, sizeof(config));

  uchar private_key[32];
  FD_TEST( 32UL==getrandom( private_key, 32UL, 0 ) );
  fd_sha512_t sha[1];
  fd_pubkey_t public_key;
  FD_TEST( fd_ed25519_public_from_private( public_key.uc, private_key, sha ) );

  config.private_key = private_key;
  config.public_key = &public_key;

  char hostname[64];
  gethostname(hostname, sizeof(hostname));

  FD_TEST( resolve_hostport(":0", &config.my_addr) );

  config.shred_version = 4274;

  fd_flamenco_yaml_t * yamldump =
    fd_flamenco_yaml_init( fd_flamenco_yaml_new(
      fd_valloc_malloc( valloc, fd_flamenco_yaml_align(), fd_flamenco_yaml_footprint() ) ),
      stdout );
  config.deliver_fun = print_data;
  config.fun_arg = yamldump;
  config.send_fun = send_packet;

  ulong seed = fd_hash(0, hostname, strnlen(hostname, sizeof(hostname)));

  void * shm = fd_valloc_malloc(valloc, fd_gossip_align(), fd_gossip_footprint());
  fd_gossip_t * glob = fd_gossip_join(fd_gossip_new(shm, seed, valloc));

  if ( fd_gossip_set_config(glob, &config) )
    return 1;

  fd_gossip_peer_addr_t peeraddr;
  // if ( fd_gossip_add_active_peer(glob, resolve_hostport("entrypoint.mainnet-beta.solana.com:8001", &peeraddr)) )
  // return 1;
  // if ( fd_gossip_add_active_peer(glob, resolve_hostport("entrypoint2.mainnet-beta.solana.com:8001", &peeraddr)) )
  // return 1;
  // if ( fd_gossip_add_active_peer(glob, resolve_hostport("entrypoint3.mainnet-beta.solana.com:8001", &peeraddr)) )
  // return 1;
  // if ( fd_gossip_add_active_peer(glob, resolve_hostport("entrypoint4.mainnet-beta.solana.com:8001", &peeraddr)) )
  // return 1;
  // if ( fd_gossip_add_active_peer(glob, resolve_hostport("entrypoint5.mainnet-beta.solana.com:8001", &peeraddr)) )
  // return 1;
  // if ( fd_gossip_add_active_peer(glob, resolve_hostport("entrypoint.testnet.solana.com:8001", &peeraddr)) )
  //   return 1;
  // if ( fd_gossip_add_active_peer(glob, resolve_hostport("entrypoint2.testnet.solana.com:8001", &peeraddr)) )
  //   return 1;
  // if ( fd_gossip_add_active_peer(glob, resolve_hostport("entrypoint3.testnet.solana.com:8001", &peeraddr)) )
  //   return 1;
  if ( fd_gossip_add_active_peer(glob, resolve_hostport(":1024", &peeraddr)) )
  return 1;

  signal(SIGINT, stop);
  signal(SIGPIPE, SIG_IGN);

  if ( main_loop(glob, &config, &stopflag) )
    return 1;

  fd_valloc_free(valloc, fd_flamenco_yaml_delete(yamldump));

  fd_valloc_free(valloc, fd_gossip_delete(fd_gossip_leave(glob), valloc));

  fd_halt();
  return 0;
}<|MERGE_RESOLUTION|>--- conflicted
+++ resolved
@@ -114,15 +114,12 @@
     FD_LOG_ERR(("bind failed: %s", strerror(errno)));
     return -1;
   }
-<<<<<<< HEAD
   if( getsockname( fd, (struct sockaddr *)saddr, (uint*)&saddrlen ) < 0 ) {
     FD_LOG_ERR( ( "getsockname failed: %s", strerror( errno ) ) );
     return -1;
   }
   gossip_from_sockaddr( &config->my_addr, saddr );
   fd_gossip_update_addr( glob, &config->my_addr );
-=======
->>>>>>> df9ddc2d
 
   fd_gossip_settime(glob, fd_log_wallclock());
   fd_gossip_start(glob);
