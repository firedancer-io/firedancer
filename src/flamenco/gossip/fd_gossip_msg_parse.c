#include "fd_gossip_private.h"
#include "../../ballet/txn/fd_compact_u16.h"

/* https://github.com/anza-xyz/agave/blob/bff4df9cf6f41520a26c9838ee3d4d8c024a96a1/gossip/src/crds_data.rs#L22-L23 */
#define WALLCLOCK_MAX_MILLIS (1000000000000000UL)
#define MAX_SLOT             (1000000000000000UL)

/* https://github.com/anza-xyz/agave/blob/master/gossip/src/epoch_slots.rs#L15 */
#define MAX_SLOTS_PER_EPOCH_SLOT (2048UL*8UL)

struct __attribute__((packed)) slot_hash_pair {
  ulong slot;
  uchar hash[ 32UL ];
};

typedef struct slot_hash_pair slot_hash_pair_t;

/* Adapted from fd_txn_parse.c */
#define CHECK_INIT( payload, payload_sz, offset )   \
  uchar const * _payload        = (payload);        \
  ulong const   _payload_sz     = (payload_sz);     \
  ulong const   _offset         = (offset);         \
  ulong         _i              = (offset);         \
  (void)        _payload;                           \
  (void)        _offset;                            \

#define CHECK( cond ) do {              \
  if( FD_UNLIKELY( !(cond) ) ) {        \
<<<<<<< HEAD
    FD_LOG_DEBUG(( "Gossip message parse error at offset %lu, size %lu: %s", _i, _payload_sz, #cond )); \
=======
>>>>>>> 8f5d2932
    return 0;                           \
  }                                     \
} while( 0 )

#define CHECK_LEFT( n ) CHECK( (n)<=(_payload_sz-_i) )

#define INC( n ) (_i += (ulong)(n))

#define CHECKED_INC( n ) do { \
  CHECK_LEFT( n );            \
  INC( n );                   \
} while( 0 )

#define READ_CHECKED_COMPACT_U16( out_sz, var_name, where )                 \
  do {                                                                      \
    ulong _where = (where);                                                 \
    ulong _out_sz = fd_cu16_dec_sz( _payload+_where, _payload_sz-_where );  \
    CHECK( _out_sz );                                                       \
    (var_name) = fd_cu16_dec_fixed( _payload+_where, _out_sz );             \
    (out_sz)   = _out_sz;                                                   \
  } while( 0 )
#define CUR_OFFSET      ((ushort)_i)
#define CURSOR          (_payload+_i)
#define BYTES_CONSUMED  (_i-_offset)
#define BYTES_REMAINING (_payload_sz-_i)

#define CHECKED_WALLCLOCK_LOAD( var_name ) do {       \
  CHECK_LEFT( 8U );                                   \
  ulong _wallclock_ms = FD_LOAD( ulong, CURSOR );     \
  /* https://github.com/anza-xyz/agave/blob/bff4df9cf6f41520a26c9838ee3d4d8c024a96a1/gossip/src/crds_data.rs#L490-L497 */ \
  CHECK( _wallclock_ms<WALLCLOCK_MAX_MILLIS );        \
  (var_name) = FD_MILLI_TO_NANOSEC( _wallclock_ms );  \
  INC( 8U );                                          \
} while( 0 )

static ulong
decode_u64_varint( uchar const * payload,
                   ulong         payload_sz,
                   ulong         start_offset,
                   ulong *       out_value ) {
  CHECK_INIT( payload, payload_sz, start_offset );
  ulong value = 0UL;
  ulong shift = 0U;
  while( FD_LIKELY( _i < _payload_sz ) ) {
    uchar byte = FD_LOAD( uchar, CURSOR ); INC( 1U );
    value |= (ulong)(byte & 0x7F) << shift;
    if( !(byte & 0x80) ) break;
    shift += 7U;
    if( FD_UNLIKELY( shift >= 64U ) ) return 0;
  }
  *out_value = value;
  return BYTES_CONSUMED;
}

/* Returns bytes_consumed for valid bitvec, 0 otherwise (should be dropped) */
static inline ulong
decode_bitvec_impl( uchar const * payload,
                    ulong         payload_sz,
                    ulong         start_offset,
                    ulong *       out_bits_offset,
                    ulong *       out_bits_cap,
                    ulong *       out_bits_cnt,
                    ulong         bits_per_element ) {
  CHECK_INIT( payload, payload_sz, start_offset );

  uchar has_bits = 0;
  CHECK_LEFT( 1U ); has_bits = FD_LOAD( uchar, CURSOR ) ; INC( 1U );
  if( FD_UNLIKELY( !has_bits ) ) {
    *out_bits_offset = 0UL;
    *out_bits_cap    = 0UL;
    *out_bits_cnt    = 0UL;
    return BYTES_CONSUMED;
  }

  ulong elem_sz = bits_per_element/8U;

  CHECK_LEFT( 8U ); ulong bits_cap = FD_LOAD( ulong, CURSOR ); INC( 8U );
  /* elem_sz*bits_len doesn't overflow */
  CHECK( bits_cap<=(ULONG_MAX-(elem_sz-1U))/elem_sz );

  CHECK_LEFT( bits_cap*elem_sz ); ulong bits_offset = CUR_OFFSET              ; INC( bits_cap*elem_sz );
  CHECK_LEFT(               8U ); ulong bits_cnt    = FD_LOAD( ulong, CURSOR ); INC(               8U );

  /* https://github.com/tov/bv-rs/blob/de155853ff8b69d7e9e7f7dcfdf4061242f6eaff/src/bit_vec/mod.rs#L86-L88 */
  CHECK( bits_cnt<=bits_cap*bits_per_element );

  *out_bits_offset = bits_offset;
  *out_bits_cap    = bits_cap;
  *out_bits_cnt    = bits_cnt;
  return BYTES_CONSUMED;
}

static inline ulong
decode_bitvec_u64( uchar const * payload,
                   ulong         payload_sz,
                   ulong         start_offset,
                   ulong *       out_bits_offset,
                   ulong *       out_bits_cap,
                   ulong *       out_bits_cnt ) {
  return decode_bitvec_impl( payload, payload_sz, start_offset, out_bits_offset, out_bits_cap, out_bits_cnt, 64U );
}

static inline ulong
decode_bitvec_u8( uchar const * payload,
                  ulong         payload_sz,
                  ulong         start_offset,
                  ulong *       out_bits_offset,
                  ulong *       out_bits_cap,
                  ulong *       out_bits_cnt ) {
  return decode_bitvec_impl( payload, payload_sz, start_offset, out_bits_offset, out_bits_cap, out_bits_cnt, 8U );
}

static ulong
fd_gossip_msg_crds_legacy_contact_info_parse( fd_gossip_view_crds_value_t * crds_val,
                                              uchar const *                 payload,
                                              ulong                         payload_sz,
                                              ulong                         start_offset ) {
  CHECK_INIT( payload, payload_sz, start_offset );
  /* https://github.com/anza-xyz/agave/blob/540d5bc56cd44e3cc61b179bd52e9a782a2c99e4/gossip/src/legacy_contact_info.rs#L13 */
  CHECK_LEFT( 32U ); crds_val->pubkey_off = CUR_OFFSET                                          ; INC( 32U );
  for( ulong i=0UL; i<10; i++ ) {
    CHECK_LEFT( 4U ); uint is_ip6 = FD_LOAD( uint, CURSOR )                                     ; INC(  4U );
    if( !is_ip6 ){
      CHECKED_INC( 4U+2U ); /* ip4 + port */
    } else {
      CHECKED_INC( 16U+2U+4U+4U ); /* ip6 + port + flowinfo + scope_id */
    }
  }
  CHECKED_WALLCLOCK_LOAD( crds_val->wallclock_nanos );
  CHECKED_INC( 2U ); /* shred_version */
  return BYTES_CONSUMED;
}

static ulong
fd_gossip_msg_crds_vote_parse( fd_gossip_view_crds_value_t * crds_val,
                               uchar const *                 payload,
                               ulong                         payload_sz,
                               ulong                         start_offset ) {
  CHECK_INIT( payload, payload_sz, start_offset );
  CHECK_LEFT(  1U ); crds_val->vote->index = FD_LOAD( uchar, CURSOR )                           ; INC(  1U );
  /* https://github.com/anza-xyz/agave/blob/bff4df9cf6f41520a26c9838ee3d4d8c024a96a1/gossip/src/crds_data.rs#L67-L107 */
  CHECK( crds_val->vote->index<FD_GOSSIP_VOTE_IDX_MAX );
  CHECK_LEFT( 32U ); crds_val->pubkey_off  = CUR_OFFSET                                         ; INC( 32U );
  ulong transaction_sz;
  CHECK( fd_txn_parse_core( CURSOR, BYTES_REMAINING, NULL, NULL, &transaction_sz )!=0UL );
  crds_val->vote->txn_off = CUR_OFFSET;
  crds_val->vote->txn_sz  = transaction_sz;
  INC( transaction_sz );
  CHECKED_WALLCLOCK_LOAD( crds_val->wallclock_nanos );
  return BYTES_CONSUMED;
}

static ulong
fd_gossip_msg_crds_lowest_slot_parse( fd_gossip_view_crds_value_t * crds_val,
                                      uchar const *                 payload,
                                      ulong                         payload_sz,
                                      ulong                         start_offset ) {
  CHECK_INIT( payload, payload_sz, start_offset );
  CHECK_LEFT( 1U ); uchar ix = FD_LOAD( uchar, CURSOR )                                         ; INC( 1U );
  /* https://github.com/anza-xyz/agave/blob/bff4df9cf6f41520a26c9838ee3d4d8c024a96a1/gossip/src/crds_data.rs#L67-L107 */
  CHECK( !ix );

  CHECK_LEFT( 32U ); crds_val->pubkey_off = CUR_OFFSET                                          ; INC( 32U );

  CHECK_LEFT(  8U ); uchar root = FD_LOAD( uchar, CURSOR )                                      ; INC(  8U );
  CHECK( !root );

  CHECK_LEFT(  8U ); crds_val->lowest_slot = FD_LOAD( ulong, CURSOR )                           ; INC(  8U );
  CHECK( crds_val->lowest_slot<MAX_SLOT );

  /* slots set is deprecated, so we skip it. */
  CHECK_LEFT(  8U ); ulong slots_len = FD_LOAD( ulong, CURSOR )                                 ; INC(  8U );
  CHECK( slots_len==0U );
  CHECKED_INC( slots_len*8U ); /* overflowing this currently doesn't matter, but be careful */

  /* TODO: stash vector<EpochIncompleteSlots> is deprecated, but is hard to skip
     since EpochIncompleteSlots is a dynamically sized type. So we fail this
     parse if there are any entries. Might be worth implementing a skip instead,
     TBD after live testing.
     Idea: rip out parser from fd_types
     https://github.com/anza-xyz/agave/blob/540d5bc56cd44e3cc61b179bd52e9a782a2c99e4/gossip/src/deprecated.rs#L19 */
  CHECK_LEFT(  8U ); ulong stash_len = FD_LOAD( ulong, CURSOR )                                 ; INC(  8U );
  CHECK( stash_len==0U );

  CHECKED_WALLCLOCK_LOAD( crds_val->wallclock_nanos );
  return BYTES_CONSUMED;
}

static ulong
fd_gossip_msg_crds_account_hashes_parse( fd_gossip_view_crds_value_t * crds_val,
                                         uchar const *                 payload,
                                         ulong                         payload_sz,
                                         ulong                         start_offset ) {
  CHECK_INIT( payload, payload_sz, start_offset );
  CHECK_LEFT( 32U ); crds_val->pubkey_off = CUR_OFFSET                                           ; INC( 32U );
  CHECK_LEFT(  8U ); ulong hashes_len     = FD_LOAD( ulong, CURSOR )                             ; INC(  8U );
  slot_hash_pair_t const * hashes = (slot_hash_pair_t const *)CURSOR;
  CHECK( hashes_len<(ULONG_MAX-39U)/40U ); /* to prevent overflow in next check */
  CHECKED_INC( hashes_len*40U );
  CHECKED_WALLCLOCK_LOAD( crds_val->wallclock_nanos );

  /* https://github.com/anza-xyz/agave/blob/bff4df9cf6f41520a26c9838ee3d4d8c024a96a1/gossip/src/crds_data.rs#L226-L230 */
  for( ulong i=0UL; i<hashes_len; i++ ) {
    CHECK( hashes[i].slot<MAX_SLOT );
  }
  return BYTES_CONSUMED;
}

static ulong
fd_gossip_msg_crds_epoch_slots_parse( fd_gossip_view_crds_value_t * crds_val,
                                      uchar const *                 payload,
                                      ulong                         payload_sz,
                                      ulong                         start_offset ) {
  CHECK_INIT( payload, payload_sz, start_offset );
  CHECK_LEFT(  1U ); crds_val->epoch_slots->index = FD_LOAD( uchar, CURSOR )                   ; INC(  1U );
  /* https://github.com/anza-xyz/agave/blob/bff4df9cf6f41520a26c9838ee3d4d8c024a96a1/gossip/src/crds_data.rs#L67-L107 */
  CHECK( crds_val->epoch_slots->index<FD_GOSSIP_EPOCH_SLOTS_IDX_MAX );
  CHECK_LEFT( 32U ); crds_val->pubkey_off         = CUR_OFFSET                                 ; INC( 32U );
  CHECK_LEFT(  8U ); ulong slots_len              = FD_LOAD( ulong, CURSOR )                   ; INC(  8U );

  for( ulong i=0UL; i<slots_len; i++ ) {
    CHECK_LEFT( 4U ); uint is_uncompressed = FD_LOAD( uint, CURSOR )                           ; INC(  4U );
    if( is_uncompressed ) {
      CHECK_LEFT( 8U ); ulong first_slot = FD_LOAD( ulong, CURSOR )                            ; INC(  8U );
      CHECK_LEFT( 8U ); ulong num        = FD_LOAD( ulong, CURSOR )                            ; INC(  8U );

      ulong  bits_off, bits_cap, bits_cnt;
      ulong bytes_consumed = decode_bitvec_u8( payload, payload_sz, CUR_OFFSET, &bits_off, &bits_cap, &bits_cnt );
      CHECK( !!bytes_consumed );
      INC( bytes_consumed );

      /* https://github.com/anza-xyz/agave/blob/bff4df9cf6f41520a26c9838ee3d4d8c024a96a1/gossip/src/epoch_slots.rs#L24-L43 */
      CHECK( first_slot<MAX_SLOT );
      CHECK( num<MAX_SLOTS_PER_EPOCH_SLOT );
      CHECK( bits_cnt%8U==0U ); /* must be multiple of 8 */
      CHECK( bits_cnt==bits_cap*8U ); /* stricter than check in decode_bitvec_u8 */
    } else {
      /* https://github.com/anza-xyz/agave/blob/bff4df9cf6f41520a26c9838ee3d4d8c024a96a1/gossip/src/epoch_slots.rs#L79-L86*/
      CHECK_LEFT( 8U ); ulong first_slot = FD_LOAD( ulong, CURSOR )                            ; INC(  8U );
      CHECK_LEFT( 8U ); ulong num        = FD_LOAD( ulong, CURSOR )                            ; INC(  8U );
      CHECK( first_slot<MAX_SLOT );
      CHECK( num<MAX_SLOTS_PER_EPOCH_SLOT );

      CHECK_LEFT( 8U ); ulong compressed_len = FD_LOAD( ulong, CURSOR )                        ; INC(  8U );
      CHECKED_INC( compressed_len ); /* compressed bitvec */
    }
  }
  CHECKED_WALLCLOCK_LOAD( crds_val->wallclock_nanos );

  return BYTES_CONSUMED;
}

static ulong
fd_gossip_msg_crds_legacy_version_parse( fd_gossip_view_crds_value_t * crds_val,
                                         uchar const *                 payload,
                                         ulong                         payload_sz,
                                         ulong                         start_offset ) {
  CHECK_INIT( payload, payload_sz, start_offset );
  CHECK_LEFT( 32U ); crds_val->pubkey_off      = CUR_OFFSET                                     ; INC( 32U );
  CHECKED_WALLCLOCK_LOAD( crds_val->wallclock_nanos );

  CHECKED_INC( 3*2U ); /* major, minor, patch (all u16s)*/
  CHECK_LEFT(    1U ); uchar has_commit = FD_LOAD( uchar, CURSOR )                              ; INC(  1U );
  if( has_commit ) {
    CHECKED_INC( 4U );
  }
  return BYTES_CONSUMED;
}

static ulong
fd_gossip_msg_crds_version_parse( fd_gossip_view_crds_value_t * crds_val,
                                  uchar const *                 payload,
                                  ulong                         payload_sz,
                                  ulong                         start_offset ) {
  CHECK_INIT( payload, payload_sz, start_offset );
  INC( fd_gossip_msg_crds_legacy_version_parse( crds_val, payload, payload_sz, start_offset ) );
  CHECKED_INC( 4U ); /* feature set */
  return BYTES_CONSUMED;
}

static ulong
fd_gossip_msg_crds_node_instance_parse( fd_gossip_view_crds_value_t * crds_val,
                                        uchar const *                 payload,
                                        ulong                         payload_sz,
                                        ulong                         start_offset ) {
  CHECK_INIT( payload, payload_sz, start_offset );
  CHECK_LEFT( 32U ); crds_val->pubkey_off           = CUR_OFFSET                                     ; INC( 32U );
  CHECKED_WALLCLOCK_LOAD( crds_val->wallclock_nanos );
  CHECKED_INC( 8U ); /* timestamp (currently unused) */
  CHECK_LEFT(  8U ); crds_val->node_instance->token = FD_LOAD( ulong, CURSOR )                       ; INC(  8U );
  return BYTES_CONSUMED;
}

static ulong
fd_gossip_msg_crds_duplicate_shred_parse( fd_gossip_view_crds_value_t * crds_val,
                                          uchar const *                 payload,
                                          ulong                         payload_sz,
                                          ulong                         start_offset ) {
  fd_gossip_view_duplicate_shred_t * ds = crds_val->duplicate_shred;

  CHECK_INIT( payload, payload_sz, start_offset );

  CHECK_LEFT(            2U ); ds->index = FD_LOAD( ushort, CURSOR )                                      ; INC(            2U );
  /* https://github.com/anza-xyz/agave/blob/bff4df9cf6f41520a26c9838ee3d4d8c024a96a1/gossip/src/crds_data.rs#L67-L107 */
  CHECK( ds->index<FD_GOSSIP_DUPLICATE_SHRED_IDX_MAX );
  CHECK_LEFT(           32U ); crds_val->pubkey_off = CUR_OFFSET                                          ; INC(           32U );
  CHECKED_WALLCLOCK_LOAD( crds_val->wallclock_nanos );
  CHECK_LEFT(            8U ); ds->slot = FD_LOAD( ulong, CURSOR )                                        ; INC(            8U );
  CHECKED_INC(        4U+1U ); /* (unused) + shred type (unused) */
  CHECK_LEFT(            1U ); ds->num_chunks  = FD_LOAD( uchar, CURSOR )                                 ; INC(            1U );
  CHECK_LEFT(            1U ); ds->chunk_index = FD_LOAD( uchar, CURSOR )                                 ; INC(            1U );
  /* https://github.com/anza-xyz/agave/blob/bff4df9cf6f41520a26c9838ee3d4d8c024a96a1/gossip/src/duplicate_shred.rs#L328-L336 */
  CHECK( ds->chunk_index<ds->num_chunks );
  CHECK_LEFT(            8U ); ds->chunk_len   = FD_LOAD( ulong, CURSOR )                                 ; INC(            8U );
  CHECK_LEFT( ds->chunk_len ); ds->chunk_off   = CUR_OFFSET                                               ; INC( ds->chunk_len );
  return BYTES_CONSUMED;
}

static ulong
fd_gossip_msg_crds_snapshot_hashes_parse( fd_gossip_view_crds_value_t * crds_val,
                                          uchar const *                 payload,
                                          ulong                         payload_sz,
                                          ulong                         start_offset ) {
  CHECK_INIT( payload, payload_sz, start_offset );
  CHECK_LEFT(                 32U ); crds_val->pubkey_off = CUR_OFFSET                                          ; INC(                 32U );
  CHECK_LEFT(                 40U ); crds_val->snapshot_hashes->full_off = CUR_OFFSET                           ; INC(                 40U );
  CHECK_LEFT(                  8U ); ulong incremental_len = FD_LOAD( ulong, CURSOR )                           ; INC(                  8U );
  CHECK( incremental_len<(ULONG_MAX-39U)/40U ); /* to prevent overflow in next check */
  CHECK_LEFT( incremental_len*40U ); crds_val->snapshot_hashes->inc_off = CUR_OFFSET                            ; INC( incremental_len*40U );
  CHECKED_WALLCLOCK_LOAD( crds_val->wallclock_nanos );
  crds_val->snapshot_hashes->inc_len = incremental_len;

  /* https://github.com/anza-xyz/agave/blob/bff4df9cf6f41520a26c9838ee3d4d8c024a96a1/gossip/src/crds_data.rs#L265-L282 */
  slot_hash_pair_t * full_pair = (slot_hash_pair_t *)(payload + crds_val->snapshot_hashes->full_off);
  ulong full_slot = full_pair->slot;
  CHECK( full_slot<MAX_SLOT );

  slot_hash_pair_t * inc_pair = (slot_hash_pair_t *)(payload + crds_val->snapshot_hashes->inc_off);
  for( ulong i=0UL; i<incremental_len; i++ ) {
    CHECK( inc_pair[i].slot>full_slot );
    CHECK( inc_pair[i].slot<MAX_SLOT );
  }

  return BYTES_CONSUMED;
}

static ulong
version_parse( fd_contact_info_t * ci,
               uchar const *       payload,
               ulong               payload_sz,
               ulong               start_offset ) {
  CHECK_INIT( payload, payload_sz, start_offset );
  ulong decode_sz;
  READ_CHECKED_COMPACT_U16( decode_sz, ci->version.major, CUR_OFFSET ) ; INC( decode_sz );
  READ_CHECKED_COMPACT_U16( decode_sz, ci->version.minor, CUR_OFFSET ) ; INC( decode_sz );
  READ_CHECKED_COMPACT_U16( decode_sz, ci->version.patch, CUR_OFFSET ) ; INC( decode_sz );
  CHECK_LEFT( 4U ); ci->version.commit      = FD_LOAD( uint, CURSOR )  ; INC( 4U );
  CHECK_LEFT( 4U ); ci->version.feature_set = FD_LOAD( uint, CURSOR )  ; INC( 4U );
  READ_CHECKED_COMPACT_U16( decode_sz, ci->version.client, CUR_OFFSET ); INC( decode_sz );
  return BYTES_CONSUMED;
}

/* Contact Infos are checked for the following properties
   - All addresses in addrs are unique
   - Each socket entry references a unique socket tag
   - Socket offsets do not cause an overflow
   - All addresses are referenced at least once across all sockets
   https://github.com/anza-xyz/agave/blob/540d5bc56cd44e3cc61b179bd52e9a782a2c99e4/gossip/src/contact_info.rs#L599

   We perform additional checks when populating the
   contact_info->sockets array:
   - Address must be ipv4
   - Socket tag must fall within range of tags defined in
     fd_gossip_types.c (bounded by FD_CONTACT_INFO_SOCKET_CNT)

  Note that these additional checks are not parser failure conditions.
  These sockets are simply skipped when populating
  contact_info->sockets (marked as null entries). The CRDS value is
  considered valid and is still processed into the CRDS table. */

#define SET_NAME ip4_seen_set
#define SET_MAX  (1<<15)
#include "../../util/tmpl/fd_set.c"

#define SET_NAME ip6_seen_set
#define SET_MAX  (1<<14)
#include "../../util/tmpl/fd_set.c"

struct ipv6_addr {
  ulong hi;
  ulong lo;
};

typedef struct ipv6_addr ipv6_addr_t;

static inline ulong
ipv6_hash( ipv6_addr_t const * addr ) {
return fd_ulong_hash( addr->hi ^ fd_ulong_hash( addr->lo ) );
}

/* Existing sets for socket validation */
#define SET_NAME addr_idx_set
#define SET_MAX  FD_GOSSIP_CONTACT_INFO_MAX_ADDRESSES
#include "../../util/tmpl/fd_set.c"

#define SET_NAME socket_tag_set
#define SET_MAX  FD_GOSSIP_CONTACT_INFO_MAX_SOCKETS
#include "../../util/tmpl/fd_set.c"

static ulong
fd_gossip_msg_crds_contact_info_parse( fd_gossip_view_crds_value_t * crds_val,
                                       uchar const *                 payload,
                                       ulong                         payload_sz,
                                       ulong                         start_offset ) {
  CHECK_INIT( payload, payload_sz, start_offset );
  CHECK_LEFT( 32U ); crds_val->pubkey_off = CUR_OFFSET                                                     ; INC( 32U );
  ulong wallclock = 0UL;
  ulong bytes_consumed = decode_u64_varint( payload, payload_sz, CUR_OFFSET, &wallclock );
  CHECK( !!bytes_consumed );
  INC( bytes_consumed );
  CHECK( wallclock<WALLCLOCK_MAX_MILLIS );
  crds_val->wallclock_nanos = FD_MILLI_TO_NANOSEC( wallclock );

  fd_contact_info_t * ci = crds_val->ci_view->contact_info;
  fd_memcpy( ci->pubkey.uc, payload + crds_val->pubkey_off, 32UL );
  ci->wallclock_nanos = crds_val->wallclock_nanos;

  CHECK_LEFT( 8U ); ci->instance_creation_wallclock_nanos = FD_MICRO_TO_NANOSEC( FD_LOAD( ulong, CURSOR ) ); INC(  8U );
  CHECK_LEFT( 2U ); ci->shred_version = FD_LOAD( ushort, CURSOR )                                          ; INC(  2U );
  INC( version_parse( ci, payload, payload_sz, CUR_OFFSET ) );

  ulong decode_sz, addrs_len;
  READ_CHECKED_COMPACT_U16( decode_sz, addrs_len, CUR_OFFSET )                                             ; INC( decode_sz );
  CHECK( addrs_len<=FD_GOSSIP_CONTACT_INFO_MAX_ADDRESSES );

  ip4_seen_set_t ip4_seen[ ip4_seen_set_word_cnt ];
  ip6_seen_set_t ip6_seen[ ip6_seen_set_word_cnt ];
  ip4_seen_set_new( ip4_seen );
  ip6_seen_set_new( ip6_seen );

  uint ip4_addrs[ FD_GOSSIP_CONTACT_INFO_MAX_ADDRESSES ];

  for( ulong i=0UL; i<addrs_len; i++ ) {
    CHECK_LEFT( 4U ); uchar is_ip6 = FD_LOAD( uchar, CURSOR )                                              ; INC( 4U );
    if( FD_LIKELY( !is_ip6 ) ) {
      CHECK_LEFT( 4U ); ip4_addrs[ i ] = FD_LOAD( uint, CURSOR )                                           ; INC( 4U );
      ulong idx = fd_uint_hash( ip4_addrs[ i ] )&(ip4_seen_set_max( ip4_seen )-1);
      CHECK( !ip4_seen_set_test( ip4_seen, idx ) ); /* Should not be set initially */
      ip4_seen_set_insert( ip4_seen, idx );
    } else {
      /* TODO: Support IPv6 ... */
      CHECK_LEFT( 16U ); ipv6_addr_t * ip6_addr = (ipv6_addr_t *)CURSOR                                    ; INC( 16U );
      ulong idx = ipv6_hash( ip6_addr )&(ip6_seen_set_max( ip6_seen )-1);
      CHECK( !ip6_seen_set_test( ip6_seen, idx ) );
      ip6_seen_set_insert( ip6_seen, idx );
      ip4_addrs[ i ] = 0U; /* Mark as null entry */
    }
  }
  crds_val->ci_view->ip6_cnt = ip6_seen_set_cnt( ip6_seen );

  addr_idx_set_t ip_addr_hits[ addr_idx_set_word_cnt ];
  socket_tag_set_t socket_tag_hits[ socket_tag_set_word_cnt ];
  addr_idx_set_new( ip_addr_hits );
  socket_tag_set_new( socket_tag_hits );

  ulong sockets_len;
  READ_CHECKED_COMPACT_U16( decode_sz, sockets_len, CUR_OFFSET )                                           ; INC( decode_sz );
  CHECK( sockets_len<=FD_GOSSIP_CONTACT_INFO_MAX_SOCKETS );

  fd_memset( ci->sockets, 0, FD_CONTACT_INFO_SOCKET_CNT*sizeof(fd_ip4_port_t) );
  crds_val->ci_view->unrecognized_socket_tag_cnt = 0UL;

  ushort cur_port = 0U;
  for( ulong i=0UL; i<sockets_len; i++ ) {
    uchar tag, addr_idx;
    CHECK_LEFT( 1U ); tag      = FD_LOAD( uchar, CURSOR )                                                  ; INC( 1U );
    CHECK_LEFT( 1U ); addr_idx = FD_LOAD( uchar, CURSOR )                                                  ; INC( 1U );

    ushort offset;
    READ_CHECKED_COMPACT_U16( decode_sz, offset, CUR_OFFSET )                                              ; INC( decode_sz );
    CHECK( ((uint)cur_port + (uint)offset)<=(uint)USHORT_MAX ); /* overflow check */
    cur_port = (ushort)(cur_port + offset);
    CHECK( !socket_tag_set_test( socket_tag_hits, tag ) ); socket_tag_set_insert( socket_tag_hits, tag );
    CHECK( addr_idx<addrs_len );
    addr_idx_set_insert( ip_addr_hits, addr_idx );

    if( FD_LIKELY( tag<FD_CONTACT_INFO_SOCKET_CNT ) ) {
      if( FD_UNLIKELY( !!ip4_addrs[ addr_idx ] ) ) {
        ci->sockets[ tag ].addr = ip4_addrs[ addr_idx ];
        ci->sockets[ tag ].port = fd_ushort_bswap( cur_port ); /* TODO: change this to host order */
      }
    } else {
      crds_val->ci_view->unrecognized_socket_tag_cnt++;
    }
  }
  CHECK( addr_idx_set_cnt( ip_addr_hits )==addrs_len );

  /* extensions are currently unused */
  READ_CHECKED_COMPACT_U16( decode_sz, crds_val->ci_view->ext_len, CUR_OFFSET )                            ; INC( decode_sz );
  CHECKED_INC( 4*crds_val->ci_view->ext_len );

  return BYTES_CONSUMED;
}

static ulong
fd_gossip_msg_crds_last_voted_fork_slots_parse( fd_gossip_view_crds_value_t * crds_val,
                                                uchar const *                 payload,
                                                ulong                         payload_sz,
                                                ulong                         start_offset ) {
  CHECK_INIT( payload, payload_sz, start_offset );
  CHECK_LEFT( 32U ); crds_val->pubkey_off      = CUR_OFFSET                                     ; INC( 32U );
  CHECKED_WALLCLOCK_LOAD( crds_val->wallclock_nanos );
  CHECK_LEFT(  4U ); uint is_rawoffsets        = FD_LOAD( uint, CURSOR )                        ; INC( 4U );
  if( !is_rawoffsets ) {
    CHECK_LEFT( 8U ); ulong slots_len = FD_LOAD( ulong, CURSOR )                                ; INC( 8U );
    CHECKED_INC( slots_len*4U ); /* RunLengthEncoding */
  } else {
    ulong bits_off, bits_cap, bits_cnt;
    ulong bytes_consumed = decode_bitvec_u8( payload, payload_sz, CUR_OFFSET, &bits_off, &bits_cap, &bits_cnt );
    CHECK( !!bytes_consumed );
    INC( bytes_consumed );
  }
  CHECKED_INC(  8U+32U+2U ); /* last voted slot + last voted hash + shred version */
  return BYTES_CONSUMED;
}

static ulong
fd_gossip_msg_crds_restart_heaviest_fork_parse( fd_gossip_view_crds_value_t * crds_val,
                                                uchar const *                 payload,
                                                ulong                         payload_sz,
                                                ulong                         start_offset ) {
  CHECK_INIT( payload, payload_sz, start_offset );
  CHECK_LEFT(  32U ); crds_val->pubkey_off      = CUR_OFFSET                                     ; INC( 32U );
  CHECKED_WALLCLOCK_LOAD( crds_val->wallclock_nanos );
  CHECKED_INC(  8U+32U+8U+2U ); /* last slot + last slot hash + observed stake + shred version */
  return BYTES_CONSUMED;
}


static ulong
fd_gossip_msg_crds_data_parse( fd_gossip_view_crds_value_t * crds_val,
                               uchar const *                 payload,
                               ulong                         payload_sz,
                               ulong                         start_offset ) {
  switch( crds_val->tag ) {
    case FD_GOSSIP_VALUE_LEGACY_CONTACT_INFO:
      return fd_gossip_msg_crds_legacy_contact_info_parse( crds_val, payload, payload_sz, start_offset );
    case FD_GOSSIP_VALUE_VOTE:
      return fd_gossip_msg_crds_vote_parse( crds_val, payload, payload_sz, start_offset );
    case FD_GOSSIP_VALUE_LOWEST_SLOT:
      return fd_gossip_msg_crds_lowest_slot_parse( crds_val, payload, payload_sz, start_offset );
    case FD_GOSSIP_VALUE_LEGACY_SNAPSHOT_HASHES:
    case FD_GOSSIP_VALUE_ACCOUNT_HASHES:
      return fd_gossip_msg_crds_account_hashes_parse( crds_val, payload, payload_sz, start_offset );
    case FD_GOSSIP_VALUE_EPOCH_SLOTS:
      return fd_gossip_msg_crds_epoch_slots_parse( crds_val, payload, payload_sz, start_offset );
    case FD_GOSSIP_VALUE_LEGACY_VERSION:
      return fd_gossip_msg_crds_legacy_version_parse( crds_val, payload, payload_sz, start_offset );
    case FD_GOSSIP_VALUE_VERSION:
      return fd_gossip_msg_crds_version_parse( crds_val, payload, payload_sz, start_offset );
    case FD_GOSSIP_VALUE_NODE_INSTANCE:
      return fd_gossip_msg_crds_node_instance_parse( crds_val, payload, payload_sz, start_offset );
    case FD_GOSSIP_VALUE_DUPLICATE_SHRED:
      return fd_gossip_msg_crds_duplicate_shred_parse( crds_val, payload, payload_sz, start_offset );
    case FD_GOSSIP_VALUE_INC_SNAPSHOT_HASHES:
      return fd_gossip_msg_crds_snapshot_hashes_parse( crds_val, payload, payload_sz, start_offset );
    case FD_GOSSIP_VALUE_CONTACT_INFO:
      return fd_gossip_msg_crds_contact_info_parse( crds_val, payload, payload_sz, start_offset );
    case FD_GOSSIP_VALUE_RESTART_LAST_VOTED_FORK_SLOTS:
      return fd_gossip_msg_crds_last_voted_fork_slots_parse( crds_val, payload, payload_sz, start_offset );
    case FD_GOSSIP_VALUE_RESTART_HEAVIEST_FORK:
      return fd_gossip_msg_crds_restart_heaviest_fork_parse( crds_val, payload, payload_sz, start_offset );
    default:
      return 0;
  }
}

/* start_offset should point to first byte in first crds value. In
   push/pullresponse messages this would be after the crds len */
static ulong
fd_gossip_msg_crds_vals_parse( fd_gossip_view_crds_value_t * crds_values,
                               ulong                         crds_values_len,
                               uchar const *                 payload,
                               ulong                         payload_sz,
                               ulong                         start_offset ) {
  CHECK_INIT( payload, payload_sz, start_offset );

  for( ulong i=0UL; i<crds_values_len; i++ ) {
    fd_gossip_view_crds_value_t * crds_view = &crds_values[i];
    CHECK_LEFT( 64U ); crds_view->signature_off = CUR_OFFSET             ; INC( 64U );
    CHECK_LEFT(  4U ); crds_view->tag           = FD_LOAD(uchar, CURSOR ); INC(  4U );
    ulong crds_data_sz = fd_gossip_msg_crds_data_parse( crds_view, payload, payload_sz, CUR_OFFSET );
    crds_view->length  = (ushort)(crds_data_sz + 64U + 4U); /* signature + tag */
    INC( crds_data_sz );
  }
  return BYTES_CONSUMED;
}
static ulong
fd_gossip_msg_ping_pong_parse( fd_gossip_view_t * view,
                               uchar const *      payload,
                               ulong              payload_sz,
                               ulong              start_offset ) {
  CHECK_INIT( payload, payload_sz, start_offset );
  /* Ping/Pong share the same memory layout */
  FD_STATIC_ASSERT( sizeof(fd_gossip_view_ping_t)==sizeof(fd_gossip_view_pong_t), compat );
  CHECK_LEFT( sizeof(fd_gossip_view_ping_t) );
  view->ping_pong_off = CUR_OFFSET;
  INC( sizeof(fd_gossip_view_ping_t) );

  return BYTES_CONSUMED;
}

static ulong
fd_gossip_pull_req_parse( fd_gossip_view_t * view,
                          uchar const *      payload,
                          ulong              payload_sz,
                          ulong              start_offset ) {
  CHECK_INIT( payload, payload_sz, start_offset );
  fd_gossip_view_pull_request_t * pr = view->pull_request;

  CHECK_LEFT(                    8U ); pr->bloom_keys_len    = FD_LOAD( ulong, CURSOR ) ; INC( 8U );
  CHECK( pr->bloom_keys_len<=((ULONG_MAX-7U)/8U) );
  CHECK_LEFT( pr->bloom_keys_len*8U ); pr->bloom_keys_offset = CUR_OFFSET               ; INC( pr->bloom_keys_len*8U );

  ulong bytes_consumed = decode_bitvec_u64( payload, payload_sz, CUR_OFFSET, &pr->bloom_bits_offset, &pr->bloom_len, &pr->bloom_bits_cnt );
  CHECK( !!bytes_consumed );
  INC( bytes_consumed );
  /* bloom filter bitvec must have at least one element to avoid
     div by zero in fd_bloom
     https://github.com/anza-xyz/agave/blob/bff4df9cf6f41520a26c9838ee3d4d8c024a96a1/bloom/src/bloom.rs#L58-L67 */
  CHECK( pr->bloom_len!=0UL );

  CHECK_LEFT( 8U ); pr->bloom_num_bits_set = FD_LOAD( ulong, CURSOR ); INC( 8U );
  CHECK_LEFT( 8U ); pr->mask               = FD_LOAD( ulong, CURSOR ); INC( 8U );
  CHECK_LEFT( 4U ); pr->mask_bits          = FD_LOAD( uint, CURSOR ) ; INC( 4U );

  INC( fd_gossip_msg_crds_vals_parse( pr->pr_ci,
                                      1U, /* pull request holds only one contact info */
                                      payload,
                                      payload_sz,
                                      CUR_OFFSET ) );
  return BYTES_CONSUMED;
}

static ulong
fd_gossip_msg_crds_container_parse( fd_gossip_view_t * view,
                                    uchar const *      payload,
                                    ulong              payload_sz,
                                    ulong              start_offset ) {
  /* Push and Pull Responses are CRDS composite types, */
  CHECK_INIT( payload, payload_sz, start_offset );
  fd_gossip_view_crds_container_t * container = view->tag==FD_GOSSIP_MESSAGE_PUSH ? view->push
                                                                                  : view->pull_response;
  CHECK_LEFT( 32U ); container->from_off        = CUR_OFFSET               ; INC( 32U );
  CHECK_LEFT(  8U ); container->crds_values_len = FD_LOAD( ushort, CURSOR ); INC(  8U );
  CHECK( container->crds_values_len<=FD_GOSSIP_MSG_MAX_CRDS );
  INC( fd_gossip_msg_crds_vals_parse( container->crds_values,
                                      container->crds_values_len,
                                      payload,
                                      payload_sz,
                                      CUR_OFFSET ) );
  return BYTES_CONSUMED;
}

static ulong
fd_gossip_msg_prune_parse( fd_gossip_view_t * view,
                           uchar const *      payload,
                           ulong              payload_sz,
                           ulong              start_offset ) {
  CHECK_INIT( payload, payload_sz, start_offset );
  fd_gossip_view_prune_t * prune = view->prune;
  CHECK_LEFT(                   32U ); uchar const * outer = CURSOR                      ; INC( 32U );
  CHECK_LEFT(                   32U ); prune->pubkey_off   = CUR_OFFSET                  ; INC( 32U );
  CHECK( memcmp( outer, payload+prune->pubkey_off, 32U )==0 );

  CHECK_LEFT(                    8U ); prune->origins_len     = FD_LOAD( ulong, CURSOR ) ; INC(  8U );
  CHECK( prune->origins_len<=((ULONG_MAX-31U)/32U) );
  CHECK_LEFT( prune->origins_len*32U ); prune->origins_off    = CUR_OFFSET               ; INC( prune->origins_len*32U );
  CHECK_LEFT(                   64U ); prune->signature_off   = CUR_OFFSET               ; INC( 64U );
  CHECK_LEFT(                   32U ); prune->destination_off = CUR_OFFSET               ; INC( 32U );
  CHECK_LEFT(                    8U ); prune->wallclock       = FD_LOAD( ulong, CURSOR ) ; INC(  8U );
  CHECK( prune->wallclock<WALLCLOCK_MAX_MILLIS );

  /* Convert wallclock to nanos */
  prune->wallclock_nanos = FD_MILLI_TO_NANOSEC( prune->wallclock );

  return BYTES_CONSUMED;
}

ulong
fd_gossip_msg_parse( fd_gossip_view_t * view,
                     uchar const *      payload,
                     ulong              payload_sz ) {
  CHECK_INIT( payload, payload_sz, 0U );
  CHECK(     payload_sz<=FD_GOSSIP_MTU );

  /* Extract enum discriminant/tag (4b encoded) */
  uint tag = 0;
  CHECK_LEFT(                      4U );   tag = FD_LOAD( uchar, CURSOR ); INC( 4U );
  CHECK(   tag<=FD_GOSSIP_MESSAGE_LAST );
  view->tag = (uchar)tag;

  switch( view->tag ){
    case FD_GOSSIP_MESSAGE_PULL_REQUEST:
      INC( fd_gossip_pull_req_parse( view, payload, payload_sz, CUR_OFFSET ) );
      break;
    case FD_GOSSIP_MESSAGE_PULL_RESPONSE:
    case FD_GOSSIP_MESSAGE_PUSH:
      INC( fd_gossip_msg_crds_container_parse( view, payload, payload_sz, CUR_OFFSET ) );
      break;
    case FD_GOSSIP_MESSAGE_PRUNE:
      INC( fd_gossip_msg_prune_parse( view, payload, payload_sz, CUR_OFFSET ) );
      break;
    case FD_GOSSIP_MESSAGE_PING:
    case FD_GOSSIP_MESSAGE_PONG:
      INC( fd_gossip_msg_ping_pong_parse( view, payload, payload_sz, CUR_OFFSET ) );
      break;
    default:
      return 0;
  }
  CHECK( payload_sz==CUR_OFFSET );
  return BYTES_CONSUMED;
}<|MERGE_RESOLUTION|>--- conflicted
+++ resolved
@@ -26,10 +26,6 @@
 
 #define CHECK( cond ) do {              \
   if( FD_UNLIKELY( !(cond) ) ) {        \
-<<<<<<< HEAD
-    FD_LOG_DEBUG(( "Gossip message parse error at offset %lu, size %lu: %s", _i, _payload_sz, #cond )); \
-=======
->>>>>>> 8f5d2932
     return 0;                           \
   }                                     \
 } while( 0 )
