#include "fd_funk.h"

/* Provide the actual record map implementation */

#define MAP_NAME              fd_funk_rec_map
#define MAP_T                 fd_funk_rec_t
#define MAP_KEY_T             fd_funk_xid_key_pair_t
#define MAP_KEY               pair
#define MAP_KEY_EQ(k0,k1)     fd_funk_xid_key_pair_eq((k0),(k1))
#define MAP_KEY_HASH(k0,seed) fd_funk_xid_key_pair_hash((k0),(seed))
#define MAP_KEY_COPY(kd,ks)   fd_funk_xid_key_pair_copy((kd),(ks))
#define MAP_NEXT              map_next
#define MAP_MAGIC             (0xf173da2ce77ecdb0UL) /* Firedancer rec db version 0 */
#define MAP_IMPL_STYLE        2
#include "../util/tmpl/fd_map_giant.c"

FD_FN_PURE ulong
fd_funk_rec_map_list_idx( fd_funk_rec_t const * join,
                          fd_funk_xid_key_pair_t const * key ) {
    fd_funk_rec_map_private_t const * map = fd_funk_rec_map_private_const( join );
    return (fd_funk_xid_key_pair_hash( key, map->seed )) & (map->list_cnt-1UL);
}

void
fd_funk_rec_map_set_key_cnt( fd_funk_rec_t * join, ulong key_cnt ) {
  fd_funk_rec_map_private_t * map = fd_funk_rec_map_private( join );
  map->key_cnt = key_cnt;
}

fd_funk_rec_t const *
fd_funk_rec_query( fd_funk_t *               funk,
                   fd_funk_txn_t const *     txn,
                   fd_funk_rec_key_t const * key ) {

  if( FD_UNLIKELY( (!funk) | (!key) ) ) return NULL;

  fd_funk_xid_key_pair_t pair[1]; fd_funk_xid_key_pair_init( pair, txn ? fd_funk_txn_xid( txn ) : fd_funk_root( funk ), key );

  return fd_funk_rec_map_query( fd_funk_rec_map( funk, fd_funk_wksp( funk ) ), pair, NULL );
}

fd_funk_rec_t const *
fd_funk_rec_query_const( fd_funk_t *               funk,
                         fd_funk_txn_t const *     txn,
                         fd_funk_rec_key_t const * key ) {
  if( FD_UNLIKELY( (!funk) | (!key) ) ) return NULL;

  fd_funk_xid_key_pair_t pair[1]; fd_funk_xid_key_pair_init( pair, txn ? fd_funk_txn_xid( txn ) : fd_funk_root( funk ), key );

  return fd_funk_rec_map_query_const( fd_funk_rec_map( funk, fd_funk_wksp( funk ) ), pair, NULL );
}

fd_funk_rec_t const *
fd_funk_rec_query_global( fd_funk_t *               funk,
                          fd_funk_txn_t const *     txn,
                          fd_funk_rec_key_t const * key ) {

  if( FD_UNLIKELY( (!funk) | (!key) ) ) return NULL;

  fd_wksp_t * wksp = fd_funk_wksp( funk );

  fd_funk_rec_t * rec_map = fd_funk_rec_map( funk, wksp );

  if( txn ) { /* Query txn and its in-prep ancestors */

    fd_funk_txn_t * txn_map = fd_funk_txn_map( funk, wksp );

    ulong txn_max = funk->txn_max;

    ulong txn_idx = (ulong)(txn - txn_map);

    if( FD_UNLIKELY( (txn_idx>=txn_max) /* Out of map (incl NULL) */ | (txn!=(txn_map+txn_idx)) /* Bad alignment */ ) )
      return NULL;

    /* TODO: const correct and/or fortify? */
    do {
      fd_funk_xid_key_pair_t pair[1]; fd_funk_xid_key_pair_init( pair, fd_funk_txn_xid( txn ), key );
      fd_funk_rec_t const * rec = fd_funk_rec_map_query( rec_map, pair, NULL );
      if( FD_LIKELY( rec ) ) return rec;
      txn = fd_funk_txn_parent( (fd_funk_txn_t *)txn, txn_map );
    } while( FD_UNLIKELY( txn ) );

  }

  /* Query the last published transaction */

  fd_funk_xid_key_pair_t pair[1]; fd_funk_xid_key_pair_init( pair, fd_funk_root( funk ), key );
  return fd_funk_rec_map_query( rec_map, pair, NULL );
}

fd_funk_rec_t const *
fd_funk_rec_query_global_const( fd_funk_t *               funk,
                                fd_funk_txn_t const *     txn,
                                fd_funk_rec_key_t const * key ) {

  if( FD_UNLIKELY( (!funk) | (!key) ) ) return NULL;

  fd_wksp_t * wksp = fd_funk_wksp( funk );

  fd_funk_rec_t * rec_map = fd_funk_rec_map( funk, wksp );

  if( txn ) { /* Query txn and its in-prep ancestors */

    fd_funk_txn_t * txn_map = fd_funk_txn_map( funk, wksp );

    ulong txn_max = funk->txn_max;

    ulong txn_idx = (ulong)(txn - txn_map);

    if( FD_UNLIKELY( (txn_idx>=txn_max) /* Out of map (incl NULL) */ | (txn!=(txn_map+txn_idx)) /* Bad alignment */ ) )
      return NULL;

    /* TODO: const correct and/or fortify? */
    do {
      fd_funk_xid_key_pair_t pair[1]; fd_funk_xid_key_pair_init( pair, fd_funk_txn_xid( txn ), key );
      fd_funk_rec_t const * rec = fd_funk_rec_map_query_const( rec_map, pair, NULL );
      if( FD_LIKELY( rec ) ) return rec;
      txn = fd_funk_txn_parent( (fd_funk_txn_t *)txn, txn_map );
    } while( FD_UNLIKELY( txn ) );

  }

  /* Query the last published transaction */

  fd_funk_xid_key_pair_t pair[1]; fd_funk_xid_key_pair_init( pair, fd_funk_root( funk ), key );
  return fd_funk_rec_map_query_const( rec_map, pair, NULL );
}

int
fd_funk_rec_test( fd_funk_t *           funk,
                  fd_funk_rec_t const * rec ) {

  if( FD_UNLIKELY( !funk ) ) return FD_FUNK_ERR_INVAL;

  fd_wksp_t * wksp = fd_funk_wksp( funk );

  fd_funk_rec_t * rec_map = fd_funk_rec_map( funk, wksp );

  ulong rec_max = funk->rec_max;

  ulong rec_idx = (ulong)(rec - rec_map);

  if( FD_UNLIKELY( (rec_idx>=rec_max) /* Out of map (incl NULL) */ | (rec!=(rec_map+rec_idx)) /* Bad alignment */ ) )
    return FD_FUNK_ERR_INVAL;

  if( FD_UNLIKELY( rec!=fd_funk_rec_map_query_const( rec_map, fd_funk_rec_pair( rec ), NULL ) ) ) return FD_FUNK_ERR_KEY;

  ulong txn_idx = fd_funk_txn_idx( rec->txn_cidx );

  if( FD_UNLIKELY( fd_funk_txn_idx_is_null( txn_idx ) ) ) { /* Rec in last published, opt for lots recs */

    if( FD_UNLIKELY( fd_funk_last_publish_is_frozen( funk ) ) ) return FD_FUNK_ERR_FROZEN;

  } else { /* Rec in in-prep */

    fd_funk_txn_t * txn_map = fd_funk_txn_map( funk, wksp );
    ulong           txn_max = funk->txn_max;

    if( FD_UNLIKELY( txn_idx>=txn_max ) ) return FD_FUNK_ERR_XID; /* TODO: consider LOG_CRIT here? */

    if( FD_UNLIKELY( fd_funk_txn_is_frozen( &txn_map[ txn_idx ] ) ) ) return FD_FUNK_ERR_FROZEN;

  }

  return FD_FUNK_SUCCESS;
}

fd_funk_rec_t *
fd_funk_rec_modify( fd_funk_t *           funk,
                    fd_funk_rec_t const * rec ) {
  if( FD_UNLIKELY( (!funk) | (!rec) ) )
    return NULL;

  fd_wksp_t * wksp = fd_funk_wksp( funk );

  fd_funk_rec_t * rec_map = fd_funk_rec_map( funk, wksp );

  ulong rec_max = funk->rec_max;

  ulong rec_idx = (ulong)(rec - rec_map);

  if( FD_UNLIKELY( (rec_idx>=rec_max) /* Out of map (incl NULL) */ | (rec!=(rec_map+rec_idx)) /* Bad alignment */ ) )
    return NULL;

  if( FD_UNLIKELY( rec!=fd_funk_rec_map_query_const( rec_map, fd_funk_rec_pair( rec ), NULL ) ) )
    return NULL; /* Not live */

  ulong txn_idx = fd_funk_txn_idx( rec->txn_cidx );

  if( fd_funk_txn_idx_is_null( txn_idx ) ) { /* Modifying last published transaction */

    if( FD_UNLIKELY( fd_funk_last_publish_is_frozen( funk ) ) )
      return NULL;

  } else { /* Modifying an in-prep transaction */
    fd_funk_txn_t * txn_map = fd_funk_txn_map( funk, wksp );

    ulong txn_max = funk->txn_max;

    if( FD_UNLIKELY( txn_idx>=txn_max ) ) FD_LOG_CRIT(( "memory corruption detected (bad idx)" ));

    if( FD_UNLIKELY( fd_funk_txn_is_frozen( &txn_map[ txn_idx ] ) ) )
      return NULL;
  }

  return (fd_funk_rec_t *)rec;
}

FD_FN_PURE int
fd_funk_rec_is_modified( fd_funk_t *           funk,
                         fd_funk_rec_t const * rec ) {

  if( FD_UNLIKELY( (!funk) | (!rec) ) ) return 0;

  fd_wksp_t * wksp = fd_funk_wksp( funk );

  fd_funk_rec_t * rec_map = fd_funk_rec_map( funk, wksp );
  ulong rec_max = funk->rec_max;
  ulong rec_idx = (ulong)(rec - rec_map);
  if( FD_UNLIKELY( (rec_idx>=rec_max) /* Out of map (incl NULL) */ | (rec!=(rec_map+rec_idx)) /* Bad alignment */ ) )
    FD_LOG_CRIT(( "memory corruption detected (bad idx)" ));

  ulong txn_idx = fd_funk_txn_idx( rec->txn_cidx );
  if( fd_funk_txn_idx_is_null( txn_idx ) )
    return -1;
  fd_funk_txn_t * txn_map = fd_funk_txn_map( funk, wksp );
  ulong txn_max = funk->txn_max;
  if( FD_UNLIKELY( txn_idx>=txn_max ) )
    FD_LOG_CRIT(( "memory corruption detected (bad idx)" ));
  fd_funk_txn_t * txn = txn_map + txn_idx;

  void * val = fd_funk_val( rec, wksp );

  do {
    /* Go to the parent transaction */
    fd_funk_xid_key_pair_t pair[1];
    txn_idx = fd_funk_txn_idx( txn->parent_cidx );
    if ( fd_funk_txn_idx_is_null( txn_idx ) ) {
      txn = NULL;
      fd_funk_xid_key_pair_init( pair, fd_funk_root( funk ), rec->pair.key );
    } else {
      txn = txn_map + txn_idx;
      fd_funk_xid_key_pair_init( pair, fd_funk_txn_xid( txn ), rec->pair.key );
    }

    fd_funk_rec_t const * rec2 = fd_funk_rec_map_query_const( rec_map, pair, NULL );
    if ( rec2 ) {
      if ( rec->val_sz != rec2->val_sz )
        return 1;
      void * val2 = fd_funk_val( rec2, wksp );
      return memcmp(val, val2, rec->val_sz) != 0;
    }
  } while (txn);

  return 1;
}

fd_funk_rec_t const *
fd_funk_rec_insert( fd_funk_t *               funk,
                    fd_funk_txn_t *           txn,
                    fd_funk_rec_key_t const * key,
                    int *                     opt_err ) {

  if( FD_UNLIKELY( (!funk) |     /* NULL funk */
                   (!key ) ) ) { /* NULL key */
    fd_int_store_if( !!opt_err, opt_err, FD_FUNK_ERR_INVAL );
    return NULL;
  }

  fd_wksp_t * wksp = fd_funk_wksp( funk );

  fd_funk_rec_t * rec_map = fd_funk_rec_map( funk, wksp );

  ulong rec_max = funk->rec_max;

  if( FD_UNLIKELY( fd_funk_rec_map_is_full( rec_map ) ) ) {
    fd_int_store_if( !!opt_err, opt_err, FD_FUNK_ERR_REC );
    return NULL;
  }

  ulong                  txn_idx;
  ulong *                _rec_head_idx;
  ulong *                _rec_tail_idx;
  fd_funk_xid_key_pair_t pair[1];

  if( !txn ) { /* Modifying last published */

    if( FD_UNLIKELY( fd_funk_last_publish_is_frozen( funk ) ) ) {
      fd_int_store_if( !!opt_err, opt_err, FD_FUNK_ERR_FROZEN );
      return NULL;
    }

    txn_idx       = FD_FUNK_TXN_IDX_NULL;
    _rec_head_idx = &funk->rec_head_idx;
    _rec_tail_idx = &funk->rec_tail_idx;

    fd_funk_xid_key_pair_init( pair, fd_funk_root( funk ), key );

    fd_funk_rec_t * rec = fd_funk_rec_map_query( rec_map, pair, NULL );

    if( FD_UNLIKELY( rec ) ) { /* Already a record present */
      if( FD_UNLIKELY( rec->flags & FD_FUNK_REC_FLAG_ERASE ) ) FD_LOG_CRIT(( "memory corruption detected (bad flags)" ));
      fd_int_store_if( !!opt_err, opt_err, FD_FUNK_ERR_KEY );
      return NULL;
    }

  } else { /* Modifying in-prep */

    fd_funk_txn_t * txn_map = fd_funk_txn_map( funk, wksp );

    ulong txn_max = funk->txn_max;

    txn_idx       = (ulong)(txn - txn_map);
    _rec_head_idx = &txn->rec_head_idx;
    _rec_tail_idx = &txn->rec_tail_idx;

    if( FD_UNLIKELY( (txn_idx>=txn_max) /* Out of map (incl NULL) */ | (txn!=(txn_map+txn_idx)) /* Bad alignment */ ) ) {
      fd_int_store_if( !!opt_err, opt_err, FD_FUNK_ERR_INVAL );
      return NULL;
    }

    if( FD_UNLIKELY( !fd_funk_txn_map_query( txn_map, fd_funk_txn_xid( txn ), NULL ) ) ) {
      fd_int_store_if( !!opt_err, opt_err, FD_FUNK_ERR_INVAL );
      return NULL;
    }

    if( FD_UNLIKELY( fd_funk_txn_is_frozen( txn ) ) ) {
      fd_int_store_if( !!opt_err, opt_err, FD_FUNK_ERR_FROZEN );
      return NULL;
    }

    fd_funk_xid_key_pair_init( pair, fd_funk_txn_xid( txn ), key );

    fd_funk_rec_t * rec = fd_funk_rec_map_query( rec_map, pair, NULL );

    if( FD_UNLIKELY( rec ) ) { /* Already a record present */

      /* If this record has erase set, it is supposed to erase its
         closest ancestor record on publish.  At the time it was marked
         erase, any updates it had to the ancestor record value were
         flushed.  Thus clearing the erase flag will reset the record to
         the way it was when it was first inserted into this
         transaction.

         Otherwise, the user is trying insert a record update on top of
         a pre-existing of record update.  We fail with ERR_KEY to
         prevent accidentally discarding any previous updates
         unintentionally.

         In both cases, it is straightforward to tweak these to have
         alternative behaviors as might be convenient for users. */

      if( FD_UNLIKELY( rec->flags & FD_FUNK_REC_FLAG_ERASE ) ) {
        rec->flags &= ~FD_FUNK_REC_FLAG_ERASE;
        return rec;
      }

      fd_int_store_if( !!opt_err, opt_err, FD_FUNK_ERR_KEY );
      return NULL;

    }

  }

  fd_funk_rec_t * rec     = fd_funk_rec_map_insert( rec_map, pair );
  ulong           rec_idx = (ulong)(rec - rec_map);
  if( FD_UNLIKELY( rec_idx>=rec_max ) ) FD_LOG_CRIT(( "memory corruption detected (bad idx)" ));

  ulong rec_prev_idx = *_rec_tail_idx;

  int first_born = fd_funk_rec_idx_is_null( rec_prev_idx );
  if( FD_UNLIKELY( !first_born ) ) {
    if( FD_UNLIKELY( rec_prev_idx>=rec_max ) )
      FD_LOG_CRIT(( "memory corruption detected (bad_idx)" ));
    if( FD_UNLIKELY( fd_funk_txn_idx( rec_map[ rec_prev_idx ].txn_cidx!=txn_idx ) ) )
      FD_LOG_CRIT(( "memory corruption detected (mismatch)" ));
  }

  rec->prev_idx = rec_prev_idx;
  rec->next_idx = FD_FUNK_REC_IDX_NULL;
  rec->txn_cidx = fd_funk_txn_cidx( txn_idx );
  rec->tag      = 0U;
  rec->flags    = 0UL;

  if( first_born ) *_rec_head_idx                   = rec_idx;
  else             rec_map[ rec_prev_idx ].next_idx = rec_idx;

  *_rec_tail_idx = rec_idx;

  fd_funk_val_init( rec );
  fd_funk_part_init( rec );

  fd_int_store_if( !!opt_err, opt_err, FD_FUNK_SUCCESS );
  return rec;
}

fd_funk_rec_t const *
fd_funk_rec_insert_prealloc( fd_funk_t *               funk,
                             fd_funk_txn_t *           txn,
                             fd_funk_rec_key_t const * key,
                             fd_funk_rec_t *           prealloc_ele,
                             int *                     opt_err ) {

  if( FD_UNLIKELY( (!funk) |     /* NULL funk */
                   (!key ) ) ) { /* NULL key */
    fd_int_store_if( !!opt_err, opt_err, FD_FUNK_ERR_INVAL );
    return NULL;
  }

  fd_wksp_t * wksp = fd_funk_wksp( funk );

  fd_funk_rec_t * rec_map = fd_funk_rec_map( funk, wksp );

  ulong rec_max = funk->rec_max;

  if( FD_UNLIKELY( fd_funk_rec_map_is_full( rec_map ) ) ) {
    fd_int_store_if( !!opt_err, opt_err, FD_FUNK_ERR_REC );
    return NULL;
  }

  ulong                  txn_idx;
  fd_funk_xid_key_pair_t pair[1];

  if( !txn ) { /* Modifying last published */

    if( FD_UNLIKELY( fd_funk_last_publish_is_frozen( funk ) ) ) {
      fd_int_store_if( !!opt_err, opt_err, FD_FUNK_ERR_FROZEN );
      return NULL;
    }

    txn_idx       = FD_FUNK_TXN_IDX_NULL;
    fd_funk_xid_key_pair_init( pair, fd_funk_root( funk ), key );

    fd_funk_rec_t * rec = fd_funk_rec_map_query2( rec_map, pair, NULL );

    if( FD_UNLIKELY( rec ) ) { /* Already a record present */
      if( FD_UNLIKELY( rec->flags & FD_FUNK_REC_FLAG_ERASE ) ) FD_LOG_CRIT(( "memory corruption detected (bad flags)" ));
      fd_int_store_if( !!opt_err, opt_err, FD_FUNK_ERR_KEY );
      return NULL;
    }

  } else { /* Modifying in-prep */

    fd_funk_txn_t * txn_map = fd_funk_txn_map( funk, wksp );

    ulong txn_max = funk->txn_max;

    txn_idx       = (ulong)(txn - txn_map);

    if( FD_UNLIKELY( (txn_idx>=txn_max) /* Out of map (incl NULL) */ | (txn!=(txn_map+txn_idx)) /* Bad alignment */ ) ) {
      fd_int_store_if( !!opt_err, opt_err, FD_FUNK_ERR_INVAL );
      return NULL;
    }

    if( FD_UNLIKELY( !fd_funk_txn_map_query( txn_map, fd_funk_txn_xid( txn ), NULL ) ) ) {
      fd_int_store_if( !!opt_err, opt_err, FD_FUNK_ERR_INVAL );
      return NULL;
    }

    if( FD_UNLIKELY( fd_funk_txn_is_frozen( txn ) ) ) {
      fd_int_store_if( !!opt_err, opt_err, FD_FUNK_ERR_FROZEN );
      return NULL;
    }

    fd_funk_xid_key_pair_init( pair, fd_funk_txn_xid( txn ), key );

    fd_funk_rec_t * rec = fd_funk_rec_map_query2( rec_map, pair, NULL );

    if( FD_UNLIKELY( rec ) ) { /* Already a record present */

      /* If this record has erase set, it is supposed to erase its
         closest ancestor record on publish.  At the time it was marked
         erase, any updates it had to the ancestor record value were
         flushed.  Thus clearing the erase flag will reset the record to
         the way it was when it was first inserted into this
         transaction.

         Otherwise, the user is trying insert a record update on top of
         a pre-existing of record update.  We fail with ERR_KEY to
         prevent accidentally discarding any previous updates
         unintentionally.

         In both cases, it is straightforward to tweak these to have
         alternative behaviors as might be convenient for users. */

      if( FD_UNLIKELY( rec->flags & FD_FUNK_REC_FLAG_ERASE ) ) {
        rec->flags &= ~FD_FUNK_REC_FLAG_ERASE;
        return rec;
      }

      fd_int_store_if( !!opt_err, opt_err, FD_FUNK_ERR_KEY );
      return NULL;
    }
  }

  fd_funk_rec_t * rec     = fd_funk_rec_map_insert_free_ele( rec_map, prealloc_ele, pair );
  ulong           rec_idx = (ulong)(rec - rec_map);
  if( FD_UNLIKELY( rec_idx>=rec_max ) ) FD_LOG_CRIT(( "memory corruption detected (bad idx)" ));

  rec->txn_cidx = fd_funk_txn_cidx( txn_idx );
  rec->tag      = 0U;
  rec->flags    = 0UL;

  fd_funk_val_init( rec );
  fd_funk_part_init( rec );

  fd_int_store_if( !!opt_err, opt_err, FD_FUNK_SUCCESS );
  return rec;
}

fd_funk_rec_t const *
fd_funk_rec_fixup_links( fd_funk_t *               funk,
                         fd_funk_txn_t *           txn,
                         fd_funk_rec_t *           rec,
                         int *                     opt_err ) {

  if( FD_UNLIKELY( (!funk) |     /* NULL funk */
                   (!rec) ) ) { /* NULL rec */
    fd_int_store_if( !!opt_err, opt_err, FD_FUNK_ERR_INVAL );
    return NULL;
  }

  fd_wksp_t * wksp = fd_funk_wksp( funk );

  fd_funk_rec_t * rec_map = fd_funk_rec_map( funk, wksp );

  ulong rec_max = funk->rec_max;

  ulong                  txn_idx;
  ulong *                _rec_head_idx;
  ulong *                _rec_tail_idx;

  if( !txn ) { /* Modifying last published */
    txn_idx       = FD_FUNK_TXN_IDX_NULL;
    _rec_head_idx = &funk->rec_head_idx;
    _rec_tail_idx = &funk->rec_tail_idx;
  } else { /* Modifying in-prep */
    fd_funk_txn_t * txn_map = fd_funk_txn_map( funk, wksp );
    txn_idx       = (ulong)(txn - txn_map);
    _rec_head_idx = &txn->rec_head_idx;
    _rec_tail_idx = &txn->rec_tail_idx;
  }
   
  ulong           rec_idx = (ulong)(rec - rec_map);
  if( FD_UNLIKELY( rec_idx>=rec_max ) ) FD_LOG_CRIT(( "memory corruption detected (bad idx)" ));

  ulong rec_prev_idx = *_rec_tail_idx;

  int first_born = fd_funk_rec_idx_is_null( rec_prev_idx );
  if( FD_UNLIKELY( !first_born ) ) {
    if( FD_UNLIKELY( rec_prev_idx>=rec_max ) )
      FD_LOG_CRIT(( "memory corruption detected (bad_idx)" ));
    if( FD_UNLIKELY( fd_funk_txn_idx( rec_map[ rec_prev_idx ].txn_cidx!=txn_idx ) ) )
      FD_LOG_CRIT(( "memory corruption detected (mismatch)" ));
  }

  rec->prev_idx = rec_prev_idx;
  rec->next_idx = FD_FUNK_REC_IDX_NULL;

  if( first_born ) *_rec_head_idx                   = rec_idx;
  else             rec_map[ rec_prev_idx ].next_idx = rec_idx;

  *_rec_tail_idx = rec_idx;

  fd_int_store_if( !!opt_err, opt_err, FD_FUNK_SUCCESS );
  return rec;
}

int
fd_funk_rec_remove( fd_funk_t *     funk,
                    fd_funk_rec_t * rec,
                    int             erase ) {

  if( FD_UNLIKELY( !funk ) ) return FD_FUNK_ERR_INVAL;

  fd_wksp_t * wksp = fd_funk_wksp( funk );

  fd_funk_rec_t * rec_map = fd_funk_rec_map( funk, wksp );

  ulong rec_max = funk->rec_max;

  ulong rec_idx = (ulong)(rec - rec_map);

  if( FD_UNLIKELY( (rec_idx>=rec_max) /* Out of map (incl NULL) */ | (rec!=(rec_map+rec_idx)) /* Bad alignment */ ) )
    return FD_FUNK_ERR_INVAL;

  if( FD_UNLIKELY( rec!=fd_funk_rec_map_query_const( rec_map, fd_funk_rec_pair( rec ), NULL ) ) ) return FD_FUNK_ERR_KEY;

  /* At this point, rec appears to be a live record.  Determine which
     list contains the record and if we are allowed to remove it. */

  ulong * _rec_head_idx;
  ulong * _rec_tail_idx;

  ulong txn_idx = fd_funk_txn_idx( rec->txn_cidx );

  if( FD_UNLIKELY( fd_funk_txn_idx_is_null( txn_idx ) ) ) { /* Removing from last published, opt for lots recs, rand remove */

    if( FD_UNLIKELY( fd_funk_last_publish_is_frozen( funk ) ) ) return FD_FUNK_ERR_FROZEN;

    if( FD_UNLIKELY( rec->flags & FD_FUNK_REC_FLAG_ERASE ) ) FD_LOG_CRIT(( "memory corruption detected (bad flags)" ));

    if( FD_UNLIKELY( !erase ) ) return FD_FUNK_ERR_XID;

    /* At this point, we are in last published transaction, it is
       unfrozen, the record erase flag is clear and the user explicitly
       asked to erase.  Remove the record. */

    _rec_head_idx = &funk->rec_head_idx;
    _rec_tail_idx = &funk->rec_tail_idx;

  } else { /* Removing from in-prep transaction */

    fd_funk_txn_t * txn_map = fd_funk_txn_map( funk, wksp );
    ulong           txn_max = funk->txn_max;

    if( FD_UNLIKELY( txn_idx>=txn_max ) ) FD_LOG_CRIT(( "memory corruption detected (bad idx)" ));

    if( FD_UNLIKELY( fd_funk_txn_is_frozen( &txn_map[ txn_idx ] ) ) ) return FD_FUNK_ERR_FROZEN;

    if( FD_UNLIKELY( erase ) ) {

      /* If this was already marked for erase, we are done (we already
         flushed the value when it was first marked for erase) */

      if( FD_UNLIKELY( rec->flags & FD_FUNK_REC_FLAG_ERASE ) ) return FD_FUNK_SUCCESS;

      /* Query our ancestors to see if we need to keep this record
         around or if we can just remove it immediately.  Though this is
         potentially an O(ancestor_cnt) cost, it prevents the
         possibility unnecessarily consuming a practically unbounded
         number of records by flickering insert / remove-with-erase in
         an in-preparation transaction with lots unique keys. */

      ulong tag = funk->cycle_tag++;

      ulong cur_idx = txn_idx;
      for(;;) {

        /* At this point, transaction cur_idx is an in-prep transaction.
           Tag it for cycle detection and see if transaction cur_idx's
           parent has a record for this and react accordingly. */

        txn_map[ cur_idx ].tag = tag;

        ulong parent_idx = fd_funk_txn_idx( txn_map[ cur_idx ].parent_cidx );
        if( FD_LIKELY( fd_funk_txn_idx_is_null( parent_idx ) ) ) { /* Parent txn is last published, opt for shallow */

          fd_funk_rec_t const * erase_rec = fd_funk_rec_query( funk, NULL, fd_funk_rec_key( rec ) );
          if( FD_UNLIKELY( !erase_rec ) ) break; /* No ancestor has this record, can free immediately, opt no flicker */

          /* Record is available in last published ... this remove
             should erase the published record when if and when this txn
             is published.  We should never see a published record as
             flagged for erasure. */

          if( FD_UNLIKELY( erase_rec->flags & FD_FUNK_REC_FLAG_ERASE ) ) FD_LOG_CRIT(( "memory corruption detected (bad flags)" ));

          fd_funk_part_set_intern( fd_funk_get_partvec( funk, wksp ), rec_map, rec, FD_FUNK_PART_NULL );
          fd_funk_val_flush( rec, fd_funk_alloc( funk, wksp ), wksp ); /* TODO: consider testing wksp_gaddr has wksp_tag? */

          rec->flags |= FD_FUNK_REC_FLAG_ERASE;

          return FD_FUNK_SUCCESS;

        }

        if( FD_UNLIKELY( parent_idx>=txn_max            ) ) FD_LOG_CRIT(( "memory corruption detected (bad idx)" ));
        if( FD_UNLIKELY( txn_map[ parent_idx ].tag==tag ) ) FD_LOG_CRIT(( "memory corruption detected (cycle)" ));

        fd_funk_rec_t const * erase_rec = fd_funk_rec_query( funk, &txn_map[ parent_idx ], fd_funk_rec_key( rec ) );
        if( FD_LIKELY( erase_rec ) ) { /* Opt for shallow */

          /* Record is available in an in-prep ancestor ... this remove
             erases that record on publish of this txn (which also
             implies an earlier publish of that ancestor).

             If that ancestor record itself was already marked as
             erasing a record, we can just free this record.

             (Note, there are some exotic circumstances that can
             generate such naturally but they are pretty gross.  For
             example distant ancestor has this record, unpublished
             ancestor has marked it for erase, user reused the record's
             key in this txn, and has some proposed updates to the
             record's val that the user then decides to discard.  It is
             arguable that cases should be disallowed.  More generally,
             it is a good practice to only erase on records that don't
             have any proposed updates in them to avoid cases like
             this.) */

          if( erase_rec->flags & FD_FUNK_REC_FLAG_ERASE ) break;

          /* Otherwise, we mark this record as erasing that record and
             discard any changes we might have made already in this
             record. */

          fd_funk_val_flush( rec, fd_funk_alloc( funk, wksp ), wksp ); /* TODO: consider testing wksp_gaddr has wksp_tag? */
          fd_funk_part_set_intern( fd_funk_get_partvec( funk, wksp ), rec_map, rec, FD_FUNK_PART_NULL );

          rec->flags |= FD_FUNK_REC_FLAG_ERASE;

          return FD_FUNK_SUCCESS;
        }

        cur_idx = parent_idx;
      }

    }

    /* At this point, we are in an in-prep transaction, it is unfrozen,
       and we are to discard changes to this record done by this
       transaction.  Note that if rec_erase is set, this will discard
       the erase and any value changes that might have been made
       previously. */

    _rec_head_idx = &txn_map[ txn_idx ].rec_head_idx;
    _rec_tail_idx = &txn_map[ txn_idx ].rec_tail_idx;
  }

  /* Flush the value, remove the record from its list, and unmap the
     record */

  fd_funk_val_flush( rec, fd_funk_alloc( funk, wksp ), wksp ); /* TODO: consider testing wksp_gaddr has wksp_tag? */
  fd_funk_part_set_intern( fd_funk_get_partvec( funk, wksp ), rec_map, rec, FD_FUNK_PART_NULL );

  ulong prev_idx = rec->prev_idx;
  ulong next_idx = rec->next_idx;

  int prev_null = fd_funk_rec_idx_is_null( prev_idx );
  int next_null = fd_funk_rec_idx_is_null( next_idx );

  if( !( ((prev_null) | (prev_idx<rec_max)) & ((next_null) | (next_idx<rec_max)) ) )
    FD_LOG_CRIT(( "memory corruption detected (bad idx)" ));

  /* TODO: Consider branchless impl */
  if( prev_null ) *_rec_head_idx               = next_idx;
  else            rec_map[ prev_idx ].next_idx = next_idx;

  if( next_null ) *_rec_tail_idx               = prev_idx;
  else            rec_map[ next_idx ].prev_idx = prev_idx;

  fd_funk_rec_map_remove( rec_map, fd_funk_rec_pair( rec ) );

  return FD_FUNK_SUCCESS;
}

fd_funk_rec_t *
fd_funk_rec_write_prepare( fd_funk_t *               funk,
                           fd_funk_txn_t *           txn,
                           fd_funk_rec_key_t const * key,
                           ulong                     min_val_size,
                           int                       do_create,
                           fd_funk_rec_t const     * irec,
                           int *                     opt_err ) {

  fd_wksp_t * wksp = fd_funk_wksp( funk );

  fd_funk_rec_t * rec = NULL;
  fd_funk_rec_t const * rec_con = NULL;
  if ( FD_LIKELY (NULL == irec ) )
    rec_con = fd_funk_rec_query_global_const( funk, txn, key );
  else
    rec_con = irec;

  if ( rec_con ) {
    /* We have an incarnation of the record */
    if ( txn == fd_funk_rec_txn( rec_con,  fd_funk_txn_map( funk, wksp ) ) ) {
      /* The record is already in the right transaction */
      rec = fd_funk_rec_modify( funk, rec_con );
      if ( !rec ) {
        fd_int_store_if( !!opt_err, opt_err, FD_FUNK_ERR_FROZEN );
        return NULL;
      }

    } else {
      /* Copy the record into the transaction */
      rec = fd_funk_rec_modify( funk, fd_funk_rec_insert( funk, txn, key, opt_err ) );
      if ( !rec )
        return NULL;
      rec = fd_funk_val_copy( rec, fd_funk_val_const(rec_con, wksp), fd_funk_val_sz(rec_con),
        fd_ulong_max( fd_funk_val_sz(rec_con), min_val_size ), fd_funk_alloc( funk, wksp ), wksp, opt_err );
      if ( !rec ) {
        return NULL;
      }
    }

  } else {
    if (!do_create) {
      if( opt_err ) *opt_err = FD_FUNK_ERR_KEY;
      return NULL;
    }

    /* Create a new record */
    rec = fd_funk_rec_modify( funk, fd_funk_rec_insert( funk, txn, key, opt_err ) );
    if ( !rec )
      return NULL;
  }

  /* Grow the record to the right size */
  rec->flags &= ~FD_FUNK_REC_FLAG_ERASE;
  if ( fd_funk_val_sz( rec ) < min_val_size )
    rec = fd_funk_val_truncate( rec, min_val_size, fd_funk_alloc( funk, wksp ), wksp, opt_err );

  return rec;
}

fd_funk_rec_t *
fd_funk_rec_write_prepare_prealloc( fd_funk_t *               funk,
                                    fd_funk_txn_t *           txn,
                                    fd_funk_rec_key_t const * key,                                    
                                    ulong                     min_val_size,
                                    int                       do_create,
                                    fd_funk_rec_t *           prealloc_rec,
                                    fd_funk_rec_t const     * irec,
                                    int *                     opt_err ) {
  fd_wksp_t * wksp = fd_funk_wksp( funk );

  fd_funk_rec_t * rec = NULL;
  fd_funk_rec_t const * rec_con = NULL;
  if ( FD_LIKELY (NULL == irec ) )
    rec_con = fd_funk_rec_query_global_const( funk, txn, key );
  else
    rec_con = irec;

  if ( rec_con ) {

    /* We have an incarnation of the record */
    if ( txn == fd_funk_rec_txn( rec_con,  fd_funk_txn_map( funk, wksp ) ) ) {
      /* The record is already in the right transaction */
      rec = fd_funk_rec_modify( funk, rec_con );
      if ( !rec ) {
        fd_int_store_if( !!opt_err, opt_err, FD_FUNK_ERR_FROZEN );
        return NULL;
      }

    } else {
      /* Copy the record into the transaction */
      rec = fd_funk_rec_modify( funk, fd_funk_rec_insert_prealloc( funk, txn, key, prealloc_rec, opt_err ) );
      
      if ( !rec )
        return NULL;

      rec = fd_funk_val_copy( rec, fd_funk_val_const(rec_con, wksp), fd_funk_val_sz(rec_con),
        fd_ulong_max( fd_funk_val_sz(rec_con), min_val_size ), fd_funk_alloc( funk, wksp ), wksp, opt_err );
      if ( !rec ) {
        return NULL;
      }
    }

  } else {
    if( !do_create ) {
      if( opt_err ) *opt_err = FD_FUNK_ERR_KEY;
      return NULL;
    }

    /* Create a new record */
    rec = fd_funk_rec_modify( funk, fd_funk_rec_insert_prealloc( funk, txn, key, prealloc_rec, opt_err ) );
    if( !rec )
      return NULL;
  }

  /* Grow the record to the right size */
<<<<<<< HEAD
=======
  rec->flags &= ~FD_FUNK_REC_FLAG_ERASE;
>>>>>>> 406a480c
  if ( fd_funk_val_sz( rec ) < min_val_size )
    rec = fd_funk_val_truncate( rec, min_val_size, fd_funk_alloc( funk, wksp ), wksp, opt_err );

  return rec;
}


int
fd_funk_rec_verify( fd_funk_t * funk ) {
  fd_wksp_t *     wksp    = fd_funk_wksp( funk );          /* Previously verified */
  fd_funk_txn_t * txn_map = fd_funk_txn_map( funk, wksp ); /* Previously verified */
  fd_funk_rec_t * rec_map = fd_funk_rec_map( funk, wksp ); /* Previously verified */
  ulong           txn_max = funk->txn_max;                 /* Previously verified */
  ulong           rec_max = funk->rec_max;                 /* Previously verified */

  /* At this point, txn_map has been extensively verified */

# define TEST(c) do {                                                                           \
    if( FD_UNLIKELY( !(c) ) ) { FD_LOG_WARNING(( "FAIL: %s", #c )); return FD_FUNK_ERR_INVAL; } \
  } while(0)

  TEST( !fd_funk_rec_map_verify( rec_map ) );

  /* Iterate over all records in use */

  for( fd_funk_rec_map_iter_t iter = fd_funk_rec_map_iter_init( rec_map );
       !fd_funk_rec_map_iter_done( rec_map, iter );
       iter = fd_funk_rec_map_iter_next( rec_map, iter ) ) {
    fd_funk_rec_t * rec = fd_funk_rec_map_iter_ele( rec_map, iter );

    /* Make sure every record either links up with the last published
       transaction or an in-prep transaction and the flags are sane. */

    fd_funk_txn_xid_t const * txn_xid = fd_funk_rec_xid( rec );
    ulong                     txn_idx = fd_funk_txn_idx( rec->txn_cidx );

    if( fd_funk_txn_idx_is_null( txn_idx ) ) { /* This is a record from the last published transaction */

      TEST( fd_funk_txn_xid_eq_root( txn_xid ) );
      TEST( !(rec->flags & FD_FUNK_REC_FLAG_ERASE) );

    } else { /* This is a record from an in-prep transaction */

      TEST( txn_idx<txn_max );
      fd_funk_txn_t const * txn = fd_funk_txn_map_query_const( txn_map, txn_xid, NULL );
      TEST( txn );
      TEST( txn==(txn_map+txn_idx) );

      /* At this point, txn points to a sane value and map verify has already
         ensured txn_map has no cycles.  So we are safe to call
         query_global_const here.  TODO: const correct. */

      if( (rec->flags & FD_FUNK_REC_FLAG_ERASE) ) {
        fd_funk_rec_t const * erase_rec =
          fd_funk_rec_query_global_const( funk, fd_funk_txn_parent( (fd_funk_txn_t *)txn, txn_map ), fd_funk_rec_key( rec ) );
        TEST( erase_rec && !(erase_rec->flags & FD_FUNK_REC_FLAG_ERASE) );
      }

    }
  }

  /* Clear record tags and then verify the forward and reverse linkage */

  for( ulong rec_idx=0UL; rec_idx<rec_max; rec_idx++ ) rec_map[ rec_idx ].tag = 0U;

  ulong rec_cnt = fd_funk_rec_map_key_cnt( rec_map );

  do {
    ulong cnt = 0UL;

    ulong txn_idx = FD_FUNK_TXN_IDX_NULL;
    ulong rec_idx = funk->rec_head_idx;
    while( !fd_funk_rec_idx_is_null( rec_idx ) ) {
      TEST( (rec_idx<rec_max) && (fd_funk_txn_idx( rec_map[ rec_idx ].txn_cidx )==txn_idx) && rec_map[ rec_idx ].tag==0U );
      rec_map[ rec_idx ].tag = 1U;
      cnt++;
      ulong next_idx = rec_map[ rec_idx ].next_idx;
      if( !fd_funk_rec_idx_is_null( next_idx ) ) TEST( rec_map[ next_idx ].prev_idx==rec_idx );
      rec_idx = next_idx;
    }
    for( fd_funk_txn_map_iter_t iter = fd_funk_txn_map_iter_init( txn_map );
         !fd_funk_txn_map_iter_done( txn_map, iter );
         iter = fd_funk_txn_map_iter_next( txn_map, iter ) ) {
      fd_funk_txn_t * txn = fd_funk_txn_map_iter_ele( txn_map, iter );

      ulong txn_idx = (ulong)(txn-txn_map);
      ulong rec_idx = txn->rec_head_idx;
      while( !fd_funk_rec_idx_is_null( rec_idx ) ) {
        TEST( (rec_idx<rec_max) && (fd_funk_txn_idx( rec_map[ rec_idx ].txn_cidx )==txn_idx) && rec_map[ rec_idx ].tag==0U );
        rec_map[ rec_idx ].tag = 1U;
        cnt++;
        ulong next_idx = rec_map[ rec_idx ].next_idx;
        if( !fd_funk_rec_idx_is_null( next_idx ) ) TEST( rec_map[ next_idx ].prev_idx==rec_idx );
        rec_idx = next_idx;
      }
    }

    TEST( cnt==rec_cnt );
  } while(0);

  do {
    ulong cnt = 0UL;

    ulong txn_idx = FD_FUNK_TXN_IDX_NULL;
    ulong rec_idx = funk->rec_tail_idx;
    while( !fd_funk_rec_idx_is_null( rec_idx ) ) {
      TEST( (rec_idx<rec_max) && (fd_funk_txn_idx( rec_map[ rec_idx ].txn_cidx )==txn_idx) && rec_map[ rec_idx ].tag==1U );
      rec_map[ rec_idx ].tag = 2U;
      cnt++;
      ulong prev_idx = rec_map[ rec_idx ].prev_idx;
      if( !fd_funk_rec_idx_is_null( prev_idx ) ) TEST( rec_map[ prev_idx ].next_idx==rec_idx );
      rec_idx = prev_idx;
    }

    for( fd_funk_txn_map_iter_t iter = fd_funk_txn_map_iter_init( txn_map );
         !fd_funk_txn_map_iter_done( txn_map, iter );
         iter = fd_funk_txn_map_iter_next( txn_map, iter ) ) {
      fd_funk_txn_t * txn = fd_funk_txn_map_iter_ele( txn_map, iter );

      ulong txn_idx = (ulong)(txn-txn_map);
      ulong rec_idx = txn->rec_tail_idx;
      while( !fd_funk_rec_idx_is_null( rec_idx ) ) {
        TEST( (rec_idx<rec_max) && (fd_funk_txn_idx( rec_map[ rec_idx ].txn_cidx )==txn_idx) && rec_map[ rec_idx ].tag==1U );
        rec_map[ rec_idx ].tag = 2U;
        cnt++;
        ulong prev_idx = rec_map[ rec_idx ].prev_idx;
        if( !fd_funk_rec_idx_is_null( prev_idx ) ) TEST( rec_map[ prev_idx ].next_idx==rec_idx );
        rec_idx = prev_idx;
      }
    }

    TEST( cnt==rec_cnt );
  } while(0);

# undef TEST

  return FD_FUNK_SUCCESS;
}<|MERGE_RESOLUTION|>--- conflicted
+++ resolved
@@ -540,7 +540,7 @@
     _rec_head_idx = &txn->rec_head_idx;
     _rec_tail_idx = &txn->rec_tail_idx;
   }
-   
+
   ulong           rec_idx = (ulong)(rec - rec_map);
   if( FD_UNLIKELY( rec_idx>=rec_max ) ) FD_LOG_CRIT(( "memory corruption detected (bad idx)" ));
 
@@ -808,7 +808,7 @@
 fd_funk_rec_t *
 fd_funk_rec_write_prepare_prealloc( fd_funk_t *               funk,
                                     fd_funk_txn_t *           txn,
-                                    fd_funk_rec_key_t const * key,                                    
+                                    fd_funk_rec_key_t const * key,
                                     ulong                     min_val_size,
                                     int                       do_create,
                                     fd_funk_rec_t *           prealloc_rec,
@@ -837,7 +837,7 @@
     } else {
       /* Copy the record into the transaction */
       rec = fd_funk_rec_modify( funk, fd_funk_rec_insert_prealloc( funk, txn, key, prealloc_rec, opt_err ) );
-      
+
       if ( !rec )
         return NULL;
 
@@ -861,10 +861,7 @@
   }
 
   /* Grow the record to the right size */
-<<<<<<< HEAD
-=======
   rec->flags &= ~FD_FUNK_REC_FLAG_ERASE;
->>>>>>> 406a480c
   if ( fd_funk_val_sz( rec ) < min_val_size )
     rec = fd_funk_val_truncate( rec, min_val_size, fd_funk_alloc( funk, wksp ), wksp, opt_err );
 
