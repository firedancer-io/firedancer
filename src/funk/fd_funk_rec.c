--- conflicted
+++ resolved
@@ -23,37 +23,6 @@
 #define MAP_IMPL_STYLE        2
 #include "../util/tmpl/fd_map_chain_para.c"
 
-<<<<<<< HEAD
-fd_funk_rec_t *
-fd_funk_rec_modify_prepare( fd_funk_t *               funk,
-                            fd_funk_txn_t const *     txn,
-                            fd_funk_rec_key_t const * key,
-                            fd_funk_rec_query_t *     query ) {
-  fd_funk_rec_map_t *    rec_map = fd_funk_rec_map( funk );
-  fd_funk_xid_key_pair_t pair[1];
-  if( txn == NULL ) {
-    fd_funk_txn_xid_set_root( pair->xid );
-  } else {
-    fd_funk_txn_xid_copy( pair->xid, &txn->xid );
-  }
-  fd_funk_rec_key_copy( pair->key, key );
-
-  for( ;; ) {
-    int err = fd_funk_rec_map_modify_try( rec_map, pair, NULL, query, FD_MAP_FLAG_BLOCKING );
-    if( err==FD_MAP_SUCCESS ) break;
-    if( err==FD_MAP_ERR_KEY ) return NULL;
-    if( err==FD_MAP_ERR_AGAIN ) continue;
-    FD_LOG_CRIT(( "query returned err %d", err ));
-  }
-
-  fd_funk_rec_t * rec = fd_funk_rec_map_query_ele( query );
-  return rec;
-}
-
-void
-fd_funk_rec_modify_publish( fd_funk_rec_query_t * query ) {
-  fd_funk_rec_map_modify_test( query );
-=======
 static void
 fd_funk_rec_key_set_pair( fd_funk_xid_key_pair_t *  key_pair,
                           fd_funk_txn_t const *     txn,
@@ -64,7 +33,6 @@
     fd_funk_txn_xid_copy( key_pair->xid, &txn->xid );
   }
   fd_funk_rec_key_copy( key_pair->key, key );
->>>>>>> 1ce38014
 }
 
 fd_funk_rec_t const *
