#ifndef HEADER_fd_src_funk_fd_funk_h
#define HEADER_fd_src_funk_fd_funk_h

<<<<<<< HEAD
//#include "fd_funk_base.h" /* Includes ../util/fd_util.h */
//#include "fd_funk_txn.h"  /* Includes fd_funk_base.h */
#include "fd_funk_rec.h"    /* Includes fd_funk_txn.h */
=======
/* Funk is a hybrid of a database and version control system designed
   for ultra high performance blockchain applications.

   The data model is a flat table of records.  A record is a xid/key-val
   pair and records are fast O(1) indexable by their xid/key.  xid is
   short for "transaction id" and xids have a compile time fixed size
   (e.g. 32-bytes).  keys also have a compile time fixed size (e.g.
   64-bytes).  Record values can vary in length from zero to a compile
   time maximum size (e.g. 10 MiB) inclusive.  The xid of all zeros is
   reserved for the "root" transaction described below.  Outside this,
   there are no restrictions on what a record xid, key or val can be.
   Individual records can be created, updated, and deleted arbitrarily.
   They are just binary data as far as funk is concerned.

   The maximum number of records is practically only limited by the size
   of the workspace memory backing it.  At present, each record requires
   160 bytes of metadata (this includes records that are published and
   records that are in the process of being updated).  In other words,
   about 15 GiB record metadata per hundred million records.  The
   maximum number of records that can be held by a funk instance is set
   when that it was created (given the persistent and relocatable
   properties described below though, it is straightforward to resize
   this).

   The transaction model is richer than what is found in a regular
   database.  A transaction is a xid-"updates to parent transaction"
   pair and transactions are fast O(1) indexable by xid.  There is no
   limitation on the number of updates in a transaction.  Updates to the
   record value are represented as the complete value record to make it
   trivial to apply cryptographic operations like hashing to all updated
   values in a transaction with file I/O, operating system calls, memory
   data marshalling overhead, etc.

   Like records, the maximum number of transactions in preparation is
   practically only limited by the size of the workspace memory backing
   it.  At present, a transaction requires 96 bytes of memory.  As such,
   it is practical to track a large number of forks during an extended
   period of time of consensus failure in a block chain application
   without using much workspace memory at all.  The maximum number of
   transactions that can be in preparation at any given time by a funk
   instance is set when that it was created (as before, given the
   persistent and relocatable properties described below, it is
   straightforward to resize this).

   That is, a transaction is a compact representation of the entire
   history of _all_ the database records up to that transaction.  We can
   trace a transaction's ancestors back to the "root" give the complete
   history of all database records up to that transaction.  The “root”
   transaction is the ancestor of all transactions.  The transaction
   history is linear from the root transaction until the "last
   published" transaction and cannot be modified.

   To start "preparing" a new transaction, we pick the new transaction's
   xid (ideally unique among all transactions thus far) and fork off a
   "parent" transaction.  This operation virtually clones all database
   records in the parent transaction, even if the parent itself has not
   yet been "published".  Given the above, the parent transaction can be
   the last published transaction or another in-preparation transaction.

   Record creates, reads, writes, erases take place within the context
   of a transaction, effectively isolating them to a private view of the
   world.  If a transaction is "cancelled", the changes to a record are
   harmlessly discarded.  Records in a transaction that has children
   cannot be changed ("frozen").

   As such, it is not possible to modify the records in transactions
   strictly before the last published transaction.  However, it is
   possible to modify the records of the last published transaction if
   there no transactions in preparation.  This is useful, for example,
   loading up a transaction from a checkpointed state on startup.  A
   common idiom at start of a block though is to fork the potential
   transaction of that block from its parent (freezing its parent) and
   then fork a child of the the potential transaction that will hold
   updates to the block that are incrementally "merged" into the
   potential transaction as block processing progresses.

   Critically, in-preparation transactions form a tree of dependent and
   competing histories.  This model matches blockchains, where
   speculative work can proceed on several blocks at once long before
   the blocks are finalized.  When a transaction is published, all its
   ancestors are also published, any competiting histories are
   cancelled, leaving only a linear history up to the published
   transaction.  There is no practical limitation on the complexity of
   this tree.

   Funk tolerates applications crashing or being killed.  On a clean
   process termination, the state of the database will correspond to the
   last published transactions and all in-preperation transactions as
   they were at termination.  Extensive memory integrity checkers are
   provided to help with resuming / recovering if a code is killed
   uncleanly / crashes / etc in the middle of funk operations.  Hardware
   failures (or abrupt power loss) are not handled.  These latter
   scenarios require hardware solutions such redundant disk arrays and
   uninterruptible power supplies and/or background methods for writing
   published records to permanent storage described below.

   Under the hood, the database state is stored in NUMA and TLB
   optimized shared memory (i.e. fd_wksp) such that various database
   operations can be used concurrently by multiple threads distributed
   arbitrarily over multiple processes zero copy.

   Database operations are at algorithmic minimums with reasonably high
   performance implementations.  Most are fast O(1) time and all are
   small O(1) space (e.g. in complex transaction tree operations, there
   is no use of dynamic allocation to hold temporaries and no use of
   recursion to bound stack utilization at trivial levels).  Further,
   there are no explicit operating system calls and, given a well
   optimized workspace (i.e. the wksp pages fit within a core's TLBs) no
   implicit operating system calls.  Critical operations (e.g. those
   that actually might impact transaction history) are fortified against
   memory corruption (e.g. robust against DoS attack by corrupting
   transaction metadata to create loops in transaction trees or going
   out of bounds in memory).  Outside of record values, all memory used
   is preallocated.  And record values are O(1) lockfree concurrent
   allocated via fd_alloc using the same wksp as funk (the
   implementation is structured in layers that are straightforard to
   retarget for particular applications as might be necessary).

   The shared memory used by a funk instance is within a workspace such
   that it is also persistent and remotely inspectable.  For example, a
   process attached to a funk instance can be terminated and a new
   process can resume exactly where the original process left off
   instantly (e.g. no file I/O).  Or a real-time monitor could
   visualizing the ongoing activity in a database non-invasively (e.g.
   forks in flight, records updated by forks, etc).  Or an auxiliary
   process could be lazily and non-invasively writing all published
   records to permanent storage in the background in parallel with
   on-going operations.

   The records are further stored in the workspace memory relocatably.
   For example, workspace memory could just be committed to a persistent
   memory as is (or backed by NVMe or such directly), copied to a
   different host, and processes on the new host could resume (indeed,
   though it wouldn't be space efficient, the shared memory region is
   usable as is as an on-disk checkpoint file).  Or the workspace could
   be resized and what not to handle large needs than when the database
   was initially created and it all "just works". */
>>>>>>> 37f84daa

#if FD_HAS_HOSTED && FD_HAS_X86

//#include "fd_funk_base.h" /* Includes ../util/fd_util.h */
//#include "fd_funk_txn.h"  /* Includes fd_funk_base.h */
//#include "fd_funk_rec.h"  /* Includes fd_funk_txn.h */
#include "fd_funk_val.h"    /* Includes fd_funk_rec.h */

/* The HOSTED and X86 requirement is inherited from wksp (which
   currently requires these).  There is very little in here that
   actually requires HOSTED or X86 capabilities though. */

/* FD_FUNK_{ALIGN,FOOTPRINT} describe the alignment and footprint needed
   for a funk.  ALIGN should be a positive integer power of 2.
   FOOTPRINT is multiple of ALIGN.  These are provided to facilitate
   compile time declarations.  */

#define FD_FUNK_ALIGN     (128UL)
#define FD_FUNK_FOOTPRINT (256UL)

/* The details of a fd_funk_private are exposed here to facilitate
   inlining various operations. */

#define FD_FUNK_MAGIC (0xf17eda2ce7fc2c00UL) /* firedancer funk version 0 */

struct __attribute__((aligned(FD_FUNK_ALIGN))) fd_funk_private {

  /* Metadata */

  ulong magic;      /* ==FD_FUNK_MAGIC */
  ulong funk_gaddr; /* wksp gaddr of this in the backing wksp, non-zero gaddr */
  ulong wksp_tag;   /* Tag to use for wksp allocations, in [1,FD_WKSP_ALLOC_TAG_MAX] */
  ulong seed;       /* Seed for various hashing function used under the hood, arbitrary */

  /* The funk transaction map stores the details about transactions
     in preparation and their relationships to each other.  This is a
     fd_map_giant and more details are given in fd_funk_txn.h

     txn_max is the maximum number of transactions that can be in
     preparation.  Due to the use of compressed map indices to reduce
     workspace memory footprint required, txn_max is at most
     FD_FUNK_TXN_IDX_NULL (currently ~4B).  This should be more than
     ample for anticipated uses cases ... e.g. every single validator in
     a pool of tens of thousands Solana validator had its own fork and
     with no consensus ever being achieved, a funk with txn_max at the
     limits of a compressed index will be chug along for days to weeks
     before running out of indexing space.  But if ever needing to
     support more, it is straightforward to change the code to not use
     index compression.  Then, a funk (with a planet sized workspace
     backing it) would survive a similar scenario for millons of years.
     Presumably, if such a situation arose, in the weeks to eons while
     there was consensus, somebody would notice and care enough to
     intervene (if not it is probably irrelevant to the real world
     anyway).

     txn_map_gaddr is the wksp gaddr of the fd_funk_txn_map_t used by
     this funk.  Since this is a fd_map_giant under the hood and those
     are relocatable, it is possible to move this around within the wksp
     backing the funk if necessary.  Such can be helpful if needing to
     do offline rebuilding, resizing, serialization, deserialization,
     etc.

     child_{head,tail}_cidx are compressed txn map indices.  After
     decompression, they give the txn map index of the {oldest,youngest}
     child of funk (i.e. an in-preparation transaction whose parent
     transaction id is last_publish).  FD_FUNK_TXN_IDX_NULL indicates
     the funk is childless.  Thus, if head/tail is FD_FUNK_TXN_IDX_NULL,
     tail/head will be too.  Records in a childless funk can be
     modified.  Will be FD_FUNK_TXN_IDX_NULL if txn_max is zero.

     last_publish is the ID of the last published transaction.  It will
     be the root transaction if no transactions have been published.
     Will be the root transaction immediately after construction. */

  ulong txn_max;         /* In [0,FD_FUNK_TXN_IDX_NULL] */
  ulong txn_map_gaddr;   /* Non-zero wksp gaddr with tag wksp_tag
                            seed   ==fd_funk_txn_map_seed   (txn_map)
                            txn_max==fd_funk_txn_map_key_max(txn_map) */
  uint  child_head_cidx; /* After decompression, in [0,txn_max) or FD_FUNK_TXN_IDX_NULL, FD_FUNK_TXN_IDX_NULL if txn_max 0 */
  uint  child_tail_cidx; /* " */

  /* Padding to FD_FUNK_TXN_XID_ALIGN here */
<<<<<<< HEAD

  fd_funk_txn_xid_t root[1];         /* Always equal to the root transaction */
  fd_funk_txn_xid_t last_publish[1]; /* Root transaction immediately after construction, not root thereafter */

=======

  fd_funk_txn_xid_t root[1];         /* Always equal to the root transaction */
  fd_funk_txn_xid_t last_publish[1]; /* Root transaction immediately after construction, not root thereafter */

>>>>>>> 37f84daa
  /* The funk record map stores the details about all the records in
     the funk, including all those in the last published transaction and
     all those getting updated in an in-preparation transcation.  This
     is a fd_map_giant and more details are given in fd_funk_txn.h

     rec_max is the maximum number of records that can exist in this
     funk.

     rec_map_gaddr is the wksp gaddr of the fd_funk_rec_map_t used by
     this funk.  Since this is a fd_map_giant under the hood and those
     are relocatable, it is possible to move this around within the wksp
     backing the funk if necessary.  Such can be helpful if needing to
     do offline rebuilding, resizing, serialization, deserialization,
     etc. */

  ulong rec_max;
  ulong rec_map_gaddr; /* Non-zero wksp gaddr with tag wksp_tag
                          seed   ==fd_funk_rec_map_seed   (rec_map)
                          rec_max==fd_funk_rec_map_key_max(rec_map) */
  ulong rec_head_idx;  /* Record map index of the first record, FD_FUNK_REC_IDX_NULL if none (from oldest to youngest) */
  ulong rec_tail_idx;  /* "                       last          " */
<<<<<<< HEAD
=======

  /* The funk alloc is used for allocating wksp resources for record
     values.  This is a fd_alloc and more details are given in
     fd_funk_val.h.  Allocations from this allocator will be tagged with
     wksp_tag and operations on this allocator will use concurrency
     group 0.

     TODO: Consider letter user just passing a join of alloc (and maybe
     the cgroup_idx to give the funk), inferring the wksp, cgroup from
     that and allocating exclusively from that? */

  ulong alloc_gaddr; /* Non-zero wksp gaddr with tag wksp tag */
>>>>>>> 37f84daa

  /* Padding to FD_FUNK_ALIGN here */
};

FD_PROTOTYPES_BEGIN

/* Constructors */

/* fd_funk_{align,footprint} return FD_FUNK_{ALIGN,FOOTPRINT}. */

FD_FN_CONST ulong
fd_funk_align( void );

FD_FN_CONST ulong
fd_funk_footprint( void );

/* fd_wksp_new formats an unused wksp allocation with the appropriate
   alignment and footprint as a funk.  Caller is not joined on return.
   Returns shmem on success and NULL on failure (shmem NULL, shmem
   misaligned, wksp_tag not in [1,FD_WKSP_ALLOC_TAG_MAX], shmem is not
   backed by a wksp ...  logs details).  A workspace can be used by
   multiple funk concurrently.  They will dynamically share the
   underlying workspace (along with any other non-funk usage) but will
   otherwise act as completely separate non-conflicting funks.  To help
   with various diagnostics, garbage collection and what not, all
   allocations to the underlying wksp are tagged with the given tag (in
   [1,FD_WKSP_ALLOC_TAG_MAX]).  Ideally, the tag used here should be
   distinct from all other tags used by this workspace but this is not
   required. */

void *
fd_funk_new( void * shmem,
             ulong  wksp_tag,
             ulong  seed,
             ulong  txn_max,
             ulong  rec_max );

/* fd_funk_join joins the caller to a funk instance.  shfunk points to
   the first byte of the memory region backing the funk in the caller's
   address space.  Returns an opaque handle of the join on success
   (IMPORTANT! DO NOT ASSUME THIS IS A CAST OF SHFUNK) and NULL on
   failure (NULL shfunk, misaligned shfunk, shfunk is not backed by a
   wksp, bad magic, ... logs details).  Every successful join should
   have a matching leave.  The lifetime of the join is until the
   matching leave or the thread group is terminated (joins are local to
   a thread group). */

fd_funk_t *
fd_funk_join( void * shfunk );

/* fd_funk_leave leaves an existing join.  Returns the underlying
   shfunk (IMPORTANT! DO NOT ASSUME THIS IS A CAST OF FUNK) on success
   and NULL on failure.  Reasons for failure include funk is NULL (logs
   details). */

void *
fd_funk_leave( fd_funk_t * funk );

/* fd_funk_delete unformats a wksp allocation used as a funk
   (additionally frees all wksp allocations used by that funk).  Assumes
   nobody is or will be joined to the funk.  Returns shmem on success
   and NULL on failure (logs details).  Reasons for failure include
   shfunk is NULL, misaligned shfunk, shfunk is not backed by a
   workspace, etc. */

void *
fd_funk_delete( void * shfunk );

/* Accessors */

/* fd_funk_wksp returns the local join to the wksp backing the funk.
   The lifetime of the returned pointer is at least as long as the
   lifetime of the local join.  Assumes funk is a current local join. */

FD_FN_PURE static inline fd_wksp_t * fd_funk_wksp( fd_funk_t * funk ) { return (fd_wksp_t *)(((ulong)funk) - funk->funk_gaddr); }

/* fd_funk_wksp_tag returns the workspace allocation tag used by the
   funk for its wksp allocations.  Will be in [1,FD_WKSP_ALLOC_TAG_MAX].
   Assumes funk is a current local join. */

FD_FN_PURE static inline ulong fd_funk_wksp_tag( fd_funk_t * funk ) { return funk->wksp_tag; }

/* fd_funk_seed returns the hash seed used by the funk for various hash
   functions.  Arbitrary value.  Assumes funk is a current local join.
   TODO: consider renaming hash_seed? */

FD_FN_PURE static inline ulong fd_funk_seed( fd_funk_t * funk ) { return funk->seed; }

/* fd_funk_txn_max returns maximum number of in-preparations the funk
   can support.  Assumes funk is a current local join.  Return in
   [0,FD_FUNK_TXN_IDX_NULL]. */

FD_FN_PURE static inline ulong fd_funk_txn_max( fd_funk_t * funk ) { return funk->txn_max; }

/* fd_funk_txn_map returns a pointer in the caller's address space to
   the funk's transaction map. */

FD_FN_PURE static inline fd_funk_txn_t * /* Lifetime is that of the local join */
fd_funk_txn_map( fd_funk_t * funk,       /* Assumes current local join */
                 fd_wksp_t * wksp ) {    /* Assumes wksp == fd_funk_wksp( funk ) */
  return (fd_funk_txn_t *)fd_wksp_laddr_fast( wksp, funk->txn_map_gaddr );
}

/* fd_funk_last_publish_child_{head,tail} returns a pointer in the
   caller's address space to {oldest,young} child of funk, NULL if the
   funk is childless.  All pointers are in the caller's address space.
   These are all a fast O(1) but not fortified against memory data
   corruption. */

FD_FN_PURE static inline fd_funk_txn_t *                 /* Lifetime as described in fd_funk_txn_query */
fd_funk_last_publish_child_head( fd_funk_t *     funk,   /* Assumes current local join */
                                 fd_funk_txn_t * map ) { /* Assumes map == fd_funk_txn_map( funk, fd_funk_wksp( funk ) ) */
  ulong idx = fd_funk_txn_idx( funk->child_head_cidx );
  if( fd_funk_txn_idx_is_null( idx ) ) return NULL; /* TODO: Consider branchless? */
  return map + idx;
}

FD_FN_PURE static inline fd_funk_txn_t *                 /* Lifetime as described in fd_funk_txn_query */
fd_funk_last_publish_child_tail( fd_funk_t *     funk,   /* Assumes current local join */
                                 fd_funk_txn_t * map ) { /* Assumes map == fd_funk_txn_map( funk, fd_funk_wksp( funk ) ) */
  ulong idx = fd_funk_txn_idx( funk->child_tail_cidx );
  if( fd_funk_txn_idx_is_null( idx ) ) return NULL; /* TODO: Consider branchless? */
  return map + idx;
}

/* fd_funk_root returns a pointer in the caller's address space to the
   transaction id of the root transaction.  Assumes funk is a current
   local join.  Lifetime of the returned pointer is the lifetime of the
   current local join.  The value at this pointer will always be the
   root transaction id. */

FD_FN_CONST static inline fd_funk_txn_xid_t const * fd_funk_root( fd_funk_t * funk ) { return funk->root; }

/* fd_funk_last_publish returns a pointer in the caller's address space
   to transaction id of the last published transaction.  Assumes funk is
   a current local join.  Lifetime of the returned pointer is the
   lifetime of the current local join.  The value at this pointer will
   be constant until the next transaction is published. */

FD_FN_CONST static inline fd_funk_txn_xid_t const * fd_funk_last_publish( fd_funk_t * funk ) { return funk->last_publish; }

/* fd_funk_is_frozen returns 1 if the records of the last published
   transaction are frozen (i.e. the funk has children) and 0 otherwise
   (i.e. the funk is childless).  Assumes funk is a current local join. */

FD_FN_PURE static inline int
fd_funk_last_publish_is_frozen( fd_funk_t const * funk ) {
  return fd_funk_txn_idx( funk->child_head_cidx )!=FD_FUNK_TXN_IDX_NULL;
}

/* fd_funk_rec_max returns maximum number of records that can be held
   in the funk.  This includes both records of the last published
   transaction and records for transactions that are in-flight. */

FD_FN_PURE static inline ulong fd_funk_rec_max( fd_funk_t * funk ) { return funk->rec_max; }

/* fd_funk_rec_map returns a pointer in the caller's address space to
   the funk's record map. */

FD_FN_PURE static inline fd_funk_rec_t * /* Lifetime is that of the local join */
fd_funk_rec_map( fd_funk_t * funk,       /* Assumes current local join */
                 fd_wksp_t * wksp ) {    /* Assumes wksp == fd_funk_wksp( funk ) */
  return (fd_funk_rec_t *)fd_wksp_laddr_fast( wksp, funk->rec_map_gaddr );
}

/* fd_funk_last_publish_rec_{head,tail} returns a pointer in the
   caller's address space to {oldest,young} record (by creation) of all
   records in the last published transaction, NULL if the last published
   transaction has no records.  All pointers are in the caller's address
   space.  These are all a fast O(1) but not fortified against memory
   data corruption. */

FD_FN_PURE static inline fd_funk_rec_t const *                   /* Lifetime as described in fd_funk_rec_query */
fd_funk_last_publish_rec_head( fd_funk_t const *     funk,       /* Assumes current local join */
                               fd_funk_rec_t const * rec_map ) { /* Assumes == fd_funk_rec_map( funk, fd_funk_wksp( funk ) ) */
  ulong rec_head_idx = funk->rec_head_idx;
  if( fd_funk_rec_idx_is_null( rec_head_idx ) ) return NULL; /* TODO: consider branchless */
  return rec_map + rec_head_idx;
}

FD_FN_PURE static inline fd_funk_rec_t const *                   /* Lifetime as described in fd_funk_rec_query */
fd_funk_last_publish_rec_tail( fd_funk_t const *     funk,       /* Assumes current local join */
                               fd_funk_rec_t const * rec_map ) { /* Assumes == fd_funk_rec_map( funk, fd_funk_wksp( funk ) ) */
  ulong rec_tail_idx = funk->rec_tail_idx;
  if( fd_funk_rec_idx_is_null( rec_tail_idx ) ) return NULL; /* TODO: consider branchless */
  return rec_map + rec_tail_idx;
}

<<<<<<< HEAD
=======
/* fd_funk_alloc returns a pointer in the caller's address space to
   the funk's allocator. */

FD_FN_PURE static inline fd_alloc_t *  /* Lifetime is that of the local join */
fd_funk_alloc( fd_funk_t * funk,       /* Assumes current local join */
               fd_wksp_t * wksp ) {    /* Assumes wksp == fd_funk_wksp( funk ) */
  return (fd_alloc_t *)fd_wksp_laddr_fast( wksp, funk->alloc_gaddr );
}

>>>>>>> 37f84daa
/* Operations */

/* fd_funk_descendant returns the funk's youngest descendant that has no
   globally competiting transaction history currently or NULL if funk
   has no children or all of the children of funk are in competition.
   That is, this is as far as fd_funk_txn_publish can publish before it
   needs to start canceling competiting transaction histories.  This is
   O(length of descendant history) and this is not fortified against
   transaction map data corruption.  Assumes funk is a current local
   join.  The returned pointer lifetime and address space is as
   described in fd_funk_txn_query. */

FD_FN_PURE static inline fd_funk_txn_t *
fd_funk_last_publish_descendant( fd_funk_t *     funk,
                                 fd_funk_txn_t * txn_map ) { /* Assumes == fd_funk_txn_map( funk, fd_funk_wksp( funk ) ) */
  ulong child_idx = fd_funk_txn_idx( funk->child_head_cidx );
  if( fd_funk_txn_idx_is_null( child_idx ) ) return NULL;
  return fd_funk_txn_descendant( txn_map + child_idx, txn_map );
}

/* Misc */

/* fd_funk_verify verifies the integrity of funk.  Returns
   FD_FUNK_SUCCESS if funk appears to be intact and FD_FUNK_ERR_INVAL
   otherwise (logs details).  Assumes funk is a current local join (NULL
   returns FD_FUNK_ERR_INVAL and logs details.) */

int
fd_funk_verify( fd_funk_t * funk );

FD_PROTOTYPES_END

#else /* Target does not have funk support */
#include "fd_funk_base.h"
#endif

#endif /* HEADER_fd_src_funk_fd_funk_h */<|MERGE_RESOLUTION|>--- conflicted
+++ resolved
@@ -1,11 +1,6 @@
 #ifndef HEADER_fd_src_funk_fd_funk_h
 #define HEADER_fd_src_funk_fd_funk_h
 
-<<<<<<< HEAD
-//#include "fd_funk_base.h" /* Includes ../util/fd_util.h */
-//#include "fd_funk_txn.h"  /* Includes fd_funk_base.h */
-#include "fd_funk_rec.h"    /* Includes fd_funk_txn.h */
-=======
 /* Funk is a hybrid of a database and version control system designed
    for ultra high performance blockchain applications.
 
@@ -143,7 +138,6 @@
    usable as is as an on-disk checkpoint file).  Or the workspace could
    be resized and what not to handle large needs than when the database
    was initially created and it all "just works". */
->>>>>>> 37f84daa
 
 #if FD_HAS_HOSTED && FD_HAS_X86
 
@@ -226,17 +220,10 @@
   uint  child_tail_cidx; /* " */
 
   /* Padding to FD_FUNK_TXN_XID_ALIGN here */
-<<<<<<< HEAD
 
   fd_funk_txn_xid_t root[1];         /* Always equal to the root transaction */
   fd_funk_txn_xid_t last_publish[1]; /* Root transaction immediately after construction, not root thereafter */
 
-=======
-
-  fd_funk_txn_xid_t root[1];         /* Always equal to the root transaction */
-  fd_funk_txn_xid_t last_publish[1]; /* Root transaction immediately after construction, not root thereafter */
-
->>>>>>> 37f84daa
   /* The funk record map stores the details about all the records in
      the funk, including all those in the last published transaction and
      all those getting updated in an in-preparation transcation.  This
@@ -258,8 +245,6 @@
                           rec_max==fd_funk_rec_map_key_max(rec_map) */
   ulong rec_head_idx;  /* Record map index of the first record, FD_FUNK_REC_IDX_NULL if none (from oldest to youngest) */
   ulong rec_tail_idx;  /* "                       last          " */
-<<<<<<< HEAD
-=======
 
   /* The funk alloc is used for allocating wksp resources for record
      values.  This is a fd_alloc and more details are given in
@@ -272,7 +257,6 @@
      that and allocating exclusively from that? */
 
   ulong alloc_gaddr; /* Non-zero wksp gaddr with tag wksp tag */
->>>>>>> 37f84daa
 
   /* Padding to FD_FUNK_ALIGN here */
 };
@@ -461,8 +445,6 @@
   return rec_map + rec_tail_idx;
 }
 
-<<<<<<< HEAD
-=======
 /* fd_funk_alloc returns a pointer in the caller's address space to
    the funk's allocator. */
 
@@ -472,7 +454,6 @@
   return (fd_alloc_t *)fd_wksp_laddr_fast( wksp, funk->alloc_gaddr );
 }
 
->>>>>>> 37f84daa
 /* Operations */
 
 /* fd_funk_descendant returns the funk's youngest descendant that has no
