--- conflicted
+++ resolved
@@ -243,11 +243,7 @@
   ulong rec_tail_idx;  /* "                       last          " */
 
   ulong partvec_gaddr; /* Address of partition header vector */
-<<<<<<< HEAD
-    
-=======
-
->>>>>>> 2a349096
+
   /* The funk alloc is used for allocating wksp resources for record
      values.  This is a fd_alloc and more details are given in
      fd_funk_val.h.  Allocations from this allocator will be tagged with
