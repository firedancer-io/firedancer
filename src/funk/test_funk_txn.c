#include "fd_funk.h"

/* TODO: more extensive testing of fd_funk_txn_cancel_siblings,
   fd_funk_txn_cancel_children (implicitly tested under the hood but the
   user wrappers aren't), coverage of fd_funk_txn_merge. */

#if FD_HAS_HOSTED && FD_HAS_X86

<<<<<<< HEAD
=======
FD_STATIC_ASSERT( FD_FUNK_TXN_ALIGN    ==32UL, unit_test );
FD_STATIC_ASSERT( FD_FUNK_TXN_FOOTPRINT==96UL, unit_test );

FD_STATIC_ASSERT( FD_FUNK_TXN_ALIGN    ==alignof(fd_funk_txn_t), unit_test );
FD_STATIC_ASSERT( FD_FUNK_TXN_FOOTPRINT==sizeof (fd_funk_txn_t), unit_test );

>>>>>>> 37f84daa
FD_STATIC_ASSERT( FD_FUNK_TXN_IDX_NULL==(ulong)UINT_MAX, unit_test );

static fd_funk_txn_xid_t *
fd_funk_txn_xid_set_unique( fd_funk_txn_xid_t * xid ) {
  static FD_TLS ulong tag = 0UL;
  xid->ul[0] = fd_log_app_id();
  xid->ul[1] = fd_log_thread_id();
  xid->ul[2] = ++tag;
  xid->ul[3] = (ulong)fd_tickcount();
  return xid;
}

int
main( int     argc,
      char ** argv ) {
  fd_boot( &argc, &argv );

  char const * name     = fd_env_strip_cmdline_cstr ( &argc, &argv, "--wksp",      NULL,            NULL );
  char const * _page_sz = fd_env_strip_cmdline_cstr ( &argc, &argv, "--page-sz",   NULL,      "gigantic" );
  ulong        page_cnt = fd_env_strip_cmdline_ulong( &argc, &argv, "--page-cnt",  NULL,             1UL );
  ulong        near_cpu = fd_env_strip_cmdline_ulong( &argc, &argv, "--near-cpu",  NULL, fd_log_cpu_id() );
  ulong        wksp_tag = fd_env_strip_cmdline_ulong( &argc, &argv, "--wksp-tag",  NULL,          1234UL );
  ulong        seed     = fd_env_strip_cmdline_ulong( &argc, &argv, "--seed",      NULL,          5678UL );
  ulong        txn_max  = fd_env_strip_cmdline_ulong( &argc, &argv, "--txn-max",   NULL,            32UL );
  ulong        rec_max  = fd_env_strip_cmdline_ulong( &argc, &argv, "--rec-max",   NULL,            32UL );
  ulong        iter_max = fd_env_strip_cmdline_ulong( &argc, &argv, "--iter-max",  NULL,       1048576UL );
  int          verbose  = fd_env_strip_cmdline_int  ( &argc, &argv, "--verbose",   NULL,               0 );

  fd_rng_t _rng[1]; fd_rng_t * rng = fd_rng_join( fd_rng_new( _rng, 0U, 0UL ) );

  fd_wksp_t * wksp;
  if( name ) {
    FD_LOG_NOTICE(( "Attaching to --wksp %s", name ));
    wksp = fd_wksp_attach( name );
  } else {
    FD_LOG_NOTICE(( "--wksp not specified, using an anonymous local workspace, --page-sz %s, --page-cnt %lu, --near-cpu %lu",
                    _page_sz, page_cnt, near_cpu ));
    wksp = fd_wksp_new_anonymous( fd_cstr_to_shmem_page_sz( _page_sz ), page_cnt, near_cpu, "wksp", 0UL );
  }

  if( FD_UNLIKELY( !wksp ) ) FD_LOG_ERR(( "Unable to attach to wksp" ));

  FD_LOG_NOTICE(( "Testing with --wksp-tag %lu --seed %lu --txn-max %lu --rxn-max %lu --iter-max %lu --verbose %i",
                  wksp_tag, seed, txn_max, rec_max, iter_max, verbose ));

  fd_funk_t * funk = fd_funk_join( fd_funk_new( fd_wksp_alloc_laddr( wksp, fd_funk_align(), fd_funk_footprint(), wksp_tag ),
                                                wksp_tag, seed, txn_max, rec_max ) );
  if( FD_UNLIKELY( !funk ) ) FD_LOG_ERR(( "Unable to create funk" ));
  
  fd_funk_txn_t * map = fd_funk_txn_map( funk, wksp );
<<<<<<< HEAD

  for( ulong rem=1000000UL; rem; rem-- ) {
    ulong idx = (ulong)fd_rng_uint( rng );
    FD_TEST( fd_funk_txn_idx( fd_funk_txn_cidx( idx ) )==idx );
  }

=======

  for( ulong rem=1000000UL; rem; rem-- ) {
    ulong idx = (ulong)fd_rng_uint( rng );
    FD_TEST( fd_funk_txn_idx( fd_funk_txn_cidx( idx ) )==idx );
  }

>>>>>>> 37f84daa
  FD_TEST(  fd_funk_txn_idx_is_null( FD_FUNK_TXN_IDX_NULL ) );
  FD_TEST( !fd_funk_txn_idx_is_null( 0UL                  ) );

  fd_funk_txn_xid_t const * last_publish = fd_funk_last_publish( funk );

  FD_TEST( !fd_funk_txn_cnt    ( map ) );
  FD_TEST( !fd_funk_txn_is_full( map ) );

  fd_funk_txn_xid_t recent_xid[ 64 ]; for( ulong idx=0UL; idx<64UL; idx++ ) fd_funk_txn_xid_set_unique( &recent_xid[ idx ] );
  ulong recent_cursor = 0UL;

  for( ulong iter=0UL; iter<iter_max; iter++ ) {

    ulong live_pmap = 0UL;
    for( ulong idx=0UL; idx<64UL; idx++ ) if( fd_funk_txn_query( &recent_xid[ idx ], map ) ) live_pmap |= (1UL<<idx);

#   define RANDOM_SET_BIT_IDX(pmap) do {                                                       \
      idx = (r&63U);                                                                           \
      idx = (((uint)fd_ulong_find_lsb( fd_ulong_rotate_left( pmap, (int)idx ) )) - idx) & 63U; \
      r >>= 6;                                                                                 \
    } while(0)

    uint r = fd_rng_uint( rng );
    int op = (int)(r & 15U); r >>= 4;
    switch( op ) {

    case 0: { /* look up a live xid (always suceeed) */
      if( FD_UNLIKELY( !live_pmap ) ) break;
      uint idx; RANDOM_SET_BIT_IDX( live_pmap );
      fd_funk_txn_t * txn = fd_funk_txn_query( &recent_xid[idx], map );
      FD_TEST( txn && fd_funk_txn_xid_eq( fd_funk_txn_xid( txn ), &recent_xid[idx] ) );
      break;
    }

    case 1: { /* look up a dead xid (always fail) */
      if( FD_UNLIKELY( !~live_pmap ) ) break;
      uint idx; RANDOM_SET_BIT_IDX( ~live_pmap );
      fd_funk_txn_t * txn = fd_funk_txn_query( &recent_xid[idx], map );
      FD_TEST( !txn );
      break;
    }

    case 2: { /* look up never seen xid (always fail) */
      fd_funk_txn_xid_t xid[1]; fd_funk_txn_xid_set_unique( xid );
      fd_funk_txn_t * txn = fd_funk_txn_query( xid, map );
      FD_TEST( !txn );
      break;
    }

    case 3: { /* prepare from most recent published with an live xid (always fail) */
      if( FD_UNLIKELY( !live_pmap ) ) break;
      uint idx; RANDOM_SET_BIT_IDX( live_pmap );
      FD_TEST( !fd_funk_txn_prepare( funk, NULL, &recent_xid[idx], verbose ) );
      break;
    }

    case 4: { /* prepare from most recent published with a dead xid (succeed if not full) */
      if( FD_UNLIKELY( !~live_pmap ) ) break;
      uint idx; RANDOM_SET_BIT_IDX( ~live_pmap );
      int is_full = fd_funk_txn_is_full( map );
      if( FD_UNLIKELY( fd_funk_txn_xid_eq( &recent_xid[idx], last_publish ) ) ) break;
      fd_funk_txn_t * txn = fd_funk_txn_prepare( funk, NULL, &recent_xid[idx], verbose );
      if( is_full ) FD_TEST( !txn );
      else          FD_TEST( txn && fd_funk_txn_xid_eq( fd_funk_txn_xid( txn ), &recent_xid[idx] ) );
      break;
    }

    case 5: { /* prepare from most recent published never seen xid (succeed if not full) */
      fd_funk_txn_xid_t const * xid = fd_funk_txn_xid_set_unique( &recent_xid[ recent_cursor ] );
      recent_cursor = (recent_cursor+1UL) & 63UL;
      int is_full = fd_funk_txn_is_full( map );
      fd_funk_txn_t * txn = fd_funk_txn_prepare( funk, NULL, xid, verbose );
      if( is_full ) FD_TEST( !txn );
      else          FD_TEST( txn && fd_funk_txn_xid_eq( fd_funk_txn_xid( txn ), xid ) );
      break;
    }

    case 6: { /* prepare from live xid with a live xid (always fail) */
      if( FD_UNLIKELY( !live_pmap ) ) break;
      uint idx; uint idx1; RANDOM_SET_BIT_IDX( live_pmap ); idx1 = idx; RANDOM_SET_BIT_IDX( live_pmap );
      fd_funk_txn_t * parent = fd_funk_txn_query( &recent_xid[idx], map );
      FD_TEST( parent && fd_funk_txn_xid_eq( fd_funk_txn_xid( parent ), &recent_xid[idx] ) );
      FD_TEST( !fd_funk_txn_prepare( funk, parent, &recent_xid[idx1], verbose ) );
      break;
    }

    case 7: { /* prepare from live xid with a dead xid (succeed if not full) */
      if( FD_UNLIKELY( !live_pmap || !~live_pmap ) ) break;
      uint idx; uint idx1; RANDOM_SET_BIT_IDX( ~live_pmap ); idx1 = idx; RANDOM_SET_BIT_IDX( live_pmap );
      if( FD_UNLIKELY( fd_funk_txn_xid_eq( &recent_xid[idx1], last_publish ) ) ) break;
      fd_funk_txn_t * parent = fd_funk_txn_query( &recent_xid[idx], map );
      FD_TEST( parent && fd_funk_txn_xid_eq( fd_funk_txn_xid( parent ), &recent_xid[idx] ) );
      int is_full = fd_funk_txn_is_full( map );
      fd_funk_txn_t * txn = fd_funk_txn_prepare( funk, parent, &recent_xid[idx1], verbose );
      if( is_full ) FD_TEST( !txn );
      else          FD_TEST( txn && fd_funk_txn_xid_eq( fd_funk_txn_xid( txn ), &recent_xid[idx1] ) );
      break;
    }

    case 8: { /* prepare from live xid with a never seen xid (succeed if not full) */
      if( FD_UNLIKELY( !live_pmap ) ) break;
      uint idx; RANDOM_SET_BIT_IDX( live_pmap );
      fd_funk_txn_t * parent = fd_funk_txn_query( &recent_xid[idx], map );
      FD_TEST( parent && fd_funk_txn_xid_eq( fd_funk_txn_xid( parent ), &recent_xid[idx] ) );
      fd_funk_txn_xid_t const * xid = fd_funk_txn_xid_set_unique( &recent_xid[ recent_cursor ] );
      recent_cursor = (recent_cursor+1UL) & 63UL;
      int is_full = fd_funk_txn_is_full( map );
      fd_funk_txn_t * txn = fd_funk_txn_prepare( funk, parent, xid, verbose );
      if( is_full ) FD_TEST( !txn );
      else          FD_TEST( txn && fd_funk_txn_xid_eq( fd_funk_txn_xid( txn ), xid ) );
      break;
    }

    case 9: { /* cancel a live xid (should always be at least 1) */
      if( FD_UNLIKELY( !live_pmap ) ) break;
      uint idx; RANDOM_SET_BIT_IDX( live_pmap );
      fd_funk_txn_t * txn = fd_funk_txn_query( &recent_xid[idx], map );
      FD_TEST( txn && fd_funk_txn_xid_eq( fd_funk_txn_xid( txn ), &recent_xid[idx] ) );
      FD_TEST( fd_funk_txn_cancel( funk, txn, verbose )>0UL );
      break;
    }

    case 10: { /* cancel a dead xid (should always be 0) */
      if( FD_UNLIKELY( !~live_pmap ) ) break;
      uint idx; RANDOM_SET_BIT_IDX( ~live_pmap );
      fd_funk_txn_t * txn = fd_funk_txn_query( &recent_xid[idx], map );
      FD_TEST( !txn );
      FD_TEST( fd_funk_txn_cancel( funk, txn, verbose )==0UL );
      break;
    }

    case 11: { /* cancel a never seen xid (should always be 0) */
      fd_funk_txn_xid_t xid[1]; fd_funk_txn_xid_set_unique( xid );
      fd_funk_txn_t * txn = fd_funk_txn_query( xid, map );
      FD_TEST( !txn );
      FD_TEST( fd_funk_txn_cancel( funk, txn, verbose )==0UL );
      break;
    }

    case 12: { /* publish a live xid (should always be at least 1) */
      if( FD_UNLIKELY( !live_pmap ) ) break;
      uint idx; RANDOM_SET_BIT_IDX( live_pmap );
      fd_funk_txn_t * txn = fd_funk_txn_query( &recent_xid[idx], map );
      FD_TEST( txn && fd_funk_txn_xid_eq( fd_funk_txn_xid( txn ), &recent_xid[idx] ) );
      FD_TEST( fd_funk_txn_publish( funk, txn, verbose )>0UL );
      FD_TEST( fd_funk_txn_xid_eq( last_publish, &recent_xid[idx] ) );
      break;
    }

    case 13: { /* publish a dead xid (should always be 0) */
      if( FD_UNLIKELY( !~live_pmap ) ) break;
      uint idx; RANDOM_SET_BIT_IDX( ~live_pmap );
      fd_funk_txn_t * txn = fd_funk_txn_query( &recent_xid[idx], map );
      FD_TEST( !txn );
      FD_TEST( fd_funk_txn_publish( funk, txn, verbose )==0UL );
      break;
    }

    case 14: { /* publish a never seen xid (should always be 0) */
      fd_funk_txn_xid_t xid[1]; fd_funk_txn_xid_set_unique( xid );
      fd_funk_txn_t * txn = fd_funk_txn_query( xid, map );
      FD_TEST( !txn );
      FD_TEST( fd_funk_txn_publish( funk, txn, verbose )==0UL );
      break;
    }

    default: { /* various sanity checks */
      uint idx = r & 63U; r >>= 6;
      fd_funk_txn_t * txn = fd_funk_txn_query( &recent_xid[idx], map );
      fd_funk_txn_xid_t xid[1]; fd_funk_txn_xid_set_unique( xid );

      fd_funk_txn_t * dead = NULL;
      if( txn_max && !fd_funk_txn_query( fd_funk_txn_xid( &map[0] ), map ) ) dead = &map[0];

      fd_funk_txn_t bad[1]; fd_funk_txn_xid_copy( &bad->xid, xid );
      
      /* Too many in-prep already tested */
      /* Live xid cases already tested */
      
      FD_TEST( !fd_funk_txn_prepare( NULL, txn, xid,             verbose ) ); /* NULL funk */
      FD_TEST( !fd_funk_txn_prepare( funk, txn, NULL,            verbose ) ); /* NULL xid */
      FD_TEST( !fd_funk_txn_prepare( funk, txn, last_publish,    verbose ) ); /* last published xid */
      FD_TEST( !fd_funk_txn_prepare( funk, bad, xid,             verbose ) ); /* Parent not in map */
      if( dead ) FD_TEST( !fd_funk_txn_prepare( funk, dead, xid, verbose ) ); /* Parent not in prep */

      FD_TEST( !fd_funk_txn_cancel( NULL, txn,  verbose ) );                  /* NULL funk (and maybe NULL txn) */
      FD_TEST( !fd_funk_txn_cancel( funk, NULL, verbose ) );                  /* NULL txn */
      FD_TEST( !fd_funk_txn_cancel( funk, bad,  verbose ) );                  /* tx not in map */
      if( dead ) FD_TEST( !fd_funk_txn_cancel( funk, dead, verbose ) );       /* tx not in prep */

      FD_TEST( !fd_funk_txn_publish( NULL, txn,  verbose ) );                 /* NULL funk (and maybe NULL txn) */
      FD_TEST( !fd_funk_txn_publish( funk, NULL, verbose ) );                 /* NULL txn */
      FD_TEST( !fd_funk_txn_publish( funk, bad,  verbose ) );                 /* tx not in map */
      if( dead ) FD_TEST( !fd_funk_txn_publish( funk, dead, verbose ) );      /* tx not in prep */

      if( txn ) {
        FD_TEST( fd_funk_txn_xid_eq( fd_funk_txn_xid( txn ), &recent_xid[idx] ) );

        fd_funk_txn_t * parent      = fd_funk_txn_parent      ( txn, map );
        fd_funk_txn_t * first_born  = fd_funk_txn_child_head  ( txn, map );
        fd_funk_txn_t * last_born   = fd_funk_txn_child_tail  ( txn, map );
        fd_funk_txn_t * older_sib   = fd_funk_txn_sibling_prev( txn, map );
        fd_funk_txn_t * younger_sib = fd_funk_txn_sibling_next( txn, map );

        /* Make sure transaction suitable marked as frozen */

        if( !first_born ) FD_TEST( !last_born  );
        if( !last_born  ) FD_TEST( !first_born );

        FD_TEST( fd_funk_txn_is_frozen( txn )==!!first_born );

        FD_TEST( fd_funk_txn_is_only_child( txn )==((!older_sib) & (!younger_sib)) );

        fd_funk_txn_t * cur;

        /* Make sure txn's children know that txn is the parent (in both
           directions) */

        for( cur = first_born; cur; cur = fd_funk_txn_sibling_next( cur, map ) ) FD_TEST( fd_funk_txn_parent( cur, map )==txn );
        for( cur = last_born;  cur; cur = fd_funk_txn_sibling_prev( cur, map ) ) FD_TEST( fd_funk_txn_parent( cur, map )==txn );

        /* Make sure txn's parent knows this txn is a child (in both
           directions) */

        if( !parent ) cur = fd_funk_last_publish_child_head( funk, map );
        else          cur = fd_funk_txn_child_head( parent, map );
        for( ; cur; cur = fd_funk_txn_sibling_next( cur, map ) ) if( cur==txn ) break;
        FD_TEST( cur );

        if( !parent ) cur = fd_funk_last_publish_child_tail( funk, map );
        else          cur = fd_funk_txn_child_tail( parent, map );
        for( ; cur; cur = fd_funk_txn_sibling_prev( cur, map ) ) if( cur==txn ) break;
        FD_TEST( cur );
      }

      break;
    }
    }

    FD_TEST( !fd_funk_verify( funk ) );
  }

  fd_wksp_free_laddr( fd_funk_delete( fd_funk_leave( funk ) ) );
  if( name ) fd_wksp_detach( wksp );
  else       fd_wksp_delete_anonymous( wksp );

  fd_rng_delete( fd_rng_leave( rng ) );

  FD_LOG_NOTICE(( "pass" ));
  fd_halt();
  return 0;
}

#else

int
main( int     argc,
      char ** argv ) {
  fd_boot( &argc, &argv );
  FD_LOG_WARNING(( "skip: unit test requires FD_HAS_HOSTED and FD_HAS_X86 capabilities" ));
  fd_halt();
  return 0;
}

#endif<|MERGE_RESOLUTION|>--- conflicted
+++ resolved
@@ -6,15 +6,12 @@
 
 #if FD_HAS_HOSTED && FD_HAS_X86
 
-<<<<<<< HEAD
-=======
 FD_STATIC_ASSERT( FD_FUNK_TXN_ALIGN    ==32UL, unit_test );
 FD_STATIC_ASSERT( FD_FUNK_TXN_FOOTPRINT==96UL, unit_test );
 
 FD_STATIC_ASSERT( FD_FUNK_TXN_ALIGN    ==alignof(fd_funk_txn_t), unit_test );
 FD_STATIC_ASSERT( FD_FUNK_TXN_FOOTPRINT==sizeof (fd_funk_txn_t), unit_test );
 
->>>>>>> 37f84daa
 FD_STATIC_ASSERT( FD_FUNK_TXN_IDX_NULL==(ulong)UINT_MAX, unit_test );
 
 static fd_funk_txn_xid_t *
@@ -65,21 +62,12 @@
   if( FD_UNLIKELY( !funk ) ) FD_LOG_ERR(( "Unable to create funk" ));
   
   fd_funk_txn_t * map = fd_funk_txn_map( funk, wksp );
-<<<<<<< HEAD
 
   for( ulong rem=1000000UL; rem; rem-- ) {
     ulong idx = (ulong)fd_rng_uint( rng );
     FD_TEST( fd_funk_txn_idx( fd_funk_txn_cidx( idx ) )==idx );
   }
 
-=======
-
-  for( ulong rem=1000000UL; rem; rem-- ) {
-    ulong idx = (ulong)fd_rng_uint( rng );
-    FD_TEST( fd_funk_txn_idx( fd_funk_txn_cidx( idx ) )==idx );
-  }
-
->>>>>>> 37f84daa
   FD_TEST(  fd_funk_txn_idx_is_null( FD_FUNK_TXN_IDX_NULL ) );
   FD_TEST( !fd_funk_txn_idx_is_null( 0UL                  ) );
 
