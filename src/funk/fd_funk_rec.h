--- conflicted
+++ resolved
@@ -136,39 +136,23 @@
 
 /* Accessors */
 
-<<<<<<< HEAD
-/* fd_funk_rec_modify_try attempts to modify the record corresponding
-   to the given key in the given transaction. If the record does not
-   exist, NULL will be returned. If the txn is NULL, the query will be
-   done against funk's last published transaction (the root). On
-   success, a mutable pointer to the funk record is returned.
-=======
 /* fd_funk_rec_modify attempts to modify the record corresponding to the
    given key in the given transaction. If the record does not exist,
    NULL will be returned. If the txn is NULL, the query will be done
    against funk's last published transaction (the root). On success,
    a mutable pointer to the funk record is returned.
->>>>>>> 2ab3bb1a
 
    Assumes funk is a current local join (NULL returns NULL), txn is NULL
    or points to an in-preparation transaction in the caller's address
    space, key points to a record key in the caller's address space (NULL
    returns NULL). It is SAFE to do concurrent operations on funk with
-<<<<<<< HEAD
-   fd_funk_rec_modify_try.
-=======
    fd_funk_rec_modify.
->>>>>>> 2ab3bb1a
 
    If there is contention for this record (or any records that are
    hashed to same chain as this record), the function will block the
    caller until the contention is resolved.
 
-<<<<<<< HEAD
-   A call to fd_funk_rec_modify_try must be followed by a call to
-=======
    A call to fd_funk_rec_modify must be followed by a call to
->>>>>>> 2ab3bb1a
    fd_funk_rec_modify_publish.
 
    The query argument remembers the query for later validity testing.
@@ -192,11 +176,7 @@
                     fd_funk_rec_query_t *     query );
 
 /* fd_funk_rec_modify_publish commits any modifications to the record
-<<<<<<< HEAD
-   done by fd_funk_rec_modify_try. All notes from fd_funk_rec_modify_try
-=======
    done by fd_funk_rec_modify. All notes from fd_funk_rec_modify
->>>>>>> 2ab3bb1a
    apply. Calling fd_funk_rec_modify_publish is required and is
    responsible for freeing the lock on the record (and the hash
    chain). */
