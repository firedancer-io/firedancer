--- conflicted
+++ resolved
@@ -479,15 +479,6 @@
    ) ). This allows the elimination of the query in some cases. Use
    NULL if this value is unavailable. */
 fd_funk_rec_t *
-<<<<<<< HEAD
-fd_funk_rec_write_prepare( fd_funk_t *               funk,
-                           fd_funk_txn_t *           txn,
-                           fd_funk_rec_key_t const * key,
-                           ulong                     min_val_size,
-                           int                       do_create,
-                           fd_funk_rec_t const *     irec,
-                           int *                     opt_err );
-=======
 fd_funk_rec_write_prepare( fd_funk_t *               funk,         /* Funky database */
                            fd_funk_txn_t *           txn,          /* Write the record into this transaction */
                            fd_funk_rec_key_t const * key,          /* Key of new/modified record */
@@ -495,7 +486,6 @@
                            int                       do_create,    /* Can create new record */
                            fd_funk_rec_t const *     irec,         /* Prior result of fd_funk_rec_query_global if known */
                            int *                     opt_err );    /* Optional error code return */
->>>>>>> 2a349096
 
 /* Misc */
 
