--- conflicted
+++ resolved
@@ -171,11 +171,7 @@
 
 fd_funk_rec_t *
 fd_funk_rec_modify_try( fd_funk_t *               funk,
-<<<<<<< HEAD
-                        fd_funk_txn_t *           txn,
-=======
                         fd_funk_txn_t const *     txn,
->>>>>>> 02072878
                         fd_funk_rec_key_t const * key,
                         fd_funk_rec_query_t *     query );
 
