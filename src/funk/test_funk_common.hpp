#include "fd_funk.h"
#include <map>
#include <vector>
#include <set>
#include <algorithm>
#include <stdlib.h>
#include <assert.h>
#include <unistd.h>

static const long ROOT_KEY = 0;
static const ulong MAX_TXNS = 100;
static const ulong MAX_CHILDREN = 100;
static const uint MAX_PARTS = 8;

struct fake_rec {
    ulong _key;
    std::vector<long> _data;
    bool _erased = false;
    bool _touched = false;
    static std::set<fake_rec*> _all;

    fake_rec() = delete;
    fake_rec(ulong key) : _key(key) {
      assert(_all.count(this) == 0);
      _all.insert(this);
    }
    ~fake_rec() {
      assert(_all.count(this) == 1);
      _all.erase(this);
    }

    static fake_rec * make_random() {
      auto * rec = new fake_rec(((ulong)lrand48())%MAX_CHILDREN);
      auto len = ((ulong)lrand48())%8UL;
      rec->_data.resize(len);
      for (ulong i = 0; i < len; ++i)
        rec->_data[i] = lrand48();
      return rec;
    }

    fd_funk_rec_key_t real_id() const {
      fd_funk_rec_key_t i;
      memset(&i, 0, sizeof(i));
      i.ul[0] = _key;
      return i;
    }

    ulong size() const {
      return _data.size()*sizeof(long);
    }

    const uchar* data() const {
      return (const uchar*)_data.data();
    }
};

std::set<fake_rec*> fake_rec::_all;

struct fake_txn {
    ulong _key;
    std::vector<fake_rec*> _recs;
    std::map<ulong,fake_txn*> _children;
    fake_txn * _parent = NULL;
    bool _touched = false;

    fake_txn(ulong key) : _key(key) { }
    ~fake_txn() {
      for (auto i : _recs) {
        delete i;
      }
    }

    fd_funk_txn_xid_t real_id() const {
      fd_funk_txn_xid_t i;
      memset(&i, 0, sizeof(i));
      i.ul[0] = _key;
      return i;
    }

    bool insert(fake_rec* rec) {
      for (auto i : _recs)
        if( i->_key == rec->_key ) {
          delete rec;
          return false; /* Error */
        }
      auto sz = _recs.size();
      _recs.resize(sz+1);
      _recs[sz] = rec;
      return true;
    }
};

struct fake_funk {
    fd_wksp_t * _wksp;
    fd_funk_t _real[1];
    std::map<ulong,fake_txn*> _txns;
    ulong _lastxid = 0;
#ifdef TEST_FUNK_FILE
    fd_funk_close_file_args_t close_args;
#endif

    fake_funk(int * argc, char *** argv) {
      fd_boot( argc, argv );
      ulong txn_max = 128;
      uint  rec_max = 1<<16;

#ifdef TEST_FUNK_FILE
      FD_TEST( fd_funk_open_file( _real, "funk_test_file", 1, 1234U, txn_max, rec_max, FD_SHMEM_GIGANTIC_PAGE_SZ, FD_FUNK_OVERWRITE, &close_args ) );
      _wksp = fd_funk_wksp( _real );

#else
      ulong  numa_idx = fd_shmem_numa_idx( 0 );
      _wksp = fd_wksp_new_anonymous( FD_SHMEM_GIGANTIC_PAGE_SZ, 1U, fd_shmem_cpu_idx( numa_idx ), "wksp", 0UL );
      void * mem = fd_wksp_alloc_laddr( _wksp, fd_funk_align(), fd_funk_footprint( txn_max, rec_max ), FD_FUNK_MAGIC );
      FD_TEST( fd_funk_join( _real, fd_funk_new( mem, 1, 1234U, txn_max, rec_max ) ) );
#endif

      _txns[ROOT_KEY] = new fake_txn(ROOT_KEY);
    }
    ~fake_funk() {
      for (auto i : _txns)
        delete i.second;
#ifdef TEST_FUNK_FILE
      fd_funk_close_file( &close_args );
      unlink( "funk_test_file" );
#endif
      for( auto i : fake_rec::_all )
        FD_LOG_NOTICE(( "leaked record 0x%lx!", (ulong)i ));

    }

#ifdef TEST_FUNK_FILE
    void reopen_file() {
      fd_funk_close_file( &close_args );
      FD_TEST( fd_funk_open_file( _real, "funk_test_file", 1, 0, 0, 0, 0, FD_FUNK_READ_WRITE, &close_args ) );
      _wksp = fd_funk_wksp( _real );
    }
#endif

    fake_txn * pick_unfrozen_txn() {
      fake_txn* list[MAX_TXNS];
      uint listlen = 0;
      for (auto i : _txns)
        if (i.second->_children.size() == 0)
          list[listlen++] = i.second;
      return list[((uint)lrand48())%listlen];
    }

    fd_funk_txn_t * get_real_txn(fake_txn * txn) {
      if (txn->_key == ROOT_KEY)
        return NULL;
      fd_funk_txn_map_t * txn_map = fd_funk_txn_map( _real );
      auto xid = txn->real_id();
      return fd_funk_txn_query(&xid, txn_map);
    }

    void random_insert() {
      fake_txn * txn = pick_unfrozen_txn();
      if( txn->_recs.size() == MAX_CHILDREN ) return;
      fake_rec * rec = NULL;
      do {
        rec = fake_rec::make_random();
        /* Prevent duplicate keys */
      } while (!txn->insert(rec));

      fd_funk_txn_t * txn2 = get_real_txn(txn);
      auto key = rec->real_id();
      fd_funk_rec_prepare_t prepare[1];
      fd_funk_rec_t * rec2 = fd_funk_rec_prepare(_real, txn2, &key, prepare, NULL);
<<<<<<< HEAD
      void * val = fd_funk_val_truncate(rec2, rec->size(), fd_funk_alloc( _real ), _wksp, fd_funk_val_min_align(), NULL);
=======
      void * val = fd_funk_val_truncate(rec2, fd_funk_alloc( _real ), _wksp, 0UL, rec->size(), NULL);
>>>>>>> 57557832
      memcpy(val, rec->data(), rec->size());
      fd_funk_rec_publish( _real, prepare );
      assert(fd_funk_val_sz(rec2) == rec->size());
    }

    void random_remove() {
      fake_txn * txn = pick_unfrozen_txn();
      auto& recs = txn->_recs;
      fake_rec* list[MAX_CHILDREN];
      uint listlen = 0;
      for (auto i : recs)
        if (!i->_erased)
          list[listlen++] = i;
      if (!listlen) return;
      auto* rec = list[((uint)lrand48())%listlen];

      fd_funk_txn_t * txn2 = get_real_txn(txn);
      auto key = rec->real_id();
      assert(fd_funk_rec_remove(_real, txn2, &key, NULL, 0UL) == FD_FUNK_SUCCESS);

      rec->_erased = true;
      rec->_data.clear();
    }

    void random_new_txn() {
      if (_txns.size() == MAX_TXNS)
        return;

      fake_txn* list[MAX_TXNS];
      uint listlen = 0;
      for (auto i : _txns)
        list[listlen++] = i.second;
      auto * parent = list[((uint)lrand48())%listlen];

      ulong key = ++_lastxid;
      auto * txn = _txns[key] = new fake_txn(key);

      txn->_parent = parent;
      parent->_children[key] = txn;

      fd_funk_txn_t * parent2 = get_real_txn(parent);
      auto xid = txn->real_id();
      assert(fd_funk_txn_prepare(_real, parent2, &xid, 1) != NULL);
    }

    void fake_cancel_family(fake_txn* txn) {
      assert(txn->_key != ROOT_KEY);
      while (!txn->_children.empty())
        fake_cancel_family(txn->_children.begin()->second);
      txn->_parent->_children.erase(txn->_key);
      _txns.erase(txn->_key);
      delete txn;
    }

    void fake_publish_to_parent(fake_txn* txn) {
      // Move records into parent
      auto* parent = txn->_parent;
      for (auto i : txn->_recs) {
        uint p = 0;
        for (auto j : parent->_recs) {
          if( i->_key == j->_key ) {
            delete j;
            parent->_recs.erase(parent->_recs.begin()+p);
            break;
          }
          p++;
        }
        parent->insert(i);
      }
      txn->_recs.clear();

      // Cancel siblings
      for (;;) {
        bool repeat = false;
        for (auto i : parent->_children)
          if (txn != i.second) {
            fake_cancel_family(i.second);
            repeat = true;
            break;
          }
        if (!repeat) break;
      }
      assert(parent->_children.size() == 1 && parent->_children[txn->_key] == txn);

      // Move children up
      parent->_children.clear();
      for (auto i : txn->_children) {
        auto* child = i.second;
        child->_parent = parent;
        parent->_children[child->_key] = child;
      }

      _txns.erase(txn->_key);
      delete txn;
    }

    void fake_publish(fake_txn* txn) {
      assert(txn->_key != ROOT_KEY);
      if (txn->_parent->_key != ROOT_KEY)
        fake_publish(txn->_parent);
      assert(txn->_parent->_key == ROOT_KEY);
      fake_publish_to_parent(txn);
    }

    void random_publish() {
      fake_txn* list[MAX_TXNS];
      uint listlen = 0;
      for (auto i : _txns)
        if (i.second->_key != ROOT_KEY)
          list[listlen++] = i.second;
      if (!listlen) return;
      auto * txn = list[((uint)lrand48())%listlen];

      fd_funk_txn_t * txn2 = get_real_txn(txn);
      assert(fd_funk_txn_publish(_real, txn2, 1) > 0);

      // Simulate publication
      fake_publish(txn);
    }

    void random_publish_into_parent() {
      fake_txn* list[MAX_TXNS];
      uint listlen = 0;
      for (auto i : _txns)
        if (i.second->_key != ROOT_KEY)
          list[listlen++] = i.second;
      if (!listlen) {
        return;
      }
      auto * txn = list[((uint)lrand48())%listlen];

      fd_funk_txn_t * txn2 = get_real_txn(txn);
      assert(fd_funk_txn_publish_into_parent(_real, txn2, 1) == FD_FUNK_SUCCESS);

      // Simulate publication
      fake_publish_to_parent(txn);
    }

    void random_cancel() {
      fake_txn* list[MAX_TXNS];
      uint listlen = 0;
      for (auto i : _txns)
        if (i.second->_key != ROOT_KEY)
          list[listlen++] = i.second;
      if (!listlen) return;
      auto * txn = list[((uint)lrand48())%listlen];

      fd_funk_txn_t * txn2 = get_real_txn(txn);
      assert(fd_funk_txn_cancel(_real, txn2, 1) > 0);

      // Simulate cancel
      fake_cancel_family(txn);
    }

    void verify() {
#ifdef FD_FUNK_HANDHOLDING
      assert(fd_funk_verify(_real) == FD_FUNK_SUCCESS);
#endif

      for (auto i : _txns) {
        assert(i.first == i.second->_key);
        for (auto j : i.second->_recs) {
          j->_touched = false;
        }
      }

      fd_funk_all_iter_t iter[1];
      for( fd_funk_all_iter_new( _real, iter ); !fd_funk_all_iter_done( iter ); fd_funk_all_iter_next( iter ) ) {
        fd_funk_rec_t const * rec = fd_funk_all_iter_ele_const( iter );
        auto const * xid = fd_funk_rec_xid( rec );
        auto i = _txns.find(xid->ul[0]);
        assert(i != _txns.end());
        auto const * key = fd_funk_rec_key( rec );
        auto& recs = i->second->_recs;
        auto j = std::find_if(recs.begin(), recs.end(), [key](auto * rec2) {return rec2->_key == key->ul[0];});
        assert(j != recs.end());
        auto * rec2 = *j;
        if (rec2->_erased) {
          assert(rec->flags & FD_FUNK_REC_FLAG_ERASE);
          assert(fd_funk_val_sz(rec) == 0);
        } else {
          assert(!(rec->flags & FD_FUNK_REC_FLAG_ERASE));
          assert(fd_funk_val_sz(rec) == rec2->size());
          assert(memcmp(fd_funk_val(rec, _wksp), rec2->data(), rec2->size()) == 0);
        }

        fd_funk_txn_map_t * txn_map = fd_funk_txn_map( _real );
        fd_funk_txn_t * txn = fd_funk_txn_query( xid, txn_map );
        fd_funk_rec_query_t query[1];
        auto* rec3 = fd_funk_rec_query_try_global(_real, txn, rec->pair.key, NULL, query);
        if( ( rec->flags & FD_FUNK_REC_FLAG_ERASE ) )
          assert(rec3 == NULL);
        else
          assert(rec == rec3);
        assert(!fd_funk_rec_query_test( query ));

        assert(!rec2->_touched);
        rec2->_touched = true;
      }

      for (auto i : _txns) {
        for (auto j : i.second->_recs) {
          assert(j->_touched || j->_erased);
        }
      }

      for (auto i : _txns) {
        auto * txn = i.second;
        assert(i.first == txn->_key);
        if (txn->_key == ROOT_KEY) {
          assert(txn->_parent == NULL);
        } else {
          assert(txn->_parent->_children.find(txn->_key)->second == txn);
        }
        txn->_touched = false;
      }

      {
        // Root transaction
        auto * txn2 = _txns[ROOT_KEY];
        assert(!txn2->_touched);
        txn2->_touched = true;

        auto& recs = txn2->_recs;
        for( auto const * rec = fd_funk_txn_first_rec(_real, NULL);
             rec;
             rec = fd_funk_txn_next_rec(_real, rec) ) {
          auto const * key = fd_funk_rec_key( rec );
          auto j = std::find_if(recs.begin(), recs.end(), [key](auto * rec2) {return rec2->_key == key->ul[0];});
          assert(j != recs.end());
        }
      }

      fd_funk_txn_pool_t * txn_pool = fd_funk_txn_pool( _real );

      fd_funk_txn_all_iter_t txn_iter[1];
      for( fd_funk_txn_all_iter_new( _real, txn_iter ); !fd_funk_txn_all_iter_done( txn_iter ); fd_funk_txn_all_iter_next( txn_iter ) ) {
        fd_funk_txn_t const * txn = fd_funk_txn_all_iter_ele_const( txn_iter );

        auto i = _txns.find(txn->xid.ul[0]);
        assert(i != _txns.end());
        auto * txn2 = i->second;
        assert(!txn2->_touched);
        txn2->_touched = true;

        auto * parent = fd_funk_txn_parent(txn, txn_pool);
        if (parent == NULL)
          assert(ROOT_KEY == txn2->_parent->_key);
        else
          assert(parent->xid.ul[0] == txn2->_parent->_key);

        auto& recs = txn2->_recs;
        for( auto const * rec = fd_funk_txn_first_rec(_real, txn);
             rec;
             rec = fd_funk_txn_next_rec(_real, rec) ) {
          auto const * key = fd_funk_rec_key( rec );
          auto j = std::find_if(recs.begin(), recs.end(), [key](auto * rec2) {return rec2->_key == key->ul[0];});
          assert(j != recs.end());
        }
      }

      for (auto i : _txns) {
        assert(i.second->_touched);
      }
    }
};<|MERGE_RESOLUTION|>--- conflicted
+++ resolved
@@ -167,11 +167,7 @@
       auto key = rec->real_id();
       fd_funk_rec_prepare_t prepare[1];
       fd_funk_rec_t * rec2 = fd_funk_rec_prepare(_real, txn2, &key, prepare, NULL);
-<<<<<<< HEAD
-      void * val = fd_funk_val_truncate(rec2, rec->size(), fd_funk_alloc( _real ), _wksp, fd_funk_val_min_align(), NULL);
-=======
       void * val = fd_funk_val_truncate(rec2, fd_funk_alloc( _real ), _wksp, 0UL, rec->size(), NULL);
->>>>>>> 57557832
       memcpy(val, rec->data(), rec->size());
       fd_funk_rec_publish( _real, prepare );
       assert(fd_funk_val_sz(rec2) == rec->size());
