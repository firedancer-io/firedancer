#include "fd_funk.h"

void *
fd_funk_val_truncate( fd_funk_rec_t * rec,
                      fd_alloc_t *    alloc,
                      fd_wksp_t *     wksp,
                      ulong           align,
<<<<<<< HEAD
=======
                      ulong           sz,
>>>>>>> 57557832
                      int *           opt_err ) {

  /* Check input args */

#ifdef FD_FUNK_HANDHOLDING
<<<<<<< HEAD
  if( FD_UNLIKELY( (!rec) | (new_val_sz>FD_FUNK_REC_VAL_MAX) | (!alloc) | (!wksp) ) ||  /* NULL rec,too big,NULL alloc,NULL wksp */
      FD_UNLIKELY( rec->flags & FD_FUNK_REC_FLAG_ERASE                            ) ||  /* Marked erase */
      FD_UNLIKELY( !fd_ulong_is_pow2( align ) ) ) {          /* Align is not a power of 2 or too small */
=======
  if( FD_UNLIKELY( (!rec) | (sz>FD_FUNK_REC_VAL_MAX) | (!alloc) | (!wksp) ) ||  /* NULL rec,too big,NULL alloc,NULL wksp */
      FD_UNLIKELY( rec->flags & FD_FUNK_REC_FLAG_ERASE                    ) ||  /* Marked erase */
      FD_UNLIKELY( !fd_ulong_is_pow2( align ) & (align != 0UL)            ) ) { /* Align is not a power of 2 or == 0 */
>>>>>>> 57557832
    fd_int_store_if( !!opt_err, opt_err, FD_FUNK_ERR_INVAL );
    return NULL;
  }
#endif

  ulong val_sz = (ulong)rec->val_sz;
  ulong val_max = (ulong)rec->val_max;

  if( FD_UNLIKELY( !sz ) ) {

    /* User asked to truncate to 0.  Flush the any existing value. */

    fd_funk_val_flush( rec, alloc, wksp );

    fd_int_store_if( !!opt_err, opt_err, FD_FUNK_SUCCESS );
    return NULL;

  } else if( FD_LIKELY( sz > val_max ) ) {

    /* User requested to increase the value size.  We presume they are
       asking for a specific size (as opposed to bumping up the size ala
       append) so we don't build in extra padding to amortize the cost
       of future truncates.  Note that new_val_sz is at least 1 at this
       point but val_sz / val_gaddr could be zero / zero. */

    ulong   val_gaddr = rec->val_gaddr;
    uchar * val       = val_max ? fd_wksp_laddr_fast( wksp, val_gaddr ) : NULL; /* TODO: branchless */

    /* NOTE: if the align is 0, we use the default alignment for
       fd_alloc_malloc_at_least */
    ulong   new_val_max;
<<<<<<< HEAD
    uchar * new_val = (uchar *)fd_alloc_malloc_at_least( alloc, align, new_val_sz, &new_val_max );
=======
    uchar * new_val = fd_alloc_malloc_at_least( alloc, align, sz, &new_val_max );
>>>>>>> 57557832
    if( FD_UNLIKELY( !new_val ) ) { /* Allocation failure! */
      fd_int_store_if( !!opt_err, opt_err, FD_FUNK_ERR_MEM );
      return NULL;
    }

    if( val_sz ) fd_memcpy( new_val, val, val_sz ); /* Copy the existing value */
    fd_memset( new_val + val_sz, 0, new_val_max - val_sz ); /* Clear out trailing padding to be on the safe side */

    rec->val_gaddr = fd_wksp_gaddr_fast( wksp, new_val );
    rec->val_sz    = (uint)sz;
    rec->val_max   = (uint)fd_ulong_min( new_val_max, FD_FUNK_REC_VAL_MAX );

    if( val ) fd_alloc_free( alloc, val ); /* Free the old value (if any) */

    fd_int_store_if( !!opt_err, opt_err, FD_FUNK_SUCCESS );
    return new_val;

  } else {

    /* Just set the new size */

    rec->val_sz = (uint)sz;

    fd_int_store_if( !!opt_err, opt_err, FD_FUNK_SUCCESS );
    return (uchar *)fd_wksp_laddr_fast( wksp, rec->val_gaddr );

  }
}

int
fd_funk_val_verify( fd_funk_t * funk ) {
  fd_wksp_t * wksp = fd_funk_wksp( funk );
  ulong wksp_tag = funk->shmem->wksp_tag;

  /* At this point, rec_map has been extensively verified */

# define TEST(c) do {                                                                           \
    if( FD_UNLIKELY( !(c) ) ) { FD_LOG_WARNING(( "FAIL: %s", #c )); return FD_FUNK_ERR_INVAL; } \
  } while(0)

  /* Iterate over all records in use */

  fd_funk_all_iter_t iter[1];
  for( fd_funk_all_iter_new( funk, iter ); !fd_funk_all_iter_done( iter ); fd_funk_all_iter_next( iter ) ) {
    fd_funk_rec_t const * rec = fd_funk_all_iter_ele_const( iter );

    /* Make sure values look sane */
    /* TODO: consider doing an alias analysis on allocated values?
       (tricky to do algo efficient in place) */

    ulong val_sz    = (ulong)rec->val_sz;
    ulong val_max   = (ulong)rec->val_max;
    ulong val_gaddr = rec->val_gaddr;

    TEST( val_sz<=val_max );

    if( rec->flags & FD_FUNK_REC_FLAG_ERASE ) {
      TEST( !val_max   );
      TEST( !val_gaddr );
    } else {
      TEST( val_max<=FD_FUNK_REC_VAL_MAX );
      if( !val_gaddr ) TEST( !val_max );
      else {
        TEST( (0UL<val_max) & (val_max<=FD_FUNK_REC_VAL_MAX) );
        TEST( fd_wksp_tag( wksp, val_gaddr )==wksp_tag );
      }
    }
  }

# undef TEST

  return FD_FUNK_SUCCESS;
}<|MERGE_RESOLUTION|>--- conflicted
+++ resolved
@@ -5,24 +5,15 @@
                       fd_alloc_t *    alloc,
                       fd_wksp_t *     wksp,
                       ulong           align,
-<<<<<<< HEAD
-=======
                       ulong           sz,
->>>>>>> 57557832
                       int *           opt_err ) {
 
   /* Check input args */
 
 #ifdef FD_FUNK_HANDHOLDING
-<<<<<<< HEAD
-  if( FD_UNLIKELY( (!rec) | (new_val_sz>FD_FUNK_REC_VAL_MAX) | (!alloc) | (!wksp) ) ||  /* NULL rec,too big,NULL alloc,NULL wksp */
-      FD_UNLIKELY( rec->flags & FD_FUNK_REC_FLAG_ERASE                            ) ||  /* Marked erase */
-      FD_UNLIKELY( !fd_ulong_is_pow2( align ) ) ) {          /* Align is not a power of 2 or too small */
-=======
   if( FD_UNLIKELY( (!rec) | (sz>FD_FUNK_REC_VAL_MAX) | (!alloc) | (!wksp) ) ||  /* NULL rec,too big,NULL alloc,NULL wksp */
       FD_UNLIKELY( rec->flags & FD_FUNK_REC_FLAG_ERASE                    ) ||  /* Marked erase */
       FD_UNLIKELY( !fd_ulong_is_pow2( align ) & (align != 0UL)            ) ) { /* Align is not a power of 2 or == 0 */
->>>>>>> 57557832
     fd_int_store_if( !!opt_err, opt_err, FD_FUNK_ERR_INVAL );
     return NULL;
   }
@@ -54,11 +45,7 @@
     /* NOTE: if the align is 0, we use the default alignment for
        fd_alloc_malloc_at_least */
     ulong   new_val_max;
-<<<<<<< HEAD
-    uchar * new_val = (uchar *)fd_alloc_malloc_at_least( alloc, align, new_val_sz, &new_val_max );
-=======
     uchar * new_val = fd_alloc_malloc_at_least( alloc, align, sz, &new_val_max );
->>>>>>> 57557832
     if( FD_UNLIKELY( !new_val ) ) { /* Allocation failure! */
       fd_int_store_if( !!opt_err, opt_err, FD_FUNK_ERR_MEM );
       return NULL;
