--- conflicted
+++ resolved
@@ -77,13 +77,8 @@
 
 union __attribute__((aligned(FD_FUNK_REC_KEY_ALIGN))) fd_funk_rec_key {
   uchar uc[ FD_FUNK_REC_KEY_FOOTPRINT ];
-<<<<<<< HEAD
   uint  ui[ FD_FUNK_REC_KEY_FOOTPRINT / sizeof(uint)  ];
   ulong ul[ FD_FUNK_REC_KEY_FOOTPRINT / sizeof(ulong) ];
-=======
-  uint  ui[ 10 ];
-  ulong ul[  5 ];
->>>>>>> 53a55972
 };
 
 typedef union fd_funk_rec_key fd_funk_rec_key_t;
@@ -144,10 +139,6 @@
    but not cryptographically secure.  Assumes k is in the caller's
    address space and valid. */
 
-<<<<<<< HEAD
-static inline ulong
-XXH3_mul128_fold64( ulong lhs, ulong rhs ) {
-=======
 #if FD_HAS_INT128
 
 /* If the target supports uint128, fd_funk_rec_key_hash is seeded
@@ -155,44 +146,27 @@
 
 static inline ulong
 fd_xxh3_mul128_fold64( ulong lhs, ulong rhs ) {
->>>>>>> 53a55972
   uint128 product = (uint128)lhs * (uint128)rhs;
   return (ulong)product ^ (ulong)( product>>64 );
 }
 
 static inline ulong
-<<<<<<< HEAD
-XXH3_mix16B( ulong i0, ulong i1,
-             ulong s0, ulong s1,
-             ulong seed ) {
-  return XXH3_mul128_fold64( i0 ^ (s0 + seed), i1 ^ (s1 - seed) );
-=======
 fd_xxh3_mix16b( ulong i0, ulong i1,
              ulong s0, ulong s1,
              ulong seed ) {
   return fd_xxh3_mul128_fold64( i0 ^ (s0 + seed), i1 ^ (s1 - seed) );
->>>>>>> 53a55972
 }
 
 FD_FN_PURE static inline ulong
 fd_funk_rec_key_hash( fd_funk_rec_key_t const * k,
                       ulong                     seed ) {
-<<<<<<< HEAD
-  ulong acc = 32 * 0x9E3779B185EBCA87ULL;
-  acc += XXH3_mix16B( k->ul[0], k->ul[1], 0xbe4ba423396cfeb8UL, 0x1cad21f72c81017cUL, seed );
-  acc += XXH3_mix16B( k->ul[2], k->ul[3], 0xdb979083e96dd4deUL, 0x1f67b3b7a4a44072UL, seed );
-=======
-  seed ^= k->ul[4];
   ulong acc = 32 * 0x9E3779B185EBCA87ULL;
   acc += fd_xxh3_mix16b( k->ul[0], k->ul[1], 0xbe4ba423396cfeb8UL, 0x1cad21f72c81017cUL, seed );
   acc += fd_xxh3_mix16b( k->ul[2], k->ul[3], 0xdb979083e96dd4deUL, 0x1f67b3b7a4a44072UL, seed );
->>>>>>> 53a55972
   acc = acc ^ (acc >> 37);
   acc *= 0x165667919E3779F9ULL;
   acc = acc ^ (acc >> 32);
   return acc;
-<<<<<<< HEAD
-=======
 }
 
 #else
@@ -209,7 +183,6 @@
   /* tons of ILP */
   return (fd_ulong_hash( seed ^ (1UL<<0) ^ k->ul[0] ) ^ fd_ulong_hash( seed ^ (1UL<<1) ^ k->ul[1] ) ) ^
          (fd_ulong_hash( seed ^ (1UL<<2) ^ k->ul[2] ) ^ fd_ulong_hash( seed ^ (1UL<<3) ^ k->ul[3] ) );
->>>>>>> 53a55972
 }
 
 #endif /* FD_HAS_INT128 */
