#ifndef HEADER_fd_src_funk_fd_funk_base_h
#define HEADER_fd_src_funk_fd_funk_base_h

/* Funk terminology / concepts:

   - A funk instance stores records.

   - A record is a key-value pair.

   - keys are a fixed length fd_funk_rec_key_t.

   - values are variable size arbitrary binary data with a upper bound
     to the size.

   - Records are indexed by key.

   - A funk transaction describes changes to the funk records.

   - A transactions has a globally unique identifier and a parent
     transaction.

   - Transactions with children cannot be modified.

   - The chain of transactions through a transaction's ancestors
     (its parent, grandparent, great-grandparent, ...) provides a
     history of the funk all the way back the "root" transaction.

   - A transaction can be either in preparation or published.

   - The ancestors of a published transaction cannot be modified.

   - In preparation transactions can be cancelled.

   - Cancelling a transaction will discard all funk record updates for
     that transaction and any descendant transactions.

   - Published transactions cannot be cancelled.

   - Critically, competing/parallel transaction histories are allowed.

   - A user can to read / write all funk records for the most recently
     published transactions and all transactions locally in preparation. */

#include "../util/fd_util.h"

/* FD_FUNK_SUCCESS is used by various APIs to indicate the operation
   successfully completed.  This will be 0.  FD_FUNK_ERR_* gives a
   number of error codes used by fd_funk APIs.  These will be negative
   integers. */

#define FD_FUNK_SUCCESS    (0)  /* Success */
#define FD_FUNK_ERR_INVAL  (-1) /* Failed due to obviously invalid inputs */
#define FD_FUNK_ERR_XID    (-2) /* Failed due to transaction id issue (e.g. xid present/absent when it should be absent/present) */
#define FD_FUNK_ERR_KEY    (-3) /* Failed due to record key issue (e.g. key present/absent when it should be absent/present) */
#define FD_FUNK_ERR_FROZEN (-4) /* Failed due to frozen issue (e.g. attempt to change records in a frozen transaction) */
#define FD_FUNK_ERR_TXN    (-5) /* Failed due to transaction map issue (e.g. funk txn_max too small) */
#define FD_FUNK_ERR_REC    (-6) /* Failed due to record map issue (e.g. funk rec_max too small) */
#define FD_FUNK_ERR_MEM    (-7) /* Failed due to wksp issue (e.g. wksp too small) */

/* FD_FUNK_REC_KEY_{ALIGN,FOOTPRINT} describe the alignment and
   footprint of a fd_funk_rec_key_t.  ALIGN is a positive integer power
   of 2.  FOOTPRINT is a multiple of ALIGN.  These are provided to
   facilitate compile time declarations. */

#define FD_FUNK_REC_KEY_ALIGN     (32UL)
#define FD_FUNK_REC_KEY_FOOTPRINT (64UL)

/* A fd_funk_rec_key_t identifies a funk record.  Compact binary keys
   are encouraged but a cstr can be used so long as it has
   strlen(cstr)<FD_FUNK_REC_KEY_FOOTPRINT and the characters c[i] for i
   in [strlen(cstr),FD_FUNK_REC_KEY_FOOTPRINT) zero.  (Also, if encoding
   a cstr in a key, recommend using first byte to encode the strlen for
   accelerating cstr operations further but this is up to the user.) */

union __attribute__((aligned(FD_FUNK_REC_KEY_ALIGN))) fd_funk_rec_key {
  char  c [ FD_FUNK_REC_KEY_FOOTPRINT ];
  uchar uc[ FD_FUNK_REC_KEY_FOOTPRINT ];
  ulong ul[ FD_FUNK_REC_KEY_FOOTPRINT / sizeof(ulong) ];
};

typedef union fd_funk_rec_key fd_funk_rec_key_t;

<<<<<<< HEAD
/* FD_FUNK_REC_VAL_MAX is the maximum size of a record value.  The
   current value is aligned with Solana usages. */

#define FD_FUNK_REC_VAL_MAX (10UL<<20) /* 10 MiB */

=======
>>>>>>> 37f84daa
/* FD_FUNK_TXN_XID_{ALIGN,FOOTPRINT} describe the alignment and
   footprint of a fd_funk_txn_xid_t.  ALIGN is a positive integer power
   of 2.  FOOTPRINT is a multiple of ALIGN.  These are provided to
   facilitate compile time declarations. */

#define FD_FUNK_TXN_XID_ALIGN     (32UL)
#define FD_FUNK_TXN_XID_FOOTPRINT (32UL)

/* A fd_funk_txn_xid_t identifies a funk transaction.  Compact binary
   identifiers are encouraged but a cstr can be used so long as it has
   strlen(cstr)<FD_FUNK_TXN_XID_FOOTPRINT and characters c[i] for i in
   [strlen(cstr),FD_FUNK_TXN_KEY_FOOTPRINT) zero.  (Also, if encoding a
   cstr in a transaction id, recommend using first byte to encode the
   strlen for accelerating cstr operations even further but this is more
   up to the application.) */

union __attribute__((aligned(FD_FUNK_TXN_XID_ALIGN))) fd_funk_txn_xid {
  char  c [ FD_FUNK_TXN_XID_FOOTPRINT ];
  uchar uc[ FD_FUNK_TXN_XID_FOOTPRINT ];
  ulong ul[ FD_FUNK_TXN_XID_FOOTPRINT / sizeof(ulong) ];
<<<<<<< HEAD
};

typedef union fd_funk_txn_xid fd_funk_txn_xid_t;

/* FD_FUNK_XID_KEY_PAIR_{ALIGN,FOOTPRINT} describe the alignment and
   footprint of a fd_funk_xid_key_pair_t.  ALIGN is a positive integer
   power of 2.  FOOTPRINT is a multiple of ALIGN.  These are provided to
   facilitate compile time declarations. */

#define FD_FUNK_XID_KEY_PAIR_ALIGN     (32UL)
#define FD_FUNK_XID_KEY_PAIR_FOOTPRINT (96UL)

/* A fd_funk_xid_key_pair_t identifies a funk record.  It is just
   xid and key packed into the same structure. */

struct fd_funk_xid_key_pair {
  fd_funk_txn_xid_t xid[1];
  fd_funk_rec_key_t key[1];
};

=======
};

typedef union fd_funk_txn_xid fd_funk_txn_xid_t;

/* FD_FUNK_XID_KEY_PAIR_{ALIGN,FOOTPRINT} describe the alignment and
   footprint of a fd_funk_xid_key_pair_t.  ALIGN is a positive integer
   power of 2.  FOOTPRINT is a multiple of ALIGN.  These are provided to
   facilitate compile time declarations. */

#define FD_FUNK_XID_KEY_PAIR_ALIGN     (32UL)
#define FD_FUNK_XID_KEY_PAIR_FOOTPRINT (96UL)

/* A fd_funk_xid_key_pair_t identifies a funk record.  It is just
   xid and key packed into the same structure. */

struct fd_funk_xid_key_pair {
  fd_funk_txn_xid_t xid[1];
  fd_funk_rec_key_t key[1];
};

>>>>>>> 37f84daa
typedef struct fd_funk_xid_key_pair fd_funk_xid_key_pair_t;

/* A fd_funk_t * is an opaque handle of a local join to a funk instance */

struct fd_funk_private;
typedef struct fd_funk_private fd_funk_t;

FD_PROTOTYPES_BEGIN

/* fd_funk_rec_key_hash provides a family of hashes that hash the key
   pointed to by k to a uniform quasi-random 64-bit integer.  seed
   selects the particular hash function to use and can be an arbitrary
   64-bit value.  Returns the hash.  The hash functions are high quality
   but not cryptographically secure.  Assumes k is in the caller's
   address space and valid. */

FD_FN_UNUSED FD_FN_PURE static ulong /* Workaround -Winline */
fd_funk_rec_key_hash( fd_funk_rec_key_t const * k,
                      ulong                     seed ) {
  return ( (fd_ulong_hash( seed ^ (1UL<<0) ^ k->ul[0] ) ^ fd_ulong_hash( seed ^ (1UL<<1) ^ k->ul[1] ) ) ^
           (fd_ulong_hash( seed ^ (1UL<<2) ^ k->ul[2] ) ^ fd_ulong_hash( seed ^ (1UL<<3) ^ k->ul[3] ) ) ) ^
         ( (fd_ulong_hash( seed ^ (1UL<<4) ^ k->ul[4] ) ^ fd_ulong_hash( seed ^ (1UL<<5) ^ k->ul[5] ) ) ^
           (fd_ulong_hash( seed ^ (1UL<<6) ^ k->ul[6] ) ^ fd_ulong_hash( seed ^ (1UL<<7) ^ k->ul[7] ) ) ); /* tons of ILP */
}

/* fd_funk_rec_key_eq returns 1 if keys pointed to by ka and kb are
   equal and 0 otherwise.  Assumes ka and kb are in the caller's address
   space and valid. */

FD_FN_UNUSED FD_FN_PURE static int /* Workaround -Winline */
fd_funk_rec_key_eq( fd_funk_rec_key_t const * ka,
                    fd_funk_rec_key_t const * kb ) {
  ulong const * a = ka->ul;
  ulong const * b = kb->ul;
  return !( (((a[0]^b[0]) | (a[1]^b[1])) | ((a[2]^b[2]) | (a[3]^b[3]))) |
            (((a[4]^b[4]) | (a[5]^b[5])) | ((a[6]^b[6]) | (a[7]^b[7]))) );
}

/* fd_funk_rec_key_copy copies the key pointed to by ks into the key
   pointed to by kd and returns kd.  Assumes kd and ks are in the
   caller's address space and valid. */

static inline fd_funk_rec_key_t *
fd_funk_rec_key_copy( fd_funk_rec_key_t *       kd,
                      fd_funk_rec_key_t const * ks ) {
  ulong *       d = kd->ul;
  ulong const * s = ks->ul;
  d[0] = s[0]; d[1] = s[1]; d[2] = s[2]; d[3] = s[3];
  d[4] = s[4]; d[5] = s[5]; d[6] = s[6]; d[7] = s[7];
  return kd;
}

/* fd_funk_txn_xid_hash provides a family of hashes that hash the xid
   pointed to by x to a uniform quasi-random 64-bit integer.  seed
   selects the particular hash function to use and can be an arbitrary
   64-bit value.  Returns the hash.  The hash functions are high quality
   but not cryptographically secure.  Assumes x is in the caller's
   address space and valid. */
   
FD_FN_UNUSED FD_FN_PURE static ulong /* Work around -Winline */
fd_funk_txn_xid_hash( fd_funk_txn_xid_t const * x,
                      ulong                     seed ) {
  return ( fd_ulong_hash( seed ^ (1UL<<0) ^ x->ul[0] ) ^ fd_ulong_hash( seed ^ (1UL<<1) ^ x->ul[1] ) ) ^
         ( fd_ulong_hash( seed ^ (1UL<<2) ^ x->ul[2] ) ^ fd_ulong_hash( seed ^ (1UL<<3) ^ x->ul[3] ) ); /* tons of ILP */
}

/* fd_funk_txn_xid_eq returns 1 if transaction id pointed to by xa and
   xb are equal and 0 otherwise.  Assumes xa and xb are in the caller's
   address space and valid. */

FD_FN_PURE static inline int
fd_funk_txn_xid_eq( fd_funk_txn_xid_t const * xa,
                    fd_funk_txn_xid_t const * xb ) {
  ulong const * a = xa->ul;
  ulong const * b = xb->ul;
  return !( (a[0]^b[0]) | (a[1]^b[1]) | (a[2]^b[2]) | (a[3]^b[3]) );
}

/* fd_funk_txn_xid_copy copies the transaction id pointed to by xs into
   the transaction id pointed to by xd and returns xd.  Assumes xd and
   xs are in the caller's address space and valid. */

static inline fd_funk_txn_xid_t *
fd_funk_txn_xid_copy( fd_funk_txn_xid_t *       xd,
                      fd_funk_txn_xid_t const * xs ) {
  ulong *       d = xd->ul;
  ulong const * s = xs->ul;
  d[0] = s[0]; d[1] = s[1]; d[2] = s[2]; d[3] = s[3];
  return xd;
}

/* fd_funk_txn_xid_eq_root returns 1 if transaction id pointed to by x
   is the root transaction.  Assumes x is in the caller's address space
   and valid. */

FD_FN_PURE static inline int
fd_funk_txn_xid_eq_root( fd_funk_txn_xid_t const * x ) {
  ulong const * a = x->ul;
  return !(a[0] | a[1] | a[2] | a[3]);
}

/* fd_funk_txn_xid_set_root sets transaction id pointed to by x to the
   root transaction and returns x.  Assumes x is in the caller's address
   space and valid. */

static inline fd_funk_txn_xid_t *
fd_funk_txn_xid_set_root( fd_funk_txn_xid_t * x ) {
  ulong * a = x->ul;
  a[0] = 0UL; a[1] = 0UL; a[2] = 0UL; a[3] = 0UL;
  return x;
}

/* fd_funk_xid_key_pair_hash provides a family of hashes that hash a
   (xid,key) pair to by p to a uniform quasi-random 64-bit integer.
   seed selects the particular hash function to use and can be an
   arbitrary 64-bit value.  Returns the hash.  The hash functions are
   high quality but not cryptographically secure.  Assumes p is in the
   caller's address space and valid. */

FD_FN_PURE static inline ulong
fd_funk_xid_key_pair_hash( fd_funk_xid_key_pair_t const * p,
                           ulong                          seed ) {
  return fd_funk_txn_xid_hash( p->xid, seed ) ^ fd_funk_rec_key_hash( p->key, seed );
}

/* fd_funk_xid_key_pair_eq returns 1 if (xid,key) pair pointed to by pa
   and pb are equal and 0 otherwise.  Assumes pa and pb are in the
   caller's address space and valid. */

FD_FN_UNUSED FD_FN_PURE static int /* Work around -Winline */
fd_funk_xid_key_pair_eq( fd_funk_xid_key_pair_t const * pa,
                         fd_funk_xid_key_pair_t const * pb ) {
  return fd_funk_txn_xid_eq( pa->xid, pb->xid ) & fd_funk_rec_key_eq( pa->key, pb->key );
}

/* fd_funk_xid_key_pair_copy copies the (xid,key) pair pointed to by ps
   into the (xid,key) pair to by pd and returns pd.  Assumes pd and ps
   are in the caller's address space and valid. */

static inline fd_funk_xid_key_pair_t *
fd_funk_xid_key_pair_copy( fd_funk_xid_key_pair_t *       pd,
                           fd_funk_xid_key_pair_t const * ps ) {
  fd_funk_txn_xid_copy( pd->xid, ps->xid );
  fd_funk_rec_key_copy( pd->key, ps->key );
  return pd;
}

/* fd_funk_xid_key_pair_init set the (xid,key) pair p to pair formed
   from the transaction id pointed to by x and the record key pointed to
   by k.  Assumes p, x and k are in the caller's address space and
   valid. */

static inline fd_funk_xid_key_pair_t *
fd_funk_xid_key_pair_init( fd_funk_xid_key_pair_t *  p,
                           fd_funk_txn_xid_t const * x,
                           fd_funk_rec_key_t const * k ) {
  fd_funk_txn_xid_copy( p->xid, x );
  fd_funk_rec_key_copy( p->key, k );
  return p;
}

/* fd_funk_strerror converts an FD_FUNK_SUCCESS / FD_FUNK_ERR_* code
   into a human readable cstr.  The lifetime of the returned pointer is
   infinite.  The returned pointer is always to a non-NULL cstr. */

FD_FN_CONST char const *
fd_funk_strerror( int err );

/* TODO: Consider renaming transaction/txn to update (too much typing)?
   upd (probably too similar to UDP) node? block? blk? state? commit?
   ... to reduce naming collisions with terminology in use elsewhere?

   TODO: Consider fine tuning {REC,TXN}_{ALIGN,FOOTPRINT} to balance
   application use cases with in memory packing with AVX / CPU cache
   friendly accelerability.  Likewise, virtually everything in here can
   be AVX accelerated if desired.  E.g. 8 uint hash in parallel then an
   8 wide xor lane reduction tree in hash?

   TODO: Consider letting the user provide alternatives for record and
   transaction hashes at compile time (e.g. ids in blockchain apps are
   often already crypto secure hashes in which case x->ul[0] ^ seed is
   just as good theoretically and faster practically). */

FD_PROTOTYPES_END

#endif /* HEADER_fd_src_funk_fd_funk_base_h */
<|MERGE_RESOLUTION|>--- conflicted
+++ resolved
@@ -80,14 +80,6 @@
 
 typedef union fd_funk_rec_key fd_funk_rec_key_t;
 
-<<<<<<< HEAD
-/* FD_FUNK_REC_VAL_MAX is the maximum size of a record value.  The
-   current value is aligned with Solana usages. */
-
-#define FD_FUNK_REC_VAL_MAX (10UL<<20) /* 10 MiB */
-
-=======
->>>>>>> 37f84daa
 /* FD_FUNK_TXN_XID_{ALIGN,FOOTPRINT} describe the alignment and
    footprint of a fd_funk_txn_xid_t.  ALIGN is a positive integer power
    of 2.  FOOTPRINT is a multiple of ALIGN.  These are provided to
@@ -108,7 +100,6 @@
   char  c [ FD_FUNK_TXN_XID_FOOTPRINT ];
   uchar uc[ FD_FUNK_TXN_XID_FOOTPRINT ];
   ulong ul[ FD_FUNK_TXN_XID_FOOTPRINT / sizeof(ulong) ];
-<<<<<<< HEAD
 };
 
 typedef union fd_funk_txn_xid fd_funk_txn_xid_t;
@@ -129,28 +120,6 @@
   fd_funk_rec_key_t key[1];
 };
 
-=======
-};
-
-typedef union fd_funk_txn_xid fd_funk_txn_xid_t;
-
-/* FD_FUNK_XID_KEY_PAIR_{ALIGN,FOOTPRINT} describe the alignment and
-   footprint of a fd_funk_xid_key_pair_t.  ALIGN is a positive integer
-   power of 2.  FOOTPRINT is a multiple of ALIGN.  These are provided to
-   facilitate compile time declarations. */
-
-#define FD_FUNK_XID_KEY_PAIR_ALIGN     (32UL)
-#define FD_FUNK_XID_KEY_PAIR_FOOTPRINT (96UL)
-
-/* A fd_funk_xid_key_pair_t identifies a funk record.  It is just
-   xid and key packed into the same structure. */
-
-struct fd_funk_xid_key_pair {
-  fd_funk_txn_xid_t xid[1];
-  fd_funk_rec_key_t key[1];
-};
-
->>>>>>> 37f84daa
 typedef struct fd_funk_xid_key_pair fd_funk_xid_key_pair_t;
 
 /* A fd_funk_t * is an opaque handle of a local join to a funk instance */
