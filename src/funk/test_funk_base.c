--- conflicted
+++ resolved
@@ -15,23 +15,12 @@
 FD_STATIC_ASSERT( FD_FUNK_REC_KEY_ALIGN         ==alignof(fd_funk_rec_key_t),      unit_test );
 FD_STATIC_ASSERT( FD_FUNK_REC_KEY_FOOTPRINT     ==sizeof (fd_funk_rec_key_t),      unit_test );
 
-<<<<<<< HEAD
-FD_STATIC_ASSERT( FD_FUNK_REC_VAL_MAX           ==(10UL<<20),                      unit_test );
-
 FD_STATIC_ASSERT( FD_FUNK_TXN_XID_ALIGN         ==32UL,                            unit_test );
 FD_STATIC_ASSERT( FD_FUNK_TXN_XID_FOOTPRINT     ==32UL,                            unit_test );
 
 FD_STATIC_ASSERT( FD_FUNK_TXN_XID_ALIGN         ==alignof(fd_funk_txn_xid_t),      unit_test );
 FD_STATIC_ASSERT( FD_FUNK_TXN_XID_FOOTPRINT     ==sizeof (fd_funk_txn_xid_t),      unit_test );
 
-=======
-FD_STATIC_ASSERT( FD_FUNK_TXN_XID_ALIGN         ==32UL,                            unit_test );
-FD_STATIC_ASSERT( FD_FUNK_TXN_XID_FOOTPRINT     ==32UL,                            unit_test );
-
-FD_STATIC_ASSERT( FD_FUNK_TXN_XID_ALIGN         ==alignof(fd_funk_txn_xid_t),      unit_test );
-FD_STATIC_ASSERT( FD_FUNK_TXN_XID_FOOTPRINT     ==sizeof (fd_funk_txn_xid_t),      unit_test );
-
->>>>>>> 37f84daa
 FD_STATIC_ASSERT( FD_FUNK_XID_KEY_PAIR_ALIGN    ==32UL,                            unit_test );
 FD_STATIC_ASSERT( FD_FUNK_XID_KEY_PAIR_FOOTPRINT==96UL,                            unit_test );
 
