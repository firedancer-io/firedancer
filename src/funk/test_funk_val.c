#include "fd_funk.h"

#if FD_HAS_HOSTED

#include "test_funk_common.h"

FD_STATIC_ASSERT( FD_FUNK_REC_VAL_MAX==UINT_MAX, unit_test );

int
main( int     argc,
      char ** argv ) {
  fd_boot( &argc, &argv );

  char const * name     = fd_env_strip_cmdline_cstr ( &argc, &argv, "--wksp",      NULL,            NULL );
  char const * _page_sz = fd_env_strip_cmdline_cstr ( &argc, &argv, "--page-sz",   NULL,      "gigantic" );
  ulong        page_cnt = fd_env_strip_cmdline_ulong( &argc, &argv, "--page-cnt",  NULL,             1UL );
  ulong        near_cpu = fd_env_strip_cmdline_ulong( &argc, &argv, "--near-cpu",  NULL, fd_log_cpu_id() );
  ulong        wksp_tag = fd_env_strip_cmdline_ulong( &argc, &argv, "--wksp-tag",  NULL,          1234UL );
  ulong        seed     = fd_env_strip_cmdline_ulong( &argc, &argv, "--seed",      NULL,          5678UL );
  ulong        txn_max  = fd_env_strip_cmdline_ulong( &argc, &argv, "--txn-max",   NULL,            32UL );
  uint         rec_max  = fd_env_strip_cmdline_uint(  &argc, &argv, "--rec-max",   NULL,             128 );
  ulong        iter_max = fd_env_strip_cmdline_ulong( &argc, &argv, "--iter-max",  NULL,       1048576UL );
  int          verbose  = fd_env_strip_cmdline_int  ( &argc, &argv, "--verbose",   NULL,               0 );

  fd_rng_t _rng[1]; fd_rng_t * rng = fd_rng_join( fd_rng_new( _rng, 0U, 0UL ) );

  fd_wksp_t * wksp;
  if( name ) {
    FD_LOG_NOTICE(( "Attaching to --wksp %s", name ));
    wksp = fd_wksp_attach( name );
  } else {
    FD_LOG_NOTICE(( "--wksp not specified, using an anonymous local workspace, --page-sz %s, --page-cnt %lu, --near-cpu %lu",
                    _page_sz, page_cnt, near_cpu ));
    wksp = fd_wksp_new_anonymous( fd_cstr_to_shmem_page_sz( _page_sz ), page_cnt, near_cpu, "wksp", 0UL );
  }

  if( FD_UNLIKELY( !wksp ) ) FD_LOG_ERR(( "Unable to attach to wksp" ));

  FD_LOG_NOTICE(( "Testing with --wksp-tag %lu --seed %lu --txn-max %lu --rxn-max %u --iter-max %lu --verbose %i",
                  wksp_tag, seed, txn_max, rec_max, iter_max, verbose ));

  void * shfunk = fd_funk_new( fd_wksp_alloc_laddr(
      wksp, fd_funk_align(), fd_funk_footprint( txn_max, rec_max ), wksp_tag ),
      wksp_tag, seed, txn_max, rec_max );
  fd_funk_t tst_[1];
  fd_funk_t * tst = fd_funk_join( tst_, shfunk );
  if( FD_UNLIKELY( !tst ) ) FD_LOG_ERR(( "Unable to create tst" ));

  fd_funk_txn_map_t * txn_map = fd_funk_txn_map( tst );
  fd_alloc_t *        alloc   = fd_funk_alloc  ( tst );

  funk_t * ref = funk_new();

  for( ulong iter=0UL; iter<iter_max; iter++ ) {
    if( !(iter & 16383UL) ) FD_LOG_NOTICE(( "Iter %7lu (txn_cnt %3lu rec_cnt %3lu)", iter, ref->txn_cnt, ref->rec_cnt ));

  //if( !ref->txn_cnt ) {
  //  FD_LOG_NOTICE(( "***************************************************************" ));
  //  for( rec_t * rrec=ref->rec_head; rrec; rrec=rrec->next ) FD_LOG_NOTICE(( "has %lu", rrec->key ));
  //}

#   define TEST_TAIL_PADDING(start) do {                              \
      uchar const * buf = (uchar const *)fd_funk_val_const( trec, wksp ); \
      ulong         end = fd_funk_val_max( trec );                        \
      uchar         tmp = (uchar)0;                                       \
      for( ulong off=start; off<end; off++ ) tmp |= buf[off];             \
      FD_TEST( !tmp );                                                    \
    } while(0)

#ifdef FD_FUNK_HANDHOLDING
    FD_TEST( !fd_funk_verify( tst ) );
#endif

    fd_funk_txn_xid_t txid[1];
    fd_funk_rec_key_t tkey[1];

    rec_t * rrec = ref->rec_map_head;
    while( rrec ) {

      ulong rxid = rrec->txn ? rrec->txn->xid : 0UL;
      ulong rkey = rrec->key;

      xid_set( txid, rxid );
      key_set( tkey, rkey );

      fd_funk_rec_query_t rec_query[1];
      fd_funk_txn_t const * ttxn = rxid ? fd_funk_txn_query( txid, txn_map ) : NULL;
      fd_funk_rec_t const * trec = fd_funk_rec_query_try( tst, ttxn, tkey, rec_query );

      void const * _val = (void const *)fd_funk_val( trec, wksp );

      FD_TEST( !fd_funk_rec_query_test( rec_query ) );

      if( rrec->erase ) {

        FD_TEST( !_val );

        FD_TEST( !fd_funk_val_sz   ( trec ) );
        FD_TEST( !fd_funk_val_max  ( trec ) );
        FD_TEST( !fd_funk_val_const( trec, wksp ) );

      } else {

        FD_TEST( _val && FD_LOAD( uint, _val )==rrec->val );

        FD_TEST( fd_funk_val_sz   ( trec       )==sizeof(uint)       );
        FD_TEST( fd_funk_val_max  ( trec       )>=sizeof(uint)       );
        FD_TEST( fd_funk_val_const( trec, wksp )==(void const *)_val );
      }

      rrec = rrec->map_next;
    }

    uint r = fd_rng_uint( rng );

    uint op = fd_rng_uint_roll( rng, 1U+1U+16U+128U+128U );

    if( op>=146U ) { /* Insert 8x prepare rate */

      if( FD_UNLIKELY( fd_funk_rec_is_full( tst ) ) ) continue;

      ulong   idx = fd_rng_ulong_roll( rng, ref->txn_cnt+1UL );
      txn_t * rtxn;
      ulong   rxid;
      if( idx<ref->txn_cnt ) { /* insert into in-prep */
        rtxn = ref->txn_map_head; for( ulong rem=idx; rem; rem-- ) rtxn = rtxn->map_next;
        if( txn_is_frozen( rtxn ) ) continue;
        rxid = rtxn->xid;
      } else { /* insert into last published */
        if( funk_is_frozen( ref ) ) continue;
        rtxn = NULL;
        rxid = 0UL;
      }

      ulong rkey = (ulong)(r & 63U); r >>= 6;
      if( rec_query( ref, rtxn, rkey ) ) continue;

      rec_t * rrec = rec_insert( ref, rtxn, rkey );

      int err = 1;
      fd_funk_rec_prepare_t prepare[1];
      fd_funk_rec_t * trec =
        fd_funk_rec_prepare( tst, fd_funk_txn_query( xid_set( txid, rxid ), txn_map ), key_set( tkey, rkey ), prepare, &err );
      FD_TEST( trec && !err );

      uint val = (fd_rng_uint( rng )<<2) | 1U;
      rrec->val = val;

<<<<<<< HEAD
      memcpy( fd_funk_val_truncate( trec, sizeof(val), alloc, wksp, fd_funk_val_min_align(), NULL ), &val, sizeof(val) );
=======
      memcpy( fd_funk_val_truncate( trec, alloc, wksp, 0UL, sizeof(val), NULL ), &val, sizeof(val) );
>>>>>>> 57557832

      fd_funk_rec_publish( tst, prepare );

      FD_TEST( FD_LOAD( uint, fd_funk_val( trec, wksp ) )==val );
      TEST_TAIL_PADDING( 4UL );

    } else if( op>=18UL ) { /* Remove and insert at same rate */

      if( FD_UNLIKELY( !ref->rec_cnt ) ) continue;

      ulong   idx = fd_rng_ulong_roll( rng, ref->rec_cnt );
      rec_t * rrec = ref->rec_map_head; for( ulong rem=idx; rem; rem-- ) rrec = rrec->map_next;

      ulong rxid;
      if( rrec->txn ) {
        if( txn_is_frozen( rrec->txn ) ) continue;
        rxid = rrec->txn->xid;
      } else {
        if( funk_is_frozen( ref ) ) continue;
        rxid = 0UL;
      }
      ulong rkey = rrec->key;

      rec_remove( ref, rrec );

      fd_funk_txn_t * ttxn = rxid ? fd_funk_txn_query( xid_set( txid, rxid ), txn_map ) : NULL;
      FD_TEST( !fd_funk_rec_remove( tst, ttxn, key_set( tkey, rkey ), NULL, 0UL ) );

    } else if( op>=2 ) { /* Prepare 8x as publish and cancel combined */

      if( FD_UNLIKELY( fd_funk_txn_is_full( tst ) ) ) continue;

      txn_t *         rparent;
      fd_funk_txn_t * tparent;

      ulong idx = fd_rng_ulong_roll( rng, ref->txn_cnt+1UL );
      if( idx<ref->txn_cnt ) { /* Branch off in-prep */
        rparent = ref->txn_map_head; for( ulong rem=idx; rem; rem-- ) rparent = rparent->map_next;
        tparent = fd_funk_txn_query( xid_set( txid, rparent->xid ), txn_map );
      } else { /* Branch off last published */
        rparent = NULL;
        tparent = NULL;
      }

      ulong rxid = xid_unique();
      txn_prepare( ref, rparent, rxid );
      FD_TEST( fd_funk_txn_prepare( tst, tparent, xid_set( txid, rxid ), verbose ) );

    } else if( op>=1UL ) { /* Cancel (same rate as publish) */

      if( FD_UNLIKELY( !ref->txn_cnt ) ) continue;

      ulong idx = fd_rng_ulong_roll( rng, ref->txn_cnt );

      txn_t *         rtxn = ref->txn_map_head; for( ulong rem=idx; rem; rem-- ) rtxn = rtxn->map_next;
      fd_funk_txn_t * ttxn = fd_funk_txn_query( xid_set( txid, rtxn->xid ), txn_map );

      ulong cnt = ref->txn_cnt; txn_cancel( ref, rtxn ); cnt -= ref->txn_cnt;
      FD_TEST( fd_funk_txn_cancel( tst, ttxn, verbose )==cnt );

    } else { /* Publish (same rate as cancel) */

      if( FD_UNLIKELY( !ref->txn_cnt ) ) continue;

      ulong idx = fd_rng_ulong_roll( rng, ref->txn_cnt );

      txn_t *         rtxn = ref->txn_map_head; for( ulong rem=idx; rem; rem-- ) rtxn = rtxn->map_next;
      fd_funk_txn_t * ttxn = fd_funk_txn_query( xid_set( txid, rtxn->xid ), txn_map );

      ulong cnt = txn_publish( ref, rtxn, 0UL );
      FD_TEST( fd_funk_txn_publish( tst, ttxn, verbose )==cnt );

    }
  }

  funk_delete( ref );

  fd_funk_leave( tst, NULL );
  fd_wksp_free_laddr( fd_funk_delete( shfunk ) );
  if( name ) fd_wksp_detach( wksp );
  else       fd_wksp_delete_anonymous( wksp );

  fd_rng_delete( fd_rng_leave( rng ) );

  FD_LOG_NOTICE(( "pass" ));
  fd_halt();
  return 0;
}

#else

int
main( int     argc,
      char ** argv ) {
  fd_boot( &argc, &argv );
  FD_LOG_WARNING(( "skip: unit test requires FD_HAS_HOSTED capabilities" ));
  fd_halt();
  return 0;
}

#endif<|MERGE_RESOLUTION|>--- conflicted
+++ resolved
@@ -146,11 +146,7 @@
       uint val = (fd_rng_uint( rng )<<2) | 1U;
       rrec->val = val;
 
-<<<<<<< HEAD
-      memcpy( fd_funk_val_truncate( trec, sizeof(val), alloc, wksp, fd_funk_val_min_align(), NULL ), &val, sizeof(val) );
-=======
       memcpy( fd_funk_val_truncate( trec, alloc, wksp, 0UL, sizeof(val), NULL ), &val, sizeof(val) );
->>>>>>> 57557832
 
       fd_funk_rec_publish( tst, prepare );
 
