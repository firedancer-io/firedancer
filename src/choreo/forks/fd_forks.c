#include "fd_forks.h"

#include "../../flamenco/runtime/context/fd_exec_slot_ctx.h"
#include "../../flamenco/runtime/fd_acc_mgr.h"
#include "../../flamenco/runtime/fd_borrowed_account.h"
#include "../../flamenco/runtime/fd_runtime.h"
#include "../../flamenco/runtime/program/fd_program_util.h"
#include "../../flamenco/runtime/program/fd_vote_program.h"

void *
fd_forks_new( void * shmem, ulong max, ulong seed ) {

  if( FD_UNLIKELY( !shmem ) ) {
    FD_LOG_WARNING( ( "NULL mem" ) );
    return NULL;
  }

  if( FD_UNLIKELY( !fd_ulong_is_aligned( (ulong)shmem, fd_forks_align() ) ) ) {
    FD_LOG_WARNING( ( "misaligned mem" ) );
    return NULL;
  }

  ulong footprint = fd_forks_footprint( max );
  if( FD_UNLIKELY( !footprint ) ) {
    FD_LOG_WARNING( ( "bad mem" ) );
    return NULL;
  }

  fd_memset( shmem, 0, footprint );
  ulong laddr = (ulong)shmem;

  laddr = fd_ulong_align_up( laddr, alignof( fd_forks_t ) );
  laddr += sizeof( fd_forks_t );

  laddr = fd_ulong_align_up( laddr, fd_fork_pool_align() );
  fd_fork_pool_new( (void *)laddr, max );
  laddr += fd_fork_pool_footprint( max );

  laddr = fd_ulong_align_up( laddr, fd_fork_frontier_align() );
  fd_fork_frontier_new( (void *)laddr, max, seed );
  laddr += fd_fork_frontier_footprint( max );

  return shmem;
}

fd_forks_t *
fd_forks_join( void * shforks ) {

  if( FD_UNLIKELY( !shforks ) ) {
    FD_LOG_WARNING( ( "NULL forks" ) );
    return NULL;
  }

  if( FD_UNLIKELY( !fd_ulong_is_aligned( (ulong)shforks, fd_forks_align() ) ) ) {
    FD_LOG_WARNING( ( "misaligned forks" ) );
    return NULL;
  }

  ulong        laddr = (ulong)shforks;
  fd_forks_t * forks = (void *)laddr;

  laddr = fd_ulong_align_up( laddr, alignof( fd_forks_t ) );
  laddr += sizeof( fd_forks_t );

  laddr       = fd_ulong_align_up( laddr, fd_fork_pool_align() );
  forks->pool = fd_fork_pool_join( (void *)laddr );
  ulong max   = fd_fork_pool_max( forks->pool );
  laddr += fd_fork_pool_footprint( max );

  laddr           = fd_ulong_align_up( laddr, fd_fork_frontier_align() );
  forks->frontier = fd_fork_frontier_join( (void *)laddr );
  laddr += fd_fork_frontier_footprint( max );

  return (fd_forks_t *)shforks;
}

void *
fd_forks_leave( fd_forks_t const * forks ) {

  if( FD_UNLIKELY( !forks ) ) {
    FD_LOG_WARNING( ( "NULL forks" ) );
    return NULL;
  }

  return (void *)forks;
}

void *
fd_forks_delete( void * forks ) {

  if( FD_UNLIKELY( !forks ) ) {
    FD_LOG_WARNING( ( "NULL forks" ) );
    return NULL;
  }

  if( FD_UNLIKELY( !fd_ulong_is_aligned( (ulong)forks, fd_forks_align() ) ) ) {
    FD_LOG_WARNING( ( "misaligned forks" ) );
    return NULL;
  }

  return forks;
}

fd_fork_t *
fd_forks_init( fd_forks_t * forks, fd_exec_slot_ctx_t * slot_ctx ) {

  if( FD_UNLIKELY( !forks ) ) {
    FD_LOG_WARNING( ( "NULL forks" ) );
    return NULL;
  }

  if( FD_UNLIKELY( !slot_ctx ) ) {
    FD_LOG_WARNING( ( "NULL slot_ctx" ) );
    return NULL;
  }

  fd_fork_t * fork = fd_fork_pool_ele_acquire( forks->pool );
  fork->slot       = slot_ctx->slot;
  fork->prev       = fd_fork_pool_idx_null( forks->pool );
  fork->lock       = 0;
  fork->end_idx    = UINT_MAX;
  fork->slot_ctx   = slot_ctx; /* this shallow copy is only safe if
                                   the lifetimes of slot_ctx's pointers
                                   are as long as fork */
  if( FD_UNLIKELY( !fd_fork_frontier_ele_insert( forks->frontier, fork, forks->pool ) ) ) {
    FD_LOG_WARNING( ( "Failed to insert fork into frontier" ) );
  }

  return fork;
}

fd_fork_t *
fd_forks_query( fd_forks_t * forks, ulong slot ) {
  return fd_fork_frontier_ele_query( forks->frontier, &slot, NULL, forks->pool );
}

fd_fork_t const *
fd_forks_query_const( fd_forks_t const * forks, ulong slot ) {
  return fd_fork_frontier_ele_query_const( forks->frontier, &slot, NULL, forks->pool );
}

// fd_fork_t *
// fd_forks_advance( fd_forks_t *          forks,
//                   fd_fork_t *           fork,
//                   ulong                 slot,
//                   fd_funk_t *           funk,
//                   fd_blockstore_t *     blockstore,
//                   fd_exec_epoch_ctx_t * epoch_ctx,
//                   fd_funk_t *           funk,
//                   fd_valloc_t           valloc ) {
//   // Remove slot ctx from frontier
//   fd_fork_t * child = fd_fork_frontier_ele_remove( forks->frontier,
//                                                    &fork->slot,
//                                                    NULL,
//                                                    forks->pool );
//   child->slot       = curr_slot;
//   if( FD_UNLIKELY( fd_fork_frontier_ele_query( forks->frontier,
//                                                &curr_slot,
//                                                NULL,
//                                                forks->pool ) ) ) {
//         FD_LOG_ERR( ( "invariant violation: child slot %lu was already in the
//         frontier", curr_slot ) );
//   }
//   fd_fork_frontier_ele_insert( forks->frontier, child, forks->pool );
//   FD_TEST( fork == child );

//   // fork is advancing
//   FD_LOG_DEBUG(( "new block execution - slot: %lu, parent_slot: %lu", curr_slot, parent_slot ));

//   fork->slot_ctx->slot_bank.prev_slot = fork->slot_ctx->slot;
//   fork->slot_ctx->slot      = curr_slot;

//   fork->slot_ctx.status_cache = status_cache;
//   fd_funk_txn_xid_t xid;

//   fd_memcpy( xid.uc, blockhash.uc, sizeof( fd_funk_txn_xid_t));
//   xid.ul[0] = fork->slot_ctx.slot_bank.slot;
//   /* push a new transaction on the stack */
//   fd_funk_start_write( funk );
//   fork->slot_ctx.funk_txn = fd_funk_txn_prepare( funk, fork->slot_ctx.funk_txn, &xid, 1 );
//   fd_funk_end_write( funk );

//   int res = fd_runtime_publish_old_txns( &fork->slot_ctx, capture_ctx );
//   if( res != FD_RUNTIME_EXECUTE_SUCCESS ) {
//     FD_LOG_ERR(( "txn publishing failed" ));
//   }
// }

static void
slot_ctx_restore( ulong                 slot,
                  fd_funk_t *           funk,
                  fd_blockstore_t *     blockstore,
                  fd_exec_epoch_ctx_t * epoch_ctx,
                  fd_spad_t *           runtime_spad,
                  fd_exec_slot_ctx_t *  slot_ctx_out ) {
  fd_funk_txn_map_t * txn_map = fd_funk_txn_map( funk );
  bool block_exists = fd_blockstore_shreds_complete( blockstore, slot );

  FD_LOG_DEBUG( ( "Current slot %lu", slot ) );
  if( !block_exists )
    FD_LOG_ERR( ( "missing block at slot we're trying to restore" ) );

  fd_funk_txn_xid_t xid = { .ul = { slot, slot } };
  fd_funk_rec_key_t id  = fd_runtime_slot_bank_key();
  for( ; ; ) {
    fd_funk_txn_start_read( funk );
    fd_funk_txn_t * txn = fd_funk_txn_query( &xid, txn_map );
    if( !txn ) {
      memset( xid.uc, 0, sizeof( fd_funk_txn_xid_t ) );
      xid.ul[0] = slot;
      txn       = fd_funk_txn_query( &xid, txn_map );
      if( !txn ) {
        FD_LOG_ERR( ( "missing txn, parent slot %lu", slot ) );
      }
    }
    fd_funk_txn_end_read( funk );

    fd_funk_rec_query_t query[1];
    fd_funk_rec_t const * rec = fd_funk_rec_query_try_global( funk, txn, &id, NULL, query );
    if( rec == NULL ) FD_LOG_ERR( ( "failed to read banks record" ) );
    void * val = fd_funk_val( rec, fd_funk_wksp( funk ) );

    uint magic = *(uint *)val;

    if( slot_ctx_out == NULL || slot_ctx_out->magic != FD_EXEC_SLOT_CTX_MAGIC ) {
      FD_LOG_WARNING(( "bad slot context" ));
      continue;
    }

    FD_TEST( slot_ctx_out->magic == FD_EXEC_SLOT_CTX_MAGIC );

    slot_ctx_out->funk_txn   = txn;
    slot_ctx_out->funk       = funk;
    slot_ctx_out->blockstore = blockstore;
    slot_ctx_out->epoch_ctx  = epoch_ctx;

    if( FD_UNLIKELY( magic!=FD_RUNTIME_ENC_BINCODE ) ) {
      FD_LOG_ERR( ( "failed to read banks record: invalid magic number" ) );
    }

    int err;
    fd_slot_bank_t * slot_bank = fd_bincode_decode_spad( slot_bank, runtime_spad, (uchar *)val+sizeof(uint), fd_funk_val_sz( rec )-sizeof(uint), &err );
    if( FD_UNLIKELY( err!=FD_BINCODE_SUCCESS ) ) {
      FD_LOG_WARNING(( "failed to decode banks record" ));
      continue;
    }

<<<<<<< HEAD
    slot_ctx_out->slot = slot;
    fd_memcpy( &slot_ctx_out->slot_bank, slot_bank, sizeof(fd_slot_bank_t) );
=======
    slot_ctx_out->slot_bank = *slot_bank;
>>>>>>> b76f293b
    FD_TEST( !fd_runtime_sysvar_cache_load( slot_ctx_out, runtime_spad ) );

    if( FD_LIKELY( fd_funk_rec_query_test( query ) == FD_FUNK_SUCCESS ) ) {
      break;
    }
  }

  // TODO how do i get this info, ignoring rewards for now
  // slot_ctx_out->epoch_reward_status = ???

  // signature_cnt, account_delta_hash, prev_banks_hash are used for the banks
  // hash calculation and not needed when restoring parent

  FD_LOG_NOTICE(( "recovered slot_bank for slot=%lu banks_hash=%s poh_hash %s",
                   slot_ctx_out->slot,
                   FD_BASE58_ENC_32_ALLOCA( slot_ctx_out->slot_bank.banks_hash.hash ),
                   FD_BASE58_ENC_32_ALLOCA( slot_ctx_out->slot_bank.poh.hash ) ));

  /* Prepare bank for next slot */
  slot_ctx_out->slot                               = slot;
  slot_ctx_out->slot_bank.collected_execution_fees = 0;
  slot_ctx_out->slot_bank.collected_priority_fees  = 0;

  /* FIXME epoch boundary stuff when replaying */
  // fd_features_restore( slot_ctx );
  // fd_runtime_update_leaders( slot_ctx, slot_ctx->slot );
  // fd_calculate_epoch_accounts_hash_values( slot_ctx );
}

fd_fork_t *
fd_forks_prepare( fd_forks_t const *    forks,
                  ulong                 parent_slot,
                  fd_funk_t *           funk,
                  fd_blockstore_t *     blockstore,
                  fd_exec_epoch_ctx_t * epoch_ctx,
                  fd_spad_t *           runtime_spad ) {

  /* Check the parent block is present in the blockstore and executed. */

  if( FD_UNLIKELY( !fd_blockstore_shreds_complete( blockstore, parent_slot ) ) ) {
    FD_LOG_WARNING( ( "fd_forks_prepare missing parent_slot %lu", parent_slot ) );
  }

  /* Query for parent_slot in the frontier. */

  fd_fork_t * fork = fd_fork_frontier_ele_query( forks->frontier, &parent_slot, NULL, forks->pool );

  /* If the parent block is both present and executed, but isn't in the
     frontier, that means this block is starting a new fork and needs to
     be added to the frontier. This requires recovering the slot_ctx
     as of that parent_slot by executing a funky rollback. */

  if( FD_UNLIKELY( !fork ) ) {

    /* Alloc a new slot_ctx */

    fork       = fd_fork_pool_ele_acquire( forks->pool );
    fork->prev = fd_fork_pool_idx_null( forks->pool );
    fork->slot = parent_slot;
    fork->lock = 1;
    fork->end_idx = UINT_MAX;

    /* Format and join the slot_ctx */

    uchar * slot_ctx_mem = fd_spad_alloc( runtime_spad, FD_EXEC_SLOT_CTX_ALIGN, FD_EXEC_SLOT_CTX_FOOTPRINT );
    fd_exec_slot_ctx_t * slot_ctx = fd_exec_slot_ctx_join( fd_exec_slot_ctx_new( slot_ctx_mem, runtime_spad ) );
    fork->slot_ctx = slot_ctx;
    if( FD_UNLIKELY( !slot_ctx ) ) {
      FD_LOG_ERR( ( "failed to new and join slot_ctx" ) );
    }

    /* Restore and decode w/ funk */

    slot_ctx_restore( fork->slot, funk, blockstore, epoch_ctx, runtime_spad, slot_ctx );


    /* Add to frontier */

    fd_fork_frontier_ele_insert( forks->frontier, fork, forks->pool );
  }

  return fork;
}

void
fd_forks_update( fd_forks_t *      forks,
                 fd_epoch_t *      epoch,
                 fd_funk_t *       funk,
                 fd_ghost_t *      ghost,
                 ulong             slot ) {
  fd_fork_t *     fork = fd_fork_frontier_ele_query( forks->frontier, &slot, NULL, forks->pool );
  fd_funk_txn_t * txn  = fork->slot_ctx->funk_txn;

  fd_voter_t * epoch_voters = fd_epoch_voters( epoch );
  for( ulong i = 0; i < fd_epoch_voters_slot_cnt( epoch_voters ); i++ ) {
    if( FD_LIKELY( fd_epoch_voters_key_inval( epoch_voters[i].key ) ) ) continue /* most slots are empty */;

    /* TODO we can optimize this funk query to only check through the
       last slot on this fork this function was called on. currently
       rec_query_global traverses all the way back to the root. */

    fd_voter_t *             voter = &epoch_voters[i];

    /* Fetch the vote account's vote slot and root slot from the vote account, re-trying if there is
       a Funk conflict.

       TODO: factor this out into a convenience function. */
    ulong vote = 0UL;
    ulong root = 0UL;
    for( ; ; ) {
      fd_funk_rec_query_t query[1];
      fd_voter_state_t const * state = fd_voter_state( funk, query, txn, &voter->rec );
      vote = fd_voter_state_vote( state );
      root = fd_voter_state_root( state );

      if( FD_LIKELY( fd_funk_rec_query_test( query ) == FD_FUNK_SUCCESS ) ) {
        break;
      }
    }

    /* Only process votes for slots >= root. Ghost requires vote slot
        to already exist in the ghost tree. */

    if( FD_LIKELY( vote != FD_SLOT_NULL && vote >= fd_ghost_root( ghost )->slot ) ) {
      fd_ghost_replay_vote( ghost, voter, vote );

      /* Check if it has crossed the equivocation safety and optimistic confirmation thresholds. */

      fd_ghost_node_t const * node = fd_ghost_query( ghost, vote );

      /* Error if the node's vote slot is not in ghost. This is an
         invariant violation, because we know their tower must be on the
         same fork as this current one that we're processing, and so by
         definition their vote slot must be in our ghost (ie. we can't
         have rooted past it or be on a different fork). */

      if( FD_UNLIKELY( !node ) ) FD_LOG_ERR(( "[%s] voter %s's vote slot %lu was not in ghost", __func__, FD_BASE58_ENC_32_ALLOCA(&voter->key), vote ));

      fd_ghost_replay_vote( ghost, voter, vote );
      double pct = (double)node->replay_stake / (double)epoch->total_stake;
      if( FD_UNLIKELY( pct > FD_CONFIRMED_PCT ) ) forks->confirmed = fd_ulong_max( forks->confirmed, node->slot );
    }

    /* Check if this voter's root >= ghost root. We can't process
        other voters' roots that precede the ghost root. */

    if( FD_LIKELY( root != FD_SLOT_NULL && root >= fd_ghost_root( ghost )->slot ) ) {
      fd_ghost_node_t const * node = fd_ghost_query( ghost, root );

      /* Error if the node's root slot is not in ghost. This is an
         invariant violation, because we know their tower must be on the
         same fork as this current one that we're processing, and so by
         definition their root slot must be in our ghost (ie. we can't
         have rooted past it or be on a different fork). */

      if( FD_UNLIKELY( !node ) ) FD_LOG_ERR(( "[%s] voter %s's root slot %lu was not in ghost", __func__, FD_BASE58_ENC_32_ALLOCA(&voter->key), root ));

      fd_ghost_rooted_vote( ghost, voter, root );
      double pct = (double)node->rooted_stake / (double)epoch->total_stake;
      if( FD_UNLIKELY( pct > FD_FINALIZED_PCT ) ) forks->finalized = fd_ulong_max( forks->finalized, node->slot );
    }
  }
}

void
fd_forks_publish( fd_forks_t * forks, ulong slot, fd_ghost_t const * ghost ) {
  fd_fork_t * tail = NULL;
  fd_fork_t * curr = NULL;

  for( fd_fork_frontier_iter_t iter = fd_fork_frontier_iter_init( forks->frontier, forks->pool );
       !fd_fork_frontier_iter_done( iter, forks->frontier, forks->pool );
       iter = fd_fork_frontier_iter_next( iter, forks->frontier, forks->pool ) ) {
    fd_fork_t * fork = fd_fork_frontier_iter_ele( iter, forks->frontier, forks->pool );

    /* Prune any forks not in the ancestry from root.

       Optimize for unlikely because there is usually just one fork. */

    int stale = fork->slot < slot || !fd_ghost_is_ancestor( ghost, slot, fork->slot );
    if( FD_UNLIKELY( !fork->lock && stale ) ) {
      FD_LOG_NOTICE( ( "adding %lu to prune. root %lu", fork->slot, slot ) );
      if( FD_LIKELY( !curr ) ) {
        tail = fork;
        curr = fork;
      } else {
        curr->prev = fd_fork_pool_idx( forks->pool, fork );
        curr       = fd_fork_pool_ele( forks->pool, curr->prev );
      }
    }
  }

  while( FD_UNLIKELY( tail ) ) {
    fd_fork_t * fork = fd_fork_frontier_ele_query( forks->frontier,
                                                   &tail->slot,
                                                   NULL,
                                                   forks->pool );
    if( FD_UNLIKELY( !fd_exec_slot_ctx_delete( fd_exec_slot_ctx_leave( fork->slot_ctx ) ) ) ) {
      FD_LOG_ERR( ( "could not delete fork slot ctx" ) );
    }
    ulong remove = fd_fork_frontier_idx_remove( forks->frontier,
                                                &tail->slot,
                                                fd_fork_pool_idx_null( forks->pool ),
                                                forks->pool );
#if FD_FORKS_USE_HANDHOLDING
    if( FD_UNLIKELY( remove == fd_fork_pool_idx_null( forks->pool ) ) ) {
      FD_LOG_ERR( ( "failed to remove fork we added to prune." ) );
    }
#endif

    /* pool_idx_release cannot fail given we just removed this from the
      frontier directly above. */
    fd_fork_pool_idx_release( forks->pool, remove );
    tail = fd_ptr_if( tail->prev != fd_fork_pool_idx_null( forks->pool ),
                      fd_fork_pool_ele( forks->pool, tail->prev ),
                      NULL );
  }
}

#include <stdio.h>

void
fd_forks_print( fd_forks_t const * forks ) {
  FD_LOG_NOTICE( ( "\n\n[Forks]" ) );
  for( fd_fork_frontier_iter_t iter = fd_fork_frontier_iter_init( forks->frontier, forks->pool );
       !fd_fork_frontier_iter_done( iter, forks->frontier, forks->pool );
       iter = fd_fork_frontier_iter_next( iter, forks->frontier, forks->pool ) ) {
    printf( "%lu\n", fd_fork_frontier_iter_ele_const( iter, forks->frontier, forks->pool )->slot );
  }
  printf( "\n" );
}<|MERGE_RESOLUTION|>--- conflicted
+++ resolved
@@ -245,12 +245,8 @@
       continue;
     }
 
-<<<<<<< HEAD
-    slot_ctx_out->slot = slot;
-    fd_memcpy( &slot_ctx_out->slot_bank, slot_bank, sizeof(fd_slot_bank_t) );
-=======
+    slot_ctx_out->slot      = slot;
     slot_ctx_out->slot_bank = *slot_bank;
->>>>>>> b76f293b
     FD_TEST( !fd_runtime_sysvar_cache_load( slot_ctx_out, runtime_spad ) );
 
     if( FD_LIKELY( fd_funk_rec_query_test( query ) == FD_FUNK_SUCCESS ) ) {
