#ifndef HEADER_fd_src_waltz_quic_fd_quic_private_h
#define HEADER_fd_src_waltz_quic_fd_quic_private_h

#include "fd_quic.h"
#include "templ/fd_quic_transport_params.h"
#include "fd_quic_conn_map.h"
#include "fd_quic_stream.h"
#include "fd_quic_pkt_meta.h"
#include "crypto/fd_quic_crypto_suites.h"
#include "tls/fd_quic_tls.h"
#include "fd_quic_stream_pool.h"

#include "../../util/net/fd_eth.h"
#include "../../util/net/fd_ip4.h"
#include "../../util/net/fd_udp.h"

/* FD_QUIC_DISABLE_CRYPTO: set to 1 to disable packet protection and
   encryption.  Only intended for testing.
   FIXME not fully implemented (#256) */
#ifndef FD_QUIC_DISABLE_CRYPTO
#define FD_QUIC_DISABLE_CRYPTO 0
#endif

enum {
  FD_QUIC_TYPE_INGRESS = 1 << 0,
  FD_QUIC_TYPE_EGRESS  = 1 << 1,
};

#define FD_QUIC_PKT_NUM_UNUSED  (~0ul)
#define FD_QUIC_PKT_NUM_PENDING (~1ul)

/* FD_QUIC_MAGIC is used to signal the layout of shared memory region
   of an fd_quic_t. */

#define FD_QUIC_MAGIC (0xdadf8cfa01cc5460UL)

/* events for time based processing */
struct fd_quic_event {
  ulong            timeout;

  fd_quic_conn_t * conn; /* connection or NULL */
  /* possibly "type", etc., for other kinds of service */
};
typedef struct fd_quic_event fd_quic_event_t;

<<<<<<< HEAD
/* structure for a cumulative summation tree */
=======
struct fd_quic_rb_event {
    // key is time of event and the connection id
    // this makes the key uniq, suitable for the red black tree
    ulong timeout;
    ulong conn_idx;

    fd_quic_conn_t * conn;

    // required by redblack interface
    ulong redblack_parent;
    ulong redblack_left;
    ulong redblack_right;
    int   redblack_color;
};
typedef struct fd_quic_rb_event fd_quic_rb_event_t;

/* structure for a cummulative summation tree */
>>>>>>> 0cd51ead
struct fd_quic_cs_tree {
  ulong cnt;
  ulong values[];
};
typedef struct fd_quic_cs_tree fd_quic_cs_tree_t;

/* fd_quic_state_t is the internal state of an fd_quic_t.  Valid for
   lifetime of join. */

struct __attribute__((aligned(16UL))) fd_quic_state_private {
  /* Flags */
  ulong flags;
# define FD_QUIC_FLAGS_ASSIGN_STREAMS (1ul<<1ul)

  ulong now; /* the time we entered into fd_quic_service, or fd_quic_aio_cb_receive */

  /* Pointer to TLS state (part of quic memory region) */

  fd_quic_tls_t * tls;

  /* transport_params: Template for QUIC-TLS transport params extension.
     Contains a mix of mutable and immutable fields.  Immutable fields
     are set on join.  Mutable fields may be modified during packet
     processing.  Any code using this struct must ensure that the
     mutable fields are cleared before using (otherwise would leak a
     side channel).

     Mutable fields include:
     - original_destination_connection_id
     - initial_source_conn_id */

  fd_quic_transport_params_t transport_params;

  /* Various internal state */

  fd_quic_conn_t *        conns;          /* free list of unused connections */
  ulong                   free_conns;     /* count of free connections */
  fd_quic_conn_map_t *    conn_map;       /* map connection ids -> connection */
  fd_quic_event_t *       service_queue;  /* priority queue of connections by service time */
  fd_quic_rb_event_t *    rb_service_queue; /* priority queue of connections */
  fd_quic_rb_event_t *    rb_service_queue_root;
  fd_quic_stream_pool_t * stream_pool;    /* stream pool */

  fd_quic_cs_tree_t *     cs_tree;        /* cumulative summation tree */
  fd_rng_t                _rng[1];        /* random number generator */

  /* need to be able to access connections by index */
  ulong                   conn_base;      /* address of array of all connections */
                                          /* not using fd_quic_conn_t* to avoid confusion */
                                          /* use fd_quic_conn_at_idx instead */
  ulong                   conn_sz;        /* size of one connection element */

  fd_quic_pkt_meta_t *    pkt_meta;       /* records the metadata for the contents
                                             of each sent packet */

  /* flow control - configured initial limits */
  ulong initial_max_data;           /* directly from transport params */
  ulong initial_max_stream_data[4]; /* from 4 transport params indexed by stream type */

  /* next_ephem_udp_port: Next ephemeral UDP port to allocate */
  ushort next_ephem_udp_port;

  /* last arp/routing tables update */
  ulong ip_table_upd;

  /* secret for generating RETRY tokens */
  uchar retry_secret[FD_QUIC_RETRY_SECRET_SZ];
  uchar retry_iv    [FD_QUIC_RETRY_IV_SZ];

  /* Scratch space for packet protection */
  uchar                   crypt_scratch[FD_QUIC_MTU];
};

/* FD_QUIC_STATE_OFF is the offset of fd_quic_state_t within fd_quic_t. */
#define FD_QUIC_STATE_OFF (fd_ulong_align_up( sizeof(fd_quic_t), alignof(fd_quic_state_t) ))

struct fd_quic_pkt {
  fd_eth_hdr_t       eth[1];
  fd_ip4_hdr_t       ip4[1];
  fd_udp_hdr_t       udp[1];

  /* the following are the "current" values only. There may be more QUIC packets
     in a UDP datagram */
  fd_quic_long_hdr_t long_hdr[1];
  ulong              pkt_number;  /* quic packet number currently being decoded/parsed */
  ulong              rcv_time;    /* time packet was received */
  uint               enc_level;   /* encryption level */
  uint               datagram_sz; /* length of the original datagram */
  uint               ack_flag;    /* ORed together: 0-don't ack  1-ack  2-cancel ack */
  uint ping;
# define ACK_FLAG_RQD     1
# define ACK_FLAG_CANCEL  2
};

FD_PROTOTYPES_BEGIN

/* fd_quic_get_state returns a pointer to private state area given a
   pointer to fd_quic_t.  Const func, guaranteed to not access memory. */

FD_FN_CONST static inline fd_quic_state_t *
fd_quic_get_state( fd_quic_t * quic ) {
  return (fd_quic_state_t *)( (ulong)quic + FD_QUIC_STATE_OFF );
}

FD_FN_CONST static inline fd_quic_state_t const *
fd_quic_get_state_const( fd_quic_t const * quic ) {
  return (fd_quic_state_t const *)( (ulong)quic + FD_QUIC_STATE_OFF );
}

/* fd_quic_conn_service is called periodically to perform pending
   operations and time based operations.

   args
     quic        managing quic
     conn        connection to service
     now         the current time in ns */
void
fd_quic_conn_service( fd_quic_t *      quic,
                      fd_quic_conn_t * conn,
                      ulong            now );

/* get the service interval, while ensuring the value
   is sufficient */
ulong
fd_quic_get_service_interval( fd_quic_t * quic );


/* reschedule a connection */
void
fd_quic_reschedule_conn( fd_quic_conn_t * conn,
                         ulong            timeout );

/* Memory management **************************************************/

fd_quic_conn_t *
fd_quic_conn_create( fd_quic_t *               quic,
                     ulong                     our_conn_id,
                     fd_quic_conn_id_t const * peer_conn_id,
                     uint                      dst_ip_addr,
                     ushort                    dst_udp_port,
                     int                       server,
                     uint                      version );

/* fd_quic_conn_free frees up resources related to the connection and
   returns it to the connection free list. */
void
fd_quic_conn_free( fd_quic_t *      quic,
                   fd_quic_conn_t * conn );

void
fd_quic_stream_free( fd_quic_t *        quic,
                     fd_quic_conn_t *   conn,
                     fd_quic_stream_t * stream,
                     int                code );

void
fd_quic_stream_reclaim( fd_quic_conn_t * conn, uint stream_type );

/* Callbacks provided by fd_quic **************************************/

/* used by quic to receive data from network */
int
fd_quic_aio_cb_receive( void *                    context,
                        fd_aio_pkt_info_t const * batch,
                        ulong                     batch_sz,
                        ulong *                   opt_batch_idx,
                        int                       flush );

/* declare callbacks from quic-tls into quic */
int
fd_quic_tls_cb_client_hello( fd_quic_tls_hs_t * hs,
                             void *             context );

int
fd_quic_tls_cb_handshake_data( fd_quic_tls_hs_t * hs,
                               void *             context,
                               uint               enc_level,
                               uchar const *      data,
                               ulong              data_sz );

void
fd_quic_tls_cb_alert( fd_quic_tls_hs_t * hs,
                      void *             context,
                      int                alert );

void
fd_quic_tls_cb_secret( fd_quic_tls_hs_t *           hs,
                       void *                       context,
                       fd_quic_tls_secret_t const * secret );

void
fd_quic_tls_cb_handshake_complete( fd_quic_tls_hs_t * hs,
                                   void *             context  );

void
fd_quic_tls_cb_peer_params( void *        context,
                            uchar const * peer_tp_enc,
                            ulong         peer_tp_enc_sz );

/* Helpers for calling callbacks **************************************/

static inline ulong
fd_quic_now( fd_quic_t * quic ) {
  return quic->cb.now( quic->cb.now_ctx );
}

static inline void
fd_quic_cb_conn_new( fd_quic_t *      quic,
                     fd_quic_conn_t * conn ) {
  if( FD_UNLIKELY( !quic->cb.conn_new || conn->called_conn_new ) ) {
    return;
  }

  quic->cb.conn_new( conn, quic->cb.quic_ctx );
  conn->called_conn_new = 1;
}

static inline void
fd_quic_cb_conn_hs_complete( fd_quic_t *      quic,
                             fd_quic_conn_t * conn ) {
  if( FD_UNLIKELY( !quic->cb.conn_hs_complete ) ) return;
  quic->cb.conn_hs_complete( conn, quic->cb.quic_ctx );
}

static inline void
fd_quic_cb_conn_final( fd_quic_t *      quic,
                       fd_quic_conn_t * conn ) {
  if( FD_UNLIKELY( !quic->cb.conn_final || !conn->called_conn_new ) ) return;
  quic->cb.conn_final( conn, quic->cb.quic_ctx );
}

static inline void
fd_quic_cb_stream_new( fd_quic_t *        quic,
                       fd_quic_stream_t * stream ) {
  if( FD_UNLIKELY( !quic->cb.stream_new ) ) return;
  quic->cb.stream_new( stream, quic->cb.quic_ctx );

  /* update metrics */
  ulong stream_id = stream->stream_id;
  quic->metrics.stream_opened_cnt[ stream_id&0x3 ]++;
  quic->metrics.stream_active_cnt[ stream_id&0x3 ]++;
}

static inline void
fd_quic_cb_stream_receive( fd_quic_t *        quic,
                           fd_quic_stream_t * stream,
                           void *             stream_ctx,
                           uchar const *      data,
                           ulong              data_sz,
                           ulong              offset,
                           int                fin ) {
  if( FD_UNLIKELY( !quic->cb.stream_receive ) ) return;
  quic->cb.stream_receive( stream, stream_ctx, data, data_sz, offset, fin );

  /* update metrics */
  quic->metrics.stream_rx_event_cnt++;
  quic->metrics.stream_rx_byte_cnt += data_sz;
}

static inline void
fd_quic_cb_stream_notify( fd_quic_t *        quic,
                          fd_quic_stream_t * stream,
                          void *             stream_ctx,
                          int                event ) {
  if( FD_UNLIKELY( !quic->cb.stream_notify ) ) return;
  quic->cb.stream_notify( stream, stream_ctx, event );

  /* update metrics */
  ulong stream_id = stream->stream_id;
  quic->metrics.stream_closed_cnt[ stream_id&0x3 ]++;
  quic->metrics.stream_active_cnt[ stream_id&0x3 ]--;
}


void
fd_quic_pkt_meta_retry( fd_quic_t *          quic,
                        fd_quic_conn_t *     conn,
                        int                  force,
                        uint                 arg_enc_level );

/* reclaim resources associated with packet metadata
   this is called in response to received acks */
void
fd_quic_reclaim_pkt_meta( fd_quic_conn_t *     conn,
                          fd_quic_pkt_meta_t * pkt_meta,
                          uint                 enc_level );

ulong
fd_quic_send_retry( fd_quic_t *                  quic,
                    fd_quic_pkt_t *              pkt,
                    fd_quic_conn_id_t const *    orig_dst_conn_id,
                    fd_quic_conn_id_t const *    new_conn_id,
                    uchar const                  dst_mac_addr_u6[ 6 ],
                    uint                         dst_ip_addr,
                    ushort                       dst_udp_port );

ulong
fd_quic_process_quic_packet_v1( fd_quic_t *     quic,
                                fd_quic_pkt_t * pkt,
                                uchar *         cur_ptr,
                                ulong           cur_sz );

ulong
fd_quic_handle_v1_initial( fd_quic_t *               quic,
                           fd_quic_conn_t **         p_conn,
                           fd_quic_pkt_t *           pkt,
                           fd_quic_conn_id_t const * conn_id,
                           uchar *                   cur_ptr,
                           ulong                     cur_sz );

ulong
fd_quic_handle_v1_one_rtt( fd_quic_t *      quic,
                           fd_quic_conn_t * conn,
                           fd_quic_pkt_t *  pkt,
                           uchar *          cur_ptr,
                           ulong            cur_sz );

/* fd_quic_handle_v1_frame is the primary entrypoint for handling of
   incoming QUIC frames.  {quic,conn,pkt} identify the frame context.
   Memory region [frame_ptr,frame_ptr+frame_sz) contains the serialized
   QUIC frame (may contain arbitrary zero padding at the beginning).

   Returns value in (0,buf_sz) if the frame was successfully processed.
   Returns FD_QUIC_PARSE_FAIL if the frame was inherently malformed.
   Returns 0 or value in [buf_sz,ULONG_MAX) in case of a protocol
   violation. */

ulong
fd_quic_handle_v1_frame( fd_quic_t *       quic,
                         fd_quic_conn_t *  conn,
                         fd_quic_pkt_t *   pkt,
                         uint              pkt_type,
                         uchar const *     frame_ptr,
                         ulong             frame_sz );

/* fd_quic_conn_error sets the connection state to aborted.  This does
   not destroy the connection object.  Rather, it will eventually cause
   the connection to be freed during a later fd_quic_service call.
   reason is a RFC 9000 QUIC error code.  error_line is an implementation
   defined error code for internal use (usually the source line of code
   in fd_quic.c) */

void
fd_quic_conn_error( fd_quic_conn_t * conn,
                    uint             reason,
                    uint             error_line );

/* fd_quic_assign_streams attempts to distribute streams across
   connections fairly
   The user sets a target number of concurrently usable streams to each
   connection. Across all the connections, it is possible that this
   target cannot be reached. So we use a policy that assigns available
   streams randomly by weight, where the weight is the difference
   between the current number of valid streams and the target.
   The result is that if the targets can be fulfilled, they will be,
   otherwise, they will be distributed fairly
   The user may terminate connections to free up streams for higher
   priority connections.                                                */
void
fd_quic_assign_streams( fd_quic_t * quic );

/* fd_quic_assign_stream assigns the given stream to the specified connection */
int
fd_quic_assign_stream( fd_quic_conn_t * conn, ulong stream_type, fd_quic_stream_t * stream );

/* fd_quic_update_cs_tree updates the specified cumulative summation tree  */
/* This tree allows a weighted random index to be selected in O(log N) time */
/* This function updates the value in the tree with the given value and     */
/* updates the rest of its internal state for quick queries                 */
void
fd_quic_cs_tree_update( fd_quic_cs_tree_t * cs_tree, ulong idx, ulong new_value );

/* returns the weight for a particular idx */
ulong
fd_quic_cs_tree_get_weight( fd_quic_cs_tree_t * cs_tree, ulong idx );

/* fd_quic_choose_weighted_index chooses an index in a random way by weight */
ulong
fd_quic_choose_weighted_index( fd_quic_cs_tree_t * cs_tree, fd_rng_t * rng );

/* fd_quic_cs_tree_total returns the total value across all the leaves in */
/* the supplied cs_tree                                                   */
static inline ulong
fd_quic_cs_tree_total( fd_quic_cs_tree_t * cs_tree ) {
  /* total is the value at node_idx = 1 (which is the root) */
  return cs_tree->values[1UL];
}

/* fd_quic_cs_tree_footprint returns the amount of memory required for a  */
/* cs_tree over cnt elements                                              */
ulong
fd_quic_cs_tree_footprint( ulong cnt );

/* fd_quic_cs_tree_align returns the alignment of fd_quic_cs_tree_t */
FD_FN_CONST static inline
ulong
fd_quic_cs_tree_align( void ) {
  return alignof( fd_quic_cs_tree_t );
}

void
fd_quic_cs_tree_init( fd_quic_cs_tree_t * cs_tree, ulong cnt );

static inline
fd_quic_conn_t *
fd_quic_conn_at_idx( fd_quic_state_t * quic_state, ulong idx ) {
  ulong addr = quic_state->conn_base;
  ulong sz   = quic_state->conn_sz;
  return (fd_quic_conn_t*)( addr + idx * sz );
}

void
fd_quic_conn_update_max_streams( fd_quic_conn_t * conn, uint dirtype );

FD_PROTOTYPES_END

#endif /* HEADER_fd_src_waltz_quic_fd_quic_private_h */<|MERGE_RESOLUTION|>--- conflicted
+++ resolved
@@ -43,9 +43,6 @@
 };
 typedef struct fd_quic_event fd_quic_event_t;
 
-<<<<<<< HEAD
-/* structure for a cumulative summation tree */
-=======
 struct fd_quic_rb_event {
     // key is time of event and the connection id
     // this makes the key uniq, suitable for the red black tree
@@ -62,8 +59,7 @@
 };
 typedef struct fd_quic_rb_event fd_quic_rb_event_t;
 
-/* structure for a cummulative summation tree */
->>>>>>> 0cd51ead
+/* structure for a cumulative summation tree */
 struct fd_quic_cs_tree {
   ulong cnt;
   ulong values[];
