--- conflicted
+++ resolved
@@ -106,18 +106,12 @@
   union {
 #   if defined(__linux__)
     struct {
-<<<<<<< HEAD
-      fd_xsk_t *     xsk;
-      fd_xsk_aio_t * xsk_aio;
-    } xsk;
-#   endif
-=======
       fd_xdp_session_t      session;
       fd_xdp_link_session_t link_session;
       fd_xsk_t *            xsk;
       fd_xsk_aio_t *        xsk_aio;
     } xdp;
->>>>>>> a96a1119
+#   endif
     struct {
       fd_udpsock_t * sock;
       int            sock_fd;
