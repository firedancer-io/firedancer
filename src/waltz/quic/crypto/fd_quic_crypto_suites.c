--- conflicted
+++ resolved
@@ -598,18 +598,6 @@
                              uchar minor );
 
 int
-<<<<<<< HEAD
-fd_quic_crypto_rand( uchar * buf,
-                     ulong   buf_sz ) {
-  /* TODO buffer */
-  if( FD_UNLIKELY( fd_rng_secure( buf, buf_sz ) ) )
-    return FD_QUIC_FAILED;
-  return FD_QUIC_SUCCESS;
-}
-
-int
-=======
->>>>>>> 44e52939
 fd_quic_retry_token_encrypt(
     uchar const         retry_secret[static FD_QUIC_RETRY_SECRET_SZ],
     fd_quic_conn_id_t const * orig_dst_conn_id,
