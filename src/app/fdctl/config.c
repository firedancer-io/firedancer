#define _GNU_SOURCE
#include "config.h"
#include "config_parse.h"
#include "fdctl.h"

#include "run/topos/topos.h"

#include "../../ballet/toml/fd_toml.h"
#include "../../disco/topo/fd_pod_format.h"
#include "../../flamenco/genesis/fd_genesis_cluster.h"
#include "../../disco/keyguard/fd_keyswitch.h"
#if FD_HAS_NO_AGAVE
#include "../../flamenco/runtime/fd_blockstore.h"
#include "../../flamenco/runtime/fd_txncache.h"
<<<<<<< HEAD
#include "../../funkier/fd_funkier.h"
=======
#include "../../flamenco/runtime/fd_runtime.h"
#endif
#include "../../funk/fd_funk.h"
>>>>>>> f8d0aa55
#include "../../waltz/ip/fd_fib4.h"
#include "../../waltz/mib/fd_dbl_buf.h"
#undef FD_MAP_FLAG_BLOCKING
#include "../../waltz/neigh/fd_neigh4_map.h"
#include "../../util/net/fd_eth.h"
#include "../../util/net/fd_ip4.h"

#include <fcntl.h>
#include <pwd.h>
#include <stdio.h>
#include <stdlib.h>
#include <unistd.h>
#include <net/if.h>
#include <linux/if.h>
#include <arpa/inet.h>
#include <sys/mman.h>
#include <sys/stat.h>
#include <sys/sysinfo.h>
#include <sys/ioctl.h>
#include <sys/utsname.h>
#include <sys/wait.h>

/* FD_TOML_POD_SZ sets the buffer size of the fd_pod that will hold the
   parsed config file content.

   This should be large enough to hold a Firedancer TOML file with all
   config options set. */

#define FD_TOML_POD_SZ (1UL<<20)

void
replace( char *       in,
         const char * pat,
         const char * sub ) {
  char * replace = strstr( in, pat );
  if( FD_LIKELY( replace ) ) {
    ulong pat_len = strlen( pat );
    ulong sub_len = strlen( sub );
    ulong in_len  = strlen( in );
    if( FD_UNLIKELY( pat_len > in_len ) ) return;

    ulong total_len = in_len - pat_len + sub_len;
    if( FD_UNLIKELY( total_len >= PATH_MAX ) )
      FD_LOG_ERR(( "configuration scratch directory path too long: `%s`", in ));

    uchar after[PATH_MAX] = {0};
    fd_memcpy( after, replace + pat_len, strlen( replace + pat_len ) );
    fd_memcpy( replace, sub, sub_len );
    ulong after_len = strlen( ( const char * ) after );
    fd_memcpy( replace + sub_len, after, after_len );
    in[ total_len ] = '\0';
  }
}

static void
fdctl_cfg_load_buf( config_t *   out,
                    char const * buf,
                    ulong        sz,
                    char const * path ) {

  static uchar pod_mem[ 1UL<<30 ];
  uchar * pod = fd_pod_join( fd_pod_new( pod_mem, sizeof(pod_mem) ) );

  fd_toml_err_info_t toml_err[1];
  uchar scratch[ 4096 ];
  int toml_errc = fd_toml_parse( buf, sz, pod, scratch, sizeof(scratch), toml_err );
  if( FD_UNLIKELY( toml_errc!=FD_TOML_SUCCESS ) ) {
    /* Override the default error messages of fd_toml for a better user
       experience */
    switch( toml_errc ) {
    case FD_TOML_ERR_POD:
      FD_LOG_ERR(( "Failed to parse config file (%s): ran out of buffer space while parsing (Increase FD_TOML_POD_SZ?)", path ));
      break;
    case FD_TOML_ERR_SCRATCH:
      FD_LOG_ERR(( "Failed to parse config file (%s) at line %lu: ran out of scratch space while parsing", path, toml_err->line ));
      break;
    case FD_TOML_ERR_KEY:
      FD_LOG_ERR(( "Failed to parse config file (%s) at line %lu: oversize key", path, toml_err->line ));
      break;
    case FD_TOML_ERR_DUP:
      FD_LOG_ERR(( "Failed to parse config file (%s) at line %lu: duplicate key", path, toml_err->line ));
      break;
    case FD_TOML_ERR_RANGE:
      FD_LOG_ERR(( "Failed to parse config file (%s) at line %lu: invalid value for key", path, toml_err->line ));
      break;
    case FD_TOML_ERR_PARSE:
      FD_LOG_ERR(( "Failed to parse config file (%s) at line %lu", path, toml_err->line ));
      break;
    default:
      FD_LOG_ERR(( "Failed to parse config file (%s): %s", path, fd_toml_strerror( toml_errc ) ));
      break;
    }
  }

  if( FD_UNLIKELY( !fdctl_pod_to_cfg( out, pod ) ) ) {
    FD_LOG_ERR(( "Invalid config (%s)", path ));
  }

  fd_pod_delete( fd_pod_leave( pod ) );
}

static void
fdctl_cfg_load_file( config_t *   out,
                     char const * path ) {

  int fd = open( path, O_RDONLY );
  if( FD_UNLIKELY( fd<0 ) ) {
    FD_LOG_ERR(( "open(%s) failed (%i-%s)", path, errno, fd_io_strerror( errno ) ));
  }

  struct stat st;
  if( FD_UNLIKELY( fstat( fd, &st ) ) ) {
    FD_LOG_ERR(( "fstat(%s) failed (%i-%s)", path, errno, fd_io_strerror( errno ) ));
  }
  ulong toml_sz = (ulong)st.st_size;

  if( FD_UNLIKELY( toml_sz==0UL ) ) {
    if( FD_UNLIKELY( 0!=close( fd ) ) ) {
      FD_LOG_ERR(( "close() failed (%i-%s)", errno, fd_io_strerror( errno ) ));
    }
    return;
  }

  void * mem = mmap( NULL, toml_sz, PROT_READ, MAP_PRIVATE, fd, 0 );
  if( FD_UNLIKELY( mem==MAP_FAILED ) ) {
    FD_LOG_ERR(( "mmap(%s) failed (%i-%s)", path, errno, fd_io_strerror( errno ) ));
  }

  if( FD_UNLIKELY( 0!=close( fd ) ) ) {
    FD_LOG_ERR(( "close() failed (%i-%s)", errno, fd_io_strerror( errno ) ));
  }

  fdctl_cfg_load_buf( out, mem, toml_sz, path );

  if( FD_UNLIKELY( 0!=munmap( mem, toml_sz ) ) ) {
    FD_LOG_ERR(( "munmap(%s) failed (%i-%s)", path, errno, fd_io_strerror( errno ) ));
  }
}

static uint
listen_address( const char * interface ) {
  int fd = socket( AF_INET, SOCK_DGRAM, 0 );
  struct ifreq ifr = {0};
  ifr.ifr_addr.sa_family = AF_INET;
  strncpy( ifr.ifr_name, interface, IFNAMSIZ );
  ifr.ifr_name[ IFNAMSIZ-1 ] = '\0';
  if( FD_UNLIKELY( ioctl( fd, SIOCGIFADDR, &ifr ) ) )
    FD_LOG_ERR(( "could not get IP address of interface `%s` (%i-%s)", interface, errno, fd_io_strerror( errno ) ));
  if( FD_UNLIKELY( close(fd) ) )
    FD_LOG_ERR(( "could not close socket (%i-%s)", errno, fd_io_strerror( errno ) ));
  return ((struct sockaddr_in *)fd_type_pun( &ifr.ifr_addr ))->sin_addr.s_addr;
}

static void
mac_address( const char * interface,
             uchar *      mac ) {
  int fd = socket( AF_INET, SOCK_DGRAM, IPPROTO_IP );
  struct ifreq ifr;
  ifr.ifr_addr.sa_family = AF_INET;
  strncpy( ifr.ifr_name, interface, IFNAMSIZ );
  if( FD_UNLIKELY( ioctl( fd, SIOCGIFHWADDR, &ifr ) ) )
    FD_LOG_ERR(( "could not get MAC address of interface `%s`: (%i-%s)", interface, errno, fd_io_strerror( errno ) ));
  if( FD_UNLIKELY( close(fd) ) )
    FD_LOG_ERR(( "could not close socket (%i-%s)", errno, fd_io_strerror( errno ) ));
  fd_memcpy( mac, ifr.ifr_hwaddr.sa_data, 6 );
}

static void
username_to_id( config_t * config ) {
  uint * results = mmap( NULL, 4096, PROT_READ | PROT_WRITE, MAP_ANONYMOUS | MAP_SHARED, -1, 0 );
  if( FD_UNLIKELY( results==MAP_FAILED ) ) FD_LOG_ERR(( "mmap() failed (%i-%s)", errno, fd_io_strerror( errno ) ));

  results[ 0 ] = UINT_MAX;
  results[ 1 ] = UINT_MAX;

  /* This is extremely unfortunate.  We just want to call getpwnam but
     on various glibc it can open `/var/lib/sss/mc/passwd` and then not
     close it.  We could go and find this file descriptor and close it
     for the library, but that is a bit of a hack.  Instead we fork a
     new process to call getpwnam and then exit.

     We could try just reading /etc/passwd here instead, but the glibc
     getpwnam implementation does a lot of things we need, including
     potentially reading from NCSD or SSSD. */

  pid_t pid = fork();
  if( FD_UNLIKELY( pid == -1 ) ) FD_LOG_ERR(( "fork() failed (%i-%s)", errno, fd_io_strerror( errno ) ));

  if( FD_LIKELY( !pid ) ) {
    char buf[ 16384 ];
    struct passwd pwd;
    struct passwd * result;
    int error = getpwnam_r( config->user, &pwd, buf, sizeof(buf), &result );
    if( FD_UNLIKELY( error ) ) {
      if( FD_LIKELY( error==ENOENT || error==ESRCH ) ) FD_LOG_ERR(( "configuration file wants firedancer to run as user `%s` but it does not exist", config->user ));
      else FD_LOG_ERR(( "could not get user id for `%s` (%i-%s)", config->user, errno, fd_io_strerror( errno ) ));
    }
    if( FD_UNLIKELY( !result ) ) FD_LOG_ERR(( "configuration file wants firedancer to run as user `%s` but it does not exist", config->user ));
    results[ 0 ] = pwd.pw_uid;
    results[ 1 ] = pwd.pw_gid;
    exit_group( 0 );
  } else {
    int wstatus;
    if( FD_UNLIKELY( waitpid( pid, &wstatus, 0 )==-1 ) ) FD_LOG_ERR(( "waitpid() failed (%i-%s)", errno, fd_io_strerror( errno ) ));
    if( FD_UNLIKELY( WIFSIGNALED( wstatus ) ) )
      FD_LOG_ERR(( "uid fetch process terminated by signal %i-%s", WTERMSIG( wstatus ), fd_io_strsignal( WTERMSIG( wstatus ) ) ));
    if( FD_UNLIKELY( WEXITSTATUS( wstatus ) ) )
      FD_LOG_ERR(( "uid fetch process exited with status %i", WEXITSTATUS( wstatus ) ));
  }

  if( FD_UNLIKELY( results[ 0 ]==UINT_MAX || results[ 1 ]==UINT_MAX ) ) FD_LOG_ERR(( "could not get user id for `%s`", config->user ));
  config->uid = results[ 0 ];
  config->gid = results[ 1 ];

  if( FD_UNLIKELY( munmap( results, 4096 ) ) ) FD_LOG_ERR(( "munmap() failed (%i-%s)", errno, fd_io_strerror( errno ) ));
}

fd_topo_run_tile_t *
fd_topo_tile_to_config( fd_topo_tile_t const * tile ) {
  fd_topo_run_tile_t ** run = TILES;
  while( *run ) {
    if( FD_LIKELY( !strcmp( (*run)->name, tile->name ) ) ) return *run;
    run++;
  }
  FD_LOG_ERR(( "unknown tile name `%s`", tile->name ));
}

ulong
fdctl_obj_align( fd_topo_t const *     topo,
                 fd_topo_obj_t const * obj ) {
  if( FD_UNLIKELY( !strcmp( obj->name, "tile" ) ) ) {
    fd_topo_tile_t const * tile = NULL;
    for( ulong i=0UL; i<topo->tile_cnt; i++ ) {
      if( FD_LIKELY( topo->tiles[ i ].tile_obj_id==obj->id ) ) {
        tile = &topo->tiles[ i ];
        break;
      }
    }
    fd_topo_run_tile_t * config = fd_topo_tile_to_config( tile );
    if( FD_LIKELY( config->scratch_align ) ) return config->scratch_align();
    return 1UL;
  } else if( FD_UNLIKELY( !strcmp( obj->name, "mcache" ) ) ) {
    return fd_mcache_align();
  } else if( FD_UNLIKELY( !strcmp( obj->name, "dcache" ) ) ) {
    return fd_dcache_align();
  } else if( FD_UNLIKELY( !strcmp( obj->name, "cnc" ) ) ) {
    return fd_cnc_align();
  } else if( FD_UNLIKELY( !strcmp( obj->name, "fseq" ) ) ) {
    return fd_fseq_align();
  } else if( FD_UNLIKELY( !strcmp( obj->name, "metrics" ) ) ) {
    return FD_METRICS_ALIGN;
  } else if( FD_UNLIKELY( !strcmp( obj->name, "opaque" ) ) ) {
    ulong align = fd_pod_queryf_ulong( topo->props, ULONG_MAX, "obj.%lu.align", obj->id );
    if( FD_UNLIKELY( align==ULONG_MAX ) ) FD_LOG_ERR(( "obj.%lu.align was not set", obj->id ));
    return align;
  } else if( FD_UNLIKELY( !strcmp( obj->name, "dbl_buf" ) ) ) {
    return fd_dbl_buf_align();
  } else if( FD_UNLIKELY( !strcmp( obj->name, "funk" ) ) ) {
<<<<<<< HEAD
    return fd_funkier_align();
  } else if( FD_UNLIKELY( !strcmp( obj->name, "txncache" ) ) ) {
    return fd_txncache_align();
=======
    return fd_funk_align();
>>>>>>> f8d0aa55
  } else if( FD_UNLIKELY( !strcmp( obj->name, "neigh4_hmap" ) ) ) {
    return fd_neigh4_hmap_align();
  } else if( FD_UNLIKELY( !strcmp( obj->name, "fib4" ) ) ) {
    return fd_fib4_align();
  } else if( FD_UNLIKELY( !strcmp( obj->name, "keyswitch" ) ) ) {
    return fd_keyswitch_align();
#if FD_HAS_NO_AGAVE
  } else if( FD_UNLIKELY( !strcmp( obj->name, "replay_pub" ) ) ) {
    return fd_runtime_public_align();
  } else if( FD_UNLIKELY( !strcmp( obj->name, "blockstore" ) ) ) {
    return fd_blockstore_align();
  } else if( FD_UNLIKELY( !strcmp( obj->name, "txncache" ) ) ) {
    return fd_txncache_align();
#endif /* FD_HAS_NO_AGAVE */
  } else {
    FD_LOG_ERR(( "unknown object `%s`", obj->name ));
    return 0UL;
  }
}

ulong
fdctl_obj_footprint( fd_topo_t const *     topo,
                     fd_topo_obj_t const * obj ) {
  #define VAL(name) (__extension__({                                                               \
      ulong __x = fd_pod_queryf_ulong( topo->props, ULONG_MAX, "obj.%lu.%s", obj->id, name );      \
      if( FD_UNLIKELY( __x==ULONG_MAX ) ) FD_LOG_ERR(( "obj.%lu.%s was not set", obj->id, name )); \
      __x; }))

  if( FD_UNLIKELY( !strcmp( obj->name, "tile" ) ) ) {
    fd_topo_tile_t const * tile = NULL;
    for( ulong i=0UL; i<topo->tile_cnt; i++ ) {
      if( FD_LIKELY( topo->tiles[ i ].tile_obj_id==obj->id ) ) {
        tile = &topo->tiles[ i ];
        break;
      }
    }
    fd_topo_run_tile_t * config = fd_topo_tile_to_config( tile );
    if( FD_LIKELY( config->scratch_footprint ) ) return config->scratch_footprint( tile );
    return 0UL;
  } else if( FD_UNLIKELY( !strcmp( obj->name, "mcache" ) ) ) {
    return fd_mcache_footprint( VAL("depth"), 0UL );
  } else if( FD_UNLIKELY( !strcmp( obj->name, "dcache" ) ) ) {
    return fd_dcache_footprint( fd_dcache_req_data_sz( VAL("mtu"), VAL("depth"), VAL("burst"), 1), 0UL );
  } else if( FD_UNLIKELY( !strcmp( obj->name, "cnc" ) ) ) {
    return fd_cnc_footprint( 0UL );
  } else if( FD_UNLIKELY( !strcmp( obj->name, "fseq" ) ) ) {
    return fd_fseq_footprint();
  } else if( FD_UNLIKELY( !strcmp( obj->name, "metrics" ) ) ) {
    return FD_METRICS_FOOTPRINT( VAL("in_cnt"), VAL("cons_cnt") );
  } else if( FD_UNLIKELY( !strcmp( obj->name, "opaque" ) ) ) {
    return VAL("footprint");
  } else if( FD_UNLIKELY( !strcmp( obj->name, "dbl_buf" ) ) ) {
    return fd_dbl_buf_footprint( VAL("mtu") );
  } else if( FD_UNLIKELY( !strcmp( obj->name, "funk" ) ) ) {
<<<<<<< HEAD
    return fd_funkier_footprint( VAL("txn_max"), VAL("rec_max") );
  } else if( FD_UNLIKELY( !strcmp( obj->name, "txncache" ) ) ) {
    return fd_txncache_footprint( VAL("max_rooted_slots"), VAL("max_live_slots"), VAL("max_txn_per_slot"), FD_TXNCACHE_DEFAULT_MAX_CONSTIPATED_SLOTS );
=======
    return fd_funk_footprint();
>>>>>>> f8d0aa55
  } else if( FD_UNLIKELY( !strcmp( obj->name, "neigh4_hmap" ) ) ) {
    return fd_neigh4_hmap_footprint( VAL("ele_max"), VAL("lock_cnt"), VAL("probe_max") );
  } else if( FD_UNLIKELY( !strcmp( obj->name, "fib4" ) ) ) {
    return fd_fib4_footprint( VAL("route_max") );
  } else if( FD_UNLIKELY( !strcmp( obj->name, "keyswitch" ) ) ) {
    return fd_keyswitch_footprint();
#if FD_HAS_NO_AGAVE
  } else if( FD_UNLIKELY( !strcmp( obj->name, "replay_pub" ) ) ) {
    return fd_runtime_public_footprint();
  } else if( FD_UNLIKELY( !strcmp( obj->name, "blockstore" ) ) ) {
    return fd_blockstore_footprint( VAL("shred_max"), VAL("block_max"), VAL("idx_max"), VAL("txn_max") ) + VAL("alloc_max");
  } else if( FD_UNLIKELY( !strcmp( obj->name, "txncache" ) ) ) {
    return fd_txncache_footprint( VAL("max_rooted_slots"), VAL("max_live_slots"), VAL("max_txn_per_slot"), FD_TXNCACHE_DEFAULT_MAX_CONSTIPATED_SLOTS );
#endif /* FD_HAS_NO_AGAVE */
  } else {
    FD_LOG_ERR(( "unknown object `%s`", obj->name ));
    return 0UL;
  }
#undef VAL
}

ulong
fdctl_obj_loose( fd_topo_t const *     topo,
                 fd_topo_obj_t const * obj ) {
  ulong loose = fd_pod_queryf_ulong( topo->props, ULONG_MAX, "obj.%lu.%s", obj->id, "loose" );
  if( loose!=ULONG_MAX ) {
    return loose;
  }

  if( FD_UNLIKELY( !strcmp( obj->name, "tile" ) ) ) {
    fd_topo_tile_t const * tile = NULL;
    for( ulong i=0UL; i<topo->tile_cnt; i++ ) {
      if( FD_LIKELY( topo->tiles[ i ].tile_obj_id==obj->id ) ) {
        tile = &topo->tiles[ i ];
        break;
      }
    }
    fd_topo_run_tile_t * config = fd_topo_tile_to_config( tile );
    if( FD_LIKELY( config->loose_footprint ) ) return config->loose_footprint( tile );
  }
  return 0UL;
}

fd_topo_run_tile_t
fdctl_tile_run( fd_topo_tile_t * tile ) {
  return *fd_topo_tile_to_config( tile );
}


static void
validate_ports( config_t * result ) {
  char dynamic_port_range[ 32 ];
  fd_memcpy( dynamic_port_range, result->dynamic_port_range, sizeof(dynamic_port_range) );

  char * dash = strstr( dynamic_port_range, "-" );
  if( FD_UNLIKELY( !dash ) )
    FD_LOG_ERR(( "configuration specifies invalid [dynamic_port_range] `%s`. "
                 "This must be formatted like `<min>-<max>`",
                 result->dynamic_port_range ));

  *dash = '\0';
  char * endptr;
  ulong agave_port_min = strtoul( dynamic_port_range, &endptr, 10 );
  if( FD_UNLIKELY( *endptr != '\0' || agave_port_min > USHORT_MAX ) )
    FD_LOG_ERR(( "configuration specifies invalid [dynamic_port_range] `%s`. "
                 "This must be formatted like `<min>-<max>`",
                 result->dynamic_port_range ));
  ulong agave_port_max = strtoul( dash + 1, &endptr, 10 );
  if( FD_UNLIKELY( *endptr != '\0' || agave_port_max > USHORT_MAX ) )
    FD_LOG_ERR(( "configuration specifies invalid [dynamic_port_range] `%s`. "
                 "This must be formatted like `<min>-<max>`",
                 result->dynamic_port_range ));
  if( FD_UNLIKELY( agave_port_min > agave_port_max ) )
    FD_LOG_ERR(( "configuration specifies invalid [dynamic_port_range] `%s`. "
                 "The minimum port must be less than or equal to the maximum port",
                 result->dynamic_port_range ));

  if( FD_UNLIKELY( result->tiles.quic.regular_transaction_listen_port >= agave_port_min &&
                   result->tiles.quic.regular_transaction_listen_port < agave_port_max ) )
    FD_LOG_ERR(( "configuration specifies invalid [tiles.quic.transaction_listen_port] `%hu`. "
                 "This must be outside the dynamic port range `%s`",
                 result->tiles.quic.regular_transaction_listen_port,
                 result->dynamic_port_range ));

  if( FD_UNLIKELY( result->tiles.quic.quic_transaction_listen_port >= agave_port_min &&
                   result->tiles.quic.quic_transaction_listen_port < agave_port_max ) )
    FD_LOG_ERR(( "configuration specifies invalid [tiles.quic.quic_transaction_listen_port] `%hu`. "
                 "This must be outside the dynamic port range `%s`",
                 result->tiles.quic.quic_transaction_listen_port,
                 result->dynamic_port_range ));

  if( FD_UNLIKELY( result->tiles.shred.shred_listen_port >= agave_port_min &&
                   result->tiles.shred.shred_listen_port < agave_port_max ) )
    FD_LOG_ERR(( "configuration specifies invalid [tiles.shred.shred_listen_port] `%hu`. "
                 "This must be outside the dynamic port range `%s`",
                 result->tiles.shred.shred_listen_port,
                 result->dynamic_port_range ));
}

FD_FN_CONST static int
parse_log_level( char const * level ) {
  if( FD_UNLIKELY( !strcmp( level, "DEBUG" ) ) )    return 0;
  if( FD_UNLIKELY( !strcmp( level, "INFO"  ) ) )    return 1;
  if( FD_UNLIKELY( !strcmp( level, "NOTICE"  ) ) )  return 2;
  if( FD_UNLIKELY( !strcmp( level, "WARNING"  ) ) ) return 3;
  if( FD_UNLIKELY( !strcmp( level, "ERR" ) ) )      return 4;
  if( FD_UNLIKELY( !strcmp( level, "CRIT" ) ) )     return 5;
  if( FD_UNLIKELY( !strcmp( level, "ALERT" ) ) )    return 6;
  if( FD_UNLIKELY( !strcmp( level, "EMERG" ) ) )    return 7;
  return -1;
}

static char *
default_user( void ) {
  char * name = getenv( "SUDO_USER" );
  if( FD_UNLIKELY( name ) ) return name;

  name = getenv( "LOGNAME" );
  if( FD_LIKELY( name ) ) return name;

  name = getenv( "USER" );
  if( FD_LIKELY( name ) ) return name;

  name = getenv( "LNAME" );
  if( FD_LIKELY( name ) ) return name;

  name = getenv( "USERNAME" );
  if( FD_LIKELY( name ) ) return name;

  name = getlogin();
  if( FD_UNLIKELY( !name && (errno==ENXIO || errno==ENOTTY) ) ) return NULL;
  else if( FD_UNLIKELY( !name ) ) FD_LOG_ERR(( "getlogin failed (%i-%s)", errno, fd_io_strerror( errno ) ));
  return name;
}

void
fdctl_cfg_from_env( int *      pargc,
                    char ***   pargv,
                    config_t * config ) {

  memset( config, 0, sizeof(config_t) );
#if FD_HAS_NO_AGAVE
  static uchar pod_mem1[ FD_TOML_POD_SZ ];
  static uchar pod_mem2[ FD_TOML_POD_SZ ];
  uchar * pod1 = fd_pod_join( fd_pod_new( pod_mem1, sizeof(pod_mem1) ) );
  uchar * pod2 = fd_pod_join( fd_pod_new( pod_mem2, sizeof(pod_mem2) ) );

  uchar scratch[ 4096 ];
  int toml_err = fd_toml_parse( fdctl_default_config, fdctl_default_config_sz, pod1, scratch, sizeof(scratch), NULL );
  if( FD_UNLIKELY( toml_err!=FD_TOML_SUCCESS ) ) FD_LOG_ERR(( "Invalid config (%s)", "default.toml" ));
  toml_err = fd_toml_parse( fdctl_default_firedancer_config, fdctl_default_firedancer_config_sz, pod2, scratch, sizeof(scratch), NULL );
  if( FD_UNLIKELY( toml_err!=FD_TOML_SUCCESS ) ) FD_LOG_ERR(( "Invalid config (%s)", "default-firedancer.toml" ));

  if( FD_UNLIKELY( !fdctl_pod_to_cfg( config, pod1 ) ) ) FD_LOG_ERR(( "Invalid config (%s)", "default.toml" ));
  if( FD_UNLIKELY( !fdctl_pod_to_cfg( config, pod2 ) ) ) FD_LOG_ERR(( "Invalid config (%s)", "default-firedancer.toml" ));
  fd_pod_delete( fd_pod_leave( pod1 ) );
  fd_pod_delete( fd_pod_leave( pod2 ) );
#else
  fdctl_cfg_load_buf( config, (char const *)fdctl_default_config, fdctl_default_config_sz, "default" );
#endif

  const char * user_config = fd_env_strip_cmdline_cstr(
      pargc,
      pargv,
      "--config",
      "FIREDANCER_CONFIG_TOML",
      NULL );

  if( FD_LIKELY( user_config ) ) {
    fdctl_cfg_load_file( config, user_config );
  }

  int netns = fd_env_strip_cmdline_contains( pargc, pargv, "--netns" );
  if( FD_UNLIKELY( netns ) ) {
    config->development.netns.enabled = 1;
    strncpy( config->tiles.net.interface,
             config->development.netns.interface0,
             sizeof(config->tiles.net.interface) );
    config->tiles.net.interface[ sizeof(config->tiles.net.interface) - 1 ] = '\0';
  }

  if( FD_UNLIKELY( !strcmp( config->user, "" ) ) ) {
    const char * user = default_user();
    if( FD_UNLIKELY( !user ) ) FD_LOG_ERR(( "could not automatically determine a user to run Firedancer as. You must specify a [user] in your configuration TOML file." ));
    if( FD_UNLIKELY( strlen( user ) >= sizeof( config->user ) ) )
                              FD_LOG_ERR(( "user name `%s` is too long", user ));
    strncpy( config->user, user, 256 );
  }

  struct utsname utsname;
  if( FD_UNLIKELY( -1==uname( &utsname ) ) )
    FD_LOG_ERR(( "could not get uname (%i-%s)", errno, fd_io_strerror( errno ) ));
  strncpy( config->hostname, utsname.nodename, sizeof(config->hostname) );
  config->hostname[ sizeof(config->hostname)-1UL ] = '\0'; /* Just truncate the name if it's too long to fit */

  if( FD_UNLIKELY( !strcmp( config->tiles.net.interface, "" ) && !config->development.netns.enabled ) ) {
    int ifindex = internet_routing_interface();
    if( FD_UNLIKELY( ifindex == -1 ) )
      FD_LOG_ERR(( "no network device found which routes to 8.8.8.8. If no network "
                   "interface is specified in the configuration file, Firedancer "
                   "tries to use the first network interface found which routes to "
                   "8.8.8.8. You can see what this is by running `ip route get 8.8.8.8` "
                   "You can fix this error by specifying a network interface to bind to in "
                   "your configuration file under [net.interface]" ));

    if( FD_UNLIKELY( !if_indextoname( (uint)ifindex, config->tiles.net.interface ) ) )
      FD_LOG_ERR(( "could not get name of interface with index %d", ifindex ));
  }

  ulong cluster = fd_genesis_cluster_identify( config->consensus.expected_genesis_hash );
  config->is_live_cluster = cluster != FD_CLUSTER_UNKNOWN;

  if( FD_UNLIKELY( config->development.netns.enabled ) ) {
    if( !strcmp( config->tiles.net.interface, "" ) ) {
      memcpy( config->tiles.net.interface, config->development.netns.interface0, sizeof(config->tiles.net.interface) );
    }

    if( !strcmp( config->development.pktgen.fake_dst_ip, "" ) ) {
      memcpy( config->development.pktgen.fake_dst_ip, config->development.netns.interface1_addr, sizeof(config->development.netns.interface1_addr) );
    }

    if( FD_UNLIKELY( strcmp( config->development.netns.interface0, config->tiles.net.interface ) ) ) {
      FD_LOG_ERR(( "netns interface and firedancer interface are different. If you are using the "
                   "[development.netns] functionality to run Firedancer in a network namespace "
                   "for development, the configuration file must specify that "
                   "[development.netns.interface0] is the same as [tiles.net.interface]" ));
    }

    if( FD_UNLIKELY( !fd_cstr_to_ip4_addr( config->development.netns.interface0_addr, &config->tiles.net.ip_addr ) ) )
      FD_LOG_ERR(( "configuration specifies invalid netns IP address `%s`", config->development.netns.interface0_addr ));
    if( FD_UNLIKELY( !fd_cstr_to_mac_addr( config->development.netns.interface0_mac, config->tiles.net.mac_addr ) ) )
      FD_LOG_ERR(( "configuration specifies invalid netns MAC address `%s`", config->development.netns.interface0_mac ));
  } else {
    if( FD_UNLIKELY( !if_nametoindex( config->tiles.net.interface ) ) )
      FD_LOG_ERR(( "configuration specifies network interface `%s` which does not exist", config->tiles.net.interface ));
    uint iface_ip = listen_address( config->tiles.net.interface );
    if( FD_UNLIKELY( strcmp( config->gossip.host, "" ) ) ) {
      uint gossip_ip_addr = iface_ip;
      int  has_gossip_ip4 = 0;
      if( FD_UNLIKELY( strlen( config->gossip.host )<=15UL ) ) {
        /* Only sets gossip_ip_addr if it's a valid IPv4 address, otherwise assume it's a DNS name */
        has_gossip_ip4 = fd_cstr_to_ip4_addr( config->gossip.host, &gossip_ip_addr );
      }
      if ( FD_UNLIKELY( !fd_ip4_addr_is_public( gossip_ip_addr ) && config->is_live_cluster && has_gossip_ip4 ) )
        FD_LOG_ERR(( "Trying to use [gossip.host] " FD_IP4_ADDR_FMT " for listening to incoming "
                     "transactions, but it is part of a private network and will not be routable "
                     "for other Solana network nodes.",
                     FD_IP4_ADDR_FMT_ARGS( iface_ip ) ));
    } else if ( FD_UNLIKELY( !fd_ip4_addr_is_public( iface_ip ) && config->is_live_cluster ) ) {
      FD_LOG_ERR(( "Trying to use network interface `%s` for listening to incoming transactions, "
                   "but it has IPv4 address " FD_IP4_ADDR_FMT " which is part of a private network "
                   "and will not be routable for other Solana network nodes. If you are running "
                   "behind a NAT and this interface is publicly reachable, you can continue by "
                   "manually specifying the IP address to advertise in your configuration under "
                   "[gossip.host].",
                   config->tiles.net.interface, FD_IP4_ADDR_FMT_ARGS( iface_ip ) ));
    }

    config->tiles.net.ip_addr = iface_ip;
    mac_address( config->tiles.net.interface, config->tiles.net.mac_addr );

  }

  username_to_id( config );

  if( config->uid == 0 || config->gid == 0 )
    FD_LOG_ERR(( "firedancer cannot run as root. please specify a non-root user in the configuration file" ));

  if( FD_UNLIKELY( getuid() != 0 && config->uid != getuid() ) )
    FD_LOG_ERR(( "running as uid %u, but config specifies uid %u", getuid(), config->uid ));
  if( FD_UNLIKELY( getgid() != 0 && config->gid != getgid() ) )
    FD_LOG_ERR(( "running as gid %u, but config specifies gid %u", getgid(), config->gid ));

  ulong len = strlen( config->hugetlbfs.mount_path );
  if( FD_UNLIKELY( !len ) ) FD_LOG_ERR(( "[hugetlbfs.mount_path] must be non-empty in your configuration file" ));
  FD_TEST( fd_cstr_printf_check( config->hugetlbfs.gigantic_page_mount_path,
                                 sizeof(config->hugetlbfs.gigantic_page_mount_path),
                                 NULL,
                                 "%s/.gigantic",
                                 config->hugetlbfs.mount_path ) );
  FD_TEST( fd_cstr_printf_check( config->hugetlbfs.huge_page_mount_path,
                                 sizeof(config->hugetlbfs.huge_page_mount_path),
                                 NULL,
                                 "%s/.huge",
                                 config->hugetlbfs.mount_path ) );

  ulong max_page_sz = fd_cstr_to_shmem_page_sz( config->hugetlbfs.max_page_size );
  if( FD_UNLIKELY( max_page_sz!=FD_SHMEM_HUGE_PAGE_SZ && max_page_sz!=FD_SHMEM_GIGANTIC_PAGE_SZ ) ) {
    FD_LOG_ERR(( "[hugetlbfs.max_page_size] must be \"huge\" or \"gigantic\"" ));
  }

  replace( config->log.path, "{user}", config->user );
  replace( config->log.path, "{name}", config->name );
  if( FD_LIKELY( !strcmp( "auto", config->log.colorize ) ) )       config->log.colorize1 = 2;
  else if( FD_LIKELY( !strcmp( "true", config->log.colorize ) ) )  config->log.colorize1 = 1;
  else if( FD_LIKELY( !strcmp( "false", config->log.colorize ) ) ) config->log.colorize1 = 0;
  else FD_LOG_ERR(( "[log.colorize] must be one of \"auto\", \"true\", or \"false\"" ));

  if( FD_LIKELY( 2==config->log.colorize1 ) ) {
    char const * cstr = fd_env_strip_cmdline_cstr( NULL, NULL, NULL, "COLORTERM", NULL );
    int truecolor = cstr && !strcmp( cstr, "truecolor" );

    cstr = fd_env_strip_cmdline_cstr( NULL, NULL, NULL, "TERM", NULL );
    int xterm256color = cstr && !strcmp( cstr, "xterm-256color" );

    config->log.colorize1 = truecolor || xterm256color;
  }

  config->log.level_logfile1 = parse_log_level( config->log.level_logfile );
  config->log.level_stderr1  = parse_log_level( config->log.level_stderr );
  config->log.level_flush1   = parse_log_level( config->log.level_flush );
  if( FD_UNLIKELY( -1==config->log.level_logfile1 ) ) FD_LOG_ERR(( "unrecognized [log.level_logfile] `%s`", config->log.level_logfile ));
  if( FD_UNLIKELY( -1==config->log.level_stderr1 ) )  FD_LOG_ERR(( "unrecognized [log.level_stderr] `%s`", config->log.level_logfile ));
  if( FD_UNLIKELY( -1==config->log.level_flush1 ) )   FD_LOG_ERR(( "unrecognized [log.level_flush] `%s`", config->log.level_logfile ));

  replace( config->scratch_directory, "{user}", config->user );
  replace( config->scratch_directory, "{name}", config->name );

  if( FD_UNLIKELY( strcmp( config->ledger.path, "" ) ) ) {
    replace( config->ledger.path, "{user}", config->user );
    replace( config->ledger.path, "{name}", config->name );
  } else {
    FD_TEST( fd_cstr_printf_check( config->ledger.path, sizeof(config->ledger.path), NULL, "%s/ledger", config->scratch_directory ) );
  }

  if( FD_UNLIKELY( strcmp( config->snapshots.path, "" ) ) ) {
    replace( config->snapshots.path, "{user}", config->user );
    replace( config->snapshots.path, "{name}", config->name );
  } else {
    strncpy( config->snapshots.path, config->ledger.path, sizeof(config->snapshots.path) );
  }

  if( FD_UNLIKELY( !strcmp( config->consensus.identity_path, "" ) ) ) {
    FD_TEST( fd_cstr_printf_check( config->consensus.identity_path,
                                   sizeof(config->consensus.identity_path),
                                   NULL,
                                   "%s/identity.json",
                                   config->scratch_directory ) );
  } else {
    replace( config->consensus.identity_path, "{user}", config->user );
    replace( config->consensus.identity_path, "{name}", config->name );
  }

#if FD_HAS_NO_AGAVE
  if( FD_UNLIKELY( !strcmp( config->consensus.vote_account_path, "" ) ) ) {
    FD_TEST( fd_cstr_printf_check( config->consensus.vote_account_path,
                                   sizeof(config->consensus.vote_account_path),
                                   NULL,
                                   "%s/vote-account.json",
                                   config->scratch_directory ) );
  }
#endif
  replace( config->consensus.vote_account_path, "{user}", config->user );
  replace( config->consensus.vote_account_path, "{name}", config->name );

  for( ulong i=0UL; i<config->consensus.authorized_voter_paths_cnt; i++ ) {
    replace( config->consensus.authorized_voter_paths[ i ], "{user}", config->user );
    replace( config->consensus.authorized_voter_paths[ i ], "{name}", config->name );
  }

  strcpy( config->cluster, fd_genesis_cluster_name( cluster ) );

#if FD_HAS_NO_AGAVE
  if( FD_UNLIKELY( config->is_live_cluster && cluster!=FD_CLUSTER_TESTNET ) )
    FD_LOG_ERR(( "Attempted to start against live cluster `%s`. Firedancer is not "
                 "ready for production deployment, has not been tested, and is "
                 "missing consensus critical functionality. Joining a live Solana "
                 "cluster may destabilize the network. Please do not attempt. You "
                 "can start against the testnet cluster by specifying the testnet "
                 "entrypoints from https://docs.solana.com/clusters under "
                 "[gossip.entrypoints] in your configuration file.", fd_genesis_cluster_name( cluster ) ));
#endif /* FD_HAS_NO_AGAVE */

  if( FD_LIKELY( config->is_live_cluster) ) {
    if( FD_UNLIKELY( !config->development.sandbox ) )
      FD_LOG_ERR(( "trying to join a live cluster, but configuration disables the sandbox which is a a development only feature" ));
    if( FD_UNLIKELY( config->development.no_clone ) )
      FD_LOG_ERR(( "trying to join a live cluster, but configuration disables multiprocess which is a development only feature" ));
    if( FD_UNLIKELY( config->development.netns.enabled ) )
      FD_LOG_ERR(( "trying to join a live cluster, but configuration enables [development.netns] which is a development only feature" ));
    if( FD_UNLIKELY( config->development.bench.larger_max_cost_per_block ) )
      FD_LOG_ERR(( "trying to join a live cluster, but configuration enables [development.bench.larger_max_cost_per_block] which is a development only feature" ));
    if( FD_UNLIKELY( config->development.bench.larger_shred_limits_per_block ) )
      FD_LOG_ERR(( "trying to join a live cluster, but configuration enables [development.bench.larger_shred_limits_per_block] which is a development only feature" ));
    if( FD_UNLIKELY( config->development.bench.disable_blockstore_from_slot ) )
      FD_LOG_ERR(( "trying to join a live cluster, but configuration has a non-zero value for [development.bench.disable_blockstore_from_slot] which is a development only feature" ));
    if( FD_UNLIKELY( config->development.bench.disable_status_cache ) )
      FD_LOG_ERR(( "trying to join a live cluster, but configuration enables [development.bench.disable_status_cache] which is a development only feature" ));
  }

  if( FD_UNLIKELY( config->tiles.quic.quic_transaction_listen_port != config->tiles.quic.regular_transaction_listen_port + 6 ) )
    FD_LOG_ERR(( "configuration specifies invalid [tiles.quic.quic_transaction_listen_port] `%hu`. "
                 "This must be 6 more than [tiles.quic.regular_transaction_listen_port] `%hu`",
                 config->tiles.quic.quic_transaction_listen_port,
                 config->tiles.quic.regular_transaction_listen_port ));

  if( FD_LIKELY( !strcmp( config->consensus.identity_path, "" ) ) ) {
    if( FD_UNLIKELY( config->is_live_cluster ) )
      FD_LOG_ERR(( "configuration file must specify [consensus.identity_path] when joining a live cluster" ));

    FD_TEST( fd_cstr_printf_check( config->consensus.identity_path,
                                   sizeof(config->consensus.identity_path),
                                   NULL,
                                   "%s/identity.json",
                                   config->scratch_directory ) );
  }

  fdctl_cfg_validate( config );
  validate_ports( config );
  fd_topo_initialize( config );
}

int
fdctl_cfg_to_memfd( config_t * config ) {
  int config_memfd = memfd_create( "fd_config", 0 );
  if( FD_UNLIKELY( -1==config_memfd ) ) FD_LOG_ERR(( "memfd_create() failed (%i-%s)", errno, fd_io_strerror( errno ) ));
  if( FD_UNLIKELY( -1==ftruncate( config_memfd, sizeof( config_t ) ) ) ) FD_LOG_ERR(( "ftruncate() failed (%i-%s)", errno, fd_io_strerror( errno ) ));

  uchar * bytes = mmap( NULL, sizeof( config_t ), PROT_READ | PROT_WRITE, MAP_SHARED, config_memfd, 0 );
  if( FD_UNLIKELY( bytes == MAP_FAILED ) ) FD_LOG_ERR(( "mmap() failed (%i-%s)", errno, fd_io_strerror( errno ) ));
  fd_memcpy( bytes, config, sizeof( config_t ) );
  if( FD_UNLIKELY( munmap( bytes, sizeof( config_t ) ) ) ) FD_LOG_ERR(( "munmap() failed (%i-%s)", errno, fd_io_strerror( errno ) ));

  return config_memfd;
}<|MERGE_RESOLUTION|>--- conflicted
+++ resolved
@@ -12,13 +12,9 @@
 #if FD_HAS_NO_AGAVE
 #include "../../flamenco/runtime/fd_blockstore.h"
 #include "../../flamenco/runtime/fd_txncache.h"
-<<<<<<< HEAD
-#include "../../funkier/fd_funkier.h"
-=======
 #include "../../flamenco/runtime/fd_runtime.h"
 #endif
 #include "../../funk/fd_funk.h"
->>>>>>> f8d0aa55
 #include "../../waltz/ip/fd_fib4.h"
 #include "../../waltz/mib/fd_dbl_buf.h"
 #undef FD_MAP_FLAG_BLOCKING
@@ -277,13 +273,7 @@
   } else if( FD_UNLIKELY( !strcmp( obj->name, "dbl_buf" ) ) ) {
     return fd_dbl_buf_align();
   } else if( FD_UNLIKELY( !strcmp( obj->name, "funk" ) ) ) {
-<<<<<<< HEAD
-    return fd_funkier_align();
-  } else if( FD_UNLIKELY( !strcmp( obj->name, "txncache" ) ) ) {
-    return fd_txncache_align();
-=======
     return fd_funk_align();
->>>>>>> f8d0aa55
   } else if( FD_UNLIKELY( !strcmp( obj->name, "neigh4_hmap" ) ) ) {
     return fd_neigh4_hmap_align();
   } else if( FD_UNLIKELY( !strcmp( obj->name, "fib4" ) ) ) {
@@ -338,13 +328,7 @@
   } else if( FD_UNLIKELY( !strcmp( obj->name, "dbl_buf" ) ) ) {
     return fd_dbl_buf_footprint( VAL("mtu") );
   } else if( FD_UNLIKELY( !strcmp( obj->name, "funk" ) ) ) {
-<<<<<<< HEAD
-    return fd_funkier_footprint( VAL("txn_max"), VAL("rec_max") );
-  } else if( FD_UNLIKELY( !strcmp( obj->name, "txncache" ) ) ) {
-    return fd_txncache_footprint( VAL("max_rooted_slots"), VAL("max_live_slots"), VAL("max_txn_per_slot"), FD_TXNCACHE_DEFAULT_MAX_CONSTIPATED_SLOTS );
-=======
     return fd_funk_footprint();
->>>>>>> f8d0aa55
   } else if( FD_UNLIKELY( !strcmp( obj->name, "neigh4_hmap" ) ) ) {
     return fd_neigh4_hmap_footprint( VAL("ele_max"), VAL("lock_cnt"), VAL("probe_max") );
   } else if( FD_UNLIKELY( !strcmp( obj->name, "fib4" ) ) ) {
