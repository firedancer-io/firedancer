/* Firedancer topology used for testing the full validator.
   Associated test script: test_firedancer.sh */
#include "../../fdctl.h"

#include "../tiles/fd_replay_notif.h"
#include "../../../../disco/net/fd_net_tile.h"
#include "../../../../disco/quic/fd_tpu.h"
#include "../../../../disco/store/util.h"
#include "../../../../disco/tiles.h"
#include "../../../../disco/topo/fd_topob.h"
#include "../../../../disco/topo/fd_cpu_topo.h"
#include "../../../../disco/topo/fd_pod_format.h"
#include "../../../../flamenco/runtime/fd_blockstore.h"
#include "../../../../flamenco/runtime/fd_runtime.h"
#include "../../../../flamenco/runtime/fd_txncache.h"
#include "../../../../util/tile/fd_tile_private.h"
#include "../../../../util/shmem/fd_shmem_private.h"

#include <sys/random.h>

static fd_topo_obj_t *
setup_topo_blockstore( fd_topo_t *  topo,
                       char const * wksp_name,
                       ulong        shred_max,
                       ulong        block_max,
                       ulong        idx_max,
                       ulong        txn_max,
                       ulong        alloc_max ) {
  fd_topo_obj_t * obj = fd_topob_obj( topo, "blockstore", wksp_name );

  ulong seed;
  FD_TEST( sizeof(ulong) == getrandom( &seed, sizeof(ulong), 0 ) );

  FD_TEST( fd_pod_insertf_ulong( topo->props, 1UL,        "obj.%lu.wksp_tag",   obj->id ) );
  FD_TEST( fd_pod_insertf_ulong( topo->props, seed,       "obj.%lu.seed",       obj->id ) );
  FD_TEST( fd_pod_insertf_ulong( topo->props, shred_max,  "obj.%lu.shred_max",  obj->id ) );
  FD_TEST( fd_pod_insertf_ulong( topo->props, block_max,  "obj.%lu.block_max",  obj->id ) );
  FD_TEST( fd_pod_insertf_ulong( topo->props, idx_max,    "obj.%lu.idx_max",    obj->id ) );
  FD_TEST( fd_pod_insertf_ulong( topo->props, txn_max,    "obj.%lu.txn_max",    obj->id ) );
  FD_TEST( fd_pod_insertf_ulong( topo->props, alloc_max,  "obj.%lu.alloc_max",  obj->id ) );

  /* DO NOT MODIFY LOOSE WITHOUT CHANGING HOW BLOCKSTORE ALLOCATES INTERNAL STRUCTURES */

  ulong blockstore_footprint = fd_blockstore_footprint( shred_max, block_max, idx_max, txn_max ) + alloc_max;
  FD_TEST( fd_pod_insertf_ulong( topo->props, blockstore_footprint,  "obj.%lu.loose", obj->id ) );

  return obj;
}

fd_topo_obj_t *
setup_topo_replay_pub( fd_topo_t *  topo, char const * wksp_name ) {
  fd_topo_obj_t * obj = fd_topob_obj( topo, "replay_pub", wksp_name );

  FD_TEST( fd_pod_insertf_ulong( topo->props, 12UL,        "obj.%lu.wksp_tag",   obj->id ) );

  ulong footprint = fd_runtime_public_footprint( );
  FD_TEST( fd_pod_insertf_ulong( topo->props, footprint,  "obj.%lu.loose", obj->id ) );

  return obj;
}

static fd_topo_obj_t *
setup_topo_txncache( fd_topo_t *  topo,
                     char const * wksp_name,
                     ulong        max_rooted_slots,
                     ulong        max_live_slots,
                     ulong        max_txn_per_slot ) {
  fd_topo_obj_t * obj = fd_topob_obj( topo, "txncache", wksp_name );

  FD_TEST( fd_pod_insertf_ulong( topo->props, max_rooted_slots, "obj.%lu.max_rooted_slots", obj->id ) );
  FD_TEST( fd_pod_insertf_ulong( topo->props, max_live_slots,   "obj.%lu.max_live_slots",   obj->id ) );
  FD_TEST( fd_pod_insertf_ulong( topo->props, max_txn_per_slot, "obj.%lu.max_txn_per_slot", obj->id ) );

  return obj;
}

void
fd_topo_initialize( config_t * config ) {
  ulong net_tile_cnt    = config->layout.net_tile_count;
  ulong shred_tile_cnt  = config->layout.shred_tile_count;
  ulong quic_tile_cnt   = config->layout.quic_tile_count;
  ulong verify_tile_cnt = config->layout.verify_tile_count;
  ulong bank_tile_cnt   = config->layout.bank_tile_count;
  ulong exec_tile_cnt   = config->layout.exec_tile_count;

  ulong replay_tpool_thread_count = config->tiles.replay.tpool_thread_count;
  ulong batch_tpool_thread_count  = config->tiles.batch.hash_tpool_thread_count;

  int enable_rpc = ( config->rpc.port != 0 );

  fd_topo_t * topo = { fd_topob_new( &config->topo, config->name ) };
  topo->max_page_size = fd_cstr_to_shmem_page_sz( config->hugetlbfs.max_page_size );

  /*             topo, name */
  fd_topob_wksp( topo, "metric_in"  );
  fd_topob_wksp( topo, "net_shred"  );
  fd_topob_wksp( topo, "net_gossip" );
  fd_topob_wksp( topo, "net_repair" );
  fd_topob_wksp( topo, "net_quic"   );
  fd_topob_wksp( topo, "net_voter"  );

  fd_topob_wksp( topo, "quic_verify"  );
  fd_topob_wksp( topo, "verify_dedup" );
  fd_topob_wksp( topo, "dedup_pack"   );

  fd_topob_wksp( topo, "shred_storei" );
  fd_topob_wksp( topo, "stake_out"    );

  fd_topob_wksp( topo, "poh_shred"    );

  fd_topob_wksp( topo, "shred_sign"   );
  fd_topob_wksp( topo, "sign_shred"   );
  fd_topob_wksp( topo, "shred_replay"  );

  fd_topob_wksp( topo, "gossip_sign"  );
  fd_topob_wksp( topo, "sign_gossip"  );

  fd_topob_wksp( topo, "replay_exec"  );

  fd_topob_wksp( topo, "voter_sign" );
  fd_topob_wksp( topo, "sign_voter" );

  fd_topob_wksp( topo, "crds_shred"   );
  fd_topob_wksp( topo, "gossip_repai" );
  fd_topob_wksp( topo, "gossip_verif" );
  fd_topob_wksp( topo, "gossip_eqvoc" );

  fd_topob_wksp( topo, "store_repair" );
  fd_topob_wksp( topo, "repair_store" );

  fd_topob_wksp( topo, "repair_sign" );
  fd_topob_wksp( topo, "sign_repair" );

  fd_topob_wksp( topo, "store_replay" );
  fd_topob_wksp( topo, "replay_poh"   );
  fd_topob_wksp( topo, "replay_notif" );
  fd_topob_wksp( topo, "bank_busy"    );
  fd_topob_wksp( topo, "root_slot"    );
  fd_topob_wksp( topo, "pack_replay"  );
  fd_topob_wksp( topo, "replay_voter" );
  fd_topob_wksp( topo, "gossip_voter" );
  fd_topob_wksp( topo, "voter_gossip" );
  fd_topob_wksp( topo, "voter_dedup"  );
  fd_topob_wksp( topo, "batch_replay" );
  fd_topob_wksp( topo, "replay_rpair" );

  fd_topob_wksp( topo, "rstart_gossi" );
  fd_topob_wksp( topo, "gossi_rstart" );
  fd_topob_wksp( topo, "rstart_store" );
  fd_topob_wksp( topo, "store_rstart" );

  fd_topob_wksp( topo, "quic"       );
  fd_topob_wksp( topo, "verify"     );
  fd_topob_wksp( topo, "dedup"      );
  fd_topob_wksp( topo, "shred"      );
  fd_topob_wksp( topo, "pack"       );
  fd_topob_wksp( topo, "storei"     );
  fd_topob_wksp( topo, "sign"       );
  fd_topob_wksp( topo, "repair"     );
  fd_topob_wksp( topo, "gossip"     );
  fd_topob_wksp( topo, "metric"     );
  fd_topob_wksp( topo, "replay"     );
  fd_topob_wksp( topo, "replay_pub" );
  fd_topob_wksp( topo, "exec"       );
  fd_topob_wksp( topo, "rtpool"     );
  fd_topob_wksp( topo, "bhole"      );
  fd_topob_wksp( topo, "bstore"     );
  fd_topob_wksp( topo, "tcache"     );
  fd_topob_wksp( topo, "pohi"       );
  fd_topob_wksp( topo, "voter"      );
  fd_topob_wksp( topo, "poh_slot"   );
  fd_topob_wksp( topo, "eqvoc"      );
  fd_topob_wksp( topo, "batch"      );
  fd_topob_wksp( topo, "btpool"     );
  fd_topob_wksp( topo, "constipate" );
  fd_topob_wksp( topo, "restart"    );

  if( enable_rpc ) fd_topob_wksp( topo, "rpcsrv" );

  #define FOR(cnt) for( ulong i=0UL; i<cnt; i++ )

  /*                                  topo, link_name,      wksp_name,      depth,                                    mtu,                           burst */
  FOR(quic_tile_cnt)   fd_topob_link( topo, "quic_net",     "net_quic",     config->tiles.net.send_buffer_size,       FD_NET_MTU,                    1UL );
  FOR(shred_tile_cnt)  fd_topob_link( topo, "shred_net",    "net_shred",    config->tiles.net.send_buffer_size,       FD_NET_MTU,                    1UL );
  FOR(quic_tile_cnt)   fd_topob_link( topo, "quic_verify",  "quic_verify",  config->tiles.verify.receive_buffer_size, FD_TPU_REASM_MTU,              config->tiles.quic.txn_reassembly_count );
  FOR(verify_tile_cnt) fd_topob_link( topo, "verify_dedup", "verify_dedup", config->tiles.verify.receive_buffer_size, FD_TPU_PARSED_MTU,             1UL );
  /**/                 fd_topob_link( topo, "dedup_pack",   "dedup_pack",   config->tiles.verify.receive_buffer_size, FD_TPU_PARSED_MTU,             1UL );

  /**/                 fd_topob_link( topo, "stake_out",    "stake_out",    128UL,                                    40UL + 40200UL * 40UL,         1UL );
  /* See long comment in fd_shred.c for an explanation about the size of this dcache. */
  FOR(shred_tile_cnt)  fd_topob_link( topo, "shred_storei", "shred_storei", 65536UL,                                  4UL*FD_SHRED_STORE_MTU,        4UL+config->tiles.shred.max_pending_shred_sets );

  FOR(shred_tile_cnt)  fd_topob_link( topo, "shred_sign",   "shred_sign",   128UL,                                    32UL,                          1UL );
  FOR(shred_tile_cnt)  fd_topob_link( topo, "sign_shred",   "sign_shred",   128UL,                                    64UL,                          1UL );

  /**/                 fd_topob_link( topo, "shred_replay", "shred_replay", 128UL,                                    64UL,                          1UL );
  /**/                 fd_topob_link( topo, "gossip_sign",  "gossip_sign",  128UL,                                    2048UL,                        1UL );
  /**/                 fd_topob_link( topo, "sign_gossip",  "sign_gossip",  128UL,                                    64UL,                          1UL );
<<<<<<< HEAD
  /**/                 fd_topob_link( topo, "gossip_repla", "gossip_repla", 128UL,                                    4UL + 128UL + 8192UL,          1UL );
  /**/                 fd_topob_link( topo, "replay_gossi", "replay_gossi", 128UL,                                    4UL + 128UL + 8192UL,          1UL );
  /**/                 fd_topob_link( topo, "replay_store", "replay_store", 128UL,                                    sizeof(ulong) * 2,             1UL );
  FOR(exec_tile_cnt)   fd_topob_link( topo, "replay_exec",  "replay_exec",  128UL,                                    sizeof(fd_txn_p_t),            FD_TXN_MAX_PER_SLOT );

  /**/                 fd_topob_link( topo, "replay_rpair", "replay_rpair", 1024UL,                                   sizeof(fd_repair_request_t),   FD_REEDSOL_DATA_SHREDS_MAX );
=======
  FOR(exec_tile_cnt)   fd_topob_link( topo, "replay_exec",  "replay_exec",   128UL,                                   sizeof(fd_txn_p_t),            FD_TXN_MAX_PER_SLOT );
>>>>>>> 79c52491

  /**/                 fd_topob_link( topo, "gossip_verif", "gossip_verif", config->tiles.verify.receive_buffer_size, FD_TPU_MTU,                    1UL );
  /**/                 fd_topob_link( topo, "gossip_eqvoc", "gossip_eqvoc", 128UL,                                    FD_TPU_MTU,                    1UL );

  /**/                 fd_topob_link( topo, "crds_shred",   "crds_shred",   128UL,                                    8UL  + 40200UL * 38UL,         1UL );
  /**/                 fd_topob_link( topo, "gossip_repai", "gossip_repai", 128UL,                                    40200UL * 38UL, 1UL );
  /**/                 fd_topob_link( topo, "gossip_voter", "gossip_voter", 128UL,                                    40200UL * 38UL, 1UL );

  /**/                 fd_topob_link( topo, "gossip_net",   "net_gossip",   config->tiles.net.send_buffer_size,       FD_NET_MTU,                    1UL );
  /**/                 fd_topob_link( topo, "voter_net",    "net_voter",    config->tiles.net.send_buffer_size,       FD_NET_MTU,                    1UL );
  /**/                 fd_topob_link( topo, "voter_dedup",  "voter_dedup",  128UL,                                    FD_TPU_MTU,                    1UL );

  /**/                 fd_topob_link( topo, "store_repair", "store_repair", 1024UL,                                   USHORT_MAX,                    16UL  );
  /**/                 fd_topob_link( topo, "repair_store", "repair_store", 1024UL*1024UL,                            FD_SHRED_MAX_SZ,               128UL );
  /**/                 fd_topob_link( topo, "repair_net",   "net_repair",   config->tiles.net.send_buffer_size,       FD_NET_MTU,                    1UL   );
  /**/                 fd_topob_link( topo, "repair_sign",  "repair_sign",  128UL,                                    2048UL,                        1UL );
  /**/                 fd_topob_link( topo, "sign_repair",  "sign_repair",  128UL,                                    64UL,                          1UL );
  /**/                 fd_topob_link( topo, "store_replay", "store_replay", 128UL,                                    (4096UL*sizeof(fd_txn_p_t))+sizeof(ulong)+sizeof(fd_hash_t), 16UL  );
  FOR(bank_tile_cnt)   fd_topob_link( topo, "replay_poh",   "replay_poh",   128UL,                                    (4096UL*sizeof(fd_txn_p_t))+sizeof(fd_microblock_trailer_t), 1UL  );
  /**/                 fd_topob_link( topo, "replay_notif", "replay_notif", FD_REPLAY_NOTIF_DEPTH,                    FD_REPLAY_NOTIF_MTU,           1UL   );
  /**/                 fd_topob_link( topo, "poh_shred",    "poh_shred",    16384UL,                                  USHORT_MAX,                    1UL   );
  /**/                 fd_topob_link( topo, "pack_replay",  "pack_replay",  65536UL,                                  USHORT_MAX,                    1UL   );
  /**/                 fd_topob_link( topo, "poh_pack",     "replay_poh",   128UL,                                    sizeof(fd_became_leader_t) ,   1UL   );

  /**/                 fd_topob_link( topo, "replay_voter", "replay_voter", 128UL,                                    sizeof(fd_txn_p_t),            1UL   );
  /**/                 fd_topob_link( topo, "voter_gossip", "voter_gossip", 128UL,                                    FD_TXN_MTU,                    1UL   );
  /**/                 fd_topob_link( topo, "voter_sign",   "voter_sign",   128UL,                                    FD_TXN_MTU,                    1UL   );
  /**/                 fd_topob_link( topo, "sign_voter",   "sign_voter",   128UL,                                    64UL,                          1UL   );

  /**/                 fd_topob_link( topo, "batch_replay", "batch_replay", 128UL,                                    32UL,                          1UL   );
  /**/                 fd_topob_link( topo, "rstart_gossi", "rstart_gossi", 128UL,                                    4UL + 128UL + 8192UL,          1UL );
  /**/                 fd_topob_link( topo, "gossi_rstart", "gossi_rstart", 128UL,                                    4UL + 128UL + 8192UL,          1UL );
  /**/                 fd_topob_link( topo, "rstart_store", "rstart_store", 128UL,                                    sizeof(ulong) * 2,             1UL );
  /**/                 fd_topob_link( topo, "store_rstart", "store_rstart", 128UL,                                    sizeof(fd_funk_txn_xid_t),     1UL );

  ushort parsed_tile_to_cpu[ FD_TILE_MAX ];
  /* Unassigned tiles will be floating, unless auto topology is enabled. */
  for( ulong i=0UL; i<FD_TILE_MAX; i++ ) parsed_tile_to_cpu[ i ] = USHORT_MAX;

  int is_auto_affinity = !strcmp( config->layout.affinity, "auto" );
  int is_bench_auto_affinity = !strcmp( config->development.bench.affinity, "auto" );

  if( FD_UNLIKELY( is_auto_affinity != is_bench_auto_affinity ) ) {
    FD_LOG_ERR(( "The CPU affinity string in the configuration file under [layout.affinity] and [development.bench.affinity] must all be set to 'auto' or all be set to a specific CPU affinity string." ));
  }

  fd_topo_cpus_t cpus[1];
  fd_topo_cpus_init( cpus );

  ulong affinity_tile_cnt = 0UL;
  if( FD_LIKELY( !is_auto_affinity ) ) affinity_tile_cnt = fd_tile_private_cpus_parse( config->layout.affinity, parsed_tile_to_cpu );

  ulong tile_to_cpu[ FD_TILE_MAX ];
  for( ulong i=0UL; i<affinity_tile_cnt; i++ ) {
    if( FD_UNLIKELY( parsed_tile_to_cpu[ i ]!=USHORT_MAX && parsed_tile_to_cpu[ i ]>=cpus->cpu_cnt ) )
      FD_LOG_ERR(( "The CPU affinity string in the configuration file under [layout.affinity] specifies a CPU index of %hu, but the system "
                   "only has %lu CPUs. You should either change the CPU allocations in the affinity string, or increase the number of CPUs "
                   "in the system.",
                   parsed_tile_to_cpu[ i ], cpus->cpu_cnt ));
    tile_to_cpu[ i ] = fd_ulong_if( parsed_tile_to_cpu[ i ]==USHORT_MAX, ULONG_MAX, (ulong)parsed_tile_to_cpu[ i ] );
  }

  fd_topos_net_tiles( topo, config, tile_to_cpu );

  FOR(net_tile_cnt) fd_topos_net_rx_link( topo, "net_gossip", i, config->tiles.net.send_buffer_size );
  FOR(net_tile_cnt) fd_topos_net_rx_link( topo, "net_repair", i, config->tiles.net.send_buffer_size );
  FOR(net_tile_cnt) fd_topos_net_rx_link( topo, "net_quic",   i, config->tiles.net.send_buffer_size );
  FOR(net_tile_cnt) fd_topos_net_rx_link( topo, "net_shred",  i, config->tiles.net.send_buffer_size );

  /*                                              topo, tile_name, tile_wksp, metrics_wksp, cpu_idx,                       is_agave, uses_keyswitch */
  FOR(quic_tile_cnt)               fd_topob_tile( topo, "quic",    "quic",    "metric_in",  tile_to_cpu[ topo->tile_cnt ], 0,        0 );
  FOR(verify_tile_cnt)             fd_topob_tile( topo, "verify",  "verify",  "metric_in",  tile_to_cpu[ topo->tile_cnt ], 0,        0 );
  /**/                             fd_topob_tile( topo, "dedup",   "dedup",   "metric_in",  tile_to_cpu[ topo->tile_cnt ], 0,        0 );
  FOR(shred_tile_cnt)              fd_topob_tile( topo, "shred",   "shred",   "metric_in",  tile_to_cpu[ topo->tile_cnt ], 0,        1 );
  /**/                             fd_topob_tile( topo, "storei",  "storei",  "metric_in",  tile_to_cpu[ topo->tile_cnt ], 0,        0 );
  /**/                             fd_topob_tile( topo, "sign",    "sign",    "metric_in",  tile_to_cpu[ topo->tile_cnt ], 0,        1 );
  /**/                             fd_topob_tile( topo, "metric",  "metric",  "metric_in",  tile_to_cpu[ topo->tile_cnt ], 0,        0 );
  /**/                             fd_topob_tile( topo, "pack",    "pack",    "metric_in",  tile_to_cpu[ topo->tile_cnt ], 0,        0 );
  /**/                             fd_topob_tile( topo, "pohi",    "pohi",    "metric_in",  tile_to_cpu[ topo->tile_cnt ], 0,        0 );
  /**/                             fd_topob_tile( topo, "gossip",  "gossip",  "metric_in",  tile_to_cpu[ topo->tile_cnt ], 0,        0 );
  /**/                             fd_topob_tile( topo, "repair",  "repair",  "metric_in",  tile_to_cpu[ topo->tile_cnt ], 0,        0 );
  /**/                             fd_topob_tile( topo, "sender",  "voter",   "metric_in",  tile_to_cpu[ topo->tile_cnt ], 0,        0 );
  /**/                             fd_topob_tile( topo, "bhole",   "bhole",   "metric_in",  tile_to_cpu[ topo->tile_cnt ], 0,        0 );
  /**/                             fd_topob_tile( topo, "eqvoc",   "eqvoc",   "metric_in",  tile_to_cpu[ topo->tile_cnt ], 0,        0 );

  /**/                             fd_topob_tile( topo, "replay",  "replay",  "metric_in",  tile_to_cpu[ topo->tile_cnt ], 0,        0 );
  /* These thread tiles must be defined immediately after the replay tile.  We subtract one because the replay tile acts as a thread in the tpool as well. */
  FOR(replay_tpool_thread_count-1) fd_topob_tile( topo, "rtpool", "rtpool", "metric_in", tile_to_cpu[ topo->tile_cnt ],    0,        0 );
  FOR(exec_tile_cnt)               fd_topob_tile( topo, "exec",    "exec",    "metric_in",  tile_to_cpu[ topo->tile_cnt ], 0,        0 );
  /**/                             fd_topob_tile( topo, "batch",   "batch",   "metric_in",  tile_to_cpu[ topo->tile_cnt ], 0,        0 );
  /* These thread tiles must be defined immediately after the snapshot tile. */
  FOR(batch_tpool_thread_count-1)  fd_topob_tile( topo, "btpool",  "btpool",  "metric_in",  tile_to_cpu[ topo->tile_cnt ], 0,        0 );

  /* TODO: not launching the restart tile if in_wen_restart is false */
  //if( FD_UNLIKELY( config->tiles.restart.in_wen_restart ) ) {
  /**/                             fd_topob_tile( topo, "rstart",  "restart", "metric_in",  tile_to_cpu[ topo->tile_cnt ], 0,        0 );
  //}

  if( enable_rpc )                 fd_topob_tile( topo, "rpcsrv",  "rpcsrv",  "metric_in",  tile_to_cpu[ topo->tile_cnt ], 0,        0 );

  fd_topo_tile_t * store_tile  = &topo->tiles[ fd_topo_find_tile( topo, "storei", 0UL ) ];
  fd_topo_tile_t * replay_tile = &topo->tiles[ fd_topo_find_tile( topo, "replay", 0UL ) ];
  fd_topo_tile_t * repair_tile = &topo->tiles[ fd_topo_find_tile( topo, "repair", 0UL ) ];
  fd_topo_tile_t * snaps_tile  = &topo->tiles[ fd_topo_find_tile( topo, "batch",  0UL ) ];
  fd_topo_tile_t * pack_tile   = &topo->tiles[ fd_topo_find_tile( topo, "pack", 0UL ) ];

  /* Create a shared blockstore to be used by store and replay. */
  fd_topo_obj_t * blockstore_obj = setup_topo_blockstore( topo,
                                                          "bstore",
                                                          config->blockstore.shred_max,
                                                          config->blockstore.block_max,
                                                          config->blockstore.idx_max,
                                                          config->blockstore.txn_max,
                                                          config->blockstore.alloc_max );
  fd_topob_tile_uses( topo, store_tile,  blockstore_obj, FD_SHMEM_JOIN_MODE_READ_WRITE );
  fd_topob_tile_uses( topo, replay_tile, blockstore_obj, FD_SHMEM_JOIN_MODE_READ_WRITE );
  fd_topob_tile_uses( topo, repair_tile, blockstore_obj, FD_SHMEM_JOIN_MODE_READ_ONLY );
  if( enable_rpc ) {
    fd_topo_tile_t * rpcserv_tile = &topo->tiles[ fd_topo_find_tile( topo, "rpcsrv", 0UL ) ];
    fd_topob_tile_uses( topo, rpcserv_tile, blockstore_obj, FD_SHMEM_JOIN_MODE_READ_ONLY );
  }

  FD_TEST( fd_pod_insertf_ulong( topo->props, blockstore_obj->id, "blockstore" ) );

  fd_topo_obj_t *  replay_pub_obj = setup_topo_replay_pub( topo, "replay_pub" );
  fd_topob_tile_uses( topo, replay_tile, replay_pub_obj, FD_SHMEM_JOIN_MODE_READ_WRITE );
  fd_topob_tile_uses( topo, snaps_tile,  replay_pub_obj, FD_SHMEM_JOIN_MODE_READ_ONLY );
  fd_topob_tile_uses( topo, pack_tile,  replay_pub_obj, FD_SHMEM_JOIN_MODE_READ_ONLY );
  FD_TEST( fd_pod_insertf_ulong( topo->props, replay_pub_obj->id, "replay_pub" ) );

  /* Create a txncache to be used by replay. */
  fd_topo_obj_t * txncache_obj = setup_topo_txncache( topo, "tcache", FD_TXNCACHE_DEFAULT_MAX_ROOTED_SLOTS, FD_TXNCACHE_DEFAULT_MAX_LIVE_SLOTS, MAX_CACHE_TXNS_PER_SLOT );
  fd_topob_tile_uses( topo, replay_tile, txncache_obj, FD_SHMEM_JOIN_MODE_READ_WRITE );
  fd_topob_tile_uses( topo, snaps_tile, txncache_obj, FD_SHMEM_JOIN_MODE_READ_WRITE );

  FD_TEST( fd_pod_insertf_ulong( topo->props, txncache_obj->id, "txncache" ) );

  for( ulong i=0UL; i<bank_tile_cnt; i++ ) {
    fd_topo_obj_t * busy_obj = fd_topob_obj( topo, "fseq", "bank_busy" );

    fd_topob_tile_uses( topo, replay_tile, busy_obj, FD_SHMEM_JOIN_MODE_READ_WRITE );
    fd_topob_tile_uses( topo, pack_tile, busy_obj, FD_SHMEM_JOIN_MODE_READ_ONLY );
    FD_TEST( fd_pod_insertf_ulong( topo->props, busy_obj->id, "bank_busy.%lu", i ) );
  }
  /* There's another special fseq that's used to communicate the shred
     version from the Agave boot path to the shred tile. */
  fd_topo_obj_t * poh_shred_obj = fd_topob_obj( topo, "fseq", "poh_shred" );
  fd_topo_tile_t * poh_tile = &topo->tiles[ fd_topo_find_tile( topo, "gossip", 0UL ) ];
  fd_topob_tile_uses( topo, poh_tile, poh_shred_obj, FD_SHMEM_JOIN_MODE_READ_WRITE );
  fd_topob_tile_uses( topo, store_tile, poh_shred_obj, FD_SHMEM_JOIN_MODE_READ_ONLY );

  /* This fseq maintains the node's current root slot for the purposes of
     syncing across tiles and shared data structures. */
  fd_topo_obj_t * root_slot_obj = fd_topob_obj( topo, "fseq", "root_slot" );
  fd_topob_tile_uses( topo, replay_tile, root_slot_obj, FD_SHMEM_JOIN_MODE_READ_WRITE );
  fd_topob_tile_uses( topo, store_tile,  root_slot_obj, FD_SHMEM_JOIN_MODE_READ_ONLY  );
  FD_TEST( fd_pod_insertf_ulong( topo->props, root_slot_obj->id, "root_slot" ) );

  for( ulong i=0UL; i<shred_tile_cnt; i++ ) {
    fd_topo_tile_t * shred_tile = &topo->tiles[ fd_topo_find_tile( topo, "shred", i ) ];
    fd_topob_tile_uses( topo, shred_tile, poh_shred_obj, FD_SHMEM_JOIN_MODE_READ_ONLY );
  }
  FD_TEST( fd_pod_insertf_ulong( topo->props, poh_shred_obj->id, "poh_shred" ) );

  fd_topo_obj_t * poh_slot_obj = fd_topob_obj( topo, "fseq", "poh_slot" );
  fd_topob_tile_uses( topo, poh_tile, poh_slot_obj, FD_SHMEM_JOIN_MODE_READ_WRITE );
  fd_topo_tile_t * sender_tile = &topo->tiles[ fd_topo_find_tile( topo, "sender", 0UL ) ];
  fd_topob_tile_uses( topo, sender_tile, poh_slot_obj, FD_SHMEM_JOIN_MODE_READ_ONLY );
  fd_topob_tile_uses( topo, replay_tile, poh_slot_obj, FD_SHMEM_JOIN_MODE_READ_ONLY );
  FD_TEST( fd_pod_insertf_ulong( topo->props, poh_slot_obj->id, "poh_slot" ) );

  fd_topo_obj_t * constipated_obj = fd_topob_obj( topo, "fseq", "constipate" );
  fd_topob_tile_uses( topo, replay_tile, constipated_obj, FD_SHMEM_JOIN_MODE_READ_WRITE );
  fd_topob_tile_uses( topo, snaps_tile,  constipated_obj, FD_SHMEM_JOIN_MODE_READ_WRITE );
  FD_TEST( fd_pod_insertf_ulong( topo->props, constipated_obj->id, "constipate" ) );

  if( FD_LIKELY( !is_auto_affinity ) ) {
    if( FD_UNLIKELY( affinity_tile_cnt<topo->tile_cnt ) )
      FD_LOG_ERR(( "The topology you are using has %lu tiles, but the CPU affinity specified in the config tile as [layout.affinity] only provides for %lu cores. "
                   "You should either increase the number of cores dedicated to Firedancer in the affinity string, or decrease the number of cores needed by reducing "
                   "the total tile count. You can reduce the tile count by decreasing individual tile counts in the [layout] section of the configuration file.",
                   topo->tile_cnt, affinity_tile_cnt ));
    if( FD_UNLIKELY( affinity_tile_cnt>topo->tile_cnt ) )
      FD_LOG_WARNING(( "The topology you are using has %lu tiles, but the CPU affinity specified in the config tile as [layout.affinity] provides for %lu cores. "
                       "Not all cores in the affinity will be used by Firedancer. You may wish to increase the number of tiles in the system by increasing "
                       "individual tile counts in the [layout] section of the configuration file.",
                       topo->tile_cnt, affinity_tile_cnt ));
  }

  /*                                      topo, tile_name, tile_kind_id, fseq_wksp,   link_name,      link_kind_id, reliable,            polled */
  FOR(net_tile_cnt) for( ulong j=0UL; j<shred_tile_cnt; j++ )
                       fd_topob_tile_in(  topo, "net",     i,            "metric_in", "shred_net",    j,            FD_TOPOB_UNRELIABLE, FD_TOPOB_POLLED ); /* No reliable consumers of networking fragments, may be dropped or overrun */
  FOR(net_tile_cnt)    fd_topob_tile_out( topo, "net",     i,                         "net_shred",    i                                                  );

  FOR(net_tile_cnt) for( ulong j=0UL; j<quic_tile_cnt; j++ )
                       fd_topob_tile_in(  topo, "net",     i,            "metric_in", "quic_net",     j,            FD_TOPOB_UNRELIABLE, FD_TOPOB_POLLED ); /* No reliable consumers of networking fragments, may be dropped or overrun */
  FOR(quic_tile_cnt) for( ulong j=0UL; j<net_tile_cnt; j++ )
                       fd_topob_tile_in(  topo, "quic",    i,            "metric_in", "net_quic",     j,            FD_TOPOB_UNRELIABLE, FD_TOPOB_POLLED ); /* No reliable consumers of networking fragments, may be dropped or overrun */
  FOR(quic_tile_cnt)   fd_topob_tile_out( topo, "quic",    i,                         "quic_verify",  i                                                  );
  FOR(quic_tile_cnt)   fd_topob_tile_out( topo, "quic",    i,                         "quic_net",     i                                                  );
  /* All verify tiles read from all QUIC tiles, packets are round robin. */
  FOR(verify_tile_cnt) for( ulong j=0UL; j<quic_tile_cnt; j++ )
                       fd_topob_tile_in(  topo, "verify",  i,            "metric_in", "quic_verify",  j,            FD_TOPOB_UNRELIABLE, FD_TOPOB_POLLED ); /* No reliable consumers, verify tiles may be overrun */
  FOR(verify_tile_cnt) fd_topob_tile_out( topo, "verify",  i,                         "verify_dedup", i                                                  );
  FOR(verify_tile_cnt) fd_topob_tile_in(  topo, "verify",  i,            "metric_in", "gossip_verif", 0UL,          FD_TOPOB_UNRELIABLE, FD_TOPOB_POLLED ); /* No reliable consumers of networking fragments, may be dropped or overrun */
  /**/                 fd_topob_tile_in(  topo, "dedup",   0UL,          "metric_in", "voter_dedup",  0UL,          FD_TOPOB_UNRELIABLE, FD_TOPOB_POLLED );
  FOR(verify_tile_cnt) fd_topob_tile_in(  topo, "dedup",   0UL,          "metric_in", "verify_dedup", i,            FD_TOPOB_RELIABLE,   FD_TOPOB_POLLED );
  /**/                 fd_topob_tile_out( topo, "dedup",   0UL,                       "dedup_pack",   0UL                                                );
  FOR(net_tile_cnt)    fd_topob_tile_in(  topo, "net",     i,            "metric_in", "gossip_net",   0UL,          FD_TOPOB_UNRELIABLE, FD_TOPOB_POLLED ); /* No reliable consumers of networking fragments, may be dropped or overrun */
  FOR(net_tile_cnt)    fd_topob_tile_in(  topo, "net",     i,            "metric_in", "repair_net",   0UL,          FD_TOPOB_UNRELIABLE, FD_TOPOB_POLLED ); /* No reliable consumers of networking fragments, may be dropped or overrun */

  FOR(net_tile_cnt)    fd_topob_tile_out( topo, "net",     i,                         "net_quic",    i                                                  );

  FOR(shred_tile_cnt) for( ulong j=0UL; j<net_tile_cnt; j++ )
                       fd_topob_tile_in(  topo, "shred",  i,             "metric_in", "net_shred",     j,            FD_TOPOB_UNRELIABLE,   FD_TOPOB_POLLED ); /* No reliable consumers of networking fragments, may be dropped or overrun */
  FOR(shred_tile_cnt)  fd_topob_tile_in(  topo, "shred",  i,             "metric_in", "poh_shred",     0UL,          FD_TOPOB_RELIABLE,     FD_TOPOB_POLLED );
  FOR(shred_tile_cnt)  fd_topob_tile_in(  topo, "shred",  i,             "metric_in", "stake_out",     0UL,          FD_TOPOB_RELIABLE,     FD_TOPOB_POLLED );
  FOR(shred_tile_cnt)  fd_topob_tile_in(  topo, "shred",  i,             "metric_in", "crds_shred",    0UL,          FD_TOPOB_RELIABLE,     FD_TOPOB_POLLED );
  FOR(shred_tile_cnt)  fd_topob_tile_out( topo, "shred",  i,                          "shred_storei",  i                                                    );
  FOR(shred_tile_cnt)  fd_topob_tile_out( topo, "shred",  i,                          "shred_net",     i                                                    );

  /**/                 fd_topob_tile_in(  topo, "storei",  0UL,          "metric_in", "stake_out",     0UL,          FD_TOPOB_UNRELIABLE,   FD_TOPOB_POLLED );
  /**/                 fd_topob_tile_in(  topo, "storei",  0UL,          "metric_in", "repair_store",  0UL,          FD_TOPOB_RELIABLE,     FD_TOPOB_POLLED );
  /**/                 fd_topob_tile_in(  topo, "storei",  0UL,          "metric_in", "rstart_store",  0UL,          FD_TOPOB_UNRELIABLE,   FD_TOPOB_POLLED );
  FOR(shred_tile_cnt)  fd_topob_tile_in(  topo, "storei",  0UL,          "metric_in", "shred_storei",  i,            FD_TOPOB_RELIABLE,     FD_TOPOB_POLLED );
  /**/                 fd_topob_tile_out( topo, "storei",  0UL,                       "store_replay",  0UL                                                  );

  /**/                 fd_topob_tile_out( topo, "repair",  0UL,                       "repair_store",    0UL                                                );
  /**/                 fd_topob_tile_out( topo, "repair",  0UL,                       "repair_net",    0UL                                                  );
  /**/                 fd_topob_tile_out( topo, "storei",  0UL,                       "store_repair",  0UL                                                  );
  /**/                 fd_topob_tile_in(  topo, "eqvoc",   0UL,          "metric_in", "gossip_eqvoc", 0UL,           FD_TOPOB_UNRELIABLE, FD_TOPOB_POLLED ); /* No reliable consumers of networking fragments, may be dropped or overrun */

  /* Sign links don't need to be reliable because they are synchronous,
     so there's at most one fragment in flight at a time anyway.  The
     sign links are also not polled by the mux, instead the tiles will
     read the sign responses out of band in a dedicated spin loop. */
  for( ulong i=0UL; i<shred_tile_cnt; i++ ) {
    /**/               fd_topob_tile_in(  topo, "sign",   0UL,           "metric_in", "shred_sign",    i,            FD_TOPOB_UNRELIABLE, FD_TOPOB_POLLED   );
    /**/               fd_topob_tile_out( topo, "shred",  i,                          "shred_sign",    i                                                    );
    /**/               fd_topob_tile_in(  topo, "shred",  i,             "metric_in", "sign_shred",    i,            FD_TOPOB_UNRELIABLE, FD_TOPOB_UNPOLLED );
    /**/               fd_topob_tile_out( topo, "sign",   0UL,                        "sign_shred",    i                                                    );
  }
  FOR(shred_tile_cnt)  fd_topob_tile_out( topo, "shred",  i,                          "shred_replay",    i                                                   );

  FOR(net_tile_cnt)    fd_topob_tile_out( topo, "net",      i,                         "net_gossip",   i                                                    );
  FOR(net_tile_cnt)    fd_topob_tile_in(  topo, "gossip",   0UL,          "metric_in", "net_gossip",   i,            FD_TOPOB_UNRELIABLE, FD_TOPOB_POLLED   ); /* No reliable consumers of networking fragments, may be dropped or overrun */
  /**/                 fd_topob_tile_out( topo, "gossip",   0UL,                       "gossip_net",   0UL                                                  );
  /**/                 fd_topob_tile_out( topo, "gossip",   0UL,                       "crds_shred",   0UL                                                  );
  /**/                 fd_topob_tile_out( topo, "gossip",   0UL,                       "gossip_repai", 0UL                                                  );
  /**/                 fd_topob_tile_out( topo, "gossip",   0UL,                       "gossip_verif", 0UL                                                  );
  /**/                 fd_topob_tile_in(  topo, "sign",     0UL,          "metric_in", "gossip_sign",  0UL,          FD_TOPOB_UNRELIABLE, FD_TOPOB_POLLED   );
  /**/                 fd_topob_tile_out( topo, "gossip",   0UL,                       "gossip_sign",  0UL                                                  );
  /**/                 fd_topob_tile_in(  topo, "gossip",   0UL,          "metric_in", "voter_gossip", 0UL,          FD_TOPOB_UNRELIABLE, FD_TOPOB_POLLED   );
  /**/                 fd_topob_tile_in(  topo, "gossip",   0UL,          "metric_in", "rstart_gossi", 0UL,          FD_TOPOB_UNRELIABLE, FD_TOPOB_POLLED   );
  /**/                 fd_topob_tile_in(  topo, "gossip",   0UL,          "metric_in", "sign_gossip",  0UL,          FD_TOPOB_UNRELIABLE, FD_TOPOB_UNPOLLED );
  /**/                 fd_topob_tile_out( topo, "sign",     0UL,                       "sign_gossip",  0UL                                                  );
  /**/                 fd_topob_tile_out( topo, "gossip",   0UL,                       "gossip_voter", 0UL                                                  );
  /**/                 fd_topob_tile_out( topo, "gossip",   0UL,                       "gossip_eqvoc", 0UL                                                  );

  FOR(net_tile_cnt)    fd_topob_tile_out( topo, "net",     i,                         "net_repair",    i                                                    );
  FOR(net_tile_cnt)    fd_topob_tile_in(  topo, "repair",  0UL,          "metric_in", "net_repair",    i,            FD_TOPOB_UNRELIABLE, FD_TOPOB_POLLED   ); /* No reliable consumers of networking fragments, may be dropped or overrun */
  /**/                 fd_topob_tile_in(  topo, "repair",  0UL,          "metric_in", "gossip_repai",  0UL,          FD_TOPOB_UNRELIABLE, FD_TOPOB_POLLED   );
  /**/                 fd_topob_tile_in(  topo, "repair",  0UL,          "metric_in", "stake_out",     0UL,          FD_TOPOB_UNRELIABLE, FD_TOPOB_POLLED   );
  /**/                 fd_topob_tile_in(  topo, "repair",  0UL,          "metric_in", "store_repair",  0UL,          FD_TOPOB_UNRELIABLE, FD_TOPOB_POLLED   );
  /**/                 fd_topob_tile_in(  topo, "replay",  0UL,          "metric_in", "store_replay",  0UL,          FD_TOPOB_RELIABLE,   FD_TOPOB_POLLED   );
  /**/                 fd_topob_tile_out( topo, "replay",  0UL,                       "stake_out",     0UL                                                  );
  /**/                 fd_topob_tile_out( topo, "replay",  0UL,                       "replay_notif",  0UL                                                  );
  /**/                 fd_topob_tile_in(  topo, "replay",  0UL,          "metric_in", "pack_replay",   0UL,          FD_TOPOB_RELIABLE,   FD_TOPOB_POLLED   );
  /**/                 fd_topob_tile_in(  topo, "replay",  0UL,          "metric_in", "batch_replay",  0UL,          FD_TOPOB_RELIABLE,   FD_TOPOB_POLLED   );
  /**/                 fd_topob_tile_out( topo, "replay",  0UL,                       "replay_voter",  0UL                                                  );
<<<<<<< HEAD
  /**/                 fd_topob_tile_out( topo, "replay",  0UL,                       "replay_gossi",  0UL                                                  );
  /**/                 fd_topob_tile_out( topo, "replay",  0UL,                       "replay_store",  0UL                                                  );
  /**/                 fd_topob_tile_in(  topo, "replay",  0UL,          "metric_in", "shred_replay",   0UL,         FD_TOPOB_RELIABLE,   FD_TOPOB_POLLED   );
=======
>>>>>>> 79c52491
  FOR(bank_tile_cnt)   fd_topob_tile_out( topo, "replay",  0UL,                       "replay_poh",    i                                                    );
  FOR(exec_tile_cnt)   fd_topob_tile_out( topo, "replay",  0UL,                       "replay_exec",   i                                                  ); /* TODO check order in fd_replay.c macros*/
  FOR(exec_tile_cnt)   fd_topob_tile_in(  topo, "exec",    i,             "metric_in", "replay_exec",  i,            FD_TOPOB_RELIABLE, FD_TOPOB_POLLED     );

  /**/                 fd_topob_tile_out( topo, "replay",  0UL,                       "replay_rpair",  0UL                                                  );
  /**/                 fd_topob_tile_in(  topo, "sender",  0UL,          "metric_in",  "stake_out",    0UL,          FD_TOPOB_UNRELIABLE, FD_TOPOB_POLLED   ); /* No reliable consumers of networking fragments, may be dropped or overrun */
  /**/                 fd_topob_tile_in(  topo, "sender",  0UL,          "metric_in",  "gossip_voter", 0UL,          FD_TOPOB_UNRELIABLE, FD_TOPOB_POLLED   ); /* No reliable consumers of networking fragments, may be dropped or overrun */
  /**/                 fd_topob_tile_in(  topo, "eqvoc",   0UL,          "metric_in",  "gossip_voter", 0UL,          FD_TOPOB_UNRELIABLE, FD_TOPOB_POLLED   ); /* No reliable consumers of networking fragments, may be dropped or overrun */
  /**/                 fd_topob_tile_in(  topo, "sender",  0UL,          "metric_in",  "replay_voter", 0UL,          FD_TOPOB_UNRELIABLE, FD_TOPOB_POLLED   ); /* No reliable consumers of networking fragments, may be dropped or overrun */
  FOR(net_tile_cnt)    fd_topob_tile_in(  topo, "net",     i,            "metric_in",  "voter_net",    0UL,          FD_TOPOB_UNRELIABLE, FD_TOPOB_POLLED   ); /* No reliable consumers of networking fragments, may be dropped or overrun */
  /**/                 fd_topob_tile_out( topo, "sender",  0UL,                        "voter_net",    0UL                                                  );
  /**/                 fd_topob_tile_out( topo, "sender",  0UL,                        "voter_gossip", 0UL                                                  );
  /**/                 fd_topob_tile_out( topo, "sender",  0UL,                        "voter_dedup",  0UL                                                  );
  /**/                 fd_topob_tile_out( topo, "sender",  0UL,                        "voter_sign",   0UL                                                  );
  /**/                 fd_topob_tile_in(  topo, "sign",    0UL,          "metric_in",  "voter_sign",   0UL,          FD_TOPOB_UNRELIABLE, FD_TOPOB_POLLED   );
  /**/                 fd_topob_tile_out( topo, "sign",    0UL,                        "sign_voter",   0UL                                                  );
  /**/                 fd_topob_tile_in(  topo, "sender",  0UL,          "metric_in",  "sign_voter",   0UL,          FD_TOPOB_UNRELIABLE, FD_TOPOB_UNPOLLED );

  /**/                 fd_topob_tile_in(  topo, "pack",   0UL,           "metric_in",  "dedup_pack",    0UL,         FD_TOPOB_RELIABLE,   FD_TOPOB_POLLED   ); /* No reliable consumers of networking fragments, may be dropped or overrun */
  /**/                 fd_topob_tile_in(  topo, "pack",   0UL,           "metric_in",  "poh_pack",      0UL,         FD_TOPOB_UNRELIABLE, FD_TOPOB_POLLED   );
  /**/                 fd_topob_tile_out( topo, "pack",   0UL,                         "pack_replay",   0UL                                                 );
  /**/                 fd_topob_tile_in(  topo, "bhole",  0UL,           "metric_in",  "replay_notif",  0UL,         FD_TOPOB_UNRELIABLE, FD_TOPOB_POLLED   ); /* No reliable consumers of networking fragments, may be dropped or overrun */
  FOR(bank_tile_cnt)   fd_topob_tile_in(  topo, "pohi",   0UL,           "metric_in",  "replay_poh",    i,           FD_TOPOB_UNRELIABLE, FD_TOPOB_POLLED   ); /* No reliable consumers of networking fragments, may be dropped or overrun */
  /**/                 fd_topob_tile_in(  topo, "pohi",   0UL,           "metric_in",  "stake_out",     0UL,         FD_TOPOB_UNRELIABLE, FD_TOPOB_POLLED   ); /* No reliable consumers of networking fragments, may be dropped or overrun */
  /**/                 fd_topob_tile_out( topo, "pohi",   0UL,                         "poh_shred",     0UL                                                 );

  /**/                 fd_topob_tile_in(  topo, "pohi",  0UL,            "metric_in", "pack_replay",   0UL,          FD_TOPOB_RELIABLE,   FD_TOPOB_POLLED );
                       fd_topob_tile_out( topo, "pohi",   0UL,                        "poh_pack",      0UL                                                );

  /**/                 fd_topob_tile_in(  topo, "sign",     0UL,          "metric_in", "repair_sign",  0UL,          FD_TOPOB_UNRELIABLE, FD_TOPOB_POLLED   );
  /**/                 fd_topob_tile_out( topo, "repair",   0UL,                       "repair_sign",  0UL                                                  );
  /**/                 fd_topob_tile_in(  topo, "repair",   0UL,          "metric_in", "sign_repair",  0UL,          FD_TOPOB_UNRELIABLE, FD_TOPOB_UNPOLLED );
  /**/                 fd_topob_tile_out( topo, "sign",     0UL,                       "sign_repair",  0UL                                                  );
  /**/                 fd_topob_tile_in(  topo, "repair",  0UL,          "metric_in", "replay_rpair", 0UL,          FD_TOPOB_UNRELIABLE, FD_TOPOB_POLLED   );

  FOR(shred_tile_cnt)  fd_topob_tile_in(  topo, "eqvoc",    0UL,          "metric_in", "shred_net",    i,            FD_TOPOB_UNRELIABLE, FD_TOPOB_POLLED ); /* No reliable consumers of networking fragments, may be dropped or overrun */

  /**/                 fd_topob_tile_out( topo, "batch",   0UL,                         "batch_replay",   0UL                                                 );

  /**/                 fd_topob_tile_out( topo, "gossip",   0UL,                       "gossi_rstart", 0UL                                                  );
  /**/                 fd_topob_tile_out( topo, "storei",   0UL,                       "store_rstart", 0UL                                                  );
  /**/                 fd_topob_tile_in(  topo, "rstart",   0UL,          "metric_in", "gossi_rstart", 0UL,          FD_TOPOB_UNRELIABLE, FD_TOPOB_POLLED   );
  /**/                 fd_topob_tile_in(  topo, "rstart",   0UL,          "metric_in", "store_rstart", 0UL,          FD_TOPOB_UNRELIABLE, FD_TOPOB_POLLED   );

  /**/                 fd_topob_tile_out( topo, "rstart",   0UL,                       "rstart_gossi", 0UL                                                  );
  /**/                 fd_topob_tile_out( topo, "rstart",   0UL,                       "rstart_store", 0UL                                                  );

  if( enable_rpc ) {
    fd_topob_tile_in(  topo, "rpcsrv", 0UL, "metric_in",  "replay_notif", 0UL, FD_TOPOB_UNRELIABLE, FD_TOPOB_POLLED   );
    fd_topob_tile_in(  topo, "rpcsrv", 0UL, "metric_in",  "stake_out",    0UL, FD_TOPOB_UNRELIABLE, FD_TOPOB_POLLED   );
  }

  /* For now the only plugin consumer is the GUI */
  int plugins_enabled = config->tiles.gui.enabled;
  if( FD_LIKELY( plugins_enabled ) ) {
    fd_topob_wksp( topo, "plugin_in"    );
    fd_topob_wksp( topo, "plugin_out"   );
    fd_topob_wksp( topo, "plugin"       );

    /**/                 fd_topob_link( topo, "plugin_out",   "plugin_out",   128UL,                                    8UL+40200UL*(58UL+12UL*34UL), 1UL );
    /**/                 fd_topob_link( topo, "replay_plugi", "plugin_in",    128UL,                                    4098*8UL,               1UL );
    /**/                 fd_topob_link( topo, "gossip_plugi", "plugin_in",    128UL,                                    8UL+40200UL*(58UL+12UL*34UL), 1UL );
    /**/                 fd_topob_link( topo, "votes_plugin", "plugin_in",    128UL,                                    8UL+40200UL*(58UL+12UL*34UL), 1UL );

    /**/                 fd_topob_tile( topo, "plugin",  "plugin",  "metric_in",  tile_to_cpu[ topo->tile_cnt ], 0, 0 );

    /**/                 fd_topob_tile_out( topo, "replay", 0UL,                        "replay_plugi", 0UL                                                  );
    /**/                 fd_topob_tile_out( topo, "replay", 0UL,                        "votes_plugin", 0UL                                                  );
    /**/                 fd_topob_tile_out( topo, "gossip", 0UL,                        "gossip_plugi", 0UL                                                  );
    /**/                 fd_topob_tile_out( topo, "plugin", 0UL,                        "plugin_out", 0UL                                                    );

    /**/                 fd_topob_tile_in(  topo, "plugin", 0UL,           "metric_in", "replay_plugi", 0UL,          FD_TOPOB_RELIABLE,   FD_TOPOB_POLLED );
    /**/                 fd_topob_tile_in(  topo, "plugin", 0UL,           "metric_in", "gossip_plugi", 0UL,          FD_TOPOB_RELIABLE,   FD_TOPOB_POLLED );
    /**/                 fd_topob_tile_in(  topo, "plugin", 0UL,           "metric_in", "stake_out",    0UL,          FD_TOPOB_RELIABLE,   FD_TOPOB_POLLED );
    /**/                 fd_topob_tile_in(  topo, "plugin", 0UL,           "metric_in", "votes_plugin", 0UL,          FD_TOPOB_RELIABLE,   FD_TOPOB_POLLED );
  }

  if( FD_LIKELY( config->tiles.gui.enabled ) ) {
    fd_topob_wksp( topo, "gui"          );
    /**/                 fd_topob_tile(     topo, "gui",     "gui",     "metric_in",  tile_to_cpu[ topo->tile_cnt ], 0, 1 );
    /**/                 fd_topob_tile_in(  topo, "gui",    0UL,        "metric_in",     "plugin_out",   0UL,          FD_TOPOB_RELIABLE,   FD_TOPOB_POLLED );
  }

  FOR(net_tile_cnt) fd_topos_net_tile_umem( topo, i );

  for( ulong i=0UL; i<topo->tile_cnt; i++ ) {
    fd_topo_tile_t * tile = &topo->tiles[ i ];

    if( FD_UNLIKELY( !strcmp( tile->name, "net" ) ) ) {

      tile->net.shred_listen_port              = config->tiles.shred.shred_listen_port;
      tile->net.quic_transaction_listen_port   = config->tiles.quic.quic_transaction_listen_port;
      tile->net.legacy_transaction_listen_port = config->tiles.quic.regular_transaction_listen_port;
      tile->net.gossip_listen_port             = config->gossip.port;
      tile->net.repair_intake_listen_port      = config->tiles.repair.repair_intake_listen_port;
      tile->net.repair_serve_listen_port       = config->tiles.repair.repair_serve_listen_port;

    } else if( FD_UNLIKELY( !strcmp( tile->name, "netlnk" ) ) ) {

      /* already configured */

    } else if( FD_UNLIKELY( !strcmp( tile->name, "quic" ) ) ) {
      fd_memcpy( tile->quic.src_mac_addr, config->tiles.net.mac_addr, 6 );

      tile->quic.reasm_cnt                      = config->tiles.quic.txn_reassembly_count;
      tile->quic.out_depth                      = config->tiles.verify.receive_buffer_size;
      tile->quic.max_concurrent_connections     = config->tiles.quic.max_concurrent_connections;
      tile->quic.max_concurrent_handshakes      = config->tiles.quic.max_concurrent_handshakes;
      tile->quic.ip_addr                        = config->tiles.net.ip_addr;
      tile->quic.quic_transaction_listen_port   = config->tiles.quic.quic_transaction_listen_port;
      tile->quic.idle_timeout_millis            = config->tiles.quic.idle_timeout_millis;
      tile->quic.ack_delay_millis               = config->tiles.quic.ack_delay_millis;
      tile->quic.retry                          = config->tiles.quic.retry;

    } else if( FD_UNLIKELY( !strcmp( tile->name, "verify" ) ) ) {
      tile->verify.tcache_depth = config->tiles.verify.signature_cache_size;

    } else if( FD_UNLIKELY( !strcmp( tile->name, "dedup" ) ) ) {
      tile->dedup.tcache_depth = config->tiles.dedup.signature_cache_size;

    } else if( FD_UNLIKELY( !strcmp( tile->name, "shred" ) ) ) {
      fd_memcpy( tile->shred.src_mac_addr, config->tiles.net.mac_addr, 6 );
      strncpy( tile->shred.identity_key_path, config->consensus.identity_path, sizeof(tile->shred.identity_key_path) );

      tile->shred.depth                         = topo->links[ tile->out_link_id[ 0 ] ].depth;
      tile->shred.ip_addr                       = config->tiles.net.ip_addr;
      tile->shred.fec_resolver_depth            = config->tiles.shred.max_pending_shred_sets;
      tile->shred.expected_shred_version        = config->consensus.expected_shred_version;
      tile->shred.shred_listen_port             = config->tiles.shred.shred_listen_port;
      tile->shred.larger_shred_limits_per_block = config->development.bench.larger_shred_limits_per_block;

    } else if( FD_UNLIKELY( !strcmp( tile->name, "storei" ) ) ) {
      strncpy( tile->store_int.blockstore_file, config->blockstore.file, sizeof(tile->store_int.blockstore_file) );
      strncpy( tile->store_int.blockstore_restore, config->blockstore.restore, sizeof(tile->store_int.blockstore_restore) );
      strncpy( tile->store_int.identity_key_path, config->consensus.identity_path, sizeof(tile->store_int.identity_key_path) );
      strncpy( tile->store_int.slots_pending, config->tiles.store_int.slots_pending, sizeof( tile->store_int.slots_pending ) );
      strncpy( tile->store_int.shred_cap_archive, config->tiles.store_int.shred_cap_archive, sizeof(tile->store_int.shred_cap_archive) );
      strncpy( tile->store_int.shred_cap_replay, config->tiles.store_int.shred_cap_replay, sizeof(tile->store_int.shred_cap_replay) );
      tile->store_int.shred_cap_end_slot     = config->tiles.store_int.shred_cap_end_slot;
      tile->store_int.expected_shred_version = config->consensus.expected_shred_version;

    } else if( FD_UNLIKELY( !strcmp( tile->name, "gossip" ) ) ) {
      tile->gossip.ip_addr = config->tiles.net.ip_addr;
      memcpy( tile->gossip.src_mac_addr, config->tiles.net.mac_addr, 6UL );
      strncpy( tile->gossip.identity_key_path, config->consensus.identity_path, sizeof(tile->gossip.identity_key_path) );
      tile->gossip.gossip_listen_port =  config->gossip.port;
      FD_TEST( config->gossip.port == config->tiles.gossip.gossip_listen_port );
      tile->gossip.tvu_port = config->tiles.shred.shred_listen_port;
      if( FD_UNLIKELY( tile->gossip.tvu_port>(ushort)(USHORT_MAX-6) ) )
        FD_LOG_ERR(( "shred_listen_port in the config must not be greater than %hu", (ushort)(USHORT_MAX-6) ));
      tile->gossip.tvu_fwd_port = (ushort)(config->tiles.shred.shred_listen_port + 6);
      tile->gossip.expected_shred_version = config->consensus.expected_shred_version;
      tile->gossip.tpu_port = config->tiles.quic.regular_transaction_listen_port;
      tile->gossip.tpu_vote_port = config->tiles.quic.regular_transaction_listen_port;
      tile->gossip.repair_serve_port = config->tiles.repair.repair_serve_listen_port;
      FD_TEST( config->tiles.gossip.entrypoints_cnt == config->tiles.gossip.peer_ports_cnt );
      tile->gossip.entrypoints_cnt = config->tiles.gossip.peer_ports_cnt;
      for (ulong i=0UL; i<config->tiles.gossip.entrypoints_cnt; i++) {
        if( FD_UNLIKELY( !fd_cstr_to_ip4_addr( config->tiles.gossip.entrypoints[i], &tile->gossip.entrypoints[i] ) ) ) {
          FD_LOG_ERR(( "configuration specifies invalid gossip peer IP address `%s`", config->tiles.gossip.entrypoints[i] ));
        }
        tile->gossip.peer_ports[i] = (ushort)config->tiles.gossip.peer_ports[i];
      }
      tile->gossip.plugins_enabled = plugins_enabled;

    } else if( FD_UNLIKELY( !strcmp( tile->name, "repair" ) ) ) {
      tile->repair.repair_intake_listen_port =  config->tiles.repair.repair_intake_listen_port;
      tile->repair.repair_serve_listen_port =   config->tiles.repair.repair_serve_listen_port;
      tile->repair.ip_addr = config->tiles.net.ip_addr;
      strncpy( tile->repair.good_peer_cache_file, config->tiles.repair.good_peer_cache_file, sizeof(tile->repair.good_peer_cache_file) );

      memcpy( tile->repair.src_mac_addr, config->tiles.net.mac_addr, 6 );
      strncpy( tile->repair.identity_key_path, config->consensus.identity_path, sizeof(tile->repair.identity_key_path) );

    } else if( FD_UNLIKELY( !strcmp( tile->name, "replay" ) )) {

      tile->replay.fec_max = config->tiles.shred.max_pending_shred_sets;

      /* specified by [tiles.replay] */

      strncpy( tile->replay.blockstore_file, config->blockstore.file, sizeof(tile->replay.blockstore_file) );
      strncpy( tile->replay.blockstore_checkpt, config->blockstore.checkpt, sizeof(tile->replay.blockstore_checkpt) );

      tile->replay.tx_metadata_storage = config->rpc.extended_tx_metadata_storage;
      strncpy( tile->replay.capture, config->tiles.replay.capture, sizeof(tile->replay.capture) );
      strncpy( tile->replay.funk_checkpt, config->tiles.replay.funk_checkpt, sizeof(tile->replay.funk_checkpt) );
      tile->replay.funk_rec_max = config->tiles.replay.funk_rec_max;
      tile->replay.funk_sz_gb   = config->tiles.replay.funk_sz_gb;
      tile->replay.funk_txn_max = config->tiles.replay.funk_txn_max;
      strncpy( tile->replay.funk_file, config->tiles.replay.funk_file, sizeof(tile->replay.funk_file) );
      tile->replay.plugins_enabled = plugins_enabled;

      if( FD_UNLIKELY( !strncmp( config->tiles.replay.genesis,  "", 1 )
                    && !strncmp( config->tiles.replay.snapshot, "", 1 ) ) ) {
        fd_cstr_printf_check(  config->tiles.replay.genesis, PATH_MAX, NULL, "%s/genesis.bin", config->ledger.path );
      }
      strncpy( tile->replay.genesis, config->tiles.replay.genesis, sizeof(tile->replay.genesis) );

      strncpy( tile->replay.incremental, config->tiles.replay.incremental, sizeof(tile->replay.incremental) );
      strncpy( tile->replay.slots_replayed, config->tiles.replay.slots_replayed, sizeof(tile->replay.slots_replayed) );
      strncpy( tile->replay.snapshot, config->tiles.replay.snapshot, sizeof(tile->replay.snapshot) );
      strncpy( tile->replay.status_cache, config->tiles.replay.status_cache, sizeof(tile->replay.status_cache) );
      tile->replay.tpool_thread_count = config->tiles.replay.tpool_thread_count;
      if( FD_UNLIKELY( tile->replay.tpool_thread_count == 0 || tile->replay.tpool_thread_count>=FD_TILE_MAX-1 ) ) {
        FD_LOG_ERR(( "bad tpool_thread_count %lu", tile->replay.tpool_thread_count ));
      }
      strncpy( tile->replay.cluster_version, config->tiles.replay.cluster_version, sizeof(tile->replay.cluster_version) );
      tile->replay.bank_tile_count = config->layout.bank_tile_count;
      tile->replay.exec_tile_count = config->layout.exec_tile_count;
      strncpy( tile->replay.tower_checkpt, config->tiles.replay.tower_checkpt, sizeof(tile->replay.tower_checkpt) );

      /* not specified by [tiles.replay] */

      strncpy( tile->replay.identity_key_path, config->consensus.identity_path, sizeof(tile->replay.identity_key_path) );
      tile->replay.ip_addr = config->tiles.net.ip_addr;
      memcpy( tile->replay.src_mac_addr, config->tiles.net.mac_addr, 6UL );
      tile->replay.vote = config->consensus.vote;
      strncpy( tile->replay.vote_account_path, config->consensus.vote_account_path, sizeof(tile->replay.vote_account_path) );
      tile->replay.full_interval        = config->tiles.batch.full_interval;
      tile->replay.incremental_interval = config->tiles.batch.incremental_interval;

      FD_LOG_NOTICE(("config->consensus.identity_path: %s", config->consensus.identity_path));
      FD_LOG_NOTICE(("config->consensus.vote_account_path: %s", config->consensus.vote_account_path));

    } else if( FD_UNLIKELY( !strcmp( tile->name, "bhole" ) ) ) {

    } else if( FD_UNLIKELY( !strcmp( tile->name, "sign" ) ) ) {
      strncpy( tile->sign.identity_key_path, config->consensus.identity_path, sizeof(tile->sign.identity_key_path) );

    } else if( FD_UNLIKELY( !strcmp( tile->name, "metric" ) ) ) {
      if( FD_UNLIKELY( !fd_cstr_to_ip4_addr( config->tiles.metric.prometheus_listen_address, &tile->metric.prometheus_listen_addr ) ) )
        FD_LOG_ERR(( "failed to parse prometheus listen address `%s`", config->tiles.metric.prometheus_listen_address ));
      tile->metric.prometheus_listen_port = config->tiles.metric.prometheus_listen_port;

    } else if( FD_UNLIKELY( !strcmp( tile->name, "rtpool" ) ) ) {
      /* Nothing for now */
    } else if( FD_UNLIKELY( !strcmp( tile->name, "pack" ) ) ) {
      tile->pack.max_pending_transactions      = config->tiles.pack.max_pending_transactions;
      tile->pack.bank_tile_count               = config->layout.bank_tile_count;
      tile->pack.larger_max_cost_per_block     = config->development.bench.larger_max_cost_per_block;
      tile->pack.larger_shred_limits_per_block = config->development.bench.larger_shred_limits_per_block;
      tile->pack.use_consumed_cus              = config->tiles.pack.use_consumed_cus;
      if( FD_UNLIKELY( tile->pack.use_consumed_cus ) ) FD_LOG_ERR(( "Firedancer does not support CU rebating yet.  [tiles.pack.use_consumed_cus] must be false" ));
    } else if( FD_UNLIKELY( !strcmp( tile->name, "pohi" ) ) ) {
      strncpy( tile->poh.identity_key_path, config->consensus.identity_path, sizeof(tile->poh.identity_key_path) );

      tile->poh.bank_cnt = config->layout.bank_tile_count;
    } else if( FD_UNLIKELY( !strcmp( tile->name, "sender" ) ) ) {
      tile->sender.tpu_listen_port = config->tiles.quic.regular_transaction_listen_port;
      tile->sender.ip_addr = config->tiles.net.ip_addr;

      memcpy( tile->sender.src_mac_addr, config->tiles.net.mac_addr, 6UL );
      strncpy( tile->sender.identity_key_path, config->consensus.identity_path, sizeof(tile->sender.identity_key_path) );
    } else if( FD_UNLIKELY( !strcmp( tile->name, "eqvoc" ) ) ) {
      strncpy( tile->eqvoc.identity_key_path, config->consensus.identity_path, sizeof(tile->eqvoc.identity_key_path) );
    } else if( FD_UNLIKELY( !strcmp( tile->name, "rpcsrv" ) ) ) {
      strncpy( tile->replay.blockstore_file, config->blockstore.file, sizeof(tile->replay.blockstore_file) );
      tile->replay.funk_rec_max = config->tiles.replay.funk_rec_max;
      tile->replay.funk_sz_gb   = config->tiles.replay.funk_sz_gb;
      tile->replay.funk_txn_max = config->tiles.replay.funk_txn_max;
      strncpy( tile->replay.funk_file, config->tiles.replay.funk_file, sizeof(tile->replay.funk_file) );
      tile->rpcserv.rpc_port = config->rpc.port;
      tile->rpcserv.tpu_port = config->tiles.quic.regular_transaction_listen_port;
      tile->rpcserv.tpu_ip_addr = config->tiles.net.ip_addr;
      strncpy( tile->rpcserv.identity_key_path, config->consensus.identity_path, sizeof(tile->rpcserv.identity_key_path) );
    } else if( FD_UNLIKELY( !strcmp( tile->name, "batch" ) ) ) {
      tile->batch.full_interval        = config->tiles.batch.full_interval;
      tile->batch.incremental_interval = config->tiles.batch.incremental_interval;
      strncpy( tile->batch.out_dir, config->tiles.batch.out_dir, sizeof(tile->batch.out_dir) );
      tile->batch.hash_tpool_thread_count = config->tiles.batch.hash_tpool_thread_count;
      strncpy( tile->replay.funk_file, config->tiles.replay.funk_file, sizeof(tile->replay.funk_file) );
    } else if( FD_UNLIKELY( !strcmp( tile->name, "btpool" ) ) ) {
      /* Nothing for now */
    } else if( FD_UNLIKELY( !strcmp( tile->name, "gui" ) ) ) {
      if( FD_UNLIKELY( !fd_cstr_to_ip4_addr( config->tiles.gui.gui_listen_address, &tile->gui.listen_addr ) ) )
        FD_LOG_ERR(( "failed to parse gui listen address `%s`", config->tiles.gui.gui_listen_address ));
      tile->gui.listen_port = config->tiles.gui.gui_listen_port;
      tile->gui.is_voting = strcmp( config->consensus.vote_account_path, "" );
      strncpy( tile->gui.cluster, config->cluster, sizeof(tile->gui.cluster) );
      strncpy( tile->gui.identity_key_path, config->consensus.identity_path, sizeof(tile->gui.identity_key_path) );
    } else if( FD_UNLIKELY( !strcmp( tile->name, "plugin" ) ) ) {

    } else if( FD_UNLIKELY( !strcmp( tile->name, "exec" ) ) ) {

    } else if( FD_UNLIKELY( !strcmp( tile->name, "rstart" ) ) ) {
      tile->restart.in_wen_restart = config->tiles.restart.in_wen_restart;
      strncpy( tile->restart.funk_file, config->tiles.replay.funk_file, sizeof(tile->replay.funk_file) );
      strncpy( tile->restart.tower_checkpt, config->tiles.replay.tower_checkpt, sizeof(tile->replay.tower_checkpt) );
      strncpy( tile->restart.identity_key_path, config->consensus.identity_path, sizeof(tile->restart.identity_key_path) );
      fd_memcpy( tile->restart.genesis_hash, config->tiles.restart.genesis_hash, FD_BASE58_ENCODED_32_SZ );
      fd_memcpy( tile->restart.restart_coordinator, config->tiles.restart.wen_restart_coordinator, FD_BASE58_ENCODED_32_SZ );
    } else {
      FD_LOG_ERR(( "unknown tile name %lu `%s`", i, tile->name ));
    }
  }

  if( FD_UNLIKELY( is_auto_affinity ) ) fd_topob_auto_layout( topo );

  fd_topob_finish( topo, fdctl_obj_align, fdctl_obj_footprint, fdctl_obj_loose );

  const char * status_cache = config->tiles.replay.status_cache;
  if ( strlen( status_cache ) > 0 ) {
    /* Make the status cache workspace match the parameters used to create the
       checkpoint. This is a bit nonintuitive because of the way
       fd_topo_create_workspace works. */
    fd_wksp_preview_t preview[1];
    int err = fd_wksp_preview( status_cache, preview );
    if( FD_UNLIKELY( err ) ) FD_LOG_ERR(( "unable to preview %s: error %d", status_cache, err ));
    fd_topo_wksp_t * wksp = &topo->workspaces[ topo->objs[ txncache_obj->id ].wksp_id ];
    wksp->part_max = preview->part_max;
    wksp->known_footprint = 0;
    wksp->total_footprint = preview->data_max;
    ulong page_sz = FD_SHMEM_GIGANTIC_PAGE_SZ;
    wksp->page_sz = page_sz;
    ulong footprint = fd_wksp_footprint( preview->part_max, preview->data_max );
    wksp->page_cnt = footprint / page_sz;
  }

  config->topo = *topo;
}<|MERGE_RESOLUTION|>--- conflicted
+++ resolved
@@ -142,7 +142,6 @@
   fd_topob_wksp( topo, "voter_gossip" );
   fd_topob_wksp( topo, "voter_dedup"  );
   fd_topob_wksp( topo, "batch_replay" );
-  fd_topob_wksp( topo, "replay_rpair" );
 
   fd_topob_wksp( topo, "rstart_gossi" );
   fd_topob_wksp( topo, "gossi_rstart" );
@@ -196,16 +195,7 @@
   /**/                 fd_topob_link( topo, "shred_replay", "shred_replay", 128UL,                                    64UL,                          1UL );
   /**/                 fd_topob_link( topo, "gossip_sign",  "gossip_sign",  128UL,                                    2048UL,                        1UL );
   /**/                 fd_topob_link( topo, "sign_gossip",  "sign_gossip",  128UL,                                    64UL,                          1UL );
-<<<<<<< HEAD
-  /**/                 fd_topob_link( topo, "gossip_repla", "gossip_repla", 128UL,                                    4UL + 128UL + 8192UL,          1UL );
-  /**/                 fd_topob_link( topo, "replay_gossi", "replay_gossi", 128UL,                                    4UL + 128UL + 8192UL,          1UL );
-  /**/                 fd_topob_link( topo, "replay_store", "replay_store", 128UL,                                    sizeof(ulong) * 2,             1UL );
-  FOR(exec_tile_cnt)   fd_topob_link( topo, "replay_exec",  "replay_exec",  128UL,                                    sizeof(fd_txn_p_t),            FD_TXN_MAX_PER_SLOT );
-
-  /**/                 fd_topob_link( topo, "replay_rpair", "replay_rpair", 1024UL,                                   sizeof(fd_repair_request_t),   FD_REEDSOL_DATA_SHREDS_MAX );
-=======
   FOR(exec_tile_cnt)   fd_topob_link( topo, "replay_exec",  "replay_exec",   128UL,                                   sizeof(fd_txn_p_t),            FD_TXN_MAX_PER_SLOT );
->>>>>>> 79c52491
 
   /**/                 fd_topob_link( topo, "gossip_verif", "gossip_verif", config->tiles.verify.receive_buffer_size, FD_TPU_MTU,                    1UL );
   /**/                 fd_topob_link( topo, "gossip_eqvoc", "gossip_eqvoc", 128UL,                                    FD_TPU_MTU,                    1UL );
@@ -476,12 +466,6 @@
   /**/                 fd_topob_tile_in(  topo, "replay",  0UL,          "metric_in", "pack_replay",   0UL,          FD_TOPOB_RELIABLE,   FD_TOPOB_POLLED   );
   /**/                 fd_topob_tile_in(  topo, "replay",  0UL,          "metric_in", "batch_replay",  0UL,          FD_TOPOB_RELIABLE,   FD_TOPOB_POLLED   );
   /**/                 fd_topob_tile_out( topo, "replay",  0UL,                       "replay_voter",  0UL                                                  );
-<<<<<<< HEAD
-  /**/                 fd_topob_tile_out( topo, "replay",  0UL,                       "replay_gossi",  0UL                                                  );
-  /**/                 fd_topob_tile_out( topo, "replay",  0UL,                       "replay_store",  0UL                                                  );
-  /**/                 fd_topob_tile_in(  topo, "replay",  0UL,          "metric_in", "shred_replay",   0UL,         FD_TOPOB_RELIABLE,   FD_TOPOB_POLLED   );
-=======
->>>>>>> 79c52491
   FOR(bank_tile_cnt)   fd_topob_tile_out( topo, "replay",  0UL,                       "replay_poh",    i                                                    );
   FOR(exec_tile_cnt)   fd_topob_tile_out( topo, "replay",  0UL,                       "replay_exec",   i                                                  ); /* TODO check order in fd_replay.c macros*/
   FOR(exec_tile_cnt)   fd_topob_tile_in(  topo, "exec",    i,             "metric_in", "replay_exec",  i,            FD_TOPOB_RELIABLE, FD_TOPOB_POLLED     );
