--- conflicted
+++ resolved
@@ -583,23 +583,12 @@
 
 static void
 funk_cancel( fd_replay_tile_ctx_t * ctx, ulong mismatch_slot ) {
-<<<<<<< HEAD
-  fd_blockstore_start_read( ctx->blockstore );
-  fd_hash_t const * root_block_hash = fd_blockstore_block_hash_query( ctx->blockstore, mismatch_slot );
   fd_funkier_txn_xid_t xid;
-  memcpy( xid.uc, root_block_hash, sizeof( fd_funkier_txn_xid_t ) );
-  fd_blockstore_end_read( ctx->blockstore );
-=======
-  fd_funk_txn_xid_t xid;
   fd_blockstore_block_hash_copy( ctx->blockstore, mismatch_slot, xid.uc, sizeof( fd_funk_txn_xid_t ) );
->>>>>>> 80c5924b
-
-  fd_funkier_start_write( ctx->funk );
   xid.ul[0]                    = mismatch_slot;
   fd_funkier_txn_t * txn_map      = fd_funkier_txn_map( ctx->funk, fd_funkier_wksp( ctx->funk ) );
   fd_funkier_txn_t * mismatch_txn = fd_funkier_txn_query( &xid, txn_map );
   FD_TEST( fd_funkier_txn_cancel( ctx->funk, mismatch_txn, 1 ) );
-  fd_funkier_end_write( ctx->funk );
 }
 
 struct fd_status_check_ctx {
@@ -2593,16 +2582,8 @@
   if ( FD_LIKELY( wmk <= fd_fseq_query( ctx->wmk ) ) ) return;
   FD_LOG_NOTICE(( "wmk %lu => %lu", fd_fseq_query( ctx->wmk ), wmk ));
 
-<<<<<<< HEAD
-  fd_blockstore_start_read( ctx->blockstore );
-  fd_hash_t const * root_block_hash = fd_blockstore_block_hash_query( ctx->blockstore, wmk );
   fd_funkier_txn_xid_t xid;
-  memcpy( xid.uc, root_block_hash, sizeof( fd_funkier_txn_xid_t ) );
-  fd_blockstore_end_read( ctx->blockstore );
-=======
-  fd_funk_txn_xid_t xid;
-  fd_blockstore_block_hash_copy( ctx->blockstore, wmk, xid.uc, sizeof( fd_funk_txn_xid_t ) );
->>>>>>> 80c5924b
+  fd_blockstore_block_hash_copy( ctx->blockstore, wmk, xid.uc, sizeof( fd_funkier_txn_xid_t ) );
   xid.ul[0] = wmk;
 
   if( FD_LIKELY( ctx->blockstore ) ) blockstore_publish( ctx, wmk );
