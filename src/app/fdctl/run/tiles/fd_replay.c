#define _GNU_SOURCE

#include "../../../../disco/fd_disco.h"
#include "../../../../disco/keyguard/fd_keyload.h"
#include "../../../../disco/tiles.h"
#include "../../../../disco/shred/fd_shred_dest.h"
#include "../../../../disco/topo/fd_pod_format.h"
#include "../../../../flamenco/fd_flamenco.h"
#include "../../../../flamenco/runtime/fd_txncache.h"
#include "../../../../flamenco/runtime/context/fd_capture_ctx.h"
#include "../../../../flamenco/runtime/context/fd_exec_epoch_ctx.h"
#include "../../../../flamenco/runtime/context/fd_exec_slot_ctx.h"
#include "../../../../flamenco/runtime/fd_borrowed_account.h"
#include "../../../../flamenco/runtime/fd_executor.h"
#include "../../../../flamenco/runtime/fd_hashes.h"
#include "../../../../flamenco/runtime/program/fd_bpf_program_util.h"
#include "../../../../flamenco/runtime/program/fd_builtin_programs.h"
#include "../../../../flamenco/runtime/sysvar/fd_sysvar_epoch_schedule.h"
#include "../../../../flamenco/runtime/sysvar/fd_sysvar_slot_history.h"
#include "../../../../flamenco/runtime/sysvar/fd_sysvar_recent_hashes.h"
#include "../../../../flamenco/runtime/fd_runtime_init.h"
#include "../../../../flamenco/snapshot/fd_snapshot.h"
#include "../../../../flamenco/stakes/fd_stakes.h"
#include "../../../../flamenco/runtime/fd_runtime.h"
#include "../../../../flamenco/rewards/fd_rewards.h"
#include "../../../../util/fd_util.h"
#include "../../../../util/tile/fd_tile_private.h"
#include "../../../../util/net/fd_net_headers.h"
#include "fd_replay_notif.h"
#include "generated/replay_seccomp.h"
#include "../../../../disco/restart/fd_restart.h"
#include "../../../../disco/metrics/fd_metrics.h"
#include "../../../../choreo/fd_choreo.h"
#include "../../../../disco/store/fd_epoch_forks.h"
#include "../../../../funkier/fd_funkier_filemap.h"
#include "../../../../flamenco/snapshot/fd_snapshot_create.h"
#include "../../../../disco/plugin/fd_plugin.h"
#include "../../../../ballet/bmtree/fd_wbmtree.h"

#include <arpa/inet.h>
#include <errno.h>
#include <fcntl.h>
#include <linux/unistd.h>
#include <netdb.h>
#include <netinet/in.h>
#include <sys/random.h>
#include <sys/socket.h>
#include <sys/stat.h>
#include <sys/types.h>
#include <unistd.h>

/* An estimate of the max number of transactions in a block.  If there are more
   transactions, they must be split into multiple sets. */
#define MAX_TXNS_PER_REPLAY ( ( FD_SHRED_MAX_PER_SLOT * FD_SHRED_MAX_SZ) / FD_TXN_MIN_SERIALIZED_SZ )

#define PLUGIN_PUBLISH_TIME_NS ((long)60e9)

#define STORE_IN_IDX   (0UL)
#define PACK_IN_IDX    (1UL)
#define GOSSIP_IN_IDX  (2UL)
#define BATCH_IN_IDX   (3UL)

#define STAKE_OUT_IDX  (0UL)
#define NOTIF_OUT_IDX  (1UL)
#define SENDER_OUT_IDX (2UL)
#define GOSSIP_OUT_IDX (3UL)
#define STORE_OUT_IDX  (4UL)
#define POH_OUT_IDX    (5UL)

#define VOTE_ACC_MAX   (2000000UL)

#define BANK_HASH_CMP_LG_MAX 16

struct fd_replay_out_ctx {
  ulong            idx; /* TODO refactor the bank_out to use this */

  fd_frag_meta_t * mcache;
  ulong *          sync;
  ulong            depth;
  ulong            seq;

  fd_wksp_t * mem;
  ulong       chunk0;
  ulong       wmark;
  ulong       chunk;

};
typedef struct fd_replay_out_ctx fd_replay_out_ctx_t;

struct fd_replay_tile_metrics {
  ulong slot;
  ulong last_voted_slot;
};
typedef struct fd_replay_tile_metrics fd_replay_tile_metrics_t;
#define FD_REPLAY_TILE_METRICS_FOOTPRINT ( sizeof( fd_replay_tile_metrics_t ) )

struct fd_replay_tile_ctx {
  fd_wksp_t * wksp;
  fd_wksp_t * blockstore_wksp;
  fd_wksp_t * funk_wksp;
  fd_wksp_t * status_cache_wksp;

  // Store tile input
  fd_wksp_t * store_in_mem;
  ulong       store_in_chunk0;
  ulong       store_in_wmark;

  // Pack tile input
  fd_wksp_t * pack_in_mem;
  ulong       pack_in_chunk0;
  ulong       pack_in_wmark;

  // Gossip tile input for wen-restart
  fd_wksp_t * gossip_in_mem;
  ulong       gossip_in_chunk0;
  ulong       gossip_in_wmark;

  // Batch tile input for epoch account hash
  fd_wksp_t * batch_in_mem;
  ulong       batch_in_chunk0;
  ulong       batch_in_wmark;

  // Notification output defs
  fd_frag_meta_t * notif_out_mcache;
  ulong *          notif_out_sync;
  ulong            notif_out_depth;
  ulong            notif_out_seq;

  fd_wksp_t * notif_out_mem;
  ulong       notif_out_chunk0;
  ulong       notif_out_wmark;
  ulong       notif_out_chunk;

  // Sender output defs
  fd_frag_meta_t * sender_out_mcache;
  ulong *          sender_out_sync;
  ulong            sender_out_depth;
  ulong            sender_out_seq;

  fd_wksp_t * sender_out_mem;
  ulong       sender_out_chunk0;
  ulong       sender_out_wmark;
  ulong       sender_out_chunk;

  // Gossip tile output defs for wen-restart
  fd_frag_meta_t * gossip_out_mcache;
  ulong *          gossip_out_sync;
  ulong            gossip_out_depth;
  ulong            gossip_out_seq;

  fd_wksp_t * gossip_out_mem;
  ulong       gossip_out_chunk0;
  ulong       gossip_out_wmark;
  ulong       gossip_out_chunk;

  // Store tile output defs for wen-restart
  fd_frag_meta_t * store_out_mcache;
  ulong *          store_out_sync;
  ulong            store_out_depth;
  ulong            store_out_seq;

  fd_wksp_t * store_out_mem;
  ulong       store_out_chunk0;
  ulong       store_out_wmark;
  ulong       store_out_chunk;

  // Stake weights output link defs
  fd_frag_meta_t * stake_weights_out_mcache;
  ulong *          stake_weights_out_sync;
  ulong            stake_weights_out_depth;
  ulong            stake_weights_out_seq;

  fd_wksp_t * stake_weights_out_mem;
  ulong       stake_weights_out_chunk0;
  ulong       stake_weights_out_wmark;
  ulong       stake_weights_out_chunk;

  // Inputs to plugin/gui
  ulong       replay_plug_out_idx;
  fd_wksp_t * replay_plugin_out_mem;
  ulong       replay_plugin_out_chunk0;
  ulong       replay_plugin_out_wmark;
  ulong       replay_plugin_out_chunk;

  ulong       votes_plug_out_idx;
  fd_wksp_t * votes_plugin_out_mem;
  ulong       votes_plugin_out_chunk0;
  ulong       votes_plugin_out_wmark;
  ulong       votes_plugin_out_chunk;
  long        last_plugin_push_time;

  char const * blockstore_checkpt;
  int          tx_metadata_storage;
  char const * funk_checkpt;
  char const * genesis;
  char const * incremental;
  char const * snapshot;

  /* Do not modify order! This is join-order in unprivileged_init. */

  fd_alloc_t *          alloc;
  fd_valloc_t           valloc;
  fd_funkier_t *           funk;
  fd_acc_mgr_t *        acc_mgr;
  fd_exec_epoch_ctx_t * epoch_ctx;
  fd_epoch_t *          epoch;
  fd_forks_t *          forks;
  fd_ghost_t *          ghost;
  fd_tower_t *          tower;

  fd_pubkey_t validator_identity[1];
  fd_pubkey_t vote_authority[1];
  fd_pubkey_t vote_acc[1];

  /* Vote accounts in the current epoch. Lifetimes of the vote account
     addresses (pubkeys) are valid for the epoch (the pubkey memory is
     owned by the epoch bank). */

  fd_voter_t *          epoch_voters; /* map chain of slot->voter */
  fd_bank_hash_cmp_t *  bank_hash_cmp;

  /* Microblock (entry) batch buffer for replay. */

  uchar * mbatch;

  /* Tpool */

  uchar        tpool_mem[FD_TPOOL_FOOTPRINT( FD_TILE_MAX )] __attribute__( ( aligned( FD_TPOOL_ALIGN ) ) );
  fd_tpool_t * tpool;

  /* Depends on store_int and is polled in after_credit */

  fd_blockstore_t   blockstore_ljoin;
  int               blockstore_fd; /* file descriptor for archival file */
  fd_blockstore_t * blockstore;

  /* Updated during execution */

  fd_exec_slot_ctx_t *  slot_ctx;

  /* Metadata updated during execution */

  ulong     curr_slot;
  ulong     parent_slot;
  ulong     snapshot_slot;
  fd_hash_t blockhash;
  ulong     flags;
  ulong     txn_cnt;
  ulong     bank_idx;
  uint      blockstore_batch_idx_start;
  uint      blockstore_batch_idx_end;

  /* Other metadata */

  ulong funk_seed;
  ulong status_cache_seed;
  fd_capture_ctx_t * capture_ctx;
  FILE *             capture_file;
  FILE *             slots_replayed_file;

  int skip_frag;

  ulong * first_turbine;

  ulong * bank_busy[ FD_PACK_MAX_BANK_TILES ];
  ulong   bank_cnt;
  fd_replay_out_ctx_t bank_out[ FD_PACK_MAX_BANK_TILES ]; /* Sending to PoH finished txns + a couple more tasks ??? */

  ulong   exec_cnt;
  ulong   exec_out_idx;
  fd_replay_out_ctx_t exec_out[ FD_PACK_MAX_BANK_TILES ]; /* Sending to exec unexecuted txns */

  ulong root; /* the root slot is the most recent slot to have reached
                 max lockout in the tower  */

  ulong * published_wmark; /* publish watermark. The watermark is defined as the
                  minimum of the tower root (root above) and blockstore
                  smr (blockstore->smr). The watermark is used to
                  publish our fork-aware structures eg. blockstore,
                  forks, ghost. In general, publishing has the effect of
                  pruning minority forks in those structures,
                  indicating that is ok to release the memory being
                  occupied by said forks.

                  The reason it has to be the minimum of the two, is the
                  tower root can lag the SMR and vice versa, but both
                  the fork-aware structures need to maintain information
                  through both of those slots. */

  ulong * poh;  /* proof-of-history slot */
  uint poh_init_done;
  int  snapshot_init_done;

  int              in_wen_restart;
  fd_restart_t *   restart;
  int              tower_checkpt_fileno;
  fd_slot_pair_t * restart_hard_forks;
  ulong            restart_hard_forks_len;
  fd_pubkey_t      restart_coordinator, restart_genesis_hash;
  void *           restart_gossip_msg[ FD_RESTART_LINK_BYTES_MAX+sizeof(uint) ];

  int         vote;
  fd_pubkey_t validator_identity_pubkey[ 1 ];
  fd_pubkey_t vote_acct_addr[ 1 ];

  fd_txncache_t * status_cache;
  void * bmtree[ FD_PACK_MAX_BANK_TILES ];

  fd_epoch_forks_t epoch_forks[1];

  /* The spad allocators used by the executor tiles are NOT the same as the
     spad used for general, longer-lasting spad allocations. The lifetime of
     the exec spad is just through an execution. The runtime spad is scoped
     to the runtime. The top-most frame will persist for the entire duration
     of the process. There will also be a potential second frame that persists
     across multiple slots that is created for rewards distrobution. Every other
     spad frame should NOT exist beyond the scope of a block. */
  fd_spad_t * exec_spads[ 128UL ];
  ulong       exec_spad_cnt;
  fd_spad_t * runtime_spad;

  /* TODO: refactor this all into fd_replay_tile_snapshot_ctx_t. */
  ulong   snapshot_interval;        /* User defined parameter */
  ulong   incremental_interval;     /* User defined parameter */
  ulong   last_full_snap;           /* If a full snapshot has been produced */
  ulong * is_constipated;           /* Shared fseq to determine if funk should be constipated */
  ulong   prev_full_snapshot_dist;  /* Tracking for snapshot creation */
  ulong   prev_incr_snapshot_dist;  /* Tracking for incremental snapshot creation */
  ulong   double_constipation_slot; /* Tracking for double constipation if any */

  fd_funkier_txn_t * false_root;
  fd_funkier_txn_t * second_false_root;

  int     is_caught_up;

  /* Metrics */
  fd_replay_tile_metrics_t metrics;
};
typedef struct fd_replay_tile_ctx fd_replay_tile_ctx_t;

FD_FN_CONST static inline ulong
scratch_align( void ) {
  return 128UL;
}

FD_FN_PURE static inline ulong
loose_footprint( fd_topo_tile_t const * tile FD_PARAM_UNUSED ) {
  return 24UL * FD_SHMEM_GIGANTIC_PAGE_SZ;
}

FD_FN_PURE static inline ulong
scratch_footprint( fd_topo_tile_t const * tile FD_PARAM_UNUSED ) {

  /* Do not modify order! This is join-order in unprivileged_init. */

  ulong l = FD_LAYOUT_INIT;
  l = FD_LAYOUT_APPEND( l, alignof(fd_replay_tile_ctx_t), sizeof(fd_replay_tile_ctx_t) );
  l = FD_LAYOUT_APPEND( l, fd_alloc_align(), fd_alloc_footprint() );
  l = FD_LAYOUT_APPEND( l, FD_ACC_MGR_ALIGN, FD_ACC_MGR_FOOTPRINT );
  l = FD_LAYOUT_APPEND( l, FD_CAPTURE_CTX_ALIGN, FD_CAPTURE_CTX_FOOTPRINT );
  l = FD_LAYOUT_APPEND( l, fd_epoch_align(), fd_epoch_footprint( FD_VOTER_MAX ) );
  l = FD_LAYOUT_APPEND( l, fd_forks_align(), fd_forks_footprint( FD_BLOCK_MAX ) );
  l = FD_LAYOUT_APPEND( l, fd_ghost_align(), fd_ghost_footprint( FD_BLOCK_MAX ) );
  l = FD_LAYOUT_APPEND( l, fd_tower_align(), fd_tower_footprint() );
  l = FD_LAYOUT_APPEND( l, fd_bank_hash_cmp_align(), fd_bank_hash_cmp_footprint( ) );
  for( ulong i = 0UL; i<FD_PACK_MAX_BANK_TILES; i++ ) {
    l = FD_LAYOUT_APPEND( l, FD_BMTREE_COMMIT_ALIGN, FD_BMTREE_COMMIT_FOOTPRINT(0) );
  }
  l = FD_LAYOUT_APPEND( l, 128UL, FD_SLICE_MAX );
  ulong  thread_spad_size  = fd_spad_footprint( FD_RUNTIME_TRANSACTION_EXECUTION_FOOTPRINT_DEFAULT );
  l = FD_LAYOUT_APPEND( l, fd_spad_align(), tile->replay.tpool_thread_count * fd_ulong_align_up( thread_spad_size, fd_spad_align() ) );
  l = FD_LAYOUT_APPEND( l, fd_spad_align(), FD_RUNTIME_BLOCK_EXECUTION_FOOTPRINT ); /* FIXME: make this configurable */
  l = FD_LAYOUT_FINI  ( l, scratch_align() );
  return l;
}

static void
hash_transactions( void *       mem,
                   fd_txn_p_t * txns,
                   ulong        txn_cnt,
                   uchar *      mixin ) {
  fd_bmtree_commit_t * bmtree = fd_bmtree_commit_init( mem, 32UL, 1UL, 0UL );
  for( ulong i=0; i<txn_cnt; i++ ) {
    fd_txn_p_t * _txn = txns + i;
    if( FD_UNLIKELY( !(_txn->flags & FD_TXN_P_FLAGS_EXECUTE_SUCCESS) ) ) continue;

    fd_txn_t * txn = TXN(_txn);
    for( ulong j=0; j<txn->signature_cnt; j++ ) {
      fd_bmtree_node_t node[1];
      fd_bmtree_hash_leaf( node, _txn->payload+txn->signature_off+64UL*j, 64UL, 1UL );
      fd_bmtree_commit_append( bmtree, node, 1UL );
    }
  }
  uchar * root = fd_bmtree_commit_fini( bmtree );
  fd_memcpy( mixin, root, 32UL );
}

void
publish_stake_weights( fd_replay_tile_ctx_t * ctx,
                       fd_stem_context_t *    stem,
                       fd_exec_slot_ctx_t *   slot_ctx ) {
  fd_epoch_bank_t * epoch_bank = fd_exec_epoch_ctx_epoch_bank( slot_ctx->epoch_ctx );
  if( slot_ctx->slot_bank.epoch_stakes.vote_accounts_root!=NULL ) {
    ulong *             stake_weights_msg = fd_chunk_to_laddr( ctx->stake_weights_out_mem,
                                                               ctx->stake_weights_out_chunk );
    fd_stake_weight_t * stake_weights     = (fd_stake_weight_t *)&stake_weights_msg[5];
    ulong               stake_weight_idx  = fd_stake_weights_by_node( &ctx->slot_ctx->slot_bank.epoch_stakes,
                                                                      stake_weights,
                                                                      ctx->runtime_spad );

    stake_weights_msg[0] = fd_slot_to_leader_schedule_epoch( &epoch_bank->epoch_schedule, slot_ctx->slot_bank.slot ) - 1; /* epoch */
    stake_weights_msg[1] = stake_weight_idx; /* staked_cnt */
    stake_weights_msg[2] = fd_epoch_slot0( &epoch_bank->epoch_schedule, stake_weights_msg[0] ); /* start_slot */
    stake_weights_msg[3] = epoch_bank->epoch_schedule.slots_per_epoch; /* slot_cnt */
    stake_weights_msg[4] = 0UL; /* excluded stake */
    FD_LOG_NOTICE(("sending current epoch stake weights - epoch: %lu, stake_weight_cnt: %lu, start_slot: %lu, slot_cnt: %lu", stake_weights_msg[0], stake_weights_msg[1], stake_weights_msg[2], stake_weights_msg[3]));
    ulong tspub = fd_frag_meta_ts_comp( fd_tickcount() );

    ulong stake_weights_sz  = 5*sizeof(ulong) + (stake_weight_idx * sizeof(fd_stake_weight_t));
    ulong stake_weights_sig = 4UL;
    fd_stem_publish( stem, 0UL, stake_weights_sig, ctx->stake_weights_out_chunk, stake_weights_sz, 0UL, 0UL, tspub );
    ctx->stake_weights_out_chunk = fd_dcache_compact_next( ctx->stake_weights_out_chunk, stake_weights_sz, ctx->stake_weights_out_chunk0, ctx->stake_weights_out_wmark );
  }

  if( epoch_bank->next_epoch_stakes.vote_accounts_root!=NULL ) {
    ulong * stake_weights_msg         = fd_chunk_to_laddr( ctx->stake_weights_out_mem, ctx->stake_weights_out_chunk );
    fd_stake_weight_t * stake_weights = (fd_stake_weight_t *)&stake_weights_msg[5];
    ulong stake_weight_idx            = fd_stake_weights_by_node( &epoch_bank->next_epoch_stakes, stake_weights, ctx->runtime_spad );

    stake_weights_msg[0] = fd_slot_to_leader_schedule_epoch( &epoch_bank->epoch_schedule,
                                                             slot_ctx->slot_bank.slot ); /* epoch */
    stake_weights_msg[1] = stake_weight_idx; /* staked_cnt */
    stake_weights_msg[2] = fd_epoch_slot0( &epoch_bank->epoch_schedule, stake_weights_msg[0] ); /* start_slot */
    stake_weights_msg[3] = epoch_bank->epoch_schedule.slots_per_epoch; /* slot_cnt */
    stake_weights_msg[4] = 0UL; /* excluded stake */
    FD_LOG_NOTICE(("sending next epoch stake weights - epoch: %lu, stake_weight_cnt: %lu, start_slot: %lu, slot_cnt: %lu", stake_weights_msg[0], stake_weights_msg[1], stake_weights_msg[2], stake_weights_msg[3]));
    ulong tspub = fd_frag_meta_ts_comp( fd_tickcount() );

    ulong stake_weights_sz = 5*sizeof(ulong) + (stake_weight_idx * sizeof(fd_stake_weight_t));
    ulong stake_weights_sig = 4UL;
    fd_stem_publish( stem, 0UL, stake_weights_sig, ctx->stake_weights_out_chunk, stake_weights_sz, 0UL, 0UL, tspub );
    ctx->stake_weights_out_chunk = fd_dcache_compact_next( ctx->stake_weights_out_chunk, stake_weights_sz, ctx->stake_weights_out_chunk0, ctx->stake_weights_out_wmark );
  }
}

static void
during_frag( fd_replay_tile_ctx_t * ctx,
             ulong                  in_idx,
             ulong                  seq FD_PARAM_UNUSED,
             ulong                  sig,
             ulong                  chunk,
             ulong                  sz,
             ulong                  ctl FD_PARAM_UNUSED ) {

  ctx->skip_frag = 0;

  if( in_idx == STORE_IN_IDX ) {
    if( FD_UNLIKELY( chunk<ctx->store_in_chunk0 || chunk>ctx->store_in_wmark || sz>MAX_TXNS_PER_REPLAY ) ) {
      FD_LOG_ERR(( "chunk %lu %lu corrupt, not in range [%lu,%lu]", chunk, sz, ctx->store_in_chunk0, ctx->store_in_wmark ));
    }
    uchar * src = (uchar *)fd_chunk_to_laddr( ctx->store_in_mem, chunk );
    /* Incoming packet from store tile. Format:
       Parent slot (ulong - 8 bytes)
       Updated block hash/PoH hash (fd_hash_t - 32 bytes)
       Microblock as a list of fd_txn_p_t (sz * sizeof(fd_txn_p_t)) */

    ctx->curr_slot = fd_disco_replay_sig_slot( sig );
    if( FD_UNLIKELY( ctx->curr_slot < fd_fseq_query( ctx->published_wmark ) ) ) {
      FD_LOG_WARNING(( "store sent slot %lu before our root.", ctx->curr_slot ));
    }
    ctx->flags = fd_disco_replay_sig_flags( sig );
    ctx->txn_cnt = sz;

    ctx->parent_slot = FD_LOAD( ulong, src );
    src += sizeof(ulong);
    memcpy( ctx->blockhash.uc, src, sizeof(fd_hash_t) );
    src += sizeof(fd_hash_t);
    ctx->bank_idx = 0UL;
    fd_replay_out_ctx_t * bank_out = &ctx->bank_out[ ctx->bank_idx ];
    uchar * dst_poh = fd_chunk_to_laddr( bank_out->mem, bank_out->chunk );
    fd_memcpy( dst_poh, src, sz * sizeof(fd_txn_p_t) );

    FD_LOG_INFO(( "other microblock - slot: %lu, parent_slot: %lu, txn_cnt: %lu", ctx->curr_slot, ctx->parent_slot, sz ));
  } else if( in_idx == PACK_IN_IDX ) {
    if( FD_UNLIKELY( chunk<ctx->pack_in_chunk0 || chunk>ctx->pack_in_wmark || sz>USHORT_MAX ) ) {
      FD_LOG_ERR(( "chunk %lu %lu corrupt, not in range [%lu,%lu]", chunk, sz, ctx->pack_in_chunk0, ctx->pack_in_wmark ));
    }
    uchar * src = (uchar *)fd_chunk_to_laddr( ctx->pack_in_mem, chunk );
    /* Incoming packet from pack tile. Format:
       Microblock as a list of fd_txn_p_t (sz * sizeof(fd_txn_p_t))
       Microblock bank trailer
    */
    ctx->curr_slot = fd_disco_poh_sig_slot( sig );
    if( FD_UNLIKELY( ctx->curr_slot < fd_fseq_query( ctx->published_wmark ) ) ) {
      FD_LOG_WARNING(( "pack sent slot %lu before our watermark %lu.", ctx->curr_slot, fd_fseq_query( ctx->published_wmark ) ));
    }
    if( fd_disco_poh_sig_pkt_type( sig )==POH_PKT_TYPE_MICROBLOCK ) {
      ulong bank_idx = fd_disco_poh_sig_bank_tile( sig );
      fd_replay_out_ctx_t * bank_out = &ctx->bank_out[ bank_idx ];
      uchar * dst_poh = fd_chunk_to_laddr( bank_out->mem, bank_out->chunk );
      ctx->flags = REPLAY_FLAG_PACKED_MICROBLOCK;
      ctx->txn_cnt = (sz - sizeof(fd_microblock_bank_trailer_t)) / sizeof(fd_txn_p_t);
      ctx->bank_idx = bank_idx;
      fd_memcpy( dst_poh, src, (sz - sizeof(fd_microblock_bank_trailer_t)) );
      src += (sz-sizeof(fd_microblock_bank_trailer_t));
      dst_poh += (sz - sizeof(fd_microblock_bank_trailer_t));
      fd_microblock_bank_trailer_t * t = (fd_microblock_bank_trailer_t *)src;
      ctx->parent_slot = (ulong)t->bank;
    } else {
      FD_LOG_WARNING(("OTHER PACKET TYPE: %lu", fd_disco_poh_sig_pkt_type( sig )));
      ctx->skip_frag = 1;
      return;
    }

    FD_LOG_DEBUG(( "packed microblock - slot: %lu, parent_slot: %lu, txn_cnt: %lu", ctx->curr_slot, ctx->parent_slot, ctx->txn_cnt ));
  } else if( in_idx==GOSSIP_IN_IDX ) {
    if( FD_UNLIKELY( chunk<ctx->gossip_in_chunk0 || chunk>ctx->gossip_in_wmark || sz>FD_RESTART_LINK_BYTES_MAX+sizeof(uint) ) ) {
      FD_LOG_ERR(( "chunk %lu %lu corrupt, not in range [%lu,%lu]", chunk, sz, ctx->gossip_in_chunk0, ctx->gossip_in_wmark ));
    }

    if( FD_LIKELY( ctx->in_wen_restart ) ) {
      fd_memcpy( ctx->restart_gossip_msg, fd_chunk_to_laddr( ctx->gossip_in_mem, chunk ), sz );
    } else {
      FD_LOG_WARNING(( "Received a gossip message for wen-restart while FD is not in wen-restart mode" ));
    }
    return;
  } else if( in_idx==BATCH_IN_IDX ) {
    uchar * src = (uchar *)fd_chunk_to_laddr( ctx->batch_in_mem, chunk );
    fd_memcpy( ctx->slot_ctx->slot_bank.epoch_account_hash.uc, src, sizeof(fd_hash_t) );
    FD_LOG_NOTICE(( "Epoch account hash calculated to be %s", FD_BASE58_ENC_32_ALLOCA( ctx->slot_ctx->slot_bank.epoch_account_hash.uc ) ));
  }

  // if( ctx->flags & REPLAY_FLAG_PACKED_MICROBLOCK ) {
  //   /* We do not know the parent slot, pick one from fork selection */
  //   ulong max_slot = 0; /* FIXME: default to snapshot slot/smr */
  //   for( fd_fork_frontier_iter_t iter = fd_fork_frontier_iter_init( ctx->forks->frontier, ctx->forks->pool );
  //      !fd_fork_frontier_iter_done( iter, ctx->forks->frontier, ctx->forks->pool );
  //      iter = fd_fork_frontier_iter_next( iter, ctx->forks->frontier, ctx->forks->pool ) ) {
  //     fd_exec_slot_ctx_t * ele = &fd_fork_frontier_iter_ele( iter, ctx->forks->frontier, ctx->forks->pool )->slot_ctx;
  //     if ( max_slot < ele->slot_bank.slot ) {
  //       max_slot = ele->slot_bank.slot;
  //     }
  //   }
  //   ctx->parent_slot = max_slot;
  // }

  uchar block_flags = 0;
  int err = FD_MAP_ERR_AGAIN;
  while( err == FD_MAP_ERR_AGAIN ){
    fd_block_map_query_t quer[1] = { 0 };
    err = fd_block_map_query_try( ctx->blockstore->block_map, &ctx->curr_slot, NULL, quer, 0 );
    fd_block_meta_t * block_map_entry = fd_block_map_query_ele( quer );
    if( FD_UNLIKELY( err == FD_MAP_ERR_AGAIN ) ) continue;
    if( FD_UNLIKELY( err == FD_MAP_ERR_KEY )) break;
    block_flags = block_map_entry->flags;
    err = fd_block_map_query_test( quer );
  }

  if( FD_UNLIKELY( fd_uchar_extract_bit( block_flags, FD_BLOCK_FLAG_PROCESSED ) ) ) {
    FD_LOG_WARNING(( "block already processed - slot: %lu", ctx->curr_slot ));
    ctx->skip_frag = 1;
  }
  if( FD_UNLIKELY( fd_uchar_extract_bit( block_flags, FD_BLOCK_FLAG_DEADBLOCK ) ) ) {
    FD_LOG_WARNING(( "block already dead - slot: %lu", ctx->curr_slot ));
    ctx->skip_frag = 1;
  }
}

static void
checkpt( fd_replay_tile_ctx_t * ctx ) {
  if( FD_UNLIKELY( ctx->slots_replayed_file ) ) fclose( ctx->slots_replayed_file );
  if( FD_UNLIKELY( strcmp( ctx->blockstore_checkpt, "" ) ) ) {
    int rc = fd_wksp_checkpt( ctx->blockstore_wksp, ctx->blockstore_checkpt, 0666, 0, NULL );
    if( rc ) {
      FD_LOG_ERR( ( "blockstore checkpt failed: error %d", rc ) );
    }
  }
  int rc = fd_wksp_checkpt( ctx->funk_wksp, ctx->funk_checkpt, 0666, 0, NULL );
  if( rc ) {
    FD_LOG_ERR( ( "funk checkpt failed: error %d", rc ) );
  }
}

static void
funk_cancel( fd_replay_tile_ctx_t * ctx, ulong mismatch_slot ) {
<<<<<<< HEAD
  fd_funkier_txn_xid_t xid;
  fd_blockstore_block_hash_copy( ctx->blockstore, mismatch_slot, xid.uc, sizeof( fd_funk_txn_xid_t ) );
  xid.ul[0]                    = mismatch_slot;
  fd_funkier_txn_t * txn_map      = fd_funkier_txn_map( ctx->funk, fd_funkier_wksp( ctx->funk ) );
  fd_funkier_txn_t * mismatch_txn = fd_funkier_txn_query( &xid, txn_map );
  FD_TEST( fd_funkier_txn_cancel( ctx->funk, mismatch_txn, 1 ) );
=======
  fd_funk_txn_xid_t xid        = { .ul = { mismatch_slot, mismatch_slot } };
  fd_funk_txn_t * txn_map      = fd_funk_txn_map( ctx->funk, fd_funk_wksp( ctx->funk ) );
  fd_funk_txn_t * mismatch_txn = fd_funk_txn_query( &xid, txn_map );
  fd_funk_start_write( ctx->funk );
  FD_TEST( fd_funk_txn_cancel( ctx->funk, mismatch_txn, 1 ) );
  fd_funk_end_write( ctx->funk );
>>>>>>> d7293b77
}

struct fd_status_check_ctx {
  fd_slot_history_t * slot_history;
  fd_txncache_t * txncache;
  ulong current_slot;
};
typedef struct fd_status_check_ctx fd_status_check_ctx_t;

static void
txncache_publish( fd_replay_tile_ctx_t * ctx,
                  fd_funkier_txn_t *        txn_map,
                  fd_funkier_txn_t *        to_root_txn,
                  fd_funkier_txn_t *        rooted_txn ) {


  /* For the status cache, we stop rooting until the status cache has been
     written out to the current snapshot. We also need to iterate up the
     funk transaction tree up until the current "root" to figure out what slots
     should be registered. This root can correspond to the latest false root if
     one exists.  */


  if( FD_UNLIKELY( !ctx->slot_ctx->status_cache ) ) {
    return;
  }

  fd_funkier_txn_t * txn = to_root_txn;
  while( txn!=rooted_txn ) {
    ulong slot = txn->xid.ul[0];
    if( FD_LIKELY( !fd_txncache_get_is_constipated( ctx->slot_ctx->status_cache ) ) ) {
      FD_LOG_INFO(( "Registering slot %lu", slot ));
      fd_txncache_register_root_slot( ctx->slot_ctx->status_cache, slot );
    } else {
      FD_LOG_INFO(( "Registering constipated slot %lu", slot ));
      fd_txncache_register_constipated_slot( ctx->slot_ctx->status_cache, slot );
    }
    txn = fd_funkier_txn_parent( txn, txn_map );
  }
}

static void
snapshot_state_update( fd_replay_tile_ctx_t * ctx, ulong wmk ) {

  /* We are ready for a snapshot if either we are on or just passed a snapshot
     interval and no snapshot is currently in progress. This is to handle the
     case where the snapshot interval falls on a skipped slot.

     We are ready to create a snapshot if:
     1. The node is caught up to the network.
     2. There is currently no snapshot in progress
     3. The current slot is at the snapshot interval OR
        The current slot has passed a snapshot interval

    If a snapshot is ready to be created we will constipate funk and the
    status cache. This will also notify the status cache via the funk
    constipation fseq. */

  if( ctx->snapshot_interval==ULONG_MAX ) {
    return;
  }

  uchar is_constipated = fd_fseq_query( ctx->is_constipated ) != 0UL;

  if( !ctx->is_caught_up ) {
    return;
  }

  if( is_constipated ) {
    return;
  }

  fd_epoch_bank_t * epoch_bank = fd_exec_epoch_ctx_epoch_bank( ctx->slot_ctx->epoch_ctx );

  /* The distance from the last snapshot should only grow until we skip
     past the last full snapshot. If it has shrunk that means we skipped
     over the snapshot interval. */
  ulong curr_full_snapshot_dist = wmk % ctx->snapshot_interval;
  uchar is_full_snapshot_ready  = curr_full_snapshot_dist < ctx->prev_full_snapshot_dist;
  ctx->prev_full_snapshot_dist  = curr_full_snapshot_dist;

  /* Do the same for incrementals, only try to create one if there has been
     a full snapshot. */

  ulong curr_incr_snapshot_dist = wmk % ctx->incremental_interval;

  uchar is_inc_snapshot_ready   = wmk % ctx->incremental_interval < ctx->prev_incr_snapshot_dist && ctx->last_full_snap;
  ctx->prev_incr_snapshot_dist  = curr_incr_snapshot_dist;

  ulong updated_fseq = 0UL;

  /* TODO: We need a better check if the wmk fell on an epoch boundary due to
     skipped slots. We just don't want to make a snapshot on an epoch boundary */
  if( (is_full_snapshot_ready || is_inc_snapshot_ready) &&
      !fd_runtime_is_epoch_boundary( epoch_bank, wmk, wmk-1UL ) ) {
    /* Constipate the status cache when a snapshot is ready to be created. */
    if( is_full_snapshot_ready ) {
      ctx->last_full_snap = wmk;
      FD_LOG_NOTICE(( "Ready to create a full snapshot" ));
      updated_fseq = fd_batch_fseq_pack( 1, 0, wmk );
    } else {
      FD_LOG_NOTICE(( "Ready to create an incremental snapshot" ));
      updated_fseq = fd_batch_fseq_pack( 1, 1, wmk );
    }
    fd_txncache_set_is_constipated( ctx->slot_ctx->status_cache, 1 );
    fd_fseq_update( ctx->is_constipated, updated_fseq );
  }
}

static void
funk_publish( fd_replay_tile_ctx_t * ctx,
              fd_funkier_txn_t *        to_root_txn,
              fd_funkier_txn_t *        txn_map,
              ulong                  wmk,
              uchar                  is_constipated ) {

  fd_funkier_start_write( ctx->funk );

  fd_epoch_bank_t * epoch_bank = fd_exec_epoch_ctx_epoch_bank( ctx->slot_ctx->epoch_ctx );

  /* Now try to publish into funk, this is handled differently based on if
     funk is constipated or if funk is double-constipated. Even if funk was
     double-constipated and now no-longer is we still want to preserve the
     root for the epoch account hash. */
  if( ctx->double_constipation_slot ) {
    FD_LOG_NOTICE(( "Double constipation publish for wmk=%lu", wmk ));

    fd_funkier_txn_t * txn = to_root_txn;
    while( txn!=ctx->second_false_root ) {
      if( FD_UNLIKELY( fd_funkier_txn_publish_into_parent( ctx->funk, txn, 0 ) ) ) {
        FD_LOG_ERR(( "Can't publish funk transaction" ));
      }
      txn = fd_funkier_txn_parent( txn, txn_map );
    }

  } else if( is_constipated ) {
    FD_LOG_NOTICE(( "Publishing slot=%lu while constipated", wmk ));

    /* At this point, first collapse the current transaction that should be
       published into the oldest child transaction. */

    if( FD_UNLIKELY( wmk>=epoch_bank->eah_start_slot ) ) {
      /* We need to double-constipate at this point. */

      /* First, find the txn where the corresponding slot is the minimum
         pending transaction where >= eah_start_slot. */

      fd_funkier_txn_t * txn        = to_root_txn;
      fd_funkier_txn_t * parent_txn = fd_funkier_txn_parent( txn, txn_map );

      while( parent_txn ) {

        int is_curr_gteq_eah_start = txn->xid.ul[0] >= epoch_bank->eah_start_slot;
        int is_prev_lt_eah_start   = parent_txn->xid.ul[0] < epoch_bank->eah_start_slot;
        if( is_curr_gteq_eah_start && is_prev_lt_eah_start ) {
          break;
        }
        txn        = parent_txn;
        parent_txn = fd_funkier_txn_parent( txn, txn_map );
      }

      /* We should never get to this point because of the constipated root.
         The constipated root is guaranteed to have a slot that's < eah_start_slot. */
      if( FD_UNLIKELY( !parent_txn ) ) {
        FD_LOG_ERR(( "Not possible for the parent_txn to be the root" ));
      }

      /* This transaction will now become the double-constipated root. */

      FD_LOG_NOTICE(( "Entering a double constipated state eah_start=%lu eah_slot=%lu",
                      epoch_bank->eah_start_slot, txn->xid.ul[0] ));

      ctx->double_constipation_slot = txn->xid.ul[0];

      /* Other pending transactions will get published into the child during
         the next invocation of funk_publish. */
    } else {

      FD_LOG_NOTICE(( "Publishing into constipated root for wmk=%lu", wmk ));
      /* Standard constipated case where we aren't considering the eah. */
      fd_funkier_txn_t * txn        = to_root_txn;

      while( txn!=ctx->false_root ) {
        if( FD_UNLIKELY( fd_funkier_txn_publish_into_parent( ctx->funk, txn, 0 ) ) ) {
          FD_LOG_ERR(( "Can't publish funk transaction" ));
        }
        txn = fd_funkier_txn_parent( txn, txn_map );
      }
    }
  } else {

    /* This is the case where we are not in the constipated case. We only need
       to do special handling in the case where the epoch account hash is about
       to be calculated. */

    FD_LOG_NOTICE(( "Publishing slot=%lu", wmk ));

    if( FD_UNLIKELY( wmk>=epoch_bank->eah_start_slot ) ) {

      FD_LOG_NOTICE(( "EAH is ready to be calculated" ));

      /* This condition means that we want to start producing an epoch account
         hash at a slot that is in the set of transactions we are about to
         publish. We only want to publish all slots that are <= the slot that
         we will calculate the epoch account hash for. */

      fd_funkier_txn_t * txn        = to_root_txn;
      fd_funkier_txn_t * parent_txn = fd_funkier_txn_parent( txn, txn_map );
      while( parent_txn ) {
        /* We need to be careful here because the eah start slot may be skipped
           so the actual slot that we calculate the eah for may be greater than
           the eah start slot. The transaction must correspond to a slot greater
           than or equal to the eah start slot, but its parent transaction must
           either have been published already or must be less than the eah start
           slot. */

        int is_curr_gteq_eah_start = txn->xid.ul[0] >= epoch_bank->eah_start_slot;
        int is_prev_lt_eah_start   = parent_txn->xid.ul[0] < epoch_bank->eah_start_slot;
        if( is_curr_gteq_eah_start && is_prev_lt_eah_start ) {
          break;
        }
        txn        = parent_txn;
        parent_txn = fd_funkier_txn_parent( txn, txn_map );
      }

      /* At this point, we know txn is the funk txn that we will want to
         calculate the eah for since it's the minimum slot that is >=
         eah_start_slot. */

      FD_LOG_NOTICE(( "The eah has an expected start slot of %lu and is being created for slot %lu", epoch_bank->eah_start_slot, txn->xid.ul[0] ));

      if( FD_UNLIKELY( !fd_funkier_txn_publish( ctx->funk, txn, 1 ) ) ) {
        FD_LOG_ERR(( "failed to funk publish" ));
      }

      /* At this point, we have the root for which we want to calculate the
         epoch account hash for. The other children that are > eah_start_slot
         but <= wmk will be published into the constipated root during the next
         invocation of funk_and_txncache_publish.

         Notify the batch tile that an eah should be computed. */

      ulong updated_fseq = fd_batch_fseq_pack( 0UL, 0UL, txn->xid.ul[0] );
      fd_fseq_update( ctx->is_constipated, updated_fseq );
      epoch_bank->eah_start_slot = FD_SLOT_NULL;

    } else {
      /* This is the standard case. Publish all transactions up to and
         including the watermark. This will publish any in-prep ancestors
         of root_txn as well. */

      if( FD_UNLIKELY( !fd_funkier_txn_publish( ctx->funk, to_root_txn, 1 ) ) ) {
        FD_LOG_ERR(( "failed to funk publish slot %lu", wmk ));
      }
    }
  }

  fd_funkier_end_write( ctx->funk );

}

static fd_funkier_txn_t*
get_rooted_txn( fd_replay_tile_ctx_t * ctx,
                fd_funkier_txn_t *        to_root_txn,
                fd_funkier_txn_t *        txn_map,
                uchar                  is_constipated ) {

  /* We need to get the rooted transaction that we are publishing into. This
     needs to account for the three different cases: no constipation, single
     constipation, double constipation.

     Also, if it's the first time that we are setting the false root(s), then
     we must also register them into the status cache because we don't register
     the root in txncache_publish to avoid registering the same slot multiple times. */

  if( FD_UNLIKELY( ctx->double_constipation_slot ) ) {

    if( FD_UNLIKELY( !ctx->second_false_root ) ) {

      /* Set value of second false root, save it and publish to txncache. */
      fd_funkier_txn_t * txn = to_root_txn;
      while( txn->xid.ul[0]>ctx->double_constipation_slot ) {
        txn = fd_funkier_txn_parent( txn, txn_map );
      }

      if( FD_LIKELY( !fd_txncache_get_is_constipated( ctx->slot_ctx->status_cache ) ) ) {
        fd_txncache_register_root_slot( ctx->slot_ctx->status_cache, txn->xid.ul[0] );
      } else {
        fd_txncache_register_constipated_slot( ctx->slot_ctx->status_cache, txn->xid.ul[0] );
      }

      if( txn->xid.ul[0] != ctx->double_constipation_slot ) {
        FD_LOG_ERR(( "txn->xid.ul[0] = %lu, ctx->double_constipation_slot = %lu", txn->xid.ul[0], ctx->double_constipation_slot ));
      }
      ctx->second_false_root = txn;
    }
    return ctx->second_false_root;
  } else if( is_constipated ) {

    if( FD_UNLIKELY( !ctx->false_root ) ) {

      fd_funkier_txn_t * txn        = to_root_txn;
      fd_funkier_txn_t * parent_txn = fd_funkier_txn_parent( txn, txn_map );
      while( parent_txn ) {
        txn        = parent_txn;
        parent_txn = fd_funkier_txn_parent( txn, txn_map );
      }

      ctx->false_root = txn;
      if( !fd_txncache_get_is_constipated( ctx->slot_ctx->status_cache ) ) {
        fd_txncache_register_root_slot( ctx->slot_ctx->status_cache, txn->xid.ul[0] );
      } else {
        fd_txncache_register_constipated_slot( ctx->slot_ctx->status_cache, txn->xid.ul[0] );
      }
    }
    return ctx->false_root;
  } else {
    return NULL;
  }
}

static void
funk_and_txncache_publish( fd_replay_tile_ctx_t * ctx, ulong wmk, fd_funkier_txn_xid_t const * xid ) {

  FD_LOG_NOTICE(( "Entering funk_and_txncache_publish for wmk=%lu", wmk ));

  /* This function is responsible for publishing/registering all in-prep slots
     up to and including the watermark slot into funk and the transaction cache.

     However, we need to modify this behavior to support snapshot creation and
     epoch account hash generation (which is handled by the batch tile).
     Specifically, we need to change the mechanism by introducing the concept of
     a constipated root. We want to keep the root of funk/txncache constant
     while the batch tile reads from the root of funk. At the same time, we
     want to keep publishing into funk. We accomplish this by treating the
     oldest in-prep ancestor of funk as the "constipated/false" root. While
     the batch tile "works", we will only publish into the false root. Once the
     batch tile is done producing a snapshot/eah, we will then flush the
     constipated root into the real root of funk as we no longer need a frozen
     funk transaction to read from. The batch tile will communicate with the
     replay tile via the is_constipated fseq and a link.

     There is a pretty important edge case to consider here: what do we do if
     we are currently in the middle of creating a snapshot, but we need to
     record our state for the epoch account hash? The epoch account hash must
     be created for a specific slot and we can't block execution to calculate
     this hash. The solution will be to introduce a second constipation via a
     second false root. This new false root will correspond to the oldest
     child transaction of the transaction that corresponds to the eah
     calculation slot. When the snapshot is done being produced, any further
     snapshot creation will be blocked until the epoch account hash is created.
     We will use the second false root to publish into while the batch tile
     produces the epoch account hash. We do not modify any of the parents of
     the second constipated root until we are done producing a snapshot.

     A similar mechanism for txncache constipation is needed only for snapshot
     creation. This is simpler than for funk because txncache operations are
     atomic and we can just register slots into a constipated set while the
     txncache is getting copied out. This is a much faster operation and the
     txncache will likely get unconstipated before funk.

     Single Funk Constipation Example:

     If we want to create a snapshot/eah for slot n, then we will publish
     all transactions up to and including those that correspond to slot n.
     We will then publish all transactions into the immediate child of n (lets
     assume it's n+1) in this case. So every transaction will be published into
     n+1 and NOT n. When the computation is done, we resume publishing as normal.

     Double Funk Constipation Example:

     Let's say we are creating a snapshot for slot n and we want
     the epoch account hash for slot m. A snapshot will take x slots to produce
     and we can assume that n + x > m. So at some slot y where n < y < m, the
     state of funk will be: a root at slot n with a constipated root at
     n+1 which gets published into. However, once it is time to publish slot m,
     we will now have a root at slot n, a constipated root at slot m, and we will
     then start publishing into the second constipated root at slot m + 1. */

  /* First wait for all tpool threads to finish. */

  for( ulong i = 0UL; i<ctx->bank_cnt; i++ ) {
    fd_tpool_wait( ctx->tpool, i+1 );
  }

  fd_epoch_bank_t * epoch_bank     = fd_exec_epoch_ctx_epoch_bank( ctx->slot_ctx->epoch_ctx );
  uchar             is_constipated = fd_fseq_query( ctx->is_constipated ) != 0;

  /* If the is_constipated fseq is set to 0 that means that the batch tile
     is currently in an idle state. However, if there was a double constipation
     active, that means that we need to kick off the pending epoch account hash
     calculation. */
  if( ctx->double_constipation_slot && !is_constipated ) {
    FD_LOG_NOTICE(( "No longer double constipated, ready to start computing the epoch account hash" ));

    /* At this point, the snapshot has been completed, so we are now ready to
       start the eah computation. */
    ulong updated_fseq = fd_batch_fseq_pack( 0UL, 0UL, ctx->double_constipation_slot );
    fd_fseq_update( ctx->is_constipated, updated_fseq );
    epoch_bank->eah_start_slot = FD_SLOT_NULL;
  }

  /* If the (second) false root is no longer needed, then we should stop
     tracking it. */
  if( FD_UNLIKELY( ctx->false_root && !is_constipated ) ) {
    FD_LOG_NOTICE(( "Unsetting false root tracking" ));
    ctx->false_root = NULL;
  }
  if( FD_UNLIKELY( ctx->second_false_root && !ctx->double_constipation_slot ) ) {
    FD_LOG_NOTICE(( "Unsetting second false root tracking" ));
    ctx->second_false_root = NULL;
  }


  /* Handle updates to funk and the status cache. */

  fd_funkier_txn_t * txn_map     = fd_funkier_txn_map( ctx->funk, fd_funkier_wksp( ctx->funk ) );
  fd_funkier_txn_t * to_root_txn = fd_funkier_txn_query( xid, txn_map );
  fd_funkier_txn_t * rooted_txn  = get_rooted_txn( ctx, to_root_txn, txn_map, is_constipated );

  txncache_publish( ctx, txn_map, to_root_txn, rooted_txn );

  funk_publish( ctx, to_root_txn, txn_map, wmk, is_constipated );

  /* Update the snapshot state and determine if one is ready to be created. */

  snapshot_state_update( ctx, wmk );

  if( FD_UNLIKELY( ctx->capture_ctx ) ) {
    fd_runtime_checkpt( ctx->capture_ctx, ctx->slot_ctx, wmk );
  }

}

static int
suppress_notify( const fd_pubkey_t * prog ) {
  /* Certain accounts are just noise and a waste of notification bandwidth */
  if( !memcmp( prog, fd_solana_vote_program_id.key, sizeof(fd_pubkey_t) ) ) {
    return 1;
  } else if( !memcmp( prog, fd_solana_system_program_id.key, sizeof(fd_pubkey_t) ) ) {
    return 1;
  } else if( !memcmp( prog, fd_solana_compute_budget_program_id.key, sizeof(fd_pubkey_t) ) ) {
    return 1;
  } else {
    return 0;
  }
}

static void
publish_account_notifications( fd_replay_tile_ctx_t * ctx,
                               fd_fork_t *            fork,
                               ulong                  curr_slot,
                               fd_txn_p_t const *     txns,
                               ulong                  txn_cnt ) {
  long notify_time_ns = -fd_log_wallclock();
#define NOTIFY_START msg = fd_chunk_to_laddr( ctx->notif_out_mem, ctx->notif_out_chunk )
#define NOTIFY_END                                                      \
  fd_mcache_publish( ctx->notif_out_mcache, ctx->notif_out_depth, ctx->notif_out_seq, \
                      0UL, ctx->notif_out_chunk, sizeof(fd_replay_notif_msg_t), 0UL, tsorig, tsorig ); \
  ctx->notif_out_seq   = fd_seq_inc( ctx->notif_out_seq, 1UL );     \
  ctx->notif_out_chunk = fd_dcache_compact_next( ctx->notif_out_chunk, sizeof(fd_replay_notif_msg_t), \
                                                  ctx->notif_out_chunk0, ctx->notif_out_wmark ); \
  msg = NULL

  ulong tsorig = fd_frag_meta_ts_comp( fd_tickcount() );
  fd_replay_notif_msg_t * msg = NULL;

  for( ulong i = 0; i < txn_cnt; ++i ) {
      uchar const * raw = txns[i].payload;
      fd_txn_t const * txn = TXN(txns + i);
      ushort acct_cnt = txn->acct_addr_cnt;
      const fd_pubkey_t * accts = (const fd_pubkey_t *)(raw + txn->acct_addr_off);
      FD_TEST((void*)(accts + acct_cnt) <= (void*)(raw + txns[i].payload_sz));
      fd_ed25519_sig_t const * sigs = (fd_ed25519_sig_t const *)(raw + txn->signature_off);
      FD_TEST((void*)(sigs + txn->signature_cnt) <= (void*)(raw + txns[i].payload_sz));
      for( ushort j = 0; j < acct_cnt; ++j ) {
        if( suppress_notify( accts + j ) ) continue;
        if( msg == NULL ) {
          NOTIFY_START;
          msg->type = FD_REPLAY_ACCTS_TYPE;
          msg->accts.funk_xid = fork->slot_ctx.funk_txn->xid;
          fd_memcpy( msg->accts.sig, sigs, sizeof(fd_ed25519_sig_t) );
          msg->accts.accts_cnt = 0;
        }
        struct fd_replay_notif_acct * out = &msg->accts.accts[ msg->accts.accts_cnt++ ];
        fd_memcpy( out->id, accts + j, sizeof(out->id) );
        int writable = ((j < txn->signature_cnt - txn->readonly_signed_cnt) ||
                        ((j >= txn->signature_cnt) && (j < acct_cnt - txn->readonly_unsigned_cnt)));
        out->flags = (writable ? FD_REPLAY_NOTIF_ACCT_WRITTEN : FD_REPLAY_NOTIF_ACCT_NO_FLAGS );

        if( msg->accts.accts_cnt == FD_REPLAY_NOTIF_ACCT_MAX ) {
          NOTIFY_END;
        }
      }
      if( msg ) {
        NOTIFY_END;
      }
    }

#undef NOTIFY_START
#undef NOTIFY_END
  notify_time_ns += fd_log_wallclock();
  FD_LOG_DEBUG(("TIMING: notify_account_time - slot: %lu, elapsed: %6.6f ms", curr_slot, (double)notify_time_ns * 1e-6));
}

static void
replay_plugin_publish( fd_replay_tile_ctx_t * ctx,
                       fd_stem_context_t * stem,
                       ulong sig,
                       uchar const * data,
                       ulong data_sz ) {
  uchar * dst = (uchar *)fd_chunk_to_laddr( ctx->replay_plugin_out_mem, ctx->replay_plugin_out_chunk );
  fd_memcpy( dst, data, data_sz );
  ulong tspub = (ulong)fd_frag_meta_ts_comp( fd_tickcount() );
  fd_stem_publish( stem, ctx->replay_plug_out_idx, sig, ctx->replay_plugin_out_chunk, data_sz, 0UL, 0UL, tspub );
  ctx->replay_plugin_out_chunk = fd_dcache_compact_next( ctx->replay_plugin_out_chunk, data_sz, ctx->replay_plugin_out_chunk0, ctx->replay_plugin_out_wmark );
}

static void
publish_slot_notifications( fd_replay_tile_ctx_t * ctx,
                            fd_stem_context_t *    stem,
                            fd_fork_t *            fork,
                            ulong                  block_entry_block_height,
                            ulong                  curr_slot ) {
  long notify_time_ns = -fd_log_wallclock();
#define NOTIFY_START msg = fd_chunk_to_laddr( ctx->notif_out_mem, ctx->notif_out_chunk )
#define NOTIFY_END                                                      \
  fd_mcache_publish( ctx->notif_out_mcache, ctx->notif_out_depth, ctx->notif_out_seq, \
                      0UL, ctx->notif_out_chunk, sizeof(fd_replay_notif_msg_t), 0UL, tsorig, tsorig ); \
  ctx->notif_out_seq   = fd_seq_inc( ctx->notif_out_seq, 1UL );     \
  ctx->notif_out_chunk = fd_dcache_compact_next( ctx->notif_out_chunk, sizeof(fd_replay_notif_msg_t), \
                                                  ctx->notif_out_chunk0, ctx->notif_out_wmark ); \
  msg = NULL

  ulong tsorig = fd_frag_meta_ts_comp( fd_tickcount() );
  fd_replay_notif_msg_t * msg = NULL;

  {
    NOTIFY_START;
    msg->type = FD_REPLAY_SLOT_TYPE;
    msg->slot_exec.slot = curr_slot;
    msg->slot_exec.parent = ctx->parent_slot;
    msg->slot_exec.root = fd_fseq_query( ctx->published_wmark );
    msg->slot_exec.height = block_entry_block_height;
    msg->slot_exec.transaction_count = fork->slot_ctx.slot_bank.transaction_count;
    memcpy( &msg->slot_exec.bank_hash, &fork->slot_ctx.slot_bank.banks_hash, sizeof( fd_hash_t ) );
    memcpy( &msg->slot_exec.block_hash, &ctx->blockhash, sizeof( fd_hash_t ) );
    memcpy( &msg->slot_exec.identity, ctx->validator_identity_pubkey, sizeof( fd_pubkey_t ) );
    NOTIFY_END;
  }

#undef NOTIFY_START
#undef NOTIFY_END
  notify_time_ns += fd_log_wallclock();
  FD_LOG_DEBUG(("TIMING: notify_slot_time - slot: %lu, elapsed: %6.6f ms", curr_slot, (double)notify_time_ns * 1e-6));

  if( ctx->replay_plugin_out_mem ) {
    fd_replay_complete_msg_t msg2 = {
      .slot = curr_slot,
      .total_txn_count = fork->slot_ctx.txn_count,
      .nonvote_txn_count = fork->slot_ctx.nonvote_txn_count,
      .failed_txn_count = fork->slot_ctx.failed_txn_count,
      .nonvote_failed_txn_count = fork->slot_ctx.nonvote_failed_txn_count,
      .compute_units = fork->slot_ctx.total_compute_units_used,
      .transaction_fee = fork->slot_ctx.slot_bank.collected_execution_fees,
      .priority_fee = fork->slot_ctx.slot_bank.collected_priority_fees,
      .parent_slot = ctx->parent_slot,
    };
    replay_plugin_publish( ctx, stem, FD_PLUGIN_MSG_SLOT_COMPLETED, (uchar const *)&msg2, sizeof(msg2) );
  }
}

static void
send_tower_sync( fd_replay_tile_ctx_t * ctx ) {
  if( FD_UNLIKELY( !ctx->vote ) ) return;
  FD_LOG_NOTICE( ( "sending tower sync" ) );
  ulong vote_slot = fd_tower_votes_peek_tail_const( ctx->tower )->slot;
  fd_hash_t vote_bank_hash[1]  = { 0 };
  fd_hash_t vote_block_hash[1] = { 0 };
  int err = fd_blockstore_bank_hash_query( ctx->blockstore, vote_slot, vote_bank_hash );
  if( err ) FD_LOG_ERR(( "invariant violation: missing bank hash for tower vote" ));
  err = fd_blockstore_block_hash_query( ctx->blockstore, vote_slot, vote_block_hash );
  if( err ) FD_LOG_ERR(( "invariant violation: missing block hash for tower vote" ));

  /* Build a vote state update based on current tower votes. */

  fd_txn_p_t * txn = (fd_txn_p_t *)fd_chunk_to_laddr( ctx->sender_out_mem, ctx->sender_out_chunk );
  fd_tower_to_vote_txn( ctx->tower,
                        ctx->root,
                        vote_bank_hash,
                        vote_block_hash,
                        ctx->validator_identity,
                        ctx->vote_authority,
                        ctx->vote_acc,
                        txn,
                        ctx->runtime_spad );

  /* TODO: Can use a smaller size, adjusted for payload length */
  ulong msg_sz     = sizeof( fd_txn_p_t );
  fd_mcache_publish( ctx->sender_out_mcache,
                     ctx->sender_out_depth,
                     ctx->sender_out_seq,
                     1UL,
                     ctx->sender_out_chunk,
                     msg_sz,
                     0UL,
                     0,
                     0 );
  ctx->sender_out_seq   = fd_seq_inc( ctx->sender_out_seq, 1UL );
  ctx->sender_out_chunk = fd_dcache_compact_next( ctx->sender_out_chunk,
                                                  msg_sz,
                                                  ctx->sender_out_chunk0,
                                                  ctx->sender_out_wmark );

  /* Dump the latest sent tower into the tower checkpoint file */
  if( FD_LIKELY( ctx->tower_checkpt_fileno > 0 ) ) fd_restart_tower_checkpt( vote_bank_hash, ctx->tower, ctx->ghost, ctx->root, ctx->tower_checkpt_fileno );
}

static fd_fork_t *
prepare_new_block_execution( fd_replay_tile_ctx_t * ctx,
                             fd_stem_context_t *    stem,
                             ulong                  curr_slot,
                             ulong                  flags ) {
  long prepare_time_ns = -fd_log_wallclock();

  int is_new_epoch_in_new_block = 0;
  fd_fork_t * fork = fd_forks_prepare( ctx->forks,
                                       ctx->parent_slot,
                                       ctx->acc_mgr,
                                       ctx->blockstore,
                                       ctx->epoch_ctx,
                                       ctx->funk,
                                       ctx->runtime_spad );
  // Remove slot ctx from frontier
  fd_fork_t * child = fd_fork_frontier_ele_remove( ctx->forks->frontier, &fork->slot, NULL, ctx->forks->pool );
  child->slot = curr_slot;
  if( FD_UNLIKELY( fd_fork_frontier_ele_query(
      ctx->forks->frontier, &curr_slot, NULL, ctx->forks->pool ) ) ) {
    FD_LOG_ERR( ( "invariant violation: child slot %lu was already in the frontier", curr_slot ) );
  }
  fd_fork_frontier_ele_insert( ctx->forks->frontier, child, ctx->forks->pool );
  fork->lock = 1;
  FD_TEST( fork == child );

  // fork is advancing
  FD_LOG_NOTICE(( "new block execution - slot: %lu, parent_slot: %lu", curr_slot, ctx->parent_slot ));
  fd_epoch_bank_t * epoch_bank = fd_exec_epoch_ctx_epoch_bank( fork->slot_ctx.epoch_ctx );

  /* if it is an epoch boundary, push out stake weights */
  if( fork->slot_ctx.slot_bank.slot != 0 ) {
    is_new_epoch_in_new_block = (int)fd_runtime_is_epoch_boundary( epoch_bank, fork->slot_ctx.slot_bank.slot, fork->slot_ctx.slot_bank.prev_slot );
  }

  fd_block_map_query_t query[1] = { 0 };
  int err = fd_block_map_prepare( ctx->blockstore->block_map, &curr_slot, NULL, query, FD_MAP_FLAG_BLOCKING );
  fd_block_meta_t * curr_block_map_entry = fd_block_map_query_ele( query );
  if( FD_UNLIKELY( err == FD_MAP_ERR_FULL ) ) FD_LOG_ERR(("Block map prepare failed, likely corrupt."));
  if( FD_UNLIKELY( curr_slot != curr_block_map_entry->slot ) ) FD_LOG_ERR(("Block map prepare failed, likely corrupt."));
  curr_block_map_entry->in_poh_hash = fork->slot_ctx.slot_bank.poh;
  fd_block_map_publish( query );

  fork->slot_ctx.slot_bank.prev_slot   = fork->slot_ctx.slot_bank.slot;
  fork->slot_ctx.slot_bank.slot        = curr_slot;
  fork->slot_ctx.slot_bank.tick_height = fork->slot_ctx.slot_bank.max_tick_height;
  if( FD_UNLIKELY( FD_RUNTIME_EXECUTE_SUCCESS != fd_runtime_compute_max_tick_height( epoch_bank->ticks_per_slot, curr_slot, &fork->slot_ctx.slot_bank.max_tick_height ) ) ) {
    FD_LOG_ERR(( "couldn't compute tick height/max tick height slot %lu ticks_per_slot %lu", curr_slot, epoch_bank->ticks_per_slot ));
  }
  fork->slot_ctx.enable_exec_recording = ctx->tx_metadata_storage;

  /* NOTE: By commenting this out, we don't support forking at the epoch boundary
     but this code is buggy and leads to crashes. */
  // if( fd_runtime_is_epoch_boundary( epoch_bank, fork->slot_ctx.slot_bank.slot, fork->slot_ctx.slot_bank.prev_slot ) ) {
  //   FD_LOG_WARNING(("Epoch boundary"));

  //   fd_epoch_fork_elem_t * epoch_fork = NULL;
  //   ulong new_epoch = fd_slot_to_epoch( &epoch_bank->epoch_schedule, fork->slot_ctx.slot_bank.slot, NULL );
  //   uint found = fd_epoch_forks_prepare( ctx->epoch_forks, fork->slot_ctx.slot_bank.prev_slot, new_epoch, &epoch_fork );

  //   if( FD_UNLIKELY( found ) ) {
  //     fd_exec_epoch_ctx_bank_mem_clear( epoch_fork->epoch_ctx );
  //   }
  //   fd_exec_epoch_ctx_t * prev_epoch_ctx = fork->slot_ctx.epoch_ctx;

  //   fd_exec_epoch_ctx_from_prev( epoch_fork->epoch_ctx, prev_epoch_ctx, ctx->runtime_spad );
  //   fork->slot_ctx.epoch_ctx = epoch_fork->epoch_ctx;
  // }

  fork->slot_ctx.status_cache = ctx->status_cache;

  fd_funkier_txn_xid_t xid = { 0 };

  if( flags & REPLAY_FLAG_PACKED_MICROBLOCK ) {
    memset( xid.uc, 0, sizeof(fd_funkier_txn_xid_t) );
  } else {
<<<<<<< HEAD
    fd_memcpy(xid.uc, ctx->blockhash.uc, sizeof(fd_funkier_txn_xid_t));
=======
    xid.ul[1] = fork->slot_ctx.slot_bank.slot;
>>>>>>> d7293b77
  }
  xid.ul[0] = fork->slot_ctx.slot_bank.slot;
  /* push a new transaction on the stack */
  fd_funkier_start_write( ctx->funk );
  fork->slot_ctx.funk_txn = fd_funkier_txn_prepare(ctx->funk, fork->slot_ctx.funk_txn, &xid, 1);
  fd_funkier_end_write( ctx->funk );

  if( FD_UNLIKELY( FD_RUNTIME_EXECUTE_SUCCESS != fd_runtime_block_pre_execute_process_new_epoch( &fork->slot_ctx,
                                                                                                 ctx->tpool,
                                                                                                 ctx->exec_spads,
                                                                                                 ctx->exec_spad_cnt,
                                                                                                 ctx->runtime_spad ) ) ) {
    FD_LOG_ERR(( "couldn't process new epoch" ));
  }

  /* We want to push on a spad frame before we start executing a block.
     Apart from allocations made at the epoch boundary, there should be no
     allocations that persist beyond the scope of a block. Before this point,
     there should only be 1 or 2 frames that are on the stack. The first frame
     will hold memory for the slot/epoch context. The potential second frame
     will only exist while rewards are being distributed (around the start of
     an epoch). We pop a frame when rewards are done being distributed. */
  fd_spad_push( ctx->runtime_spad );

  int res = fd_runtime_block_execute_prepare( &fork->slot_ctx, ctx->runtime_spad );
  if( res != FD_RUNTIME_EXECUTE_SUCCESS ) {
    FD_LOG_ERR(( "block prep execute failed" ));
  }

  /* Read slot history into slot ctx */
  fork->slot_ctx.slot_history = fd_sysvar_slot_history_read( &fork->slot_ctx, ctx->runtime_spad );

  if( is_new_epoch_in_new_block ) {
    publish_stake_weights( ctx, stem, &fork->slot_ctx );
  }

  prepare_time_ns += fd_log_wallclock();
  FD_LOG_DEBUG(("TIMING: prepare_time - slot: %lu, elapsed: %6.6f ms", curr_slot, (double)prepare_time_ns * 1e-6));

  return fork;
}

void
init_poh( fd_replay_tile_ctx_t * ctx ) {
  FD_LOG_INFO(( "sending init msg" ));
  fd_replay_out_ctx_t * bank_out = &ctx->bank_out[ 0UL ];
  fd_poh_init_msg_t * msg = fd_chunk_to_laddr( bank_out->mem, bank_out->chunk );
  fd_epoch_bank_t * epoch_bank = fd_exec_epoch_ctx_epoch_bank( ctx->epoch_ctx );
  msg->hashcnt_per_tick = ctx->epoch_ctx->epoch_bank.hashes_per_tick;
  msg->ticks_per_slot   = ctx->epoch_ctx->epoch_bank.ticks_per_slot;
  msg->tick_duration_ns = (ulong)(epoch_bank->ns_per_slot / epoch_bank->ticks_per_slot);
  if( ctx->slot_ctx->slot_bank.block_hash_queue.last_hash ) {
    memcpy(msg->last_entry_hash, ctx->slot_ctx->slot_bank.block_hash_queue.last_hash->uc, sizeof(fd_hash_t));
  } else {
    memset(msg->last_entry_hash, 0UL, sizeof(fd_hash_t));
  }
  msg->tick_height = ctx->slot_ctx->slot_bank.slot * msg->ticks_per_slot;

  ulong sig = fd_disco_replay_sig( ctx->slot_ctx->slot_bank.slot, REPLAY_FLAG_INIT );
  fd_mcache_publish( bank_out->mcache, bank_out->depth, bank_out->seq, sig, bank_out->chunk, sizeof(fd_poh_init_msg_t), 0UL, 0UL, 0UL );
  bank_out->chunk = fd_dcache_compact_next( bank_out->chunk, sizeof(fd_poh_init_msg_t), bank_out->chunk0, bank_out->wmark );
  bank_out->seq = fd_seq_inc( bank_out->seq, 1UL );
  ctx->poh_init_done = 1;
}

/* Verifies a microblock batch validity. */

static int
process_and_exec_mbatch( fd_replay_tile_ctx_t * ctx,
                         fd_stem_context_t *    stem,
                         ulong                  mbatch_sz,
                         bool                   last_batch ) {
  (void)stem;

  #define wait_and_check_success( worker_idx )         \
    fd_tpool_wait( ctx->tpool, worker_idx );           \
    if( poh_info[ worker_idx ].success ) {             \
      FD_LOG_WARNING(( "Failed to verify tick poh" )); \
      return -1; \
    }

  fd_hash_t in_poh_hash;
  fd_block_map_query_t query[1] = { 0 } ;
  int err = FD_MAP_ERR_AGAIN;
  while( err == FD_MAP_ERR_AGAIN ) {
    err = fd_block_map_query_try( ctx->blockstore->block_map, &ctx->curr_slot, NULL, query, 0 );
    fd_block_meta_t * block_map_entry = fd_block_map_query_ele( query );
    if( FD_UNLIKELY( err == FD_MAP_ERR_AGAIN ) ) continue;
    if( FD_UNLIKELY( err == FD_MAP_ERR_KEY )) { FD_LOG_ERR(( "Failed to query block map" )); }
    in_poh_hash = block_map_entry->in_poh_hash;
    err = fd_block_map_query_test( query );
  }

  ulong micro_cnt = FD_LOAD( ulong, ctx->mbatch );

  if( FD_UNLIKELY( !micro_cnt ) ) { /* in the case of zero padding */
    FD_LOG_DEBUG(( "No microblocks in batch" ));
    return 0;
  }

  fd_poh_verifier_t     poh_info         = {0};
  (void)poh_info;

  fd_microblock_hdr_t * hdr              = NULL;
  ulong                 off              = sizeof(ulong);
  for( ulong i=0UL; i<micro_cnt; i++ ){
    hdr = (fd_microblock_hdr_t *)fd_type_pun( ctx->mbatch + off );
    int res = fd_runtime_microblock_verify_ticks( ctx->slot_ctx,
                                                  ctx->curr_slot,
                                                  hdr,
                                                  last_batch && i == micro_cnt - 1,
                                                  ctx->slot_ctx->slot_bank.tick_height,
                                                  ctx->slot_ctx->slot_bank.max_tick_height,
                                                  ctx->slot_ctx->epoch_ctx->epoch_bank.hashes_per_tick );

    if( res != FD_BLOCK_OK ) {
      FD_LOG_WARNING(( "Failed to verify tick metadata" ));
      return -1;
    }

    poh_info.success         = 0;
    poh_info.in_poh_hash     = &in_poh_hash;
    poh_info.microblock.hdr  = hdr;
    poh_info.spad            = ctx->runtime_spad;
    poh_info.microblk_max_sz = mbatch_sz - off;

    off += sizeof(fd_microblock_hdr_t);

    /* FIXME: This needs to be multithreaded. This will be reintroduced when
       the execution model changes are made */
    // fd_runtime_poh_verify( &poh_info );
    // if( poh_info.success==-1 ) {
    //   FD_LOG_WARNING(( "Failed to verify poh hash" ));
    //   return -1;
    // }

    in_poh_hash = *(fd_hash_t *)fd_type_pun( hdr->hash );

    /* seek past txns */
    fd_txn_p_t * txn_p  = fd_spad_alloc( ctx->runtime_spad, alignof(fd_txn_p_t*), sizeof(fd_txn_p_t) * hdr->txn_cnt );
    for( ulong t=0UL; t<hdr->txn_cnt; t++ ){
      ulong pay_sz = 0UL;
      ulong txn_sz = fd_txn_parse_core( ctx->mbatch + off,
                                        fd_ulong_min( FD_TXN_MTU, mbatch_sz - off ),
                                        TXN( &txn_p[t] ),
                                        NULL,
                                        &pay_sz );

      if( FD_UNLIKELY( !pay_sz || !txn_sz || txn_sz > FD_TXN_MTU ) ) {
        FD_LOG_WARNING(( "failed to parse transaction %lu in replay", t ));
        return -1;
      }
      fd_memcpy( txn_p[t].payload, ctx->mbatch + off, pay_sz );
      txn_p[t].payload_sz = pay_sz;
      off                += pay_sz;

      /* Execute Transaction  */

      /* dispatch into MCACHE / DCACHE */
      // fd_replay_out_ctx_t * out = &ctx->exec_out[ 0 ];
      // fd_stem_publish( stem, out->idx, 0, out->chunk, sizeof(fd_txn_p_t), 0UL, 0UL, 0UL );
      // out->chunk = fd_dcache_compact_next( out->chunk,  sizeof(fd_txn_p_t), out->chunk0, out->wmark );
    }

    /* Now that we have parsed the mblock, we are ready to execute the whole mblock */
    fd_fork_t * fork = fd_fork_frontier_ele_query( ctx->forks->frontier,
                                                   &ctx->curr_slot,
                                                   NULL,
                                                   ctx->forks->pool );
    if( FD_UNLIKELY( !fork ) ) {
      FD_LOG_ERR(( "Unable to select a fork" ));
    }

    err = fd_runtime_process_txns_in_microblock_stream( &fork->slot_ctx,
                                                        ctx->capture_ctx,
                                                        txn_p,
                                                        hdr->txn_cnt,
                                                        ctx->tpool,
                                                        ctx->exec_spads,
                                                        ctx->exec_spad_cnt,
                                                        ctx->runtime_spad );

    fd_block_map_query_t query[1] = { 0 };
    fd_block_map_prepare( ctx->blockstore->block_map, &ctx->curr_slot, NULL, query, FD_MAP_FLAG_BLOCKING );
    fd_block_meta_t * block_meta = fd_block_map_query_ele( query );
    if( FD_UNLIKELY( !block_meta || block_meta->slot != ctx->curr_slot ) ) FD_LOG_ERR(( "[%s] invariant violation: missing block_meta %lu", __func__, ctx->curr_slot ));

    if( err != FD_RUNTIME_EXECUTE_SUCCESS ) {
      FD_LOG_WARNING(( "microblk process: block invalid - slot: %lu", ctx->curr_slot ));
      block_meta->flags = fd_uchar_set_bit( block_meta->flags, FD_BLOCK_FLAG_DEADBLOCK );
      FD_COMPILER_MFENCE();
      block_meta->flags = fd_uchar_clear_bit( block_meta->flags, FD_BLOCK_FLAG_REPLAYING );
      fd_block_map_publish( query );
      return -1;
    }

    if( last_batch && i == micro_cnt - 1 ) {

      // Copy block hash to slot_bank poh for updating the sysvars

      memcpy( fork->slot_ctx.slot_bank.poh.uc, hdr->hash, sizeof(fd_hash_t) );

      block_meta->flags = fd_uchar_set_bit( block_meta->flags, FD_BLOCK_FLAG_PROCESSED );
      FD_COMPILER_MFENCE();
      block_meta->flags = fd_uchar_clear_bit( block_meta->flags, FD_BLOCK_FLAG_REPLAYING );
      memcpy( &block_meta->block_hash, hdr->hash, sizeof(fd_hash_t) );
      memcpy( &block_meta->bank_hash, &fork->slot_ctx.slot_bank.banks_hash, sizeof(fd_hash_t) );
    }
    publish_account_notifications( ctx, fork, ctx->curr_slot, txn_p, hdr->txn_cnt );
    fd_block_map_publish( query );
  }
  return 0;
}

static void
prepare_first_batch_execution( fd_replay_tile_ctx_t * ctx, fd_stem_context_t * stem ){
  ulong curr_slot   = ctx->curr_slot;
  ulong parent_slot = ctx->parent_slot;
  ulong flags       = ctx->flags;
  if( FD_UNLIKELY( curr_slot < fd_fseq_query( ctx->published_wmark ) ) ) {
    FD_LOG_WARNING(( "ignoring replay of slot %lu (parent: %lu). earlier than our watermark %lu.", curr_slot, parent_slot, fd_fseq_query( ctx->published_wmark ) ));
    return;
  }

  if( FD_UNLIKELY( parent_slot < fd_fseq_query( ctx->published_wmark ) ) ) {
    FD_LOG_WARNING(( "ignoring replay of slot %lu (parent: %lu). parent slot is earlier than our watermark %lu.", curr_slot, parent_slot, fd_fseq_query( ctx->published_wmark ) ) );
    return;
  }

  if( FD_UNLIKELY( !fd_blockstore_block_meta_test( ctx->blockstore, parent_slot ) ) ) {
    FD_LOG_WARNING(( "[%s] unable to find slot %lu's parent block_map_entry", __func__, curr_slot ));
    return;
  }

  /**********************************************************************/
  /* Get the epoch_ctx for replaying curr_slot                          */
  /**********************************************************************/

  ulong epoch_ctx_idx = fd_epoch_forks_get_epoch_ctx( ctx->epoch_forks, ctx->ghost, curr_slot, &ctx->parent_slot );
  ctx->epoch_ctx = ctx->epoch_forks->forks[ epoch_ctx_idx ].epoch_ctx;

  /**********************************************************************/
  /* Prepare the fork in ctx->forks for replaying curr_slot             */
  /**********************************************************************/

  fd_fork_t * parent_fork = fd_fork_frontier_ele_query( ctx->forks->frontier, &ctx->parent_slot, NULL, ctx->forks->pool );
  if( FD_UNLIKELY( parent_fork && parent_fork->lock ) ) {
    /* This is an edge case related to pack. The parent fork might
       already be in the frontier and currently executing (ie.
       fork->frozen = 0). */
    FD_LOG_ERR(( "parent slot is frozen in frontier. cannot execute. slot: %lu, parent_slot: %lu",
                 curr_slot,
                 ctx->parent_slot ));
  }

  fd_fork_t * fork = fd_fork_frontier_ele_query( ctx->forks->frontier, &curr_slot, NULL, ctx->forks->pool );
  if( fork == NULL ) {
    fork = prepare_new_block_execution( ctx, stem, curr_slot, flags );
  }
  ctx->slot_ctx = &fork->slot_ctx;

  /**********************************************************************/
  /* Get the solcap context for replaying curr_slot                     */
  /**********************************************************************/

  if( ctx->capture_ctx )
    fd_solcap_writer_set_slot( ctx->capture_ctx->capture, fork->slot_ctx.slot_bank.slot );

}

static void
after_frag( fd_replay_tile_ctx_t * ctx,
            ulong                  in_idx,
            ulong                  seq,
            ulong                  sig,
            ulong                  sz,
            ulong                  tsorig,
            fd_stem_context_t *    stem ) {
  (void)sig;
  (void)sz;
  (void)seq;

  /**********************************************************************/
  /* Handle gossip messages for wen-restart                             */
  /**********************************************************************/

  if( FD_UNLIKELY( in_idx==GOSSIP_IN_IDX ) ) {
    if( FD_UNLIKELY( !ctx->in_wen_restart ) ) return;

    ulong heaviest_fork_found = 0;
    fd_restart_recv_gossip_msg( ctx->restart, ctx->restart_gossip_msg, &heaviest_fork_found );
    if( FD_UNLIKELY( heaviest_fork_found ) ) {
      ulong need_repair = 0;
      fd_restart_find_heaviest_fork_bank_hash( ctx->restart, ctx->funk, &need_repair );
      if( FD_LIKELY( need_repair ) ) {
        /* Send the heaviest fork slot to the store tile for repair and replay */
        uchar * buf = fd_chunk_to_laddr( ctx->store_out_mem, ctx->store_out_chunk );
        FD_STORE( ulong, buf, ctx->restart->heaviest_fork_slot );
        FD_STORE( ulong, buf+sizeof(ulong), ctx->restart->funk_root );
        fd_mcache_publish( ctx->store_out_mcache, ctx->store_out_depth, ctx->store_out_seq, 1UL, ctx->store_out_chunk,
                           sizeof(ulong)*2, 0UL, 0, 0 );
        ctx->store_out_seq   = fd_seq_inc( ctx->store_out_seq, 1UL );
        ctx->store_out_chunk = fd_dcache_compact_next( ctx->store_out_chunk, sizeof(ulong)*2, ctx->store_out_chunk0, ctx->store_out_wmark );
      }
    }
    return;
  }

  if( FD_UNLIKELY( ctx->skip_frag ) ) return;
  if( FD_UNLIKELY( in_idx == STORE_IN_IDX ) ) {

    /* Execute microblock batches as they are received from the blockstore.
       First pass is to block on the microblock boundary. Eventually, a DAG
       should be continuously be updated. */

    fd_block_map_query_t query[1] = { 0 };
    uint consumed_idx      = FD_SHRED_IDX_NULL;
    uint data_complete_idx = FD_SHRED_IDX_NULL;
    uint slot_complete_idx = FD_SHRED_IDX_NULL;
    fd_block_set_t data_complete_idxs[FD_SHRED_MAX_PER_SLOT / sizeof(ulong)];
    int err = FD_MAP_ERR_AGAIN;
    while( err == FD_MAP_ERR_AGAIN ){
      err = fd_block_map_query_try( ctx->blockstore->block_map, &ctx->curr_slot, NULL, query, 0 );
      fd_block_meta_t * block_map_entry = fd_block_map_query_ele( query );

      if( FD_UNLIKELY( err == FD_MAP_ERR_AGAIN ) ) continue;
      if( FD_UNLIKELY( err == FD_MAP_ERR_KEY ) ) FD_LOG_ERR(( "Unable to query block map entry from blockstore" ));

      consumed_idx      = block_map_entry->consumed_idx;
      data_complete_idx = block_map_entry->data_complete_idx;
      slot_complete_idx = block_map_entry->slot_complete_idx;
      fd_memcpy( data_complete_idxs, block_map_entry->data_complete_idxs, sizeof(data_complete_idxs) );

      err = fd_block_map_query_test( query );
    }

    if( FD_LIKELY( data_complete_idx != FD_SHRED_IDX_NULL ) ) {
      uint i = consumed_idx + 1;
      uint j = data_complete_idx;

      /* If this is the first batch being verified of this block, need to populate the slot_bank's tick height for tick verification */
      if( FD_UNLIKELY( consumed_idx + 1 == 0 ) ){
        FD_LOG_NOTICE(("Preparing first batch execution of slot %lu", ctx->curr_slot));
        prepare_first_batch_execution( ctx, stem );
      }

      /* End setup */

      for( uint idx = i; idx <= j; idx++ ) {
        if( FD_UNLIKELY( fd_block_set_test( data_complete_idxs, idx ) ) ) {
          /* FIXME: potential backpressure. Consumer will need to make sure they
             aren't being overrun. */

          /* Copy shred payloads into `buf` so that they are contiguous. This is
             required because txns can span multiple shreds. */
          ulong mbatch_sz = 0;

          int err = fd_blockstore_slice_query( ctx->blockstore,
                                               ctx->curr_slot,
                                               consumed_idx + 1,
                                               FD_SLICE_MAX,
                                               ctx->mbatch,
                                               &mbatch_sz );

          if( FD_UNLIKELY( err ) ){
            FD_LOG_ERR(( "Failed to assemble microblock batch" ));
          }

          int res = process_and_exec_mbatch( ctx, stem, mbatch_sz, idx == slot_complete_idx );
          if( FD_UNLIKELY( res ) ){
            // TODO: handle invalid batch how & do thread handling
            FD_LOG_ERR(( "Failed to process microblock batch" ));
          }
          if( FD_UNLIKELY( idx == slot_complete_idx ) ) {
            for( uint idx = 0; idx <= slot_complete_idx; idx++ ) {
              fd_blockstore_shred_remove( ctx->blockstore, ctx->curr_slot, idx );
            }
          }
          consumed_idx = idx;
        }
      }
    }

    /* set block map entry consumed idx */
    err = fd_block_map_prepare( ctx->blockstore->block_map, &ctx->curr_slot, NULL, query, FD_MAP_FLAG_BLOCKING );
    fd_block_meta_t * blk_entry = fd_block_map_query_ele( query );
    if( FD_UNLIKELY( err || blk_entry->slot != ctx->curr_slot ) ) FD_LOG_ERR(( "Failed to prepare block map entry, shouldn't be possible" ));
    blk_entry->consumed_idx = consumed_idx;
    fd_block_map_publish( query );
  }

  /**********************************************************************/
  /* The rest of after_frag replays some microblocks in block curr_slot */
  /**********************************************************************/

  ulong curr_slot   = ctx->curr_slot;
  ulong parent_slot = ctx->parent_slot;
  ulong flags       = ctx->flags;
  ulong bank_idx    = ctx->bank_idx;

  fd_fork_t * fork = fd_fork_frontier_ele_query( ctx->forks->frontier, &ctx->curr_slot, NULL, ctx->forks->pool );

  /**********************************************************************/
  /* Execute the transactions which were gathered                       */
  /**********************************************************************/

  ulong                 txn_cnt  = ctx->txn_cnt;
  fd_replay_out_ctx_t * bank_out = &ctx->bank_out[ bank_idx ];
  fd_txn_p_t *          txns     = (fd_txn_p_t *)fd_chunk_to_laddr( bank_out->mem, bank_out->chunk );

  //Execute all txns which were successfully prepared
  ctx->metrics.slot = curr_slot;
  if( flags & REPLAY_FLAG_PACKED_MICROBLOCK ) {
    /* TODO: The leader pipeline execution needs to be optimized. This is
       very hacky and suboptimal. First, wait for the tpool workers to be idle.
       Then, execute the transactions, and notify the pack tile. We should be
       taking advantage of bank_busy flags. */

    for( ulong i=1UL; i<ctx->exec_spad_cnt; i++ ) {
      fd_tpool_wait( ctx->tpool, i );
    }

    fd_runtime_process_txns_in_microblock_stream( ctx->slot_ctx,
                                                  ctx->capture_ctx,
                                                  txns,
                                                  txn_cnt,
                                                  ctx->tpool,
                                                  ctx->exec_spads,
                                                  ctx->exec_spad_cnt,
                                                  ctx->runtime_spad );

    fd_microblock_trailer_t * microblock_trailer = (fd_microblock_trailer_t *)(txns + txn_cnt);

    hash_transactions( ctx->bmtree[ bank_idx ], txns, txn_cnt, microblock_trailer->hash );

    ulong sig = fd_disco_replay_sig( curr_slot, flags );
    fd_mcache_publish( bank_out->mcache, bank_out->depth, bank_out->seq, sig, bank_out->chunk, txn_cnt, 0UL, 0UL, 0UL );
    bank_out->chunk = fd_dcache_compact_next( bank_out->chunk, (txn_cnt * sizeof(fd_txn_p_t)) + sizeof(fd_microblock_trailer_t), bank_out->chunk0, bank_out->wmark );
    bank_out->seq = fd_seq_inc( bank_out->seq, 1UL );

    /* Indicate to pack tile we are done processing the transactions so it
      can pack new microblocks using these accounts.  DO NOT USE THE
      SANITIZED TRANSACTIONS AFTER THIS POINT, THEY ARE NO LONGER VALID. */
    fd_fseq_update( ctx->bank_busy[ bank_idx ], seq );

    publish_account_notifications( ctx, fork, curr_slot, txns, txn_cnt );
  }
  /**********************************************************************/
  /* Cleanup and handle consensus after replaying the whole block       */
  /**********************************************************************/

  if( FD_UNLIKELY( (flags & REPLAY_FLAG_FINISHED_BLOCK) ) ) {
    fork->slot_ctx.txn_count = fork->slot_ctx.slot_bank.transaction_count-fork->slot_ctx.parent_transaction_count;
    FD_LOG_INFO(( "finished block - slot: %lu, parent_slot: %lu, txn_cnt: %lu, blockhash: %s",
                  curr_slot,
                  ctx->parent_slot,
                  fork->slot_ctx.txn_count,
                  FD_BASE58_ENC_32_ALLOCA( ctx->blockhash.uc ) ));

    /**************************************************************************************************/
    /* Call fd_runtime_block_execute_finalize_tpool which updates sysvar and cleanup some other stuff */
    /**************************************************************************************************/

    fd_block_info_t block_info[1];
    block_info->signature_cnt = fork->slot_ctx.signature_cnt;

    /* Destroy the slot history */
    fd_slot_history_destroy( fork->slot_ctx.slot_history );
    for( ulong i = 0UL; i<ctx->bank_cnt; i++ ) {
      fd_tpool_wait( ctx->tpool, i+1 );
    }

    int res = fd_runtime_block_execute_finalize_tpool( &fork->slot_ctx, ctx->capture_ctx, block_info, ctx->tpool, ctx->runtime_spad );
    if( res != FD_RUNTIME_EXECUTE_SUCCESS ) {
      FD_LOG_ERR(( "block finished failed" ));
    }

    fd_spad_pop( ctx->runtime_spad );
    FD_LOG_NOTICE(( "Spad memory after executing block %lu", ctx->runtime_spad->mem_used ));
    /**********************************************************************/
    /* Push notifications for slot updates and reset block_map_entry flag */
    /**********************************************************************/

    fd_block_map_query_t query[1] = { 0 };
    int err = fd_block_map_prepare( ctx->blockstore->block_map, &curr_slot, NULL, query, FD_MAP_FLAG_BLOCKING );
    fd_block_meta_t * block_map_entry = fd_block_map_query_ele( query );
    if( FD_UNLIKELY( err == FD_MAP_ERR_FULL || curr_slot != block_map_entry->slot ) ) FD_LOG_ERR(( "Block map gone terribly wrong." ));

    block_map_entry->flags   = fd_uchar_set_bit( block_map_entry->flags, FD_BLOCK_FLAG_PROCESSED );
    block_map_entry->flags   = fd_uchar_clear_bit( block_map_entry->flags, FD_BLOCK_FLAG_REPLAYING );
    ulong block_entry_height = block_map_entry->block_height;
    memcpy( &block_map_entry->bank_hash, &fork->slot_ctx.slot_bank.banks_hash, sizeof( fd_hash_t ) );

    fd_block_map_publish( query );

    publish_slot_notifications( ctx, stem, fork, block_entry_height, curr_slot );

    ctx->blockstore->shmem->lps = curr_slot;

    /**********************************************************************/
    /* Unlock the fork meaning that execution of the fork is now complete */
    /**********************************************************************/
    FD_TEST(fork->slot == curr_slot);
    fork->lock = 0;

    /**********************************************************************/
    /* Consensus: update ghost and forks                                  */
    /**********************************************************************/

    FD_PARAM_UNUSED long tic_ = fd_log_wallclock();
    fd_ghost_node_t const * ghost_node = fd_ghost_insert( ctx->ghost, parent_slot, curr_slot );
#if FD_GHOST_USE_HANDHOLDING
    if( FD_UNLIKELY( !ghost_node ) ) {
      FD_LOG_ERR(( "failed to insert ghost node %lu", fork->slot ));
    }
#endif
    fd_forks_update( ctx->forks, ctx->blockstore, ctx->epoch, ctx->funk, ctx->ghost, fork->slot );

    /**********************************************************************/
    /* Consensus: decide (1) the fork for pack; (2) the fork to vote on   */
    /**********************************************************************/

    ulong reset_slot = fd_tower_reset_slot( ctx->tower, ctx->epoch, ctx->ghost );
    fd_fork_t const * reset_fork = fd_forks_query_const( ctx->forks, reset_slot );
    if( FD_UNLIKELY( !reset_fork ) ) {
      FD_LOG_ERR( ( "failed to find reset fork %lu", reset_slot ) );
    }
    if( reset_fork->lock ) {
      FD_LOG_WARNING(("RESET FORK FROZEN: %lu", reset_fork->slot ));
      fd_fork_t * new_reset_fork = fd_forks_prepare( ctx->forks, reset_fork->slot_ctx.slot_bank.prev_slot, ctx->acc_mgr,
                                                     ctx->blockstore, ctx->epoch_ctx, ctx->funk, ctx->runtime_spad );
      new_reset_fork->lock = 0;
      reset_fork = new_reset_fork;
    }

    /* Update the gui */
    if( ctx->replay_plugin_out_mem ) {
      /* FIXME. We need a more efficient way to compute the ancestor chain. */
      uchar msg[4098*8] __attribute__( ( aligned( 8U ) ) );
      fd_memset( msg, 0, sizeof(msg) );
      ulong s = reset_fork->slot_ctx.slot_bank.slot;
      *(ulong*)(msg + 16U) = s;
      ulong i = 0;
      do {
        if( !fd_blockstore_block_meta_test( ctx->blockstore, s ) ) {
          break;
        }
        s = fd_blockstore_parent_slot_query( ctx->blockstore, s );
        if( s < ctx->blockstore->shmem->wmk ) {
          break;
        }

        *(ulong*)(msg + 24U + i*8U) = s;
        if( ++i == 4095U ) {
          break;
        }
      } while( 1 );
      *(ulong*)(msg + 8U) = i;
      replay_plugin_publish( ctx, stem, FD_PLUGIN_MSG_SLOT_RESET, msg, sizeof(msg) );
    }

    fd_microblock_trailer_t * microblock_trailer = (fd_microblock_trailer_t *)(txns + txn_cnt);
    memcpy( microblock_trailer->hash, reset_fork->slot_ctx.slot_bank.block_hash_queue.last_hash->uc, sizeof(fd_hash_t) );
    if( ctx->poh_init_done == 1 ) {
      ulong parent_slot = reset_fork->slot_ctx.slot_bank.prev_slot;
      ulong curr_slot = reset_fork->slot_ctx.slot_bank.slot;
      FD_LOG_DEBUG(( "publishing mblk to poh - slot: %lu, parent_slot: %lu, flags: %lx", curr_slot, parent_slot, flags ));
      ulong tspub = fd_frag_meta_ts_comp( fd_tickcount() );
      ulong sig = fd_disco_replay_sig( curr_slot, flags );
      fd_mcache_publish( bank_out->mcache, bank_out->depth, bank_out->seq, sig, bank_out->chunk, txn_cnt, 0UL, tsorig, tspub );
      bank_out->chunk = fd_dcache_compact_next( bank_out->chunk, (txn_cnt * sizeof(fd_txn_p_t)) + sizeof(fd_microblock_trailer_t), bank_out->chunk0, bank_out->wmark );
      bank_out->seq = fd_seq_inc( bank_out->seq, 1UL );
    } else {
      FD_LOG_DEBUG(( "NOT publishing mblk to poh - slot: %lu, parent_slot: %lu, flags: %lx", curr_slot, ctx->parent_slot, flags ));
    }

    fd_forks_print( ctx->forks );
    fd_ghost_print( ctx->ghost, ctx->epoch, fd_ghost_root( ctx-> ghost ) );
    fd_tower_print( ctx->tower, ctx->root );

    fd_fork_t * child = fd_fork_frontier_ele_query( ctx->forks->frontier, &fork->slot, NULL, ctx->forks->pool );
    ulong vote_slot = fd_tower_vote_slot( ctx->tower,
                                          ctx->epoch,
                                          ctx->funk,
                                          child->slot_ctx.funk_txn,
                                          ctx->ghost,
                                          ctx->runtime_spad );

    FD_LOG_NOTICE( ( "\n\n[Fork Selection]\n"
                     "# of vote accounts: %lu\n"
                     "best fork:          %lu\n",
                     fd_epoch_voters_key_cnt( fd_epoch_voters( ctx->epoch ) ),
                     fd_ghost_head( ctx->ghost, fd_ghost_root( ctx->ghost ) )->slot ) );

    /**********************************************************************/
    /* Consensus: send out a new vote by calling send_tower_sync          */
    /**********************************************************************/

    if( FD_UNLIKELY( ctx->vote && fd_fseq_query( ctx->poh ) == ULONG_MAX ) ) {
      /* Only proceed with voting if we're caught up. */

      FD_LOG_WARNING(( "still catching up. not voting." ));
    } else {
      if( FD_UNLIKELY( !ctx->is_caught_up ) ) {
        ctx->is_caught_up = 1;
      }

      /* Proceed according to how local and cluster are synchronized. */

      if( FD_LIKELY( vote_slot != FD_SLOT_NULL ) ) {

        /* Invariant check: the vote_slot must be in the frontier */

        FD_TEST( fd_forks_query_const( ctx->forks, vote_slot ) );

        /* Vote locally */

        ulong root = fd_tower_vote( ctx->tower, vote_slot );
        ctx->metrics.last_voted_slot = vote_slot;

        /* Update to a new root, if there is one. */

        if ( FD_LIKELY ( root != FD_SLOT_NULL ) ) ctx->root = root; /* optimize for full tower (replay is keeping up) */
      }

      /* Send our updated tower to the cluster. */

      send_tower_sync( ctx );
    }

    /**********************************************************************/
    /* Prepare bank for the next execution and write to debugging files   */
    /**********************************************************************/

    ulong prev_slot = child->slot_ctx.slot_bank.slot;
    child->slot_ctx.slot_bank.slot           = curr_slot;
    child->slot_ctx.slot_bank.collected_execution_fees = 0;
    child->slot_ctx.slot_bank.collected_priority_fees = 0;
    child->slot_ctx.slot_bank.collected_rent = 0;

    if( FD_UNLIKELY( ctx->slots_replayed_file ) ) {
      FD_LOG_DEBUG(( "writing %lu to slots file", prev_slot ));
      fprintf( ctx->slots_replayed_file, "%lu\n", prev_slot );
      fflush( ctx->slots_replayed_file );
    }

    if (NULL != ctx->capture_ctx) {
      fd_solcap_writer_flush( ctx->capture_ctx->capture );
    }

    /**********************************************************************/
    /* Wen-restart: check whether the HeaviestForkSlot has been replayed  */
    /**********************************************************************/

    if( FD_UNLIKELY( ctx->in_wen_restart && curr_slot==ctx->restart->heaviest_fork_slot ) ) {
      /* Insert a hard fork for wen-restart, leading to a new shred version */
      ulong old_len               = ctx->slot_ctx->slot_bank.hard_forks.hard_forks_len;
      ctx->restart_hard_forks_len = old_len + 1;
      ctx->restart_hard_forks     = fd_spad_alloc( ctx->runtime_spad, 8, ctx->restart_hard_forks_len*sizeof(fd_slot_pair_t) );

      fd_memcpy( ctx->restart_hard_forks, ctx->slot_ctx->slot_bank.hard_forks.hard_forks, old_len*sizeof(fd_slot_pair_t) );
      ctx->restart_hard_forks[ old_len ].slot            = curr_slot;
      ctx->restart_hard_forks[ old_len ].val             = 1;
      ctx->slot_ctx->slot_bank.hard_forks.hard_forks_len = ctx->restart_hard_forks_len;
      ctx->slot_ctx->slot_bank.hard_forks.hard_forks     = ctx->restart_hard_forks;

      fd_funk_start_write( ctx->funk );
      int result = fd_runtime_save_slot_bank( ctx->slot_ctx );
      if( FD_UNLIKELY( result!=FD_RUNTIME_EXECUTE_SUCCESS ) ) {
        FD_LOG_ERR(( "Wen-restart fails at saving slot bank" ));
      }

      /* Publish the heaviest fork slot in funk */
      fd_fseq_update( ctx->published_wmark, curr_slot );
      if( FD_UNLIKELY( !fd_funk_txn_publish( ctx->funk, ctx->slot_ctx->funk_txn, 1 ) ) ) {
        FD_LOG_ERR(( "Wen-restart fails at funk txn publish" ));
      }
      fd_funk_end_write( ctx->funk );

      fd_hash_t const * bank_hash = &child->slot_ctx.slot_bank.banks_hash;
      fd_memcpy( &ctx->restart->heaviest_fork_bank_hash, bank_hash, sizeof(fd_hash_t) );
      ctx->restart->heaviest_fork_ready = 1;
    }

    /**********************************************************************/
    /* Bank hash comparison, and halt if there's a mismatch after replay  */
    /**********************************************************************/

    fd_hash_t const * bank_hash = &child->slot_ctx.slot_bank.banks_hash;
    fd_bank_hash_cmp_t * bank_hash_cmp = child->slot_ctx.epoch_ctx->bank_hash_cmp;
    fd_bank_hash_cmp_lock( bank_hash_cmp );
    fd_bank_hash_cmp_insert( bank_hash_cmp, curr_slot, bank_hash, 1, 0 );

    /* Try to move the bank hash comparison watermark forward */
    for( ulong cmp_slot = bank_hash_cmp->watermark + 1; cmp_slot < curr_slot; cmp_slot++ ) {
      int rc = fd_bank_hash_cmp_check( bank_hash_cmp, cmp_slot );
      switch ( rc ) {
        case -1:

          /* Mismatch */

          funk_cancel( ctx, cmp_slot );
          checkpt( ctx );
          FD_LOG_ERR(( "Bank hash mismatch on slot: %lu. Halting.", cmp_slot ));

          break;

        case 0:

          /* Not ready */

          break;

        case 1:

          /* Match*/

          bank_hash_cmp->watermark = cmp_slot;
          break;

        default:;
      }
    }

    fd_bank_hash_cmp_unlock( bank_hash_cmp );
  } // end of if( FD_UNLIKELY( ( flags & REPLAY_FLAG_FINISHED_BLOCK ) ) )

  /**********************************************************************/
  /* Init PoH if it is ready                                            */
  /**********************************************************************/

  if( FD_UNLIKELY( !(flags & REPLAY_FLAG_CATCHING_UP) && ctx->poh_init_done == 0 && ctx->slot_ctx->blockstore ) ) {
    init_poh( ctx );
  }

  /**********************************************************************/
  /* Publish mblk to POH                                                */
  /**********************************************************************/

  if( ctx->poh_init_done == 1 && !( flags & REPLAY_FLAG_FINISHED_BLOCK )
      && ( ( flags & REPLAY_FLAG_MICROBLOCK ) ) ) {
    // FD_LOG_INFO(( "publishing mblk to poh - slot: %lu, parent_slot: %lu", curr_slot, ctx->parent_slot ));
    ulong tspub = fd_frag_meta_ts_comp( fd_tickcount() );
    ulong sig = fd_disco_replay_sig( curr_slot, flags );
    fd_mcache_publish( bank_out->mcache, bank_out->depth, bank_out->seq, sig, bank_out->chunk, txn_cnt, 0UL, tsorig, tspub );
    bank_out->chunk = fd_dcache_compact_next( bank_out->chunk, (txn_cnt * sizeof(fd_txn_p_t)) + sizeof(fd_microblock_trailer_t), bank_out->chunk0, bank_out->wmark );
    bank_out->seq = fd_seq_inc( bank_out->seq, 1UL );
  } else {
    FD_LOG_DEBUG(( "NOT publishing mblk to poh - slot: %lu, parent_slot: %lu, flags: %lx", curr_slot, ctx->parent_slot, flags ));
  }

#if STOP_SLOT
  if( FD_UNLIKELY( curr_slot == STOP_SLOT ) ) {

    if( FD_UNLIKELY( ctx->capture_file ) ) fclose( ctx->slots_replayed_file );

    if( FD_UNLIKELY( strcmp( ctx->blockstore_checkpt, "" ) ) ) {
      int rc = fd_wksp_checkpt( ctx->blockstore_wksp, ctx->blockstore_checkpt, 0666, 0, NULL );
      if( rc ) {
        FD_LOG_ERR( ( "blockstore checkpt failed: error %d", rc ) );
      }
    }
    FD_LOG_ERR( ( "stopping at %lu (#define STOP_SLOT %lu). shutting down.", STOP_SLOT, STOP_SLOT ) );
  }
#endif
}

void
tpool_boot( fd_topo_t * topo, ulong total_thread_count ) {
  ushort tile_to_cpu[ FD_TILE_MAX ] = { 0 };
  ulong thread_count = 0;
  ulong main_thread_seen = 0;

  for( ulong i=0UL; i<topo->tile_cnt; i++ ) {
    if( strcmp( topo->tiles[i].name, "rtpool" ) == 0 ) {
      tile_to_cpu[ 1+thread_count ] = (ushort)topo->tiles[i].cpu_idx;
      thread_count++;
    }
    if( strcmp( topo->tiles[i].name, "replay" ) == 0 ) {
      tile_to_cpu[ 0 ] = (ushort)topo->tiles[i].cpu_idx;
      main_thread_seen = 1;
    }
  }

  if( main_thread_seen ) {
    thread_count++;
  }

  if( thread_count != total_thread_count )
    FD_LOG_ERR(( "thread count mismatch thread_count=%lu total_thread_count=%lu main_thread_seen=%lu", thread_count, total_thread_count, main_thread_seen ));

  fd_tile_private_map_boot( tile_to_cpu, thread_count );
}

static void
kickoff_repair_orphans( fd_replay_tile_ctx_t * ctx, fd_stem_context_t * stem ) {

  fd_blockstore_init( ctx->slot_ctx->blockstore, ctx->blockstore_fd, FD_BLOCKSTORE_ARCHIVE_MIN_SIZE, &ctx->slot_ctx->slot_bank );

  publish_stake_weights( ctx, stem, ctx->slot_ctx );
  fd_fseq_update( ctx->published_wmark, ctx->slot_ctx->slot_bank.slot );

}

static void
read_snapshot( void *              _ctx,
               fd_stem_context_t * stem,
               char const *        snapshotfile,
               char const *        incremental ) {
  fd_replay_tile_ctx_t * ctx = (fd_replay_tile_ctx_t *)_ctx;

  if( ctx->replay_plugin_out_mem ) {
    // ValidatorStartProgress::DownloadingSnapshot
    uchar msg[56];
    fd_memset( msg, 0, sizeof(msg) );
    msg[0] = 2;
    msg[1] = 1;
    replay_plugin_publish( ctx, stem, FD_PLUGIN_MSG_START_PROGRESS, msg, sizeof(msg) );
  }

  /* Pass the slot_ctx to snapshot_load or recover_banks */
  /* Base slot is the slot we will compare against the base slot of the incremental snapshot, to ensure that the
     base slot of the incremental snapshot is the slot of the full snapshot.

     We pull this out of the full snapshot to use when verifying the incremental snapshot. */
  ulong        base_slot = 0UL;
  const char * snapshot  = snapshotfile;
  if( strcmp( snapshot, "funk" )==0 || strncmp( snapshot, "wksp:", 5 )==0 ) {
    /* Funk already has a snapshot loaded */
    fd_runtime_recover_banks( ctx->slot_ctx, 1, 1, ctx->runtime_spad );
    base_slot = ctx->slot_ctx->slot_bank.slot;
  } else {

    /* If we have an incremental snapshot try to prefetch the snapshot slot
       and manifest as soon as possible. In order to kick off repair effectively
       we need the snapshot slot and the stake weights. These are both available
       in the manifest. We will try to load in the manifest from the latest
       snapshot that is availble, then setup the blockstore and publish the
       stake weights. After this, repair will kick off concurrently with loading
       the rest of the snapshots. */

    /* TODO: enable snapshot verification for all 3 snapshot loads */

    if( strlen( incremental )>0UL ) {
      uchar *                  tmp_mem      = fd_spad_alloc( ctx->runtime_spad, fd_snapshot_load_ctx_align(), fd_snapshot_load_ctx_footprint() );
      /* TODO: enable snapshot verification */
      fd_snapshot_load_ctx_t * tmp_snap_ctx = fd_snapshot_load_new( tmp_mem,
                                                                    incremental,
                                                                    ctx->slot_ctx,
                                                                    ctx->tpool,
                                                                    false,
                                                                    false,
                                                                    FD_SNAPSHOT_TYPE_FULL,
                                                                    ctx->exec_spads,
                                                                    ctx->exec_spad_cnt,
                                                                    ctx->runtime_spad );
      /* Load the prefetch manifest, and initialize the status cache and slot context,
         so that we can use these to kick off repair. */
      fd_snapshot_load_prefetch_manifest( tmp_snap_ctx );
      kickoff_repair_orphans( ctx, stem );
    }

    /* In order to kick off repair effectively we need the snapshot slot and
       the stake weights. These are both available in the manifest. We will
       try to load in the manifest from the latest snapshot that is available,
       then setup the blockstore and publish the stake weights. After this,
       repair will kick off concurrently with loading the rest of the snapshots. */

    uchar *                  mem      = fd_spad_alloc( ctx->runtime_spad, fd_snapshot_load_ctx_align(), fd_snapshot_load_ctx_footprint() );
    /* TODO: enable snapshot verification */
    fd_snapshot_load_ctx_t * snap_ctx = fd_snapshot_load_new( mem,
                                                              snapshot,
                                                              ctx->slot_ctx,
                                                              ctx->tpool,
                                                              false,
                                                              false,
                                                              FD_SNAPSHOT_TYPE_FULL,
                                                              ctx->exec_spads,
                                                              ctx->exec_spad_cnt,
                                                              ctx->runtime_spad );

    fd_snapshot_load_init( snap_ctx );

    /* If we don't have an incremental snapshot, load the manifest and the status cache and initialize
         the objects because we don't have these from the incremental snapshot. */
    if( strlen( incremental )<=0UL ) {
      fd_snapshot_load_manifest_and_status_cache( snap_ctx, NULL,
        FD_SNAPSHOT_RESTORE_MANIFEST | FD_SNAPSHOT_RESTORE_STATUS_CACHE );

      /* If we don't have an incremental snapshot, we can still kick off
         sending the stake weights and snapshot slot to repair. */
      kickoff_repair_orphans( ctx, stem );
    } else {
      /* If we have an incremental snapshot, load the manifest and the status cache,
          and don't initialize the objects because we did this above from the incremental snapshot. */
      fd_snapshot_load_manifest_and_status_cache( snap_ctx, NULL, FD_SNAPSHOT_RESTORE_NONE );
    }
    base_slot = fd_snapshot_get_slot( snap_ctx );

    fd_snapshot_load_accounts( snap_ctx );
    fd_snapshot_load_fini( snap_ctx );
  }

  /* Load incremental */

  if( ctx->replay_plugin_out_mem ) {
    // ValidatorStartProgress::DownloadingSnapshot
    uchar msg[56];
    fd_memset( msg, 0, sizeof(msg) );
    msg[0] = 2;
    msg[1] = 0;
    replay_plugin_publish( ctx, stem, FD_PLUGIN_MSG_START_PROGRESS, msg, sizeof(msg) );
  }

  if( strlen( incremental ) > 0 && strcmp( snapshot, "funk" ) != 0 ) {

    /* The slot of the full snapshot should be used as the base slot to verify the incremental snapshot,
       not the slot context's slot - which is the slot of the incremental, not the full snapshot. */
    /* TODO: enable snapshot verification */
    fd_snapshot_load_all( incremental,
                          ctx->slot_ctx,
                          &base_slot,
                          ctx->tpool,
                          false,
                          false,
                          FD_SNAPSHOT_TYPE_INCREMENTAL,
                          ctx->exec_spads,
                          ctx->exec_spad_cnt,
                          ctx->runtime_spad );
  }

  if( ctx->replay_plugin_out_mem ) {
    // ValidatorStartProgress::DownloadedFullSnapshot
    uchar msg[56];
    fd_memset( msg, 0, sizeof(msg) );
    msg[0] = 3;
    replay_plugin_publish( ctx, stem, FD_PLUGIN_MSG_START_PROGRESS, msg, sizeof(msg) );
  }

  fd_runtime_update_leaders( ctx->slot_ctx,
                             ctx->slot_ctx->slot_bank.slot,
                             ctx->runtime_spad );
  FD_LOG_NOTICE(( "starting fd_bpf_scan_and_create_bpf_program_cache_entry..." ));
  fd_funkier_start_write( ctx->slot_ctx->acc_mgr->funk );
  fd_bpf_scan_and_create_bpf_program_cache_entry_tpool( ctx->slot_ctx,
                                                        ctx->slot_ctx->funk_txn,
                                                        ctx->tpool,
                                                        ctx->runtime_spad );
  fd_funkier_end_write( ctx->slot_ctx->acc_mgr->funk );
  FD_LOG_NOTICE(( "finished fd_bpf_scan_and_create_bpf_program_cache_entry..." ));

  fd_blockstore_init( ctx->slot_ctx->blockstore,
                      ctx->blockstore_fd,
                      FD_BLOCKSTORE_ARCHIVE_MIN_SIZE,
                      &ctx->slot_ctx->slot_bank );
}

static void
init_after_snapshot( fd_replay_tile_ctx_t * ctx ) {
  /* Do not modify order! */

  /* First, load in the sysvars into the sysvar cache. This is required to
     make the StakeHistory sysvar available to the rewards calculation. */

  fd_runtime_sysvar_cache_load( ctx->slot_ctx );

  /* After both snapshots have been loaded in, we can determine if we should
     start distributing rewards. */

  fd_rewards_recalculate_partitioned_rewards( ctx->slot_ctx,
                                              ctx->tpool,
                                              ctx->exec_spads,
                                              ctx->exec_spad_cnt,
                                              ctx->runtime_spad );

  ulong snapshot_slot = ctx->slot_ctx->slot_bank.slot;
  if( FD_UNLIKELY( !snapshot_slot ) ) {
    fd_runtime_update_leaders( ctx->slot_ctx,
                               ctx->slot_ctx->slot_bank.slot,
                               ctx->runtime_spad );

    ctx->slot_ctx->slot_bank.prev_slot = 0UL;
    ctx->slot_ctx->slot_bank.slot      = 1UL;

    ulong hashcnt_per_slot = ctx->slot_ctx->epoch_ctx->epoch_bank.hashes_per_tick * ctx->slot_ctx->epoch_ctx->epoch_bank.ticks_per_slot;
    while(hashcnt_per_slot--) {
      fd_sha256_hash( ctx->slot_ctx->slot_bank.poh.uc, 32UL, ctx->slot_ctx->slot_bank.poh.uc );
    }

    FD_TEST( fd_runtime_block_execute_prepare( ctx->slot_ctx, ctx->runtime_spad ) == 0 );
    fd_block_info_t info = {.signature_cnt = 0 };
    FD_TEST( fd_runtime_block_execute_finalize_tpool( ctx->slot_ctx,
                                                      NULL,
                                                      &info,
                                                      ctx->tpool,
                                                      ctx->runtime_spad ) == 0 );

    ctx->slot_ctx->slot_bank.prev_slot = 0UL;
    ctx->slot_ctx->slot_bank.slot      = 1UL;
    snapshot_slot                      = 1UL;

    FD_LOG_NOTICE(( "starting fd_bpf_scan_and_create_bpf_program_cache_entry..." ));
    fd_funkier_start_write( ctx->slot_ctx->acc_mgr->funk );
    fd_bpf_scan_and_create_bpf_program_cache_entry_tpool( ctx->slot_ctx,
                                                          ctx->slot_ctx->funk_txn,
                                                          ctx->tpool,
                                                          ctx->runtime_spad );
    fd_funkier_end_write( ctx->slot_ctx->acc_mgr->funk );
    FD_LOG_NOTICE(( "finished fd_bpf_scan_and_create_bpf_program_cache_entry..." ));

  }

  ctx->curr_slot     = snapshot_slot;
  ctx->parent_slot   = ctx->slot_ctx->slot_bank.prev_slot;
  ctx->snapshot_slot = snapshot_slot;
  ctx->blockhash     = ( fd_hash_t ){ .hash = { 0 } };
  ctx->flags         = 0UL;
  ctx->txn_cnt       = 0UL;

  /* Initialize consensus structures post-snapshot */

  fd_fork_t * snapshot_fork = fd_forks_init( ctx->forks, ctx->slot_ctx );
  FD_TEST( snapshot_fork );
  fd_epoch_init( ctx->epoch, &snapshot_fork->slot_ctx.epoch_ctx->epoch_bank );
  fd_ghost_init( ctx->ghost, snapshot_slot );

  fd_funkier_rec_key_t key = { 0 };
  fd_memcpy( key.c, ctx->vote_acc, sizeof(fd_pubkey_t) );
  key.c[FD_FUNK_REC_KEY_FOOTPRINT - 1] = FD_FUNK_KEY_TYPE_ACC;
  fd_tower_from_vote_acc( ctx->tower, ctx->funk, snapshot_fork->slot_ctx.funk_txn, &key );
  FD_LOG_NOTICE(( "vote account: %s", FD_BASE58_ENC_32_ALLOCA( key.c ) ));
  fd_tower_print( ctx->tower, ctx->root );

  fd_bank_hash_cmp_t * bank_hash_cmp = ctx->epoch_ctx->bank_hash_cmp;
  bank_hash_cmp->total_stake         = ctx->epoch->total_stake;
  bank_hash_cmp->watermark           = snapshot_slot;

  fd_epoch_fork_elem_t * curr_entry = &ctx->epoch_forks->forks[ 0 ];

  if( strlen( ctx->genesis ) > 0 ) {
    curr_entry->parent_slot = 0UL;
    curr_entry->epoch       = 0UL;
  } else {
    fd_epoch_bank_t * epoch_bank = fd_exec_epoch_ctx_epoch_bank( ctx->epoch_ctx );

    ulong curr_epoch = fd_slot_to_epoch( &epoch_bank->epoch_schedule, ctx->curr_slot, NULL );
    ulong last_slot_in_epoch = fd_ulong_sat_sub( fd_epoch_slot0( &epoch_bank->epoch_schedule, curr_epoch), 1UL );

    curr_entry->parent_slot = fd_ulong_min( ctx->parent_slot, last_slot_in_epoch );
    curr_entry->epoch = curr_epoch;
  }

  curr_entry->epoch_ctx = ctx->epoch_ctx;
  ctx->epoch_forks->curr_epoch_idx = 0UL;

  FD_LOG_NOTICE(( "snapshot slot %lu", snapshot_slot ));
  FD_LOG_NOTICE(( "total stake %lu", bank_hash_cmp->total_stake ));
}

void
init_snapshot( fd_replay_tile_ctx_t * ctx,
               fd_stem_context_t *    stem ) {
  FD_LOG_NOTICE(( "init snapshot" ));
  /* Init slot_ctx */

  fd_exec_slot_ctx_t slot_ctx = {0};
  ctx->slot_ctx               = fd_exec_slot_ctx_join( fd_exec_slot_ctx_new( &slot_ctx, ctx->runtime_spad ) );
  ctx->slot_ctx->acc_mgr      = ctx->acc_mgr;
  ctx->slot_ctx->blockstore   = ctx->blockstore;
  ctx->slot_ctx->epoch_ctx    = ctx->epoch_ctx;
  ctx->slot_ctx->status_cache = ctx->status_cache;

  uchar is_snapshot = strlen( ctx->snapshot ) > 0;
  if( is_snapshot ) {
    read_snapshot( ctx, stem, ctx->snapshot, ctx->incremental );
  }

  fd_runtime_read_genesis( ctx->slot_ctx,
                           ctx->genesis,
                           is_snapshot,
                           ctx->capture_ctx,
                           ctx->tpool,
                           ctx->runtime_spad );
  ctx->epoch_ctx->bank_hash_cmp = ctx->bank_hash_cmp;
  init_after_snapshot( ctx );

  /* Redirect ctx->slot_ctx to point to the memory inside forks. */

  fd_fork_t * fork = fd_forks_query( ctx->forks, ctx->curr_slot );
  ctx->slot_ctx = &fork->slot_ctx;
  FD_TEST( ctx->slot_ctx );
}

static void
publish_votes_to_plugin( fd_replay_tile_ctx_t * ctx,
                         fd_stem_context_t *    stem ) {
  uchar * dst = (uchar *)fd_chunk_to_laddr( ctx->votes_plugin_out_mem, ctx->votes_plugin_out_chunk );

  fd_fork_t * fork = fd_fork_frontier_ele_query( ctx->forks->frontier, &ctx->curr_slot, NULL, ctx->forks->pool );
  if( FD_UNLIKELY ( !fork  ) ) return;
  fd_vote_accounts_t * accts = &fork->slot_ctx.slot_bank.epoch_stakes;
  fd_vote_accounts_pair_t_mapnode_t * root = accts->vote_accounts_root;
  fd_vote_accounts_pair_t_mapnode_t * pool = accts->vote_accounts_pool;

  ulong i = 0;
  for( fd_vote_accounts_pair_t_mapnode_t const * n = fd_vote_accounts_pair_t_map_minimum_const( pool, root );
       n && i < FD_CLUSTER_NODE_CNT;
       n = fd_vote_accounts_pair_t_map_successor_const( pool, n ) ) {
    if( n->elem.stake == 0 ) continue;

    /* TODO: Define a helper that gets specific fields. */
    fd_bincode_decode_ctx_t dec_ctx = {
      .data    = n->elem.value.data,
      .dataend = n->elem.value.data + n->elem.value.data_len,
    };

    ulong total_sz = 0UL;
    int err = fd_vote_state_versioned_decode_footprint( &dec_ctx, &total_sz );
    if( FD_UNLIKELY( err ) ) {
      FD_LOG_ERR(( "Unexpected failure in decoding vote state" ));
    }

    uchar * mem = fd_spad_alloc( ctx->runtime_spad, fd_vote_state_versioned_align(), total_sz );
    if( FD_UNLIKELY( !mem ) ) {
      FD_LOG_ERR(( "Unable to allocate memory for memory" ));
    }

    fd_vote_state_versioned_t * vsv = fd_vote_state_versioned_decode( mem, &dec_ctx );

    fd_pubkey_t node_pubkey;
    ulong       last_ts_slot;
    switch( vsv->discriminant ) {
      case fd_vote_state_versioned_enum_v0_23_5:
        node_pubkey  = vsv->inner.v0_23_5.node_pubkey;
        last_ts_slot = vsv->inner.v0_23_5.last_timestamp.slot;
        break;
      case fd_vote_state_versioned_enum_v1_14_11:
        node_pubkey  = vsv->inner.v1_14_11.node_pubkey;
        last_ts_slot = vsv->inner.v1_14_11.last_timestamp.slot;
        break;
      case fd_vote_state_versioned_enum_current:
        node_pubkey  = vsv->inner.current.node_pubkey;
        last_ts_slot = vsv->inner.current.last_timestamp.slot;
        break;
      default:
        __builtin_unreachable();
    }

    fd_vote_update_msg_t * msg = (fd_vote_update_msg_t *)(dst + sizeof(ulong) + i*112U);
    memset( msg, 0, 112U );
    memcpy( msg->vote_pubkey, n->elem.key.uc, sizeof(fd_pubkey_t) );
    memcpy( msg->node_pubkey, node_pubkey.uc, sizeof(fd_pubkey_t) );
    msg->activated_stake = n->elem.stake;
    msg->last_vote       = last_ts_slot;
    msg->is_delinquent   = (uchar)(msg->last_vote == 0);
    ++i;
  }

  *(ulong *)dst = i;

  ulong tspub = (ulong)fd_frag_meta_ts_comp( fd_tickcount() );
  fd_stem_publish( stem, ctx->votes_plug_out_idx, FD_PLUGIN_MSG_VOTE_ACCOUNT_UPDATE, ctx->votes_plugin_out_chunk, 0, 0UL, 0UL, tspub );
  ctx->votes_plugin_out_chunk = fd_dcache_compact_next( ctx->votes_plugin_out_chunk, 8UL + 40200UL*(58UL+12UL*34UL), ctx->votes_plugin_out_chunk0, ctx->votes_plugin_out_wmark );
}

/* after_credit runs on every iteration of the replay tile loop except
   when backpressured.

   This callback spin-loops for whether the blockstore is ready to join.
   We need to join a blockstore and load a snapshot before we can begin
   replaying.

   store_int is responsible for initializing the blockstore (either by
   calling new or restoring an existing one). Once the blockstore is
   available in the wksp (discovered via tag_query), we join the
   blockstore and load the snapshot. */
static void
after_credit( fd_replay_tile_ctx_t * ctx,
              fd_stem_context_t *    stem,
              int *                  opt_poll_in,
              int *                  charge_busy ) {
  (void)opt_poll_in;

  if( FD_UNLIKELY( ctx->snapshot_init_done==0 ) ) {
    init_snapshot( ctx, stem );
    ctx->snapshot_init_done = 1;
    *charge_busy = 1;
    if( FD_UNLIKELY( ctx->in_wen_restart ) ) {
      ulong buf_len = 0;
      uchar * buf = fd_chunk_to_laddr( ctx->gossip_out_mem, ctx->gossip_out_chunk );
      ctx->slot_ctx->slot_history = fd_sysvar_slot_history_read( ctx->slot_ctx,
                                                                 ctx->runtime_spad );

      fd_epoch_bank_t * epoch_bank = fd_exec_epoch_ctx_epoch_bank( ctx->slot_ctx->epoch_ctx );
      fd_vote_accounts_t const * epoch_stakes[ FD_RESTART_EPOCHS_MAX ] = { &epoch_bank->stakes.vote_accounts,
                                                                           &epoch_bank->next_epoch_stakes };
      fd_restart_init( ctx->restart,
                       ctx->slot_ctx->slot_bank.slot,
                       &ctx->slot_ctx->slot_bank.banks_hash,
                       epoch_stakes,
                       &epoch_bank->epoch_schedule,
                       ctx->tower_checkpt_fileno,
                       ctx->slot_ctx->slot_history,
                       ctx->validator_identity_pubkey,
                       &ctx->restart_coordinator,
                       buf+sizeof(uint),
                       &buf_len,
                       ctx->runtime_spad );
      publish_stake_weights( ctx, stem, ctx->slot_ctx );
      fd_fseq_update( ctx->published_wmark, ctx->slot_ctx->slot_bank.slot );

      /* Send the restart_last_voted_fork_slots message to gossip tile */
      buf_len += sizeof(uint);
      FD_STORE( uint, buf, fd_crds_data_enum_restart_last_voted_fork_slots );
      fd_mcache_publish( ctx->gossip_out_mcache, ctx->gossip_out_depth, ctx->gossip_out_seq, 1UL, ctx->gossip_out_chunk,
                          buf_len, 0UL, 0, 0 );
      ctx->gossip_out_seq   = fd_seq_inc( ctx->gossip_out_seq, 1UL );
      ctx->gossip_out_chunk = fd_dcache_compact_next( ctx->gossip_out_chunk, buf_len, ctx->gossip_out_chunk0, ctx->gossip_out_wmark );
    }

    if( ctx->replay_plugin_out_mem ) {
      // ValidatorStartProgress::Running
      uchar msg[56];
      fd_memset( msg, 0, sizeof(msg) );
      msg[0] = 11;
      replay_plugin_publish( ctx, stem, FD_PLUGIN_MSG_START_PROGRESS, msg, sizeof(msg) );
    }
  }

  if( FD_UNLIKELY( ctx->in_wen_restart ) ) {
    ulong send  = 0;
    uchar * buf = fd_chunk_to_laddr( ctx->gossip_out_mem, ctx->gossip_out_chunk );
    fd_restart_verify_heaviest_fork( ctx->restart,
                                     ctx->is_constipated,
                                     ctx->restart_hard_forks,
                                     ctx->restart_hard_forks_len,
                                     &ctx->restart_genesis_hash,
                                     buf+sizeof(uint),
                                     &send );

    if( FD_UNLIKELY( send ) ) {
      /* Send the restart_heaviest_fork message to gossip tile */
      ulong buf_len = sizeof(uint) + sizeof(fd_gossip_restart_heaviest_fork_t);
      FD_STORE( uint, buf, fd_crds_data_enum_restart_heaviest_fork );
      fd_mcache_publish( ctx->gossip_out_mcache, ctx->gossip_out_depth, ctx->gossip_out_seq, 1UL, ctx->gossip_out_chunk,
                         buf_len, 0UL, 0, 0 );
      ctx->gossip_out_seq   = fd_seq_inc( ctx->gossip_out_seq, 1UL );
      ctx->gossip_out_chunk = fd_dcache_compact_next( ctx->gossip_out_chunk, buf_len, ctx->gossip_out_chunk0, ctx->gossip_out_wmark );
    }
  }

  long now = fd_log_wallclock();
  if( ctx->votes_plugin_out_mem && FD_UNLIKELY( ( now - ctx->last_plugin_push_time )>PLUGIN_PUBLISH_TIME_NS ) ) {
    ctx->last_plugin_push_time = now;
    publish_votes_to_plugin( ctx, stem );
  }

}

static void
during_housekeeping( void * _ctx ) {

  fd_replay_tile_ctx_t * ctx = (fd_replay_tile_ctx_t *)_ctx;

  /* Update watermark. The publish watermark is the minimum of the tower
     root and supermajority root. */

  ulong wmark = fd_ulong_min( ctx->root, ctx->forks->finalized_wmark );

<<<<<<< HEAD
  fd_funkier_txn_xid_t xid;
  fd_blockstore_block_hash_copy( ctx->blockstore, wmk, xid.uc, sizeof( fd_funkier_txn_xid_t ) );
  xid.ul[0] = wmk;
=======
  if ( FD_LIKELY( wmark <= fd_fseq_query( ctx->published_wmark ) ) ) return;
  FD_LOG_NOTICE(( "wmk %lu => %lu", fd_fseq_query( ctx->published_wmark ), wmark ));
>>>>>>> d7293b77

  fd_funk_txn_xid_t xid = { .ul = { wmark, wmark } };
  if( FD_LIKELY( ctx->blockstore ) ) fd_blockstore_publish( ctx->blockstore, ctx->blockstore_fd, wmark );
  if( FD_LIKELY( ctx->forks ) ) fd_forks_publish( ctx->forks, wmark, ctx->ghost );
  if( FD_LIKELY( ctx->funk ) ) funk_and_txncache_publish( ctx, wmark, &xid );
  if( FD_LIKELY( ctx->ghost ) ) {
    fd_epoch_forks_publish( ctx->epoch_forks, ctx->ghost, wmark );
    fd_ghost_publish( ctx->ghost, wmark );
  }

  fd_fseq_update( ctx->published_wmark, wmark );


  // fd_mcache_seq_update( ctx->store_out_sync, ctx->store_out_seq );
}

static void
privileged_init( fd_topo_t *      topo,
                 fd_topo_tile_t * tile ) {
  void * scratch = fd_topo_obj_laddr( topo, tile->tile_obj_id );

  FD_SCRATCH_ALLOC_INIT( l, scratch );
  fd_replay_tile_ctx_t * ctx = FD_SCRATCH_ALLOC_APPEND( l, alignof(fd_replay_tile_ctx_t), sizeof(fd_replay_tile_ctx_t) );
  FD_SCRATCH_ALLOC_FINI  ( l, scratch_align() );
  memset( ctx, 0, sizeof(fd_replay_tile_ctx_t) );

  FD_TEST( sizeof(ulong) == getrandom( &ctx->funk_seed, sizeof(ulong), 0 ) );
  FD_TEST( sizeof(ulong) == getrandom( &ctx->status_cache_seed, sizeof(ulong), 0 ) );

  ctx->blockstore_fd = open( tile->replay.blockstore_file, O_RDWR | O_CREAT, 0666 );
  if ( FD_UNLIKELY( ctx->blockstore_fd == -1 ) ) {
    FD_LOG_ERR(( "failed to open or create blockstore archival file %s %d %d %s", tile->replay.blockstore_file, ctx->blockstore_fd, errno, strerror(errno) ));
  }
}

static void
unprivileged_init( fd_topo_t *      topo,
                   fd_topo_tile_t * tile ) {

  FD_LOG_NOTICE(("finished unprivileged init"));
  void * scratch = fd_topo_obj_laddr( topo, tile->tile_obj_id );

  if( FD_UNLIKELY( tile->in_cnt < 4 ||
                   strcmp( topo->links[ tile->in_link_id[ STORE_IN_IDX  ] ].name, "store_replay" ) ||
                   strcmp( topo->links[ tile->in_link_id[ PACK_IN_IDX ] ].name, "pack_replay")   ||
                   strcmp( topo->links[ tile->in_link_id[ GOSSIP_IN_IDX ] ].name, "gossip_repla")  ||
                   strcmp( topo->links[ tile->in_link_id[ BATCH_IN_IDX  ] ].name, "batch_replay" ) ) ) {
    FD_LOG_ERR(( "replay tile has none or unexpected input links %lu %s %s",
                 tile->in_cnt, topo->links[ tile->in_link_id[ 0 ] ].name, topo->links[ tile->in_link_id[ 1 ] ].name ));
  }

  /**********************************************************************/
  /* scratch (bump)-allocate memory owned by the replay tile            */
  /**********************************************************************/

  /* Do not modify order! This is join-order in unprivileged_init. */

  FD_SCRATCH_ALLOC_INIT( l, scratch );
  fd_replay_tile_ctx_t * ctx = FD_SCRATCH_ALLOC_APPEND( l, alignof(fd_replay_tile_ctx_t), sizeof(fd_replay_tile_ctx_t) );
  void * alloc_shmem         = FD_SCRATCH_ALLOC_APPEND( l, fd_alloc_align(), fd_alloc_footprint() );
  void * acc_mgr_shmem       = FD_SCRATCH_ALLOC_APPEND( l, FD_ACC_MGR_ALIGN, FD_ACC_MGR_FOOTPRINT );
  void * capture_ctx_mem     = FD_SCRATCH_ALLOC_APPEND( l, FD_CAPTURE_CTX_ALIGN, FD_CAPTURE_CTX_FOOTPRINT );
  void * epoch_mem           = FD_SCRATCH_ALLOC_APPEND( l, fd_epoch_align(), fd_epoch_footprint( FD_VOTER_MAX ) );
  void * forks_mem           = FD_SCRATCH_ALLOC_APPEND( l, fd_forks_align(), fd_forks_footprint( FD_BLOCK_MAX ) );
  void * ghost_mem           = FD_SCRATCH_ALLOC_APPEND( l, fd_ghost_align(), fd_ghost_footprint( FD_BLOCK_MAX ) );
  void * tower_mem           = FD_SCRATCH_ALLOC_APPEND( l, fd_tower_align(), fd_tower_footprint() );
  void * bank_hash_cmp_mem   = FD_SCRATCH_ALLOC_APPEND( l, fd_bank_hash_cmp_align(), fd_bank_hash_cmp_footprint( ) );
  for( ulong i = 0UL; i<FD_PACK_MAX_BANK_TILES; i++ ) {
    ctx->bmtree[i]           = FD_SCRATCH_ALLOC_APPEND( l, FD_BMTREE_COMMIT_ALIGN, FD_BMTREE_COMMIT_FOOTPRINT(0) );
  }
  void * mbatch_mem          = FD_SCRATCH_ALLOC_APPEND( l, 128UL, FD_SLICE_MAX );
  ulong  thread_spad_size    = fd_spad_footprint( FD_RUNTIME_TRANSACTION_EXECUTION_FOOTPRINT_DEFAULT );
  void * spad_mem            = FD_SCRATCH_ALLOC_APPEND( l, fd_spad_align(), tile->replay.tpool_thread_count * fd_ulong_align_up( thread_spad_size, fd_spad_align() ) + FD_RUNTIME_BLOCK_EXECUTION_FOOTPRINT );
  ulong  scratch_alloc_mem   = FD_SCRATCH_ALLOC_FINI  ( l, scratch_align() );

  if( FD_UNLIKELY( scratch_alloc_mem != ( (ulong)scratch + scratch_footprint( tile ) ) ) ) {
    FD_LOG_ERR( ( "scratch_alloc_mem did not match scratch_footprint diff: %lu alloc: %lu footprint: %lu",
          scratch_alloc_mem - (ulong)scratch - scratch_footprint( tile ),
          scratch_alloc_mem,
          (ulong)scratch + scratch_footprint( tile ) ) );
  }

  /**********************************************************************/
  /* wksp                                                               */
  /**********************************************************************/

  ctx->wksp = topo->workspaces[ topo->objs[ tile->tile_obj_id ].wksp_id ].wksp;

  ulong blockstore_obj_id = fd_pod_queryf_ulong( topo->props, ULONG_MAX, "blockstore" );
  FD_TEST( blockstore_obj_id!=ULONG_MAX );
  ctx->blockstore_wksp = topo->workspaces[ topo->objs[ blockstore_obj_id ].wksp_id ].wksp;
  if( ctx->blockstore_wksp==NULL ) {
    FD_LOG_ERR(( "no blockstore wksp" ));
  }

  ctx->blockstore = fd_blockstore_join( &ctx->blockstore_ljoin, fd_topo_obj_laddr( topo, blockstore_obj_id ) );
  fd_buf_shred_pool_reset( ctx->blockstore->shred_pool, 0 );
  FD_TEST( ctx->blockstore->shmem->magic == FD_BLOCKSTORE_MAGIC );

  ulong status_cache_obj_id = fd_pod_queryf_ulong( topo->props, ULONG_MAX, "txncache" );
  FD_TEST( status_cache_obj_id != ULONG_MAX );
  ctx->status_cache_wksp = topo->workspaces[topo->objs[status_cache_obj_id].wksp_id].wksp;
  if( ctx->status_cache_wksp == NULL ) {
    FD_LOG_ERR(( "no status cache wksp" ));
  }

  /**********************************************************************/
  /* snapshot                                                           */
  /**********************************************************************/

  ctx->snapshot_interval    = tile->replay.full_interval ? tile->replay.full_interval : ULONG_MAX;
  ctx->incremental_interval = tile->replay.incremental_interval ? tile->replay.incremental_interval : ULONG_MAX;
  ctx->last_full_snap       = 0UL;

  FD_LOG_NOTICE(( "Snapshot intervals full=%lu incremental=%lu", ctx->snapshot_interval, ctx->incremental_interval ));

  /**********************************************************************/
  /* funk                                                               */
  /**********************************************************************/

  /* TODO: This below code needs to be shared as a topology object. This
     will involve adding support to create a funk-based file here. */
  fd_funkier_t * funk;
  const char * snapshot = tile->replay.snapshot;
  if( strcmp( snapshot, "funk" ) == 0 ) {
    /* Funk database already exists. The parameters are actually mostly ignored. */
    funk = fd_funkier_open_file(
      tile->replay.funk_file, 1, ctx->funk_seed, tile->replay.funk_txn_max,
        tile->replay.funk_rec_max, tile->replay.funk_sz_gb * (1UL<<30),
        FD_FUNK_READ_WRITE, NULL );
  } else if( strncmp( snapshot, "wksp:", 5 ) == 0) {
    /* Recover funk database from a checkpoint. */
    funk = fd_funkier_recover_checkpoint( tile->replay.funk_file, 1, snapshot+5, NULL );
  } else {
    /* Create new funk database */
    funk = fd_funkier_open_file(
      tile->replay.funk_file, 1, ctx->funk_seed, tile->replay.funk_txn_max,
        tile->replay.funk_rec_max, tile->replay.funk_sz_gb * (1UL<<30),
        FD_FUNK_OVERWRITE, NULL );
    FD_LOG_NOTICE(( "Opened funk file at %s", tile->replay.funk_file ));
  }
  if( FD_UNLIKELY( funk == NULL ) ) {
    FD_LOG_ERR(( "no funk loaded" ));
  }
  ctx->funk = funk;
  ctx->funk_wksp = fd_funkier_wksp( funk );
  if( FD_UNLIKELY( ctx->funk_wksp == NULL ) ) {
    FD_LOG_ERR(( "no funk wksp" ));
  }

  ctx->is_caught_up = 0;

  /**********************************************************************/
  /* root_slot fseq                                                     */
  /**********************************************************************/

  ulong root_slot_obj_id = fd_pod_queryf_ulong( topo->props, ULONG_MAX, "root_slot" );
  FD_TEST( root_slot_obj_id!=ULONG_MAX );
  ctx->published_wmark = fd_fseq_join( fd_topo_obj_laddr( topo, root_slot_obj_id ) );
  if( FD_UNLIKELY( !ctx->published_wmark ) ) FD_LOG_ERR(( "replay tile has no root_slot fseq" ));
  FD_TEST( ULONG_MAX==fd_fseq_query( ctx->published_wmark ) );

  /**********************************************************************/
  /* constipated fseq                                                   */
  /**********************************************************************/

  /* When the replay tile boots, funk should not be constipated */

  ulong constipated_obj_id = fd_pod_queryf_ulong( topo->props, ULONG_MAX, "constipate" );
  FD_TEST( constipated_obj_id!=ULONG_MAX );
  ctx->is_constipated = fd_fseq_join( fd_topo_obj_laddr( topo, constipated_obj_id ) );
  if( FD_UNLIKELY( !ctx->is_constipated ) ) FD_LOG_ERR(( "replay tile has no constipated fseq" ));
  fd_fseq_update( ctx->is_constipated, 0UL );
  FD_TEST( 0UL==fd_fseq_query( ctx->is_constipated ) );

  /**********************************************************************/
  /* poh_slot fseq                                                     */
  /**********************************************************************/

  ulong poh_slot_obj_id = fd_pod_query_ulong( topo->props, "poh_slot", ULONG_MAX );
  FD_TEST( poh_slot_obj_id!=ULONG_MAX );
  ctx->poh = fd_fseq_join( fd_topo_obj_laddr( topo, poh_slot_obj_id ) );

  /**********************************************************************/
  /* TOML paths                                                         */
  /**********************************************************************/

  ctx->blockstore_checkpt  = tile->replay.blockstore_checkpt;
  ctx->tx_metadata_storage = tile->replay.tx_metadata_storage;
  ctx->funk_checkpt        = tile->replay.funk_checkpt;
  ctx->genesis             = tile->replay.genesis;
  ctx->incremental         = tile->replay.incremental;
  ctx->snapshot            = tile->replay.snapshot;

  /**********************************************************************/
  /* alloc                                                              */
  /**********************************************************************/

  void * alloc_shalloc = fd_alloc_new( alloc_shmem, 3UL );
  if( FD_UNLIKELY( !alloc_shalloc ) ) {
    FD_LOG_ERR( ( "fd_alloc_new failed" ) ); }
  ctx->alloc = fd_alloc_join( alloc_shalloc, 3UL );
  if( FD_UNLIKELY( !ctx->alloc ) ) {
    FD_LOG_ERR( ( "fd_alloc_join failed" ) );
  }

  /**********************************************************************/
  /* status cache                                                       */
  /**********************************************************************/

  char const * status_cache_path = tile->replay.status_cache;
  if ( strlen( status_cache_path ) > 0 ) {
    FD_LOG_NOTICE(("starting status cache restore..."));
    int err = fd_wksp_restore( ctx->status_cache_wksp, status_cache_path, (uint)ctx->status_cache_seed );
    FD_LOG_NOTICE(("finished status cache restore..."));
    if (err) {
      FD_LOG_ERR(( "failed to restore %s: error %d", status_cache_path, err ));
    }
    fd_wksp_tag_query_info_t info;
    ulong tag = FD_TXNCACHE_MAGIC;
    if( fd_wksp_tag_query( ctx->status_cache_wksp, &tag, 1, &info, 1 ) > 0 ) {
      void * status_cache_mem = fd_wksp_laddr_fast( ctx->status_cache_wksp, info.gaddr_lo );
      /* Set up status cache. */
      ctx->status_cache = fd_txncache_join( status_cache_mem );
      if( ctx->status_cache == NULL ) {
        FD_LOG_ERR(( "failed to join status cache in %s", status_cache_path ));
      }
    } else {
      FD_LOG_ERR(( "failed to tag query status cache in %s", status_cache_path ));
    }
  } else {
    void * status_cache_mem = fd_topo_obj_laddr( topo, status_cache_obj_id );
    if (status_cache_mem == NULL) {
      FD_LOG_ERR(( "failed to allocate status cache" ));
    }
    ctx->status_cache = fd_txncache_join( fd_txncache_new( status_cache_mem, FD_TXNCACHE_DEFAULT_MAX_ROOTED_SLOTS,
                                                           FD_TXNCACHE_DEFAULT_MAX_LIVE_SLOTS, MAX_CACHE_TXNS_PER_SLOT,
                                                           FD_TXNCACHE_DEFAULT_MAX_CONSTIPATED_SLOTS ) );
    if (ctx->status_cache == NULL) {
      fd_wksp_free_laddr(status_cache_mem);
      FD_LOG_ERR(( "failed to join + new status cache" ));
    }
  }

  /**********************************************************************/
  /* spad                                                               */
  /**********************************************************************/

  /* TODO: The spad should probably have its own workspace. Eventually each
     spad allocator should be bound to a transaction executor tile and should
     be bounded out for the maximum amount of allocations used in the runtime. */

  uchar * spad_mem_cur = spad_mem;
  for( ulong i=0UL; i<tile->replay.tpool_thread_count; i++ ) {
    fd_spad_t * spad = fd_spad_join( fd_spad_new( spad_mem_cur, thread_spad_size ) );
    ctx->exec_spads[ ctx->exec_spad_cnt++ ] = spad;
    spad_mem_cur += fd_ulong_align_up( thread_spad_size, fd_spad_align() );
  }

  ctx->runtime_spad = fd_spad_join( fd_spad_new( spad_mem_cur, FD_RUNTIME_BLOCK_EXECUTION_FOOTPRINT ) );
  fd_spad_push( ctx->runtime_spad );

  /**********************************************************************/
  /* epoch forks                                                        */
  /**********************************************************************/

  void * epoch_ctx_mem = fd_spad_alloc( ctx->runtime_spad,
                                        fd_exec_epoch_ctx_align(),
                                        MAX_EPOCH_FORKS * fd_exec_epoch_ctx_footprint( VOTE_ACC_MAX ) );


  fd_epoch_forks_new( ctx->epoch_forks, epoch_ctx_mem );

  /**********************************************************************/
  /* joins                                                              */
  /**********************************************************************/

  ctx->acc_mgr       = fd_acc_mgr_new( acc_mgr_shmem, ctx->funk );
  ctx->bank_hash_cmp = fd_bank_hash_cmp_join( fd_bank_hash_cmp_new( bank_hash_cmp_mem ) );
  ctx->epoch_ctx     = fd_exec_epoch_ctx_join( fd_exec_epoch_ctx_new( epoch_ctx_mem, VOTE_ACC_MAX ) );

  if( FD_UNLIKELY( sscanf( tile->replay.cluster_version, "%u.%u.%u", &ctx->epoch_ctx->epoch_bank.cluster_version[0], &ctx->epoch_ctx->epoch_bank.cluster_version[1], &ctx->epoch_ctx->epoch_bank.cluster_version[2] )!=3 ) ) {
    FD_LOG_ERR(( "failed to decode cluster version, configured as \"%s\"", tile->replay.cluster_version ));
  }
  fd_features_enable_cleaned_up( &ctx->epoch_ctx->features, ctx->epoch_ctx->epoch_bank.cluster_version );

  ctx->epoch = fd_epoch_join( fd_epoch_new( epoch_mem, FD_VOTER_MAX ) );
  ctx->forks = fd_forks_join( fd_forks_new( forks_mem, FD_BLOCK_MAX, 42UL ) );
  ctx->ghost = fd_ghost_join( fd_ghost_new( ghost_mem, 42UL, FD_BLOCK_MAX ) );
  ctx->tower = fd_tower_join( fd_tower_new( tower_mem ) );

  /**********************************************************************/
  /* voter                                                              */
  /**********************************************************************/

  memcpy( ctx->validator_identity, fd_keyload_load( tile->replay.identity_key_path, 1 ), sizeof(fd_pubkey_t) );
  *ctx->vote_authority = *ctx->validator_identity; /* FIXME */
  memcpy( ctx->vote_acc, fd_keyload_load( tile->replay.vote_account_path, 1 ), sizeof(fd_pubkey_t) );

  /**********************************************************************/
  /* entry batch                                                        */
  /**********************************************************************/

  ctx->mbatch = mbatch_mem;

  /**********************************************************************/
  /* tpool                                                              */
  /**********************************************************************/

  if( FD_LIKELY( tile->replay.tpool_thread_count > 1 ) ) {
    tpool_boot( topo, tile->replay.tpool_thread_count );
  }
  ctx->tpool = fd_tpool_init( ctx->tpool_mem, tile->replay.tpool_thread_count );

  if( FD_LIKELY( tile->replay.tpool_thread_count > 1 ) ) {
    /* Start the tpool workers */
    for( ulong i=1UL; i<tile->replay.tpool_thread_count; i++ ) {
      if( fd_tpool_worker_push( ctx->tpool, i, NULL, 0UL ) == NULL ) {
        FD_LOG_ERR(( "failed to launch worker" ));
      }
    }
  }

  if( ctx->tpool == NULL ) {
    FD_LOG_ERR(("failed to create thread pool"));
  }

  /**********************************************************************/
  /* capture                                                            */
  /**********************************************************************/

  if( strlen(tile->replay.capture) > 0 ) {
    ctx->capture_ctx = fd_capture_ctx_new( capture_ctx_mem );
    ctx->capture_ctx->checkpt_freq = ULONG_MAX;
    ctx->capture_file = fopen( tile->replay.capture, "w+" );
    if( FD_UNLIKELY( !ctx->capture_file ) ) {
      FD_LOG_ERR(( "fopen(%s) failed (%d-%s)", tile->replay.capture, errno, strerror( errno ) ));
    }
    ctx->capture_ctx->capture_txns = 0;
    fd_solcap_writer_init( ctx->capture_ctx->capture, ctx->capture_file );
  }

  /**********************************************************************/
  /* bank                                                               */
  /**********************************************************************/

  ctx->bank_cnt         = tile->replay.bank_tile_count;
  for( ulong i=0UL; i<tile->replay.bank_tile_count; i++ ) {
    ulong busy_obj_id = fd_pod_queryf_ulong( topo->props, ULONG_MAX, "bank_busy.%lu", i );
    FD_TEST( busy_obj_id!=ULONG_MAX );
    ctx->bank_busy[ i ] = fd_fseq_join( fd_topo_obj_laddr( topo, busy_obj_id ) );
    if( FD_UNLIKELY( !ctx->bank_busy[ i ] ) ) FD_LOG_ERR(( "banking tile %lu has no busy flag", i ));

    fd_topo_link_t * poh_out_link = &topo->links[ tile->out_link_id[ POH_OUT_IDX+i ] ];
    fd_replay_out_ctx_t * poh_out = &ctx->bank_out[ i ];
    poh_out->mcache           = poh_out_link->mcache;
    poh_out->sync             = fd_mcache_seq_laddr( poh_out->mcache );
    poh_out->depth            = fd_mcache_depth( poh_out->mcache );
    poh_out->seq              = fd_mcache_seq_query( poh_out->sync );
    poh_out->mem              = topo->workspaces[ topo->objs[ poh_out_link->dcache_obj_id ].wksp_id ].wksp;
    poh_out->chunk0           = fd_dcache_compact_chunk0( poh_out->mem, poh_out_link->dcache );
    poh_out->wmark            = fd_dcache_compact_wmark( poh_out->mem, poh_out_link->dcache, poh_out_link->mtu );
    poh_out->chunk            = poh_out->chunk0;
  }

  ctx->poh_init_done = 0U;
  ctx->snapshot_init_done = 0;

  /**********************************************************************/
  /* exec                                                               */
  /**********************************************************************/
  ctx->exec_cnt = tile->replay.exec_tile_count;
  for( ulong i = 0UL; i < ctx->exec_cnt; i++ ) {
    ulong idx = fd_topo_find_tile_out_link( topo, tile, "replay_exec", i );
    fd_topo_link_t * exec_out_link = &topo->links[ tile->out_link_id[ idx ] ];

    if( strcmp( exec_out_link->name, "replay_exec" ) ) {
      FD_LOG_ERR(("output link confusion for output %lu", idx ));
    }

    fd_replay_out_ctx_t * exec_out = &ctx->exec_out[ i ];
    exec_out->idx              = idx;
    exec_out->mem              = topo->workspaces[ topo->objs[ exec_out_link->dcache_obj_id ].wksp_id ].wksp;
    exec_out->chunk0           = fd_dcache_compact_chunk0( exec_out->mem, exec_out_link->dcache );
    exec_out->wmark            = fd_dcache_compact_wmark( exec_out->mem, exec_out_link->dcache, exec_out_link->mtu );
    exec_out->chunk            = exec_out->chunk0;
  }

  /* set up vote related items */
  ctx->vote                           = tile->replay.vote;
  ctx->validator_identity_pubkey[ 0 ] = *(fd_pubkey_t const *)fd_type_pun_const( fd_keyload_load( tile->replay.identity_key_path, 1 ) );
  ctx->vote_acct_addr[ 0 ]            = *(fd_pubkey_t const *)fd_type_pun_const( fd_keyload_load( tile->replay.vote_account_path, 1 ) );

  /**********************************************************************/
  /* wen-restart                                                        */
  /**********************************************************************/
  ctx->in_wen_restart       = tile->replay.in_wen_restart;
  if( FD_LIKELY( strlen( tile->replay.tower_checkpt )>0 ) ) {
    ctx->tower_checkpt_fileno = open( tile->replay.tower_checkpt,
                                      O_RDWR | O_CREAT,
                                      S_IRUSR | S_IWUSR | S_IRGRP | S_IWGRP | S_IROTH | S_IWOTH );
    if( ctx->tower_checkpt_fileno<0 ) FD_LOG_ERR(( "Failed at opening the tower checkpoint file" ));
  } else {
    ctx->tower_checkpt_fileno = -1;
  }

  if( FD_UNLIKELY( ctx->in_wen_restart ) ) {
    fd_base58_decode_32( tile->replay.wen_restart_coordinator, ctx->restart_coordinator.key );
    fd_base58_decode_32( tile->replay.expected_genesis_hash, ctx->restart_genesis_hash.key );
    void *     restart_mem = fd_wksp_alloc_laddr( ctx->wksp,
                                                  fd_restart_align(),
                                                  fd_restart_footprint(),
                                                  FD_RESTART_MAGIC_TAG );
    ctx->restart           = fd_restart_join( fd_restart_new( restart_mem ) );
  } else {
    ctx->restart           = NULL;
  }

  /**********************************************************************/
  /* links                                                              */
  /**********************************************************************/

  /* Setup store tile input */
  fd_topo_link_t * store_in_link = &topo->links[ tile->in_link_id[ STORE_IN_IDX ] ];
  ctx->store_in_mem              = topo->workspaces[ topo->objs[ store_in_link->dcache_obj_id ].wksp_id ].wksp;
  ctx->store_in_chunk0           = fd_dcache_compact_chunk0( ctx->store_in_mem, store_in_link->dcache );
  ctx->store_in_wmark            = fd_dcache_compact_wmark( ctx->store_in_mem, store_in_link->dcache, store_in_link->mtu );

  /* Setup pack tile input */
  fd_topo_link_t * pack_in_link = &topo->links[ tile->in_link_id[ PACK_IN_IDX ] ];
  ctx->pack_in_mem              = topo->workspaces[ topo->objs[ pack_in_link->dcache_obj_id ].wksp_id ].wksp;
  ctx->pack_in_chunk0           = fd_dcache_compact_chunk0( ctx->pack_in_mem, pack_in_link->dcache );
  ctx->pack_in_wmark            = fd_dcache_compact_wmark( ctx->pack_in_mem, pack_in_link->dcache, pack_in_link->mtu );

  /* Setup gossip tile input for wen-restart */
  fd_topo_link_t * gossip_in_link = &topo->links[ tile->in_link_id[ GOSSIP_IN_IDX ] ];
  ctx->gossip_in_mem              = topo->workspaces[ topo->objs[ gossip_in_link->dcache_obj_id ].wksp_id ].wksp;
  ctx->gossip_in_chunk0           = fd_dcache_compact_chunk0( ctx->gossip_in_mem, gossip_in_link->dcache );
  ctx->gossip_in_wmark            = fd_dcache_compact_wmark( ctx->gossip_in_mem, gossip_in_link->dcache, gossip_in_link->mtu );

  /* Setup batch tile input for epoch account hash */
  fd_topo_link_t * batch_in_link = &topo->links[ tile->in_link_id[ BATCH_IN_IDX ] ];
  ctx->batch_in_mem              = topo->workspaces[ topo->objs[ batch_in_link->dcache_obj_id ].wksp_id ].wksp;
  ctx->batch_in_chunk0           = fd_dcache_compact_chunk0( ctx->batch_in_mem, batch_in_link->dcache );
  ctx->batch_in_wmark            = fd_dcache_compact_wmark( ctx->batch_in_mem, batch_in_link->dcache, batch_in_link->mtu );

  fd_topo_link_t * notif_out = &topo->links[ tile->out_link_id[ NOTIF_OUT_IDX ] ];
  ctx->notif_out_mcache      = notif_out->mcache;
  ctx->notif_out_sync        = fd_mcache_seq_laddr( ctx->notif_out_mcache );
  ctx->notif_out_depth       = fd_mcache_depth( ctx->notif_out_mcache );
  ctx->notif_out_seq         = fd_mcache_seq_query( ctx->notif_out_sync );
  ctx->notif_out_mem         = topo->workspaces[ topo->objs[ notif_out->dcache_obj_id ].wksp_id ].wksp;
  ctx->notif_out_chunk0      = fd_dcache_compact_chunk0( ctx->notif_out_mem, notif_out->dcache );
  ctx->notif_out_wmark       = fd_dcache_compact_wmark ( ctx->notif_out_mem, notif_out->dcache, notif_out->mtu );
  ctx->notif_out_chunk       = ctx->notif_out_chunk0;

  fd_topo_link_t * sender_out = &topo->links[ tile->out_link_id[ SENDER_OUT_IDX ] ];
  ctx->sender_out_mcache      = sender_out->mcache;
  ctx->sender_out_sync        = fd_mcache_seq_laddr( ctx->sender_out_mcache );
  ctx->sender_out_depth       = fd_mcache_depth( ctx->sender_out_mcache );
  ctx->sender_out_seq         = fd_mcache_seq_query( ctx->sender_out_sync );
  ctx->sender_out_mem         = topo->workspaces[ topo->objs[ sender_out->dcache_obj_id ].wksp_id ].wksp;
  ctx->sender_out_chunk0      = fd_dcache_compact_chunk0( ctx->sender_out_mem, sender_out->dcache );
  ctx->sender_out_wmark       = fd_dcache_compact_wmark ( ctx->sender_out_mem, sender_out->dcache, sender_out->mtu );
  ctx->sender_out_chunk       = ctx->sender_out_chunk0;

  fd_topo_link_t * gossip_out = &topo->links[ tile->out_link_id[ GOSSIP_OUT_IDX ] ];
  ctx->gossip_out_mcache      = gossip_out->mcache;
  ctx->gossip_out_sync        = fd_mcache_seq_laddr( ctx->gossip_out_mcache );
  ctx->gossip_out_depth       = fd_mcache_depth( ctx->gossip_out_mcache );
  ctx->gossip_out_seq         = fd_mcache_seq_query( ctx->gossip_out_sync );
  ctx->gossip_out_chunk0      = fd_dcache_compact_chunk0( fd_wksp_containing( gossip_out->dcache ), gossip_out->dcache );
  ctx->gossip_out_mem         = topo->workspaces[ topo->objs[ gossip_out->dcache_obj_id ].wksp_id ].wksp;
  ctx->gossip_out_wmark       = fd_dcache_compact_wmark( ctx->gossip_out_mem, gossip_out->dcache, gossip_out->mtu );
  ctx->gossip_out_chunk       = ctx->gossip_out_chunk0;

  fd_topo_link_t * store_out = &topo->links[ tile->out_link_id[ STORE_OUT_IDX ] ];
  ctx->store_out_mcache      = store_out->mcache;
  ctx->store_out_sync        = fd_mcache_seq_laddr( ctx->store_out_mcache );
  ctx->store_out_depth       = fd_mcache_depth( ctx->store_out_mcache );
  ctx->store_out_seq         = fd_mcache_seq_query( ctx->store_out_sync );
  ctx->store_out_chunk0      = fd_dcache_compact_chunk0( fd_wksp_containing( store_out->dcache ), store_out->dcache );
  ctx->store_out_mem         = topo->workspaces[ topo->objs[ store_out->dcache_obj_id ].wksp_id ].wksp;
  ctx->store_out_wmark       = fd_dcache_compact_wmark( ctx->store_out_mem, store_out->dcache, store_out->mtu );
  ctx->store_out_chunk       = ctx->store_out_chunk0;

  /* Set up stake weights tile output */
  fd_topo_link_t * stake_weights_out = &topo->links[ tile->out_link_id[ STAKE_OUT_IDX] ];
  ctx->stake_weights_out_mcache      = stake_weights_out->mcache;
  ctx->stake_weights_out_sync   = fd_mcache_seq_laddr( ctx->stake_weights_out_mcache );
  ctx->stake_weights_out_depth  = fd_mcache_depth( ctx->stake_weights_out_mcache );
  ctx->stake_weights_out_seq    = fd_mcache_seq_query( ctx->stake_weights_out_sync );
  ctx->stake_weights_out_mem    = topo->workspaces[ topo->objs[ stake_weights_out->dcache_obj_id ].wksp_id ].wksp;
  ctx->stake_weights_out_chunk0 = fd_dcache_compact_chunk0( ctx->stake_weights_out_mem, stake_weights_out->dcache );
  ctx->stake_weights_out_wmark  = fd_dcache_compact_wmark ( ctx->stake_weights_out_mem, stake_weights_out->dcache, stake_weights_out->mtu );
  ctx->stake_weights_out_chunk  = ctx->stake_weights_out_chunk0;

  if( FD_LIKELY( tile->replay.plugins_enabled ) ) {
    ctx->replay_plug_out_idx = fd_topo_find_tile_out_link( topo, tile, "replay_plugi", 0 );
    fd_topo_link_t const * replay_plugin_out = &topo->links[ tile->out_link_id[ ctx->replay_plug_out_idx] ];
    if( strcmp( replay_plugin_out->name, "replay_plugi" ) ) {
      FD_LOG_ERR(("output link confusion for output %lu", ctx->replay_plug_out_idx));
    }
    ctx->replay_plugin_out_mem    = topo->workspaces[ topo->objs[ replay_plugin_out->dcache_obj_id ].wksp_id ].wksp;
    ctx->replay_plugin_out_chunk0 = fd_dcache_compact_chunk0( ctx->replay_plugin_out_mem, replay_plugin_out->dcache );
    ctx->replay_plugin_out_wmark  = fd_dcache_compact_wmark ( ctx->replay_plugin_out_mem, replay_plugin_out->dcache, replay_plugin_out->mtu );
    ctx->replay_plugin_out_chunk  = ctx->replay_plugin_out_chunk0;

    ctx->votes_plug_out_idx = fd_topo_find_tile_out_link( topo, tile, "votes_plugin", 0 );
    fd_topo_link_t const * votes_plugin_out = &topo->links[ tile->out_link_id[ ctx->votes_plug_out_idx] ];
    if( strcmp( votes_plugin_out->name, "votes_plugin" ) ) {
      FD_LOG_ERR(("output link confusion for output %lu", ctx->votes_plug_out_idx));
    }
    ctx->votes_plugin_out_mem    = topo->workspaces[ topo->objs[ votes_plugin_out->dcache_obj_id ].wksp_id ].wksp;
    ctx->votes_plugin_out_chunk0 = fd_dcache_compact_chunk0( ctx->votes_plugin_out_mem, votes_plugin_out->dcache );
    ctx->votes_plugin_out_wmark  = fd_dcache_compact_wmark ( ctx->votes_plugin_out_mem, votes_plugin_out->dcache, votes_plugin_out->mtu );
    ctx->votes_plugin_out_chunk  = ctx->votes_plugin_out_chunk0;
  }

  if( strnlen( tile->replay.slots_replayed, sizeof(tile->replay.slots_replayed) )>0UL ) {
    ctx->slots_replayed_file = fopen( tile->replay.slots_replayed, "w" );
    FD_TEST( ctx->slots_replayed_file );
  }
}

static ulong
populate_allowed_seccomp( fd_topo_t const *      topo,
                          fd_topo_tile_t const * tile,
                          ulong                  out_cnt,
                          struct sock_filter *   out ) {
  void * scratch = fd_topo_obj_laddr( topo, tile->tile_obj_id );

  FD_SCRATCH_ALLOC_INIT( l, scratch );
  fd_replay_tile_ctx_t * ctx = FD_SCRATCH_ALLOC_APPEND( l, alignof(fd_replay_tile_ctx_t), sizeof(fd_replay_tile_ctx_t) );
  FD_SCRATCH_ALLOC_FINI( l, sizeof(fd_replay_tile_ctx_t) );

  populate_sock_filter_policy_replay( out_cnt, out, (uint)fd_log_private_logfile_fd(), (uint)ctx->blockstore_fd );
  return sock_filter_policy_replay_instr_cnt;
}

static ulong
populate_allowed_fds( fd_topo_t const *      topo,
                      fd_topo_tile_t const * tile,
                      ulong                  out_fds_cnt,
                      int *                  out_fds ) {
  void * scratch = fd_topo_obj_laddr( topo, tile->tile_obj_id );

  FD_SCRATCH_ALLOC_INIT( l, scratch );
  fd_replay_tile_ctx_t * ctx = FD_SCRATCH_ALLOC_APPEND( l, alignof(fd_replay_tile_ctx_t), sizeof(fd_replay_tile_ctx_t) );
  FD_SCRATCH_ALLOC_FINI( l, sizeof(fd_replay_tile_ctx_t) );

  if( FD_UNLIKELY( out_fds_cnt<2UL ) ) FD_LOG_ERR(( "out_fds_cnt %lu", out_fds_cnt ));

  ulong out_cnt = 0UL;
  out_fds[ out_cnt++ ] = 2; /* stderr */
  if( FD_LIKELY( -1!=fd_log_private_logfile_fd() ) )
    out_fds[ out_cnt++ ] = fd_log_private_logfile_fd(); /* logfile */
  out_fds[ out_cnt++ ] = ctx->blockstore_fd;
  return out_cnt;
}

static inline void
metrics_write( fd_replay_tile_ctx_t * ctx ) {
  FD_MGAUGE_SET( REPLAY, LAST_VOTED_SLOT, ctx->metrics.last_voted_slot );
  FD_MGAUGE_SET( REPLAY, SLOT, ctx->metrics.slot );
}

/* TODO: This is definitely not correct */
#define STEM_BURST (1UL)

#define STEM_CALLBACK_CONTEXT_TYPE  fd_replay_tile_ctx_t
#define STEM_CALLBACK_CONTEXT_ALIGN alignof(fd_replay_tile_ctx_t)

#define STEM_CALLBACK_DURING_HOUSEKEEPING during_housekeeping
#define STEM_CALLBACK_AFTER_CREDIT        after_credit
#define STEM_CALLBACK_DURING_FRAG         during_frag
#define STEM_CALLBACK_AFTER_FRAG          after_frag
#define STEM_CALLBACK_METRICS_WRITE       metrics_write

#include "../../../../disco/stem/fd_stem.c"

fd_topo_run_tile_t fd_tile_replay = {
    .name                     = "replay",
    .loose_footprint          = loose_footprint,
    .populate_allowed_seccomp = populate_allowed_seccomp,
    .populate_allowed_fds     = populate_allowed_fds,
    .scratch_align            = scratch_align,
    .scratch_footprint        = scratch_footprint,
    .privileged_init          = privileged_init,
    .unprivileged_init        = unprivileged_init,
    .run                      = stem_run,
};<|MERGE_RESOLUTION|>--- conflicted
+++ resolved
@@ -583,21 +583,12 @@
 
 static void
 funk_cancel( fd_replay_tile_ctx_t * ctx, ulong mismatch_slot ) {
-<<<<<<< HEAD
-  fd_funkier_txn_xid_t xid;
-  fd_blockstore_block_hash_copy( ctx->blockstore, mismatch_slot, xid.uc, sizeof( fd_funk_txn_xid_t ) );
-  xid.ul[0]                    = mismatch_slot;
-  fd_funkier_txn_t * txn_map      = fd_funkier_txn_map( ctx->funk, fd_funkier_wksp( ctx->funk ) );
-  fd_funkier_txn_t * mismatch_txn = fd_funkier_txn_query( &xid, txn_map );
-  FD_TEST( fd_funkier_txn_cancel( ctx->funk, mismatch_txn, 1 ) );
-=======
   fd_funk_txn_xid_t xid        = { .ul = { mismatch_slot, mismatch_slot } };
   fd_funk_txn_t * txn_map      = fd_funk_txn_map( ctx->funk, fd_funk_wksp( ctx->funk ) );
   fd_funk_txn_t * mismatch_txn = fd_funk_txn_query( &xid, txn_map );
   fd_funk_start_write( ctx->funk );
   FD_TEST( fd_funk_txn_cancel( ctx->funk, mismatch_txn, 1 ) );
   fd_funk_end_write( ctx->funk );
->>>>>>> d7293b77
 }
 
 struct fd_status_check_ctx {
@@ -1292,11 +1283,7 @@
   if( flags & REPLAY_FLAG_PACKED_MICROBLOCK ) {
     memset( xid.uc, 0, sizeof(fd_funkier_txn_xid_t) );
   } else {
-<<<<<<< HEAD
-    fd_memcpy(xid.uc, ctx->blockhash.uc, sizeof(fd_funkier_txn_xid_t));
-=======
     xid.ul[1] = fork->slot_ctx.slot_bank.slot;
->>>>>>> d7293b77
   }
   xid.ul[0] = fork->slot_ctx.slot_bank.slot;
   /* push a new transaction on the stack */
@@ -2566,14 +2553,8 @@
 
   ulong wmark = fd_ulong_min( ctx->root, ctx->forks->finalized_wmark );
 
-<<<<<<< HEAD
-  fd_funkier_txn_xid_t xid;
-  fd_blockstore_block_hash_copy( ctx->blockstore, wmk, xid.uc, sizeof( fd_funkier_txn_xid_t ) );
-  xid.ul[0] = wmk;
-=======
   if ( FD_LIKELY( wmark <= fd_fseq_query( ctx->published_wmark ) ) ) return;
   FD_LOG_NOTICE(( "wmk %lu => %lu", fd_fseq_query( ctx->published_wmark ), wmark ));
->>>>>>> d7293b77
 
   fd_funk_txn_xid_t xid = { .ul = { wmark, wmark } };
   if( FD_LIKELY( ctx->blockstore ) ) fd_blockstore_publish( ctx->blockstore, ctx->blockstore_fd, wmark );
