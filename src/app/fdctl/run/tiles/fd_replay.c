--- conflicted
+++ resolved
@@ -1859,41 +1859,6 @@
     }
 
     /**********************************************************************/
-<<<<<<< HEAD
-    /* Wen-restart: check whether the HeaviestForkSlot has been replayed  */
-    /**********************************************************************/
-
-    if( FD_UNLIKELY( ctx->in_wen_restart && curr_slot==ctx->restart->heaviest_fork_slot ) ) {
-      /* Insert a hard fork for wen-restart, leading to a new shred version */
-      ulong old_len               = ctx->slot_ctx->slot_bank.hard_forks.hard_forks_len;
-      ctx->restart_hard_forks_len = old_len + 1;
-      ctx->restart_hard_forks     = fd_spad_alloc( ctx->runtime_spad, 8, ctx->restart_hard_forks_len*sizeof(fd_slot_pair_t) );
-
-      fd_memcpy( ctx->restart_hard_forks, ctx->slot_ctx->slot_bank.hard_forks.hard_forks, old_len*sizeof(fd_slot_pair_t) );
-      ctx->restart_hard_forks[ old_len ].slot            = curr_slot;
-      ctx->restart_hard_forks[ old_len ].val             = 1;
-      ctx->slot_ctx->slot_bank.hard_forks.hard_forks_len = ctx->restart_hard_forks_len;
-      ctx->slot_ctx->slot_bank.hard_forks.hard_forks     = ctx->restart_hard_forks;
-
-      int result = fd_runtime_save_slot_bank( ctx->slot_ctx );
-      if( FD_UNLIKELY( result!=FD_RUNTIME_EXECUTE_SUCCESS ) ) {
-        FD_LOG_ERR(( "Wen-restart fails at saving slot bank" ));
-      }
-
-      /* Publish the heaviest fork slot in funk */
-      fd_fseq_update( ctx->published_wmark, curr_slot );
-      if( FD_UNLIKELY( !fd_funkier_txn_publish( ctx->funk, ctx->slot_ctx->funk_txn, 1 ) ) ) {
-        FD_LOG_ERR(( "Wen-restart fails at funk txn publish" ));
-      }
-
-      fd_hash_t const * bank_hash = &child->slot_ctx.slot_bank.banks_hash;
-      fd_memcpy( &ctx->restart->heaviest_fork_bank_hash, bank_hash, sizeof(fd_hash_t) );
-      ctx->restart->heaviest_fork_ready = 1;
-    }
-
-    /**********************************************************************/
-=======
->>>>>>> f8d0aa55
     /* Bank hash comparison, and halt if there's a mismatch after replay  */
     /**********************************************************************/
 
