--- conflicted
+++ resolved
@@ -11,12 +11,7 @@
 #include <linux/unistd.h>
 
 #define FD_NET_PORT_ALLOW_CNT (sizeof(((fd_topo_tile_t*)0)->net.allow_ports)/sizeof(((fd_topo_tile_t*)0)->net.allow_ports[ 0 ]))
-<<<<<<< HEAD
 #define MAX_UNFLUSHED_MSGS         (128UL)
-=======
-#define MAX_UNFLUSHED_MSGS         (16UL)
-#define MAX_HOLDOFF_UNTIL_FLUSH_NS (16UL)
->>>>>>> 7ddc28ea
 typedef struct {
   ulong xsk_aio_cnt;
   fd_xsk_aio_t * xsk_aio[ 2 ];
