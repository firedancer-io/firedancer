#include "tiles.h"

#include "generated/quic_seccomp.h"
#include "../../../../disco/metrics/generated/fd_metrics_quic.h"
#include "../../../../tango/quic/fd_quic.h"
#include "../../../../tango/xdp/fd_xsk_aio.h"
#include "../../../../tango/xdp/fd_xsk.h"
#include "../../../../tango/ip/fd_netlink.h"
#include "../../../../tango/ip/fd_ip.h"
#include "../../../../disco/quic/fd_tpu.h"

#include <linux/unistd.h>
#include <sys/random.h>

/* fd_quic provides a QUIC server tile.

   This tile handles all incoming QUIC traffic.  Supported protocols
   currently include TPU/QUIC (transactions).

   At present, TPU is the only protocol deployed on QUIC.  It allows
   clients to send transactions to block producers (this tile).    In QUIC, this
   can occur in as little as a single packet (and an ACK by the server).

   The fd_quic tile acts as a plain old Tango producer writing to a cnc
   and an mcache.  The tile will defragment multi-packet TPU streams
   coming in from QUIC, such that each mcache/dcache pair forms a
   complete txn.  This requires the dcache mtu to be at least that of
   the largest allowed serialized txn size.

   QUIC tiles don't service network devices directly, but rely on
   packets being received by net tiles and forwarded on via. a mux
   (multiplexer).  An arbitrary number of QUIC tiles can be run, and
   these will round-robin packets from the networking queues based on
   the source IP address. */

typedef struct {
  fd_tpu_reasm_t * reasm;

  fd_mux_context_t * mux;

  fd_ip_t *        ip;
  fd_quic_t *      quic;
  const fd_aio_t * quic_rx_aio;

  ushort legacy_transaction_port; /* port for receiving non-QUIC (raw UDP) transactions on*/

  uchar buffer[ FD_NET_MTU ];

  ulong conn_seq; /* current quic connection sequence number */

  ulong round_robin_cnt;
  ulong round_robin_id;

  fd_wksp_t * in_mem;
  ulong       in_chunk0;
  ulong       in_wmark;

  fd_frag_meta_t * net_out_mcache;
  ulong *          net_out_sync;
  ulong            net_out_depth;
  ulong            net_out_seq;

  fd_wksp_t * net_out_mem;
  ulong       net_out_chunk0;
  ulong       net_out_wmark;
  ulong       net_out_chunk;

  fd_wksp_t * verify_out_mem;

  struct {
    ulong legacy_reasm_append [ FD_METRICS_COUNTER_QUIC_TILE_NON_QUIC_REASSEMBLY_APPEND_CNT ];
    ulong legacy_reasm_publish[ FD_METRICS_COUNTER_QUIC_TILE_NON_QUIC_REASSEMBLY_PUBLISH_CNT ];

    ulong reasm_append [ FD_METRICS_COUNTER_QUIC_TILE_REASSEMBLY_APPEND_CNT ];
    ulong reasm_publish[ FD_METRICS_COUNTER_QUIC_TILE_REASSEMBLY_PUBLISH_CNT ];
  } metrics;
} fd_quic_ctx_t;

FD_FN_CONST static inline fd_quic_limits_t
quic_limits( fd_topo_tile_t * tile ) {
  fd_quic_limits_t limits = {
    .conn_cnt                                      = tile->quic.max_concurrent_connections,
    .handshake_cnt                                 = tile->quic.max_concurrent_handshakes,

    /* While in TCP a connection is identified by (Source IP, Source
       Port, Dest IP, Dest Port) in QUIC a connection is uniquely
       identified by a connection ID. Because this isn't dependent on
       network identifiers, it allows connection migration and
       continuity across network changes. It can also offer enhanced
       privacy by obfuscating the client IP address and prevent
       connection-linking by observers.

       Additional connection IDs are simply aliases back to the same
       connection, and can be created and retired during a connection by
       either endpoint. This configuration determines how many different
       connection IDs the connection may have simultaneously.

       Currently this option must be hard coded to
       FD_QUIC_MAX_CONN_ID_PER_CONN because it cannot exceed a buffer
       size determined by that constant. */
    .conn_id_cnt                                   = FD_QUIC_MAX_CONN_ID_PER_CONN,
    .conn_id_sparsity                              = 0.0,
    .inflight_pkt_cnt                              = tile->quic.max_inflight_quic_packets,
    .tx_buf_sz                                     = tile->quic.tx_buf_size,
    .stream_cnt[ FD_QUIC_STREAM_TYPE_BIDI_CLIENT ] = 0,
    .stream_cnt[ FD_QUIC_STREAM_TYPE_BIDI_SERVER ] = 0,
    .stream_cnt[ FD_QUIC_STREAM_TYPE_UNI_CLIENT  ] = tile->quic.max_concurrent_streams_per_connection,
    .stream_cnt[ FD_QUIC_STREAM_TYPE_UNI_SERVER  ] = 0,
    .stream_sparsity                               = 0.0,
  };
  return limits;
}

FD_FN_CONST static inline ulong
scratch_align( void ) {
  return 4096UL;
}

FD_FN_PURE static inline ulong
scratch_footprint( fd_topo_tile_t * tile ) {
  ulong l = FD_LAYOUT_INIT;
  l = FD_LAYOUT_APPEND( l, alignof( fd_quic_ctx_t ), sizeof( fd_quic_ctx_t ) );
  l = FD_LAYOUT_APPEND( l, fd_ip_align(), fd_ip_footprint( 256UL, 256UL ) );
  l = FD_LAYOUT_APPEND( l, fd_aio_align(), fd_aio_footprint() );
  fd_quic_limits_t limits = quic_limits( tile );
  l = FD_LAYOUT_APPEND( l, fd_quic_align(), fd_quic_footprint( &limits ) );
  return FD_LAYOUT_FINI( l, scratch_align() );
}

<<<<<<< HEAD
=======
/* OpenSSL allows us to specify custom memory allocation functions, which we
   want to point to an fd_alloc_t, but it does not let us use a context
   object.  Instead we stash it in this thread local, which is OK because the
   parent workspace exists for the duration of the SSL context, and the
   process only has one thread.

   Currently fd_alloc doesn't support realloc, so it's implemented on top of
   malloc and free, and then also it doesn't support getting the size of an
   allocation from the pointer, which we need for realloc, so we pad each
   alloc by 8 bytes and stuff the size into the first 8 bytes. */
static FD_TL fd_alloc_t * fd_quic_ssl_mem_function_ctx = NULL;

static void *
crypto_malloc( ulong        num,
               char const * file,
               int          line ) {
  (void)file;
  (void)line;
  void * result = fd_alloc_malloc( fd_quic_ssl_mem_function_ctx, 8UL, num + 8UL );
  if( FD_UNLIKELY( !result ) ) {
    FD_MCNT_INC( QUIC_TILE, CRYPTO_MALLOC_FAILURE, 1UL );
    return NULL;
  }
  *(ulong*)result = num;
  return (uchar*)result + 8UL;
}

static void
crypto_free( void *       addr,
             char const * file,
             int          line ) {
  (void)file;
  (void)line;

  if( FD_UNLIKELY( !addr ) ) return;
  fd_alloc_free( fd_quic_ssl_mem_function_ctx, (uchar*)addr - 8UL );
}

static void *
crypto_realloc( void *       addr,
                ulong        num,
                char const * file,
                int          line ) {
  (void)file;
  (void)line;

  if( FD_UNLIKELY( !addr ) ) return crypto_malloc( num, file, line );
  if( FD_UNLIKELY( !num ) ) {
    crypto_free( addr, file, line );
    return NULL;
  }

  void * new = fd_alloc_malloc( fd_quic_ssl_mem_function_ctx, 8UL, num + 8UL );
  if( FD_UNLIKELY( !new ) ) return NULL;

  ulong old_num = *(ulong*)( (uchar*)addr - 8UL );
  fd_memcpy( (uchar*)new + 8, (uchar*)addr, fd_ulong_min( old_num, num ) );
  fd_alloc_free( fd_quic_ssl_mem_function_ctx, (uchar*)addr - 8UL );
  *(ulong*)new = num;
  return (uchar*)new + 8UL;
}

>>>>>>> 129665c8
FD_FN_CONST static inline void *
mux_ctx( void * scratch ) {
  return (void*)fd_ulong_align_up( (ulong)scratch, alignof( fd_quic_ctx_t ) );
}

/* legacy_stream_notify is called when a non-QUIC transaction is
   received, that is, a regular unencrypted UDP packet transaction.  For
   now both QUIC and non-QUIC transactions are accepted, with traffic
   type determined by port.

   UDP transactions must fit in one packet and cannot be fragmented, and
   notify here means the entire packet was received. */

static void
legacy_stream_notify( fd_quic_ctx_t * ctx,
                      uchar *         packet,
                      uint            packet_sz ) {

  fd_mux_context_t * mux = ctx->mux;

  uint                  tsorig = (uint)fd_frag_meta_ts_comp( fd_tickcount() );
  fd_tpu_reasm_slot_t * slot   = fd_tpu_reasm_prepare( ctx->reasm, tsorig );

  int add_err = fd_tpu_reasm_append( ctx->reasm, slot, packet, packet_sz, 0UL );
  ctx->metrics.legacy_reasm_append[ add_err ]++;
  if( FD_UNLIKELY( add_err!=FD_TPU_REASM_SUCCESS ) ) return;

  uint   tspub = (uint)fd_frag_meta_ts_comp( fd_tickcount() );
  void * base  = ctx->verify_out_mem;
  ulong  seq   = *mux->seq;

  int pub_err = fd_tpu_reasm_publish( ctx->reasm, slot, mux->mcache, base, seq, tspub );
  ctx->metrics.legacy_reasm_publish[ pub_err ]++;
  if( FD_UNLIKELY( pub_err!=FD_TPU_REASM_SUCCESS ) ) return;

  fd_mux_advance( mux );
}

/* Because of the separate mcache for publishing network fragments
   back to networking tiles, which is not managed by the mux, we
   need to periodically update the sync. */
static void
during_housekeeping( void * _ctx ) {
  fd_quic_ctx_t * ctx = (fd_quic_ctx_t *)_ctx;

  fd_mcache_seq_update( ctx->net_out_sync, ctx->net_out_seq );
}

/* This tile always publishes messages downstream, even if there are
   no credits available.  It ignores the flow control of the downstream
   verify tile.  This is OK as the verify tile is written to expect
   this behavior, and enables the QUIC tile to publish as fast as it
   can.  It would currently be difficult trying to backpressure further
   up the stack to the network itself. */
static void
before_credit( void * _ctx,
               fd_mux_context_t * mux ) {
  fd_quic_ctx_t * ctx = (fd_quic_ctx_t *)_ctx;

  ctx->mux = mux;

  /* Publishes to mcache via callbacks */
  fd_quic_service( ctx->quic );
}

static inline void
metrics_write( void * _ctx ) {
  fd_quic_ctx_t * ctx = (fd_quic_ctx_t *)_ctx;

  FD_MCNT_ENUM_COPY( QUIC_TILE, NON_QUIC_REASSEMBLY_APPEND,  ctx->metrics.legacy_reasm_append );
  FD_MCNT_ENUM_COPY( QUIC_TILE, NON_QUIC_REASSEMBLY_PUBLISH, ctx->metrics.legacy_reasm_publish );
  FD_MCNT_ENUM_COPY( QUIC_TILE, REASSEMBLY_APPEND,           ctx->metrics.reasm_append );
  FD_MCNT_ENUM_COPY( QUIC_TILE, REASSEMBLY_PUBLISH,          ctx->metrics.reasm_publish );

  FD_MCNT_SET(   QUIC, RECEIVED_PACKETS, ctx->quic->metrics.net_rx_pkt_cnt );
  FD_MCNT_SET(   QUIC, RECEIVED_BYTES,   ctx->quic->metrics.net_rx_byte_cnt );
  FD_MCNT_SET(   QUIC, SENT_PACKETS,     ctx->quic->metrics.net_tx_pkt_cnt );
  FD_MCNT_SET(   QUIC, SENT_BYTES,       ctx->quic->metrics.net_tx_byte_cnt );

  FD_MGAUGE_SET( QUIC, CONNECTIONS_ACTIVE,  ctx->quic->metrics.conn_active_cnt );
  FD_MCNT_SET(   QUIC, CONNECTIONS_CREATED, ctx->quic->metrics.conn_created_cnt );
  FD_MCNT_SET(   QUIC, CONNECTIONS_CLOSED,  ctx->quic->metrics.conn_closed_cnt );
  FD_MCNT_SET(   QUIC, CONNECTIONS_ABORTED, ctx->quic->metrics.conn_aborted_cnt );
  FD_MCNT_SET(   QUIC, CONNECTIONS_RETRIED, ctx->quic->metrics.conn_retry_cnt );

  FD_MCNT_SET(   QUIC, CONNECTION_ERROR_NO_SLOTS,   ctx->quic->metrics.conn_err_no_slots_cnt );
  FD_MCNT_SET(   QUIC, CONNECTION_ERROR_TLS_FAIL,   ctx->quic->metrics.conn_err_tls_fail_cnt );
  FD_MCNT_SET(   QUIC, CONNECTION_ERROR_RETRY_FAIL, ctx->quic->metrics.conn_err_retry_fail_cnt );

  FD_MCNT_SET(   QUIC, HANDSHAKES_CREATED,         ctx->quic->metrics.hs_created_cnt );
  FD_MCNT_SET(   QUIC, HANDSHAKE_ERROR_ALLOC_FAIL, ctx->quic->metrics.hs_err_alloc_fail_cnt );

  FD_MCNT_ENUM_COPY(   QUIC, STREAM_OPENED, ctx->quic->metrics.stream_opened_cnt );
  FD_MCNT_ENUM_COPY(   QUIC, STREAM_CLOSED, ctx->quic->metrics.stream_closed_cnt );
  FD_MGAUGE_ENUM_COPY( QUIC, STREAM_ACTIVE, ctx->quic->metrics.stream_active_cnt );

  FD_MCNT_SET(  QUIC, STREAM_RECEIVED_EVENTS, ctx->quic->metrics.stream_rx_event_cnt );
  FD_MCNT_SET(  QUIC, STREAM_RECEIVED_BYTES,  ctx->quic->metrics.stream_rx_byte_cnt );
}

static void
before_frag( void * _ctx,
             ulong  in_idx,
             ulong  seq,
             ulong  sig,
             int *  opt_filter ) {
  (void)in_idx;
  (void)seq;

  fd_quic_ctx_t * ctx = (fd_quic_ctx_t *)_ctx;

  ushort dst_port    = fd_disco_netmux_sig_port( sig );
  ulong  src_ip_addr = fd_disco_netmux_sig_ip_addr( sig );
  ushort src_tile    = fd_disco_netmux_sig_src_tile( sig );

  if( FD_UNLIKELY( src_tile!=SRC_TILE_NET ) ) {
    *opt_filter = 1;
    return;
  }

  int handled_port = dst_port == ctx->legacy_transaction_port ||
                     dst_port == ctx->quic->config.net.listen_udp_port;

  /* Ignore traffic e.g. for shred tile */
  if( FD_UNLIKELY( !handled_port ) ) {
    *opt_filter = 1;
    return;
  }

  int handled_ip_address = (src_ip_addr % ctx->round_robin_cnt) == ctx->round_robin_id;

  if( FD_UNLIKELY( !handled_port || !handled_ip_address ) ) {
    *opt_filter = 1;
  }
}

static void
during_frag( void * _ctx,
             ulong  in_idx,
             ulong  sig,
             ulong  chunk,
             ulong  sz,
             int *  opt_filter ) {
  (void)in_idx;
  (void)sig;
  (void)opt_filter;

  fd_quic_ctx_t * ctx = (fd_quic_ctx_t *)_ctx;

  if( FD_UNLIKELY( chunk<ctx->in_chunk0 || chunk>ctx->in_wmark || sz > FD_NET_MTU ) )
    FD_LOG_ERR(( "chunk %lu %lu corrupt, not in range [%lu,%lu]", chunk, sz, ctx->in_chunk0, ctx->in_wmark ));

  uchar * src = (uchar *)fd_chunk_to_laddr( ctx->in_mem, chunk );
  fd_memcpy( ctx->buffer, src, sz ); /* TODO: Eliminate copy... fd_aio needs refactoring */
}

static void
after_frag( void *             _ctx,
            ulong              in_idx,
            ulong *            opt_sig,
            ulong *            opt_chunk,
            ulong *            opt_sz,
            int *              opt_filter,
            fd_mux_context_t * mux ) {
  (void)in_idx;
  (void)opt_chunk;
  (void)opt_filter;
  (void)mux;

  fd_quic_ctx_t * ctx = (fd_quic_ctx_t *)_ctx;

  ushort dst_port = fd_disco_netmux_sig_port( *opt_sig );

  if( FD_LIKELY( dst_port==ctx->quic->config.net.listen_udp_port ) ) {
    fd_aio_pkt_info_t pkt = { .buf = ctx->buffer, .buf_sz = (ushort)*opt_sz };
    fd_aio_send( ctx->quic_rx_aio, &pkt, 1, NULL, 1 );
  } else if( FD_LIKELY( dst_port==ctx->legacy_transaction_port ) ) {
    ulong network_hdr_sz = fd_disco_netmux_sig_hdr_sz( *opt_sig );
    if( FD_UNLIKELY( *opt_sz<network_hdr_sz ) ) {
      /* Transaction not valid if the packet isn't large enough for the network
         headers. */
      FD_MCNT_INC( QUIC_TILE, NON_QUIC_PACKET_TOO_SMALL, 1UL );
      return;
    }

    if( FD_UNLIKELY( *opt_sz>FD_TPU_MTU ) ) {
      /* Transaction couldn't possibly be valid if it's longer than transaction
         MTU so drop it. This is not required, as the txn will fail to parse,
         but it's a nice short circuit. */
      FD_MCNT_INC( QUIC_TILE, NON_QUIC_PACKET_TOO_LARGE, 1UL );
      return;
    }

    legacy_stream_notify( ctx, ctx->buffer+network_hdr_sz, (uint)(*opt_sz - network_hdr_sz) );
  }
}

/* quic_now is called by the QUIC engine to get the current timestamp in
   UNIX time.  */

static ulong
quic_now( void * ctx ) {
  (void)ctx;
  return (ulong)fd_log_wallclock();
}

/* quic_conn_new is invoked by the QUIC engine whenever a new connection
   is being established. */
static void
quic_conn_new( fd_quic_conn_t * conn,
               void *           _ctx ) {
  fd_quic_ctx_t * ctx = (fd_quic_ctx_t *)_ctx;

  conn->local_conn_id = ++ctx->conn_seq;
}

/* quic_stream_new is called back by the QUIC engine whenever an open
   connection creates a new stream, at the time this is called, both the
   client and server must have agreed to open the stream.  In case the
   client has opened this stream, it is assumed that the QUIC
   implementation has verified that the client has the necessary stream
   quota to do so. */

static void
quic_stream_new( fd_quic_stream_t * stream,
                 void *             _ctx,
                 int                type ) {
  (void)type; /* TODO reject bidi streams? */

  /* Load QUIC state */

  fd_quic_ctx_t * ctx = (fd_quic_ctx_t *)_ctx;

  ulong conn_id   = stream->conn->local_conn_id;
  ulong stream_id = stream->stream_id;

  /* Acquire reassembly slot */

  uint                  tsorig = (uint)fd_frag_meta_ts_comp( fd_tickcount() );
  fd_tpu_reasm_slot_t * slot   = fd_tpu_reasm_prepare( ctx->reasm, tsorig );

  slot->conn_id   = conn_id;
  slot->stream_id = stream_id;

  /* Wire up with QUIC stream */

  stream->context = slot;

  /* Wind up for next iteration */

}

/* quic_stream_receive is called back by the QUIC engine when any stream
   in any connection being serviced receives new data.  Currently we
   simply copy received data out of the xsk (network device memory) into
   a local dcache. */

static void
quic_stream_receive( fd_quic_stream_t * stream,
                     void *             stream_ctx,
                     uchar const *      data,
                     ulong              data_sz,
                     ulong              offset,
                     int                fin ) {

  (void)fin; /* TODO instantly publish if offset==0UL && fin */

  /* Load TPU state */

  fd_quic_t *           quic     = stream->conn->quic;
  fd_quic_ctx_t *       quic_ctx = quic->cb.quic_ctx;
  fd_tpu_reasm_t *      reasm    = quic_ctx->reasm;
  fd_tpu_reasm_slot_t * slot     = stream_ctx;
  fd_quic_ctx_t *       ctx    = quic->cb.quic_ctx;

  /* Check if reassembly slot is still valid */

  ulong conn_id   = stream->conn->local_conn_id;
  ulong stream_id = stream->stream_id;

  if( FD_UNLIKELY( ( slot->conn_id   != conn_id   ) |
                   ( slot->stream_id != stream_id ) ) ) {
    return;  /* clobbered */
  }

  /* Append data into chunk, we know this is valid */

  int add_err = fd_tpu_reasm_append( reasm, slot, data, data_sz, offset );
  ctx->metrics.reasm_append[ add_err ]++;
}

/* quic_stream_notify is called back by the QUIC implementation when a
   stream is finished.  This could either be because it completed
   successfully after reading valid data, or it was closed prematurely
   for some other reason.  All streams must eventually notify.

   If we see a successful QUIC stream notify, it means we have received
   a full transaction and should publish it downstream to be verified
   and executed. */

static void
quic_stream_notify( fd_quic_stream_t * stream,
                    void *             stream_ctx,
                    int                type ) {

  /* Load TPU state */

  fd_quic_t *           quic   = stream->conn->quic;
  fd_quic_ctx_t *       ctx    = quic->cb.quic_ctx;
  fd_tpu_reasm_t *      reasm  = ctx->reasm;
  fd_tpu_reasm_slot_t * slot   = stream_ctx;
  fd_mux_context_t *    mux    = ctx->mux;
  fd_frag_meta_t *      mcache = mux->mcache;
  void *                base   = ctx->verify_out_mem;

  if( FD_UNLIKELY( type!=FD_QUIC_NOTIFY_END ) ) {
    fd_tpu_reasm_cancel( reasm, slot );
    return;  /* not a successful stream close */
  }

  /* Check if reassembly slot is still valid */

  ulong conn_id   = stream->conn->local_conn_id;
  ulong stream_id = stream->stream_id;

  if( FD_UNLIKELY( ( slot->conn_id   != conn_id   ) |
                   ( slot->stream_id != stream_id ) ) ) {
    FD_MCNT_INC( QUIC_TILE, REASSEMBLY_NOTIFY_CLOBBERED, 1UL );
    return;  /* clobbered */
  }

  /* Publish message */

  ulong  seq   = *mux->seq;
  uint   tspub = (uint)fd_frag_meta_ts_comp( fd_tickcount() );
  int pub_err = fd_tpu_reasm_publish( reasm, slot, mcache, base, seq, tspub );
  ctx->metrics.reasm_publish[ pub_err ]++;

  fd_mux_advance( mux );
}

static int
quic_tx_aio_send( void *                    _ctx,
                  fd_aio_pkt_info_t const * batch,
                  ulong                     batch_cnt,
                  ulong *                   opt_batch_idx,
                  int                       flush ) {
  (void)flush;

  fd_quic_ctx_t * ctx = (fd_quic_ctx_t *)_ctx;

  for( ulong i=0; i<batch_cnt; i++ ) {
    void * dst = fd_chunk_to_laddr( ctx->net_out_mem, ctx->net_out_chunk );
    fd_memcpy( dst, batch[ i ].buf, batch[ i ].buf_sz );

    uchar const * packet = dst;
    uchar const * packet_end = packet + batch[i].buf_sz;
    uchar const * iphdr = packet + 14U;

    uint test_ethip = ( (uint)packet[12] << 16u ) | ( (uint)packet[13] << 8u ) | (uint)packet[23];
    uint   ip_dstaddr  = 0;
    ushort udp_dstport = 0;
    if( FD_LIKELY( test_ethip==0x080011 ) ) {
      /* IPv4 is variable-length, so lookup IHL to find start of UDP */
      uint iplen = ( ( (uint)iphdr[0] ) & 0x0FU ) * 4U;
      uchar const * udp = iphdr + iplen;

      /* Ignore if UDP header is too short */
      if( FD_UNLIKELY( udp+8U>packet_end ) ) {
        FD_MCNT_INC( QUIC_TILE, QUIC_PACKET_TOO_SMALL, 1UL );
        continue;
      }

      /* Extract IP dest addr and UDP dest port */
      ip_dstaddr  =                  *(uint   *)( iphdr+16UL );
      udp_dstport = fd_ushort_bswap( *(ushort *)( udp+2UL    ) );
    }

    /* send packets are just round-robined by sequence number, so for now
       just indicate where they came from so they don't bounce back */
    ulong sig = fd_disco_netmux_sig( ip_dstaddr, udp_dstport, FD_NETMUX_SIG_MIN_HDR_SZ, SRC_TILE_QUIC, 0 );

    ulong tspub  = (ulong)fd_frag_meta_ts_comp( fd_tickcount() );
    fd_mcache_publish( ctx->net_out_mcache,
                       ctx->net_out_depth,
                       ctx->net_out_seq,
                       sig,
                       ctx->net_out_chunk,
                       batch[ i ].buf_sz,
                       0,
                       0,
                       tspub );

    ctx->net_out_seq   = fd_seq_inc( ctx->net_out_seq, 1UL );
    ctx->net_out_chunk = fd_dcache_compact_next( ctx->net_out_chunk, FD_NET_MTU, ctx->net_out_chunk0, ctx->net_out_wmark );
  }

  if( FD_LIKELY( opt_batch_idx ) ) {
    *opt_batch_idx = batch_cnt;
  }

  return FD_AIO_SUCCESS;
}

static void
privileged_init( fd_topo_t *      topo,
                 fd_topo_tile_t * tile,
                 void *           scratch ) {
  (void)topo;
  (void)tile;

  FD_SCRATCH_ALLOC_INIT( l, scratch );
  fd_quic_ctx_t * ctx = FD_SCRATCH_ALLOC_APPEND( l, alignof( fd_quic_ctx_t ), sizeof( fd_quic_ctx_t ) );
  ctx->ip = fd_ip_join( fd_ip_new( FD_SCRATCH_ALLOC_APPEND( l, fd_ip_align(), fd_ip_footprint( 256UL, 256UL ) ), 256UL, 256UL ) );
  if( FD_UNLIKELY( !ctx->ip ) ) FD_LOG_ERR(( "fd_ip_join failed" ));

  fd_quic_limits_t limits = quic_limits( tile );
  void * quic_mem  = FD_SCRATCH_ALLOC_APPEND( l, fd_quic_align(), fd_quic_footprint( &limits ) );
  fd_quic_t * quic = fd_quic_join( fd_quic_new( quic_mem, &limits, ctx->ip ) );
  if( FD_UNLIKELY( 32UL!=getrandom( quic->config.identity_key, 32UL, 0 ) ) )
    FD_LOG_ERR(( "failed to generate identity key: getrandom(32,0) failed" ));

  /* call wallclock so glibc loads VDSO, which requires calling mmap while
     privileged */
  fd_log_wallclock();
}

static void
unprivileged_init( fd_topo_t *      topo,
                   fd_topo_tile_t * tile,
                   void *           scratch ) {
  if( FD_UNLIKELY( !tile->in_cnt ) ) FD_LOG_ERR(( "quic tile in cnt is zero" ));

  ulong depth = tile->quic.depth;
  if( topo->links[ tile->out_link_id_primary ].depth != depth )
    FD_LOG_ERR(( "quic tile in depths are not equal" ));

  FD_SCRATCH_ALLOC_INIT( l, scratch );
  fd_quic_ctx_t * ctx = FD_SCRATCH_ALLOC_APPEND( l, alignof( fd_quic_ctx_t ), sizeof( fd_quic_ctx_t ) );
  FD_SCRATCH_ALLOC_APPEND( l, fd_ip_align(), fd_ip_footprint( 256UL, 256UL ) );

  fd_quic_limits_t limits = quic_limits( tile );
  void * quic_mem = FD_SCRATCH_ALLOC_APPEND( l, fd_quic_align(), fd_quic_footprint( &limits ) );

  /* End privileged allocs */

  fd_aio_t * quic_tx_aio = fd_aio_join( fd_aio_new( FD_SCRATCH_ALLOC_APPEND( l, fd_aio_align(), fd_aio_footprint() ), ctx, quic_tx_aio_send ) );
  if( FD_UNLIKELY( !quic_tx_aio ) ) FD_LOG_ERR(( "fd_aio_join failed" ));

  fd_ip_arp_fetch( ctx->ip );
  fd_ip_route_fetch( ctx->ip );
  fd_quic_t * quic = fd_quic_join( quic_mem );
  if( FD_UNLIKELY( !quic ) ) FD_LOG_ERR(( "fd_quic_join failed" ));

  quic->config.role                       = FD_QUIC_ROLE_SERVER;
  quic->config.net.ip_addr                = tile->quic.ip_addr;
  quic->config.net.listen_udp_port        = tile->quic.quic_transaction_listen_port;
  quic->config.idle_timeout               = tile->quic.idle_timeout_millis * 1000000UL;
  quic->config.initial_rx_max_stream_data = 1<<15;
  fd_memcpy( quic->config.link.src_mac_addr, tile->quic.src_mac_addr, 6 );

  quic->cb.conn_new         = quic_conn_new;
  quic->cb.conn_hs_complete = NULL;
  quic->cb.conn_final       = NULL;
  quic->cb.stream_new       = quic_stream_new;
  quic->cb.stream_receive   = quic_stream_receive;
  quic->cb.stream_notify    = quic_stream_notify;
  quic->cb.now              = quic_now;
  quic->cb.now_ctx          = NULL;
  quic->cb.quic_ctx         = ctx;

  fd_quic_set_aio_net_tx( quic, quic_tx_aio );
  if( FD_UNLIKELY( !fd_quic_init( quic ) ) ) FD_LOG_ERR(( "fd_quic_init failed" ));

  /* Put a bound on chunks we read from the input, to make sure they
      are within in the data region of the workspace. */
  if( FD_UNLIKELY( !tile->in_cnt ) ) FD_LOG_ERR(( "quic tile in link cnt is zero" ));
  fd_topo_link_t * link0 = &topo->links[ tile->in_link_id[ 0 ] ];

  for( ulong i=1; i<tile->in_cnt; i++ ) {
    fd_topo_link_t * link = &topo->links[ tile->in_link_id[ i ] ];

    if( FD_UNLIKELY( link0->wksp_id != link->wksp_id ) ) FD_LOG_ERR(( "quic tile reads input from multiple workspaces" ));
    if( FD_UNLIKELY( link0->mtu != link->mtu         ) ) FD_LOG_ERR(( "quic tile reads input from multiple links with different MTUs" ));
  }

  ctx->in_mem    = topo->workspaces[ link0->wksp_id ].wksp;
  ctx->in_chunk0 = fd_disco_compact_chunk0( ctx->in_mem );
  ctx->in_wmark  = fd_disco_compact_wmark ( ctx->in_mem, link0->mtu );

  if( FD_UNLIKELY( tile->out_cnt != 1 || topo->links[ tile->out_link_id[ 0 ] ].kind != FD_TOPO_LINK_KIND_QUIC_TO_NETMUX ) )
    FD_LOG_ERR(( "quic tile has none or unexpected netmux output link %lu %lu", tile->out_cnt, topo->links[ tile->out_link_id[ 0 ] ].kind ));

  fd_topo_link_t * net_out = &topo->links[ tile->out_link_id[ 0 ] ];

  ctx->net_out_mcache = net_out->mcache;
  ctx->net_out_sync   = fd_mcache_seq_laddr( ctx->net_out_mcache );
  ctx->net_out_depth  = fd_mcache_depth( ctx->net_out_mcache );
  ctx->net_out_seq    = fd_mcache_seq_query( ctx->net_out_sync );
  ctx->net_out_chunk0 = fd_dcache_compact_chunk0( fd_wksp_containing( net_out->dcache ), net_out->dcache );
  ctx->net_out_mem    = topo->workspaces[ net_out->wksp_id ].wksp;
  ctx->net_out_wmark  = fd_dcache_compact_wmark ( ctx->net_out_mem, net_out->dcache, net_out->mtu );
  ctx->net_out_chunk  = ctx->net_out_chunk0;

  if( FD_UNLIKELY( tile->out_link_id_primary == ULONG_MAX ) )
    FD_LOG_ERR(( "quic tile has no primary output link" ));

  fd_topo_link_t * verify_out = &topo->links[ tile->out_link_id_primary ];

  ctx->verify_out_mem    = topo->workspaces[ verify_out->wksp_id ].wksp;

  ctx->reasm = verify_out->dcache;
  if( FD_UNLIKELY( !ctx->reasm ) )
    FD_LOG_ERR(( "invalid tpu_reasm parameters" ));

  ctx->conn_seq    = 0UL;

  ctx->quic        = quic;
  ctx->quic_rx_aio = fd_quic_get_aio_net_rx( quic );

  ctx->round_robin_cnt = fd_topo_tile_kind_cnt( topo, tile->kind );
  ctx->round_robin_id  = tile->kind_id;

  ctx->legacy_transaction_port = tile->quic.legacy_transaction_listen_port;

  ulong scratch_top = FD_SCRATCH_ALLOC_FINI( l, 1UL );
  if( FD_UNLIKELY( scratch_top > (ulong)scratch + scratch_footprint( tile ) ) )
    FD_LOG_ERR(( "scratch overflow %lu %lu %lu", scratch_top - (ulong)scratch - scratch_footprint( tile ), scratch_top, (ulong)scratch + scratch_footprint( tile ) ));
}

static ulong
populate_allowed_seccomp( void *               scratch,
                          ulong                out_cnt,
                          struct sock_filter * out ) {
  FD_SCRATCH_ALLOC_INIT( l, scratch );
  fd_quic_ctx_t * ctx = FD_SCRATCH_ALLOC_APPEND( l, alignof( fd_quic_ctx_t ), sizeof( fd_quic_ctx_t ) );

  int netlink_fd = fd_ip_netlink_get( ctx->ip )->fd;
  FD_TEST( netlink_fd >= 0 );
  populate_sock_filter_policy_quic( out_cnt, out, (uint)fd_log_private_logfile_fd(), (uint)netlink_fd );
  return sock_filter_policy_quic_instr_cnt;
}

static ulong
populate_allowed_fds( void * scratch,
                      ulong  out_fds_cnt,
                      int *  out_fds ) {
  FD_SCRATCH_ALLOC_INIT( l, scratch );
  fd_quic_ctx_t * ctx = FD_SCRATCH_ALLOC_APPEND( l, alignof( fd_quic_ctx_t ), sizeof( fd_quic_ctx_t ) );

  if( FD_UNLIKELY( out_fds_cnt < 3 ) ) FD_LOG_ERR(( "out_fds_cnt %lu", out_fds_cnt ));

  ulong out_cnt = 0;
  out_fds[ out_cnt++ ] = 2; /* stderr */
  if( FD_LIKELY( -1!=fd_log_private_logfile_fd() ) )
    out_fds[ out_cnt++ ] = fd_log_private_logfile_fd(); /* logfile */
  out_fds[ out_cnt++ ] = fd_ip_netlink_get( ctx->ip )->fd; /* netlink socket */
  return out_cnt;
}

fd_tile_config_t fd_tile_quic = {
  .mux_flags                = FD_MUX_FLAG_MANUAL_PUBLISH | FD_MUX_FLAG_COPY,
  .burst                    = 1UL,
  .mux_ctx                  = mux_ctx,
  .mux_during_housekeeping  = during_housekeeping,
  .mux_before_credit        = before_credit,
  .mux_before_frag          = before_frag,
  .mux_during_frag          = during_frag,
  .mux_after_frag           = after_frag,
  .mux_metrics_write        = metrics_write,
  .populate_allowed_seccomp = populate_allowed_seccomp,
  .populate_allowed_fds     = populate_allowed_fds,
  .scratch_align            = scratch_align,
  .scratch_footprint        = scratch_footprint,
  .privileged_init          = privileged_init,
  .unprivileged_init        = unprivileged_init,
};<|MERGE_RESOLUTION|>--- conflicted
+++ resolved
@@ -127,71 +127,6 @@
   return FD_LAYOUT_FINI( l, scratch_align() );
 }
 
-<<<<<<< HEAD
-=======
-/* OpenSSL allows us to specify custom memory allocation functions, which we
-   want to point to an fd_alloc_t, but it does not let us use a context
-   object.  Instead we stash it in this thread local, which is OK because the
-   parent workspace exists for the duration of the SSL context, and the
-   process only has one thread.
-
-   Currently fd_alloc doesn't support realloc, so it's implemented on top of
-   malloc and free, and then also it doesn't support getting the size of an
-   allocation from the pointer, which we need for realloc, so we pad each
-   alloc by 8 bytes and stuff the size into the first 8 bytes. */
-static FD_TL fd_alloc_t * fd_quic_ssl_mem_function_ctx = NULL;
-
-static void *
-crypto_malloc( ulong        num,
-               char const * file,
-               int          line ) {
-  (void)file;
-  (void)line;
-  void * result = fd_alloc_malloc( fd_quic_ssl_mem_function_ctx, 8UL, num + 8UL );
-  if( FD_UNLIKELY( !result ) ) {
-    FD_MCNT_INC( QUIC_TILE, CRYPTO_MALLOC_FAILURE, 1UL );
-    return NULL;
-  }
-  *(ulong*)result = num;
-  return (uchar*)result + 8UL;
-}
-
-static void
-crypto_free( void *       addr,
-             char const * file,
-             int          line ) {
-  (void)file;
-  (void)line;
-
-  if( FD_UNLIKELY( !addr ) ) return;
-  fd_alloc_free( fd_quic_ssl_mem_function_ctx, (uchar*)addr - 8UL );
-}
-
-static void *
-crypto_realloc( void *       addr,
-                ulong        num,
-                char const * file,
-                int          line ) {
-  (void)file;
-  (void)line;
-
-  if( FD_UNLIKELY( !addr ) ) return crypto_malloc( num, file, line );
-  if( FD_UNLIKELY( !num ) ) {
-    crypto_free( addr, file, line );
-    return NULL;
-  }
-
-  void * new = fd_alloc_malloc( fd_quic_ssl_mem_function_ctx, 8UL, num + 8UL );
-  if( FD_UNLIKELY( !new ) ) return NULL;
-
-  ulong old_num = *(ulong*)( (uchar*)addr - 8UL );
-  fd_memcpy( (uchar*)new + 8, (uchar*)addr, fd_ulong_min( old_num, num ) );
-  fd_alloc_free( fd_quic_ssl_mem_function_ctx, (uchar*)addr - 8UL );
-  *(ulong*)new = num;
-  return (uchar*)new + 8UL;
-}
-
->>>>>>> 129665c8
 FD_FN_CONST static inline void *
 mux_ctx( void * scratch ) {
   return (void*)fd_ulong_align_up( (ulong)scratch, alignof( fd_quic_ctx_t ) );
