--- conflicted
+++ resolved
@@ -525,23 +525,6 @@
   /* call wallclock so glibc loads VDSO, which requires calling mmap while
      privileged */
   fd_log_wallclock();
-<<<<<<< HEAD
-=======
-
-  /* OpenSSL goes and tries to read files and allocate memory and
-     other dumb things on a thread local basis, so we need a special
-     initializer to do it before seccomp happens in the process. */
-  fd_quic_ssl_mem_function_ctx = fd_alloc_join( fd_alloc_new( FD_SCRATCH_ALLOC_APPEND( l, fd_alloc_align(), fd_alloc_footprint() ), 1UL ), tile->kind_id );
-  if( FD_UNLIKELY( !fd_quic_ssl_mem_function_ctx ) )
-    FD_LOG_ERR(( "fd_alloc_join failed" ));
-  if( FD_UNLIKELY( !CRYPTO_set_mem_functions( crypto_malloc, crypto_realloc, crypto_free ) ) )
-    FD_LOG_ERR(( "CRYPTO_set_mem_functions failed" ));
-
-  if( FD_UNLIKELY( !OPENSSL_init_ssl( OPENSSL_INIT_LOAD_SSL_STRINGS , NULL ) ) )
-    FD_LOG_ERR(( "OPENSSL_init_ssl failed" ));
-  if( FD_UNLIKELY( !OPENSSL_init_crypto( OPENSSL_INIT_LOAD_CRYPTO_STRINGS | OPENSSL_INIT_NO_LOAD_CONFIG , NULL ) ) )
-    FD_LOG_ERR(( "OPENSSL_init_crypto failed" ));
->>>>>>> fdd3bb76
 }
 
 static void
