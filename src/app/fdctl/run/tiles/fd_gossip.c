#define _GNU_SOURCE 

#include "tiles.h"

#include "generated/gossip_seccomp.h"
#include "../../../../flamenco/gossip/fd_gossip.h"
#include "../../../../util/fd_util.h"

#include <unistd.h>
#include <arpa/inet.h>
#include <linux/unistd.h>
#include <sys/random.h>
#include <netdb.h>
#include <netinet/in.h>
#include <sys/socket.h>


#include "../../../../util/net/fd_eth.h"
#include "../../../../util/net/fd_ip4.h"
#include "../../../../util/net/fd_udp.h"

#define NET_IN_IDX      0

#define SHRED_OUT_IDX   0
#define REPAIR_OUT_IDX  0
#define NET_OUT_IDX     0

struct __attribute__((packed)) fd_shred_dest_wire {
  uchar  pubkey[32];
  /* The Labs splice writes this as octets, which means when we read
     this, it's essentially network byte order */
  uint   ip4_addr;
  ushort udp_port;
};
typedef struct fd_shred_dest_wire fd_shred_dest_wire_t;

struct fd_contact_info_elem {
  fd_pubkey_t key;
  ulong next;
  fd_gossip_contact_info_v1_t contact_info;
};
typedef struct fd_contact_info_elem fd_contact_info_elem_t;

static int
fd_pubkey_eq( fd_pubkey_t const * key1, fd_pubkey_t const * key2 ) {
  return memcmp( key1->key, key2->key, sizeof(fd_pubkey_t) ) == 0;
}

static ulong
fd_pubkey_hash( fd_pubkey_t const * key, ulong seed ) {
  return fd_hash( seed, key->key, sizeof(fd_pubkey_t) ); 
}

static void
fd_pubkey_copy( fd_pubkey_t * keyd, fd_pubkey_t const * keys ) {
  memcpy( keyd->key, keys->key, sizeof(fd_pubkey_t) );
}

/* Contact info table */
#define MAP_NAME     fd_contact_info_table
#define MAP_KEY_T    fd_pubkey_t
#define MAP_KEY_EQ   fd_pubkey_eq
#define MAP_KEY_HASH fd_pubkey_hash
#define MAP_KEY_COPY fd_pubkey_copy
#define MAP_T        fd_contact_info_elem_t
#include "../../../../util/tmpl/fd_map_giant.c"


struct fd_gossip_tile_ctx {
  fd_gossip_t * gossip;
  fd_gossip_config_t gossip_config;
  long last_shred_dest_push_time;

  fd_contact_info_elem_t * contact_info_table;

  // fd_frag_meta_t * shred_contact_out_mcache;
  // ulong *          shred_contact_out_sync;
  // ulong            shred_contact_out_depth;
  // ulong            shred_contact_out_seq;

  // fd_wksp_t * shred_contact_out_mem;
  // ulong       shred_contact_out_chunk0;
  // ulong       shred_contact_out_wmark;
  // ulong       shred_contact_out_chunk;

  // fd_frag_meta_t * repair_contact_out_mcache;
  // ulong *          repair_contact_out_sync;
  // ulong            repair_contact_out_depth;
  // ulong            repair_contact_out_seq;

  // fd_wksp_t * repair_contact_out_mem;
  // ulong       repair_contact_out_chunk0;
  // ulong       repair_contact_out_wmark;
  // ulong       repair_contact_out_chunk;

  long last_spam_time;
  fd_rng_t rng[1];

  fd_mux_context_t * mux_ctx;
};
typedef struct fd_gossip_tile_ctx fd_gossip_tile_ctx_t;

static fd_wksp_t *     g_wksp = NULL;
static char            g_gossip_peer_addr[ 22 ]; // len('255.255.255.255:65535') == 22
static char            g_gossip_my_addr[ 22 ];   // len('255.255.255.255:65535') == 22
static ushort          g_gossip_listen_port;

/* Inspired from tiles/fd_shred.c */
static fd_wksp_t *     g_net_in;
static ulong           g_chunk;
static ulong           g_wmark;

static fd_frag_meta_t * g_net_out_mcache;
static ulong *          g_net_out_sync;
static ulong            g_net_out_depth;
static ulong            g_net_out_seq;

static fd_wksp_t * g_net_out_mem;
static ulong       g_net_out_chunk0;
static ulong       g_net_out_wmark;
static ulong       g_net_out_chunk;

static uchar         g_identity_private_key[32];
static fd_pubkey_t   g_identity_public_key;

static uchar              g_src_mac_addr[6];

static ulong g_num_packets_sent;

/* Includes Ethernet, IP, UDP headers */
static uchar g_gossip_buffer[ FD_NET_MTU ];

static fd_gossip_peer_addr_t *
resolve_hostport( const char * str /* host:port */, fd_gossip_peer_addr_t * res ) {
  fd_memset( res, 0, sizeof( fd_gossip_peer_addr_t ) );

  /* Find the : and copy out the host */
  char buf[128];
  uint i;
  for( i = 0;; ++i ) {
    if( str[i] == '\0' || i > sizeof( buf ) - 1U ) {
      FD_LOG_ERR( ( "missing colon" ) );
      return NULL;
    }
    if( str[i] == ':' ) {
      buf[i] = '\0';
      break;
    }
    buf[i] = str[i];
  }
  if( i == 0 ) /* :port means $HOST:port */
    gethostname( buf, sizeof( buf ) );

  struct hostent * host = gethostbyname( buf );
  if( host == NULL ) {
    FD_LOG_WARNING( ( "unable to resolve host %s", buf ) );
    return NULL;
  }
  /* Convert result to repair address */
  res->l    = 0;
  res->addr = ( (struct in_addr *)host->h_addr )->s_addr;
  int port  = atoi( str + i + 1 );
  if( ( port > 0 && port < 1024 ) || port > (int)USHORT_MAX ) {
    FD_LOG_ERR( ( "invalid port number" ) );
    return NULL;
  }
  res->port = htons( (ushort)port );

  return res;
}

FD_FN_CONST static inline ulong
scratch_align( void ) {
  return 4096UL;
}

FD_FN_PURE static inline ulong
loose_footprint( fd_topo_tile_t * tile ) {
  (void)tile;
  return 1UL * FD_SHMEM_GIGANTIC_PAGE_SZ;
}

FD_FN_PURE static inline ulong
scratch_footprint( fd_topo_tile_t * tile ) {
  (void)tile;

  ulong l = FD_LAYOUT_INIT;
  l = FD_LAYOUT_APPEND( l, alignof(fd_gossip_tile_ctx_t), sizeof(fd_gossip_tile_ctx_t) );
  l = FD_LAYOUT_APPEND( l, fd_gossip_align(), fd_gossip_footprint() );
  l = FD_LAYOUT_APPEND( l, fd_contact_info_table_align(), fd_contact_info_table_footprint( FD_PEER_KEY_MAX ) );
  return FD_LAYOUT_FINI( l, scratch_align() );
}

FD_FN_CONST static inline void *
mux_ctx( void * scratch ) {
  return (void*)fd_ulong_align_up( (ulong)scratch, alignof(fd_gossip_tile_ctx_t) );
}
typedef struct __attribute__((packed)) {
  fd_eth_hdr_t eth[1];
  fd_ip4_hdr_t ip4[1];
  fd_udp_hdr_t udp[1];
} eth_ip_udp_t;

static inline void
populate_packet_header_template( eth_ip_udp_t * pkt,
                                 ulong          payload_sz,
                                 uint           src_ip,
                                 uchar const *  src_mac,
                                 ushort         src_port ) {
  memset( pkt->eth->dst, 0,       6UL );
  memcpy( pkt->eth->src, src_mac, 6UL );
  pkt->eth->net_type  = fd_ushort_bswap( FD_ETH_HDR_TYPE_IP );

  pkt->ip4->verihl       = FD_IP4_VERIHL( 4U, 5U );
  pkt->ip4->tos          = (uchar)0;
  pkt->ip4->net_tot_len  = fd_ushort_bswap( (ushort)(payload_sz + sizeof(fd_ip4_hdr_t)+sizeof(fd_udp_hdr_t)) );
  pkt->ip4->net_frag_off = fd_ushort_bswap( FD_IP4_HDR_FRAG_OFF_DF );
  pkt->ip4->ttl          = (uchar)64;
  pkt->ip4->protocol     = FD_IP4_HDR_PROTOCOL_UDP;
  pkt->ip4->check        = 0U;
  memcpy( pkt->ip4->saddr_c, &src_ip, 4UL );
  memset( pkt->ip4->daddr_c, 0,       4UL ); /* varies by shred */

  pkt->udp->net_sport = fd_ushort_bswap( src_port );
  pkt->udp->net_dport = (ushort)0; /* varies by shred */
  pkt->udp->net_len   = fd_ushort_bswap( (ushort)(payload_sz + sizeof(fd_udp_hdr_t)) );
  pkt->udp->check     = (ushort)0;
}

static void
send_packet( fd_gossip_tile_ctx_t * ctx,
             uint    ip,
             ushort  port,
             uchar const * payload,
             ulong   payload_sz,
             ulong   tsorig ) {
  uchar * packet = fd_chunk_to_laddr( g_net_out_mem, g_net_out_chunk );

  eth_ip_udp_t * hdr = (eth_ip_udp_t *)packet;
  memset(packet, 0, sizeof(eth_ip_udp_t));
  uchar mac[6] = {0};
  populate_packet_header_template( hdr, payload_sz, ctx->gossip_config.my_addr.addr, mac, g_gossip_listen_port );

  hdr->udp->net_dport = port;

  memcpy( hdr->eth->dst, mac, 6UL );
  memcpy( hdr->ip4->daddr_c, &ip, 4UL );

  // TODO: LML handle checksum correctly
  hdr->ip4->check = fd_ip4_hdr_check( ( fd_ip4_hdr_t const *) FD_ADDRESS_OF_PACKED_MEMBER( hdr->ip4 ) );
 
  ulong packet_sz = payload_sz + sizeof(eth_ip_udp_t);
  fd_memcpy( packet+sizeof(eth_ip_udp_t), payload, payload_sz );

  hdr->udp->check = fd_ip4_udp_check( *(uint *)FD_ADDRESS_OF_PACKED_MEMBER( hdr->ip4->saddr_c ), 
                                      *(uint *)FD_ADDRESS_OF_PACKED_MEMBER( hdr->ip4->daddr_c ), 
                                      (fd_udp_hdr_t const *)FD_ADDRESS_OF_PACKED_MEMBER( hdr->udp ), 
                                      packet + sizeof(eth_ip_udp_t) );

  ulong tspub = fd_frag_meta_ts_comp( fd_tickcount() );
  ulong sig = fd_disco_netmux_sig( ip, port, FD_NETMUX_SIG_MIN_HDR_SZ, SRC_TILE_GOSSIP, (ushort)0 );
  // fd_mcache_publish( g_net_out_mcache, g_net_out_depth, g_net_out_seq, sig, g_net_out_chunk, packet_sz, 0UL, tsorig, tspub );
  // g_net_out_seq   = fd_seq_inc( g_net_out_seq, 1UL );
  // g_net_out_chunk = fd_dcache_compact_next( g_net_out_chunk, packet_sz, g_net_out_chunk0, g_net_out_wmark );
  fd_mux_publish( ctx->mux_ctx, sig, g_net_out_chunk, packet_sz, 0UL, tsorig, tspub );
  g_net_out_chunk = fd_dcache_compact_next( g_net_out_chunk, packet_sz, g_net_out_chunk0, g_net_out_wmark );
}

static void 
gossip_send_packet( uchar const * msg, 
                    size_t msglen, 
                    fd_gossip_peer_addr_t const * addr, 
                    void * arg ) {
  g_num_packets_sent++;
<<<<<<< HEAD

  if(g_num_packets_sent > 1000) {
=======
/*
  if(g_num_packets_sent > 1) {
>>>>>>> 91e02076
    return;
  }
  */
  ulong tsorig = fd_frag_meta_ts_comp( fd_tickcount() );
  send_packet( arg, addr->addr, addr->port, msg, msglen, tsorig );
}


static void
gossip_deliver_fun( fd_crds_data_t * data, void * arg ) {
  fd_gossip_tile_ctx_t * ctx = (fd_gossip_tile_ctx_t *)arg;

  if( fd_crds_data_is_contact_info_v1( data ) ) {
    fd_gossip_contact_info_v1_t const * contact_info = &data->inner.contact_info_v1;

    // TODO: what to do when the contact table is full?
    fd_contact_info_elem_t * ele = fd_contact_info_table_query( ctx->contact_info_table, &contact_info->id, NULL );
    if( ele == NULL ) {
      /* Insert the element */
      ele = fd_contact_info_table_insert( ctx->contact_info_table, &contact_info->id );
      FD_LOG_NOTICE(("contact info v1 - ip: " FD_IP4_ADDR_FMT ", port: %u", FD_IP4_ADDR_FMT_ARGS( contact_info->gossip.addr.inner.ip4 ), contact_info->gossip.port ));
    }

    ele->contact_info = *contact_info;
  }
}

static void
before_frag( void * _ctx,
             ulong  in_idx,
             ulong  seq,
             ulong  sig,
             int *  opt_filter ) {
  (void)_ctx;
  (void)in_idx;
  (void)seq;

  if( fd_disco_netmux_sig_src_tile( sig ) != SRC_TILE_NET ) {
    *opt_filter = 1;
    return;
  }
  
  ushort port = fd_disco_netmux_sig_port( sig );
  *opt_filter = !(port==g_gossip_listen_port);
}

static void
during_frag( void * ctx,
             ulong  in_idx,
             ulong  seq,
             ulong  sig,
             ulong  chunk,
             ulong  sz,
             int *  opt_filter ) {
  (void)seq;
  (void)ctx;
  (void)in_idx;
  (void)sig;
  (void)chunk;
  (void)sz;
  
  if( FD_UNLIKELY( chunk<g_chunk || chunk>g_wmark || sz>FD_NET_MTU ) ) {
    FD_LOG_ERR(( "chunk %lu %lu corrupt, not in range [%lu,%lu]", chunk, sz, g_chunk, g_wmark ));
    *opt_filter = 1;
    return;
  }

  uchar const * dcache_entry = fd_chunk_to_laddr_const( g_net_in, chunk );
  ulong  hdr_sz = fd_disco_netmux_sig_hdr_sz( sig );
  ushort port = fd_disco_netmux_sig_port( sig );
  FD_TEST( hdr_sz < sz ); /* Should be ensured by the net tile */
  uchar * pkt;
  if( FD_UNLIKELY( port==g_gossip_listen_port ) ) {
    pkt = g_gossip_buffer;
  } else {
    FD_LOG_ERR(( "port %u not handled", port ));
    *opt_filter = 1;
    return;
  }

  fd_memcpy( pkt, dcache_entry, sz );
  *opt_filter = 0;

  return;
}

static void
after_frag( void *             _ctx,
            ulong              in_idx,
            ulong              seq,
            ulong *            opt_sig,
            ulong *            opt_chunk,
            ulong *            opt_sz,
            ulong *            opt_tsorig,
            int *              opt_filter,
            fd_mux_context_t * mux ) {
  (void)in_idx;
  (void)opt_chunk;
  (void)opt_filter;
  (void)mux;
  (void)seq;
  (void)opt_tsorig;

  fd_gossip_tile_ctx_t * ctx = (fd_gossip_tile_ctx_t *)_ctx;

  ctx->mux_ctx = mux;

  uint   ip = fd_disco_netmux_sig_ip_addr( *opt_sig );
  ushort port = fd_disco_netmux_sig_port( *opt_sig );
  // uint ip = 2471188301; // 147.75.199.41
  if( FD_UNLIKELY( port==g_gossip_listen_port ) ) {
    *opt_filter = 0;
    ulong hdr_sz = fd_disco_netmux_sig_hdr_sz( *opt_sig );
    eth_ip_udp_t * hdr = (eth_ip_udp_t *)g_gossip_buffer;

    fd_gossip_peer_addr_t peer_addr;
    peer_addr.l = 0;
    peer_addr.addr = ip;
    peer_addr.port = hdr->udp->net_sport;

    fd_gossip_recv_packet( ctx->gossip, g_gossip_buffer + hdr_sz, *opt_sz - hdr_sz, &peer_addr );
  } else {
    FD_LOG_ERR(( "port %u not handled", port ));
    *opt_filter = 1;
    return;
  }
}

static void
after_credit( void * _ctx, fd_mux_context_t * mux_ctx ) {
  fd_gossip_tile_ctx_t * ctx = (fd_gossip_tile_ctx_t *)_ctx;

  ctx->mux_ctx = mux_ctx;
  long now = fd_log_wallclock();
  g_num_packets_sent = 0;
  fd_gossip_settime( ctx->gossip, now );
  fd_gossip_continue( ctx->gossip );

 
#ifdef FD_GOSSIP_DEMO
  if( now - ctx->last_shred_dest_push_time > (long)1e6 ) {
    ctx->last_shred_dest_push_time = now;
    if(fd_contact_info_table_key_cnt( ctx->contact_info_table ) != 0) {
      fd_slot_hash_t slot_hashes[16];
      for( ulong i = 0; i < 16; i++ ) {
        slot_hashes[i].slot = fd_rng_ulong(ctx->rng);
        memset(slot_hashes[i].hash.uc, 0, sizeof(fd_hash_t));
      }
      
      fd_crds_data_t crds_data;
      fd_crds_data_new_disc( &crds_data, fd_crds_data_enum_accounts_hashes );
      memcpy( crds_data.inner.accounts_hashes.from.key, ctx->gossip_config.public_key, sizeof(fd_pubkey_t) );
      crds_data.inner.accounts_hashes.hashes_len = 16;
      crds_data.inner.accounts_hashes.hashes = slot_hashes;
      crds_data.inner.accounts_hashes.wallclock =  (ulong)fd_log_wallclock( ) / (ulong)1000000;

      fd_gossip_push_value( ctx->gossip, &crds_data, NULL );
    }
  }
#endif
}

static void
during_housekeeping( void * _ctx ) {
  fd_gossip_tile_ctx_t * ctx = (fd_gossip_tile_ctx_t *)_ctx;
  (void)ctx;
  // fd_mcache_seq_update( ctx->shred_contact_out_sync, ctx->shred_contact_out_seq );
  // fd_mcache_seq_update( ctx->repair_contact_out_sync, ctx->repair_contact_out_seq );
  // fd_mcache_seq_update( g_net_out_sync, g_net_out_seq );
} 

static void
privileged_init( fd_topo_t *      topo,
                 fd_topo_tile_t * tile,
                 void *           scratch ) {
  (void)topo;
  (void)tile;
  (void)scratch;

  g_wksp = topo->workspaces[ tile->wksp_id ].wksp;
  
  strncpy( g_gossip_peer_addr, tile->gossip.gossip_peer_addr, sizeof(g_gossip_peer_addr) );
  strncpy( g_gossip_my_addr, tile->gossip.gossip_my_addr, sizeof(g_gossip_my_addr) );
  g_gossip_listen_port = tile->gossip.gossip_listen_port;

  FD_TEST( g_gossip_listen_port!=0 );

  fd_topo_link_t * netmux_link = &topo->links[ tile->in_link_id[ 0 ] ];

  g_net_in    = topo->workspaces[ netmux_link->wksp_id ].wksp;
  g_chunk  = fd_disco_compact_chunk0( g_net_in );
  g_wmark  = fd_disco_compact_wmark ( g_net_in, netmux_link->mtu );

  // TODO: make configurable
  FD_TEST( getrandom( g_identity_private_key, 32UL, 0 ) == 32UL );
  fd_sha512_t sha[1];
  FD_TEST( fd_ed25519_public_from_private( g_identity_public_key.uc, g_identity_private_key, sha ) );

  FD_LOG_NOTICE(( "gossip starting - identity: %32J", g_identity_public_key.key ));
}

static void
unprivileged_init( fd_topo_t *      topo,
                   fd_topo_tile_t * tile,
                   void *           scratch ) {
  if( FD_UNLIKELY( tile->in_cnt != 1 ||
                   topo->links[ tile->in_link_id[ NET_IN_IDX     ] ].kind != FD_TOPO_LINK_KIND_NETMUX_TO_OUT ) ) {
    FD_LOG_ERR(( "gossip tile has none or unexpected input links %lu %lu %lu",
                 tile->in_cnt, topo->links[ tile->in_link_id[ 0 ] ].kind, topo->links[ tile->in_link_id[ 1 ] ].kind ));
  }

  // if( FD_UNLIKELY( tile->out_cnt != 1 ||
  //                  topo->links[ tile->out_link_id[ NET_OUT_IDX ] ].kind != FD_TOPO_LINK_KIND_GOSSIP_TO_NETMUX ) ) {
  //   FD_LOG_ERR(( "gossip tile has none or unexpected output links %lu %lu %lu",
  //                tile->out_cnt, topo->links[ tile->out_link_id[ 0 ] ].kind, topo->links[ tile->out_link_id[ 1 ] ].kind ));
  // }

  if( FD_UNLIKELY( tile->out_link_id_primary == ULONG_MAX ) )
    FD_LOG_ERR(( "gossip tile has no primary output link" ));

  fd_topo_link_t * net_out = &topo->links[ tile->out_link_id_primary ];

  g_net_out_mcache = net_out->mcache;
  g_net_out_sync   = fd_mcache_seq_laddr( g_net_out_mcache );
  g_net_out_depth  = fd_mcache_depth( g_net_out_mcache );
  g_net_out_seq    = fd_mcache_seq_query( g_net_out_sync );
  g_net_out_chunk0 = fd_dcache_compact_chunk0( fd_wksp_containing( net_out->dcache ), net_out->dcache );
  g_net_out_mem    = topo->workspaces[ net_out->wksp_id ].wksp;
  g_net_out_wmark  = fd_dcache_compact_wmark ( g_net_out_mem, net_out->dcache, net_out->mtu );
  g_net_out_chunk  = g_net_out_chunk0;

  fd_memcpy( g_src_mac_addr, tile->gossip.src_mac_addr, 6 );

  void * alloc_shmem = fd_wksp_alloc_laddr( g_wksp, fd_alloc_align(), fd_alloc_footprint(), 3UL );
  if( FD_UNLIKELY( !alloc_shmem ) ) { 
    FD_LOG_ERR( ( "fd_alloc too large for workspace" ) ); 
  }

  /* Scratch mem setup */

  FD_SCRATCH_ALLOC_INIT( l, scratch );
  fd_gossip_tile_ctx_t * ctx = FD_SCRATCH_ALLOC_APPEND( l, alignof(fd_gossip_tile_ctx_t), sizeof(fd_gossip_tile_ctx_t) );
  ctx->gossip = FD_SCRATCH_ALLOC_APPEND( l, fd_gossip_align(), fd_gossip_footprint() );
  ctx->contact_info_table = fd_contact_info_table_join( fd_contact_info_table_new( FD_SCRATCH_ALLOC_APPEND( l, fd_contact_info_table_align(), fd_contact_info_table_footprint( FD_PEER_KEY_MAX ) ), FD_PEER_KEY_MAX, 0 ) );
  ulong scratch_top = FD_SCRATCH_ALLOC_FINI( l, 1UL );
  if( FD_UNLIKELY( scratch_top > (ulong)scratch + scratch_footprint( tile ) ) )
    FD_LOG_ERR(( "scratch overflow %lu %lu %lu", scratch_top - (ulong)scratch - scratch_footprint( tile ), scratch_top, (ulong)scratch + scratch_footprint( tile ) ));

  ctx->last_shred_dest_push_time = 0;
  ctx->last_spam_time = 0;
  g_num_packets_sent = 0;

  // /* Set up shred contact info tile output */
  // fd_topo_link_t * shred_contact_out = &topo->links[ tile->out_link_id[ 0 ] ];
  // ctx->shred_contact_out_mcache = shred_contact_out->mcache;
  // ctx->shred_contact_out_sync   = fd_mcache_seq_laddr( ctx->shred_contact_out_mcache );
  // ctx->shred_contact_out_depth  = fd_mcache_depth( ctx->shred_contact_out_mcache );
  // ctx->shred_contact_out_seq    = fd_mcache_seq_query( ctx->shred_contact_out_sync );
  // ctx->shred_contact_out_mem    = topo->workspaces[ shred_contact_out->wksp_id ].wksp;
  // ctx->shred_contact_out_chunk0 = fd_dcache_compact_chunk0( ctx->shred_contact_out_mem, shred_contact_out->dcache );
  // ctx->shred_contact_out_wmark  = fd_dcache_compact_wmark ( ctx->shred_contact_out_mem, shred_contact_out->dcache, shred_contact_out->mtu );
  // ctx->shred_contact_out_chunk  = ctx->shred_contact_out_chunk0;

  // /* Set up repair contact info tile output */
  // fd_topo_link_t * repair_contact_out = &topo->links[ tile->out_link_id[ 1 ] ];
  // ctx->repair_contact_out_mcache = repair_contact_out->mcache;
  // ctx->repair_contact_out_sync   = fd_mcache_seq_laddr( ctx->repair_contact_out_mcache );
  // ctx->repair_contact_out_depth  = fd_mcache_depth( ctx->repair_contact_out_mcache );
  // ctx->repair_contact_out_seq    = fd_mcache_seq_query( ctx->repair_contact_out_sync );
  // ctx->repair_contact_out_mem    = topo->workspaces[ repair_contact_out->wksp_id ].wksp;
  // ctx->repair_contact_out_chunk0 = fd_dcache_compact_chunk0( ctx->repair_contact_out_mem, repair_contact_out->dcache );
  // ctx->repair_contact_out_wmark  = fd_dcache_compact_wmark ( ctx->repair_contact_out_mem, repair_contact_out->dcache, repair_contact_out->mtu );
  // ctx->repair_contact_out_chunk  = ctx->repair_contact_out_chunk0;

  /* Valloc setup */

  void * alloc_shalloc = fd_alloc_new( alloc_shmem, 3UL );
  if( FD_UNLIKELY( !alloc_shalloc ) ) { 
    FD_LOG_ERR( ( "fd_allow_new failed" ) ); }
  fd_alloc_t * alloc = fd_alloc_join( alloc_shalloc, 3UL );
  if( FD_UNLIKELY( !alloc ) ) {
    FD_LOG_ERR( ( "fd_alloc_join failed" ) ); 
  }

  fd_valloc_t valloc = fd_alloc_virtual( alloc );

  /* Gossip set up */

  // TODO: actually get a reasonable seed
  ulong seed = 42;
  ctx->gossip = fd_gossip_join( fd_gossip_new( ctx->gossip, seed, valloc ) );

  FD_LOG_NOTICE(( "gossip my addr - addr: %s", g_gossip_my_addr ));
  FD_TEST( resolve_hostport( g_gossip_my_addr, &ctx->gossip_config.my_addr ) );
  ctx->gossip_config.private_key = g_identity_private_key;
  ctx->gossip_config.public_key = &g_identity_public_key;
  ctx->gossip_config.fun_arg = ctx;
  ctx->gossip_config.deliver_fun = gossip_deliver_fun;
  ctx->gossip_config.send_fun = gossip_send_packet;
#ifdef FD_GOSSIP_DEMO
  ctx->gossip_config.shred_version = 4242;
#else
  ctx->gossip_config.shred_version = 0;
#endif

  if( fd_gossip_set_config( ctx->gossip, &ctx->gossip_config ) ) {
    FD_LOG_ERR( ( "error setting gossip config" ) );
  }

  fd_gossip_peer_addr_t gossip_peer_addr;
  FD_LOG_NOTICE(( "gossip initial peer - addr: %s", g_gossip_peer_addr ));
  if( fd_gossip_add_active_peer( ctx->gossip, resolve_hostport( g_gossip_peer_addr, &gossip_peer_addr ) ) ) {
    FD_LOG_ERR( ( "error adding gossip active peer" ) );
  }

  fd_gossip_update_addr( ctx->gossip, &ctx->gossip_config.my_addr );

  fd_gossip_peer_addr_t tvu_my_addr;
  fd_gossip_peer_addr_t tvu_my_fwd_addr;
  if( resolve_hostport( tile->gossip.tvu_my_addr, &tvu_my_addr ) == NULL ) {
    FD_LOG_ERR( ( "error parsing tvu addr" ) );
  }

  if( resolve_hostport( tile->gossip.tvu_my_fwd_addr, &tvu_my_fwd_addr ) == NULL ) {
    FD_LOG_ERR(( "error parsing tvu fwd addr" ) );
  }

  fd_rng_join( fd_rng_new( ctx->rng, 42, 0UL ) );

  fd_gossip_update_tvu_addr( ctx->gossip, &tvu_my_addr, &tvu_my_fwd_addr );
  fd_gossip_settime( ctx->gossip, fd_log_wallclock() );
  fd_gossip_start( ctx->gossip );

  FD_LOG_NOTICE(( "gossip listening on port %u", tile->gossip.gossip_listen_port ));
}

static ulong
populate_allowed_seccomp( void *               scratch,
                          ulong                out_cnt,
                          struct sock_filter * out ) {
  (void)scratch;
  populate_sock_filter_policy_gossip( out_cnt, out, (uint)fd_log_private_logfile_fd() );
  return sock_filter_policy_gossip_instr_cnt;
}

static ulong
populate_allowed_fds( void * scratch,
                      ulong  out_fds_cnt,
                      int *  out_fds ) {
  (void)scratch;
  if( FD_UNLIKELY( out_fds_cnt<2 ) ) FD_LOG_ERR(( "out_fds_cnt %lu", out_fds_cnt ));

  ulong out_cnt = 0;
  out_fds[ out_cnt++ ] = 2; /* stderr */
  if( FD_LIKELY( -1!=fd_log_private_logfile_fd() ) )
    out_fds[ out_cnt++ ] = fd_log_private_logfile_fd(); /* logfile */
  return out_cnt;
}

fd_tile_config_t fd_tile_gossip = {
  .mux_flags                = FD_MUX_FLAG_MANUAL_PUBLISH | FD_MUX_FLAG_COPY,
  .burst                    = 1UL,
  .loose_footprint          = loose_footprint,
  .mux_ctx                  = mux_ctx,
  .mux_before_frag          = before_frag,
  .mux_during_frag          = during_frag,
  .mux_after_frag           = after_frag,
  .mux_during_housekeeping  = during_housekeeping,
  .populate_allowed_seccomp = populate_allowed_seccomp,
  .populate_allowed_fds     = populate_allowed_fds,
  .scratch_align            = scratch_align,
  .scratch_footprint        = scratch_footprint,
  .privileged_init          = privileged_init,
  .unprivileged_init        = unprivileged_init,
  .mux_after_credit         = after_credit,
};<|MERGE_RESOLUTION|>--- conflicted
+++ resolved
@@ -272,13 +272,8 @@
                     fd_gossip_peer_addr_t const * addr, 
                     void * arg ) {
   g_num_packets_sent++;
-<<<<<<< HEAD
-
-  if(g_num_packets_sent > 1000) {
-=======
 /*
   if(g_num_packets_sent > 1) {
->>>>>>> 91e02076
     return;
   }
   */
