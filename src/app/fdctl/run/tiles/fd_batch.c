#include "../../../../disco/tiles.h"

#include "../../../../disco/topo/fd_pod_format.h"
#include "../../../../funkier/fd_funkier.h"
#include "../../../../funkier/fd_funkier_filemap.h"

#include "../../../../flamenco/runtime/fd_hashes.h"
#include "../../../../flamenco/runtime/fd_txncache.h"
#include "../../../../flamenco/snapshot/fd_snapshot_create.h"
#include "../../../../flamenco/runtime/fd_runtime.h"

#include "generated/batch_seccomp.h"

#include <errno.h>
#include <unistd.h>

#define REPLAY_OUT_IDX     (0UL)
#define EAH_REPLAY_OUT_SIG (0UL)

#define MEM_FOOTPRINT      (8UL<<30)

struct fd_snapshot_tile_ctx {
  /* User defined parameters. */
  ulong           full_interval;
  ulong           incremental_interval;
  char const    * out_dir;
  char            funk_file[ PATH_MAX ];

  /* Shared data structures. */
  fd_txncache_t * status_cache;
  ulong         * is_constipated;
  fd_funkier_t     * funk;

  /* File descriptors used for snapshot generation. */
  int             tmp_fd;
  int             tmp_inc_fd;
  int             full_snapshot_fd;
  int             incremental_snapshot_fd;

  /* Thread pool used for account hash calculation. */
  uchar           tpool_mem[ FD_TPOOL_FOOTPRINT( FD_TILE_MAX ) ] __attribute__( ( aligned( FD_TPOOL_ALIGN ) ) );
  fd_tpool_t *    tpool;

  /* Only join funk after tiles start spinning. */
  int             is_funk_active;

  /* Metadata from the full snapshot used for incremental snapshots. */
  ulong           last_full_snap_slot;
  fd_hash_t       last_hash;
  ulong           last_capitalization;

  /* Replay out link fields for epoch account hash. */
  fd_wksp_t *     replay_out_mem;
  ulong           replay_out_chunk;

  /* Bump allocator */
  fd_spad_t *     spad;
};
typedef struct fd_snapshot_tile_ctx fd_snapshot_tile_ctx_t;

void
tpool_batch_boot( fd_topo_t * topo, ulong total_thread_count ) {
  ushort tile_to_cpu[ FD_TILE_MAX ] = {0};
  ulong thread_count                = 0UL;
  ulong main_thread_seen            = 0UL;

  for( ulong i=0UL; i<topo->tile_cnt; i++ ) {
    if( strcmp( topo->tiles[i].name, "btpool" ) == 0 ) {
      tile_to_cpu[ 1+thread_count ] = (ushort)topo->tiles[i].cpu_idx;
      thread_count++;
    }
    if( strcmp( topo->tiles[i].name, "batch" ) == 0 ) {
      tile_to_cpu[ 0 ] = (ushort)topo->tiles[i].cpu_idx;
      main_thread_seen = 1;
    }
  }

  if( main_thread_seen ) {
    thread_count++;
  }

  if( thread_count != total_thread_count )
    FD_LOG_ERR(( "thread count mismatch thread_count=%lu total_thread_count=%lu main_thread_seen=%lu",
                 thread_count,
                 total_thread_count,
                 main_thread_seen ));

  fd_tile_private_map_boot( tile_to_cpu, thread_count );
}

FD_FN_CONST static inline ulong
scratch_align( void ) {
  return 128UL;
}

FD_FN_PURE static inline ulong
scratch_footprint( fd_topo_tile_t const * tile FD_PARAM_UNUSED ) {
  ulong l = FD_LAYOUT_INIT;
  l = FD_LAYOUT_APPEND( l, alignof(fd_snapshot_tile_ctx_t), sizeof(fd_snapshot_tile_ctx_t) );
  l = FD_LAYOUT_APPEND( l, fd_spad_align(), fd_ulong_align_up( MEM_FOOTPRINT, fd_spad_align() ) );
  return FD_LAYOUT_FINI( l, scratch_align() );
}

static void
privileged_init( fd_topo_t      * topo FD_PARAM_UNUSED,
                 fd_topo_tile_t * tile FD_PARAM_UNUSED ) {

  /* First open the relevant files here. TODO: We eventually want to extend
     this to support multiple files. */

  char tmp_dir_buf[ FD_SNAPSHOT_DIR_MAX ];
  int err = snprintf( tmp_dir_buf, FD_SNAPSHOT_DIR_MAX, "%s/%s", tile->batch.out_dir, FD_SNAPSHOT_TMP_ARCHIVE );
  if( FD_UNLIKELY( err<0 ) ) {
    FD_LOG_ERR(( "Failed to format directory string" ));
  }

  char tmp_inc_dir_buf[ FD_SNAPSHOT_DIR_MAX ];
  err = snprintf( tmp_inc_dir_buf, FD_SNAPSHOT_DIR_MAX, "%s/%s", tile->batch.out_dir, FD_SNAPSHOT_TMP_INCR_ARCHIVE );
  if( FD_UNLIKELY( err<0 ) ) {
    FD_LOG_ERR(( "Failed to format directory string" ));
  }

  char zstd_dir_buf[ FD_SNAPSHOT_DIR_MAX ];
  err = snprintf( zstd_dir_buf, FD_SNAPSHOT_DIR_MAX, "%s/%s", tile->batch.out_dir, FD_SNAPSHOT_TMP_FULL_ARCHIVE_ZSTD );
  if( FD_UNLIKELY( err<0 ) ) {
    FD_LOG_ERR(( "Failed to format directory string" ));
  }

  char zstd_inc_dir_buf[ FD_SNAPSHOT_DIR_MAX ];
  err = snprintf( zstd_inc_dir_buf, FD_SNAPSHOT_DIR_MAX, "%s/%s", tile->batch.out_dir, FD_SNAPSHOT_TMP_INCR_ARCHIVE_ZSTD );
  if( FD_UNLIKELY( err<0 ) ) {
    FD_LOG_ERR(( "Failed to format directory string" ));
  }

  /* Create and open the relevant files for snapshots. */

  tile->batch.tmp_fd = open( tmp_dir_buf, O_CREAT | O_RDWR | O_TRUNC, 0644 );
  if( FD_UNLIKELY( tile->batch.tmp_fd==-1 ) ) {
    FD_LOG_ERR(( "Failed to open and create tarball for file=%s (%i-%s)", tmp_dir_buf, errno, fd_io_strerror( errno ) ));
  }

  tile->batch.tmp_inc_fd = open( tmp_inc_dir_buf, O_CREAT | O_RDWR | O_TRUNC, 0644 );
  if( FD_UNLIKELY( tile->batch.tmp_inc_fd==-1 ) ) {
    FD_LOG_ERR(( "Failed to open and create tarball for file=%s (%i-%s)", tmp_dir_buf, errno, fd_io_strerror( errno ) ));
  }

  tile->batch.full_snapshot_fd = open( zstd_dir_buf, O_RDWR | O_CREAT | O_TRUNC, 0644 );
  if( FD_UNLIKELY( tile->batch.full_snapshot_fd==-1 ) ) {
    FD_LOG_WARNING(( "Failed to open the snapshot file (%i-%s)", errno, fd_io_strerror( errno ) ));
  }

  tile->batch.incremental_snapshot_fd = open( zstd_inc_dir_buf, O_RDWR | O_CREAT | O_TRUNC, 0644 );
  if( FD_UNLIKELY( tile->batch.incremental_snapshot_fd==-1 ) ) {
    FD_LOG_WARNING(( "Failed to open the snapshot file (%i-%s)", errno, fd_io_strerror( errno ) ));
  }
}

static void
unprivileged_init( fd_topo_t      * topo FD_PARAM_UNUSED,
                   fd_topo_tile_t * tile ) {

  void * scratch = fd_topo_obj_laddr( topo, tile->tile_obj_id );

  if( FD_UNLIKELY( tile->out_cnt!=1UL || strcmp( topo->links[ tile->out_link_id[ REPLAY_OUT_IDX ] ].name, "batch_replay" ) ) ) {
    FD_LOG_ERR(( "batch tile has none or unexpected output links %lu %s",
                 tile->out_cnt, topo->links[ tile->out_link_id[ REPLAY_OUT_IDX ] ].name ));
  }

  /**********************************************************************/
  /* scratch (bump)-allocate memory owned by the replay tile            */
  /**********************************************************************/

  /* Do not modify order! This is join-order in unprivileged_init. */

  FD_SCRATCH_ALLOC_INIT( l, scratch );
  fd_snapshot_tile_ctx_t * ctx = FD_SCRATCH_ALLOC_APPEND( l, alignof(fd_snapshot_tile_ctx_t), sizeof(fd_snapshot_tile_ctx_t) );
  memset( ctx, 0, sizeof(fd_snapshot_tile_ctx_t) );
  void * spad_mem            = FD_SCRATCH_ALLOC_APPEND( l, fd_spad_align(), fd_ulong_align_up( MEM_FOOTPRINT, fd_spad_align() ) );
  ulong  scratch_alloc_mem   = FD_SCRATCH_ALLOC_FINI  ( l, scratch_align() );

  if( FD_UNLIKELY( scratch_alloc_mem > (ulong)scratch + scratch_footprint(tile) ) ) {
    FD_LOG_ERR(( "scratch overflow" ));
  }

  ctx->full_interval           = tile->batch.full_interval;
  ctx->incremental_interval    = tile->batch.incremental_interval;
  ctx->out_dir                 = tile->batch.out_dir;
  ctx->tmp_fd                  = tile->batch.tmp_fd;
  ctx->tmp_inc_fd              = tile->batch.tmp_inc_fd;
  ctx->full_snapshot_fd        = tile->batch.full_snapshot_fd;
  ctx->incremental_snapshot_fd = tile->batch.incremental_snapshot_fd;

  /**********************************************************************/
  /* tpool                                                              */
  /**********************************************************************/

  FD_LOG_NOTICE(( "Number of threads in hash tpool: %lu", tile->batch.hash_tpool_thread_count ));

  if( FD_LIKELY( tile->batch.hash_tpool_thread_count>1UL ) ) {
    tpool_batch_boot( topo, tile->batch.hash_tpool_thread_count );
    ctx->tpool = fd_tpool_init( ctx->tpool_mem, tile->batch.hash_tpool_thread_count );
  } else {
    ctx->tpool = NULL;
  }

  if( FD_LIKELY( tile->batch.hash_tpool_thread_count>1UL ) ) {
    /* Start the tpool workers */
    for( ulong i=1UL; i<tile->batch.hash_tpool_thread_count; i++ ) {
      if( FD_UNLIKELY( !fd_tpool_worker_push( ctx->tpool, i, NULL, 0UL ) ) ) {
        FD_LOG_ERR(( "failed to launch worker" ));
      }
    }
  }

  /**********************************************************************/
  /* spads                                                              */
  /**********************************************************************/
  /* FIXME: Define a bound for the size of the spad. It likely needs to be
     larger than this. */
  uchar * spad_mem_cur = spad_mem;
  ctx->spad = fd_spad_join( fd_spad_new( spad_mem_cur, MEM_FOOTPRINT ) );

  /**********************************************************************/
  /* funk                                                               */
  /**********************************************************************/

  /* We only want to join funk after it has been setup and joined in the
     replay tile.
     TODO: Eventually funk will be joined via a shared topology object. */
  ctx->is_funk_active = 0;
  memcpy( ctx->funk_file, tile->replay.funk_file, sizeof(tile->replay.funk_file) );

  /**********************************************************************/
  /* status cache                                                       */
  /**********************************************************************/

  ulong status_cache_obj_id = fd_pod_queryf_ulong( topo->props, ULONG_MAX, "txncache" );
  if( FD_UNLIKELY( status_cache_obj_id==ULONG_MAX ) ) {
    FD_LOG_ERR(( "no status cache object id" ));
  }

  ctx->status_cache = fd_txncache_join( fd_topo_obj_laddr( topo, status_cache_obj_id ) );
  if( FD_UNLIKELY( !ctx->status_cache ) ) {
    FD_LOG_ERR(( "no status cache" ));
  }

  /**********************************************************************/
  /* constipated fseq                                                   */
  /**********************************************************************/

  ulong constipated_obj_id = fd_pod_queryf_ulong( topo->props, ULONG_MAX, "constipate" );
  if( FD_UNLIKELY( constipated_obj_id==ULONG_MAX ) ) {
    FD_LOG_ERR(( "no constipated object id" ));
  }
  ctx->is_constipated = fd_fseq_join( fd_topo_obj_laddr( topo, constipated_obj_id ) );
  if( FD_UNLIKELY( !ctx->is_constipated ) ) {
    FD_LOG_ERR(( "replay tile has no constipated fseq" ));
  }
  fd_fseq_update( ctx->is_constipated, 0UL );
  if( FD_UNLIKELY( fd_fseq_query( ctx->is_constipated ) ) ) {
    FD_LOG_ERR(( "constipated fseq is not zero" ));
  }

  /**********************************************************************/
  /* snapshot                                                           */
  /**********************************************************************/

  /* Zero init all of the fields used for incremental snapshot generation
     that must be persisted across snapshot creation. */

  ctx->last_full_snap_slot = 0UL;
  ctx->last_capitalization = 0UL;
  fd_memset( &ctx->last_hash, 0, sizeof(fd_hash_t) );

  /****************************************************************************/
  /* Replay Tile Link                                                         */
  /****************************************************************************/

  /* Set up replay output */
  fd_topo_link_t * replay_out = &topo->links[ tile->out_link_id[ REPLAY_OUT_IDX ] ];
  ctx->replay_out_mem         = topo->workspaces[ topo->objs[ replay_out->dcache_obj_id ].wksp_id ].wksp;
  ctx->replay_out_chunk       = fd_dcache_compact_chunk0( ctx->replay_out_mem, replay_out->dcache );;
}

static void
produce_snapshot( fd_snapshot_tile_ctx_t * ctx, ulong batch_fseq ) {

  ulong is_incremental = fd_batch_fseq_is_incremental( batch_fseq );
  ulong snapshot_slot  = fd_batch_fseq_get_slot( batch_fseq );

  if( !is_incremental ) {
    ctx->last_full_snap_slot = snapshot_slot;
  }

  FD_LOG_WARNING(( "Creating snapshot incremental=%lu slot=%lu", is_incremental, snapshot_slot ));

  fd_snapshot_ctx_t snapshot_ctx = {
    .slot                     = snapshot_slot,
    .out_dir                  = ctx->out_dir,
    .is_incremental           = (uchar)is_incremental,
    .funk                     = ctx->funk,
    .status_cache             = ctx->status_cache,
    .tmp_fd                   = is_incremental ? ctx->tmp_inc_fd              : ctx->tmp_fd,
    .snapshot_fd              = is_incremental ? ctx->incremental_snapshot_fd : ctx->full_snapshot_fd,
    .tpool                    = ctx->tpool,
    /* These parameters are ignored if the snapshot is not incremental. */
    .last_snap_slot           = ctx->last_full_snap_slot,
    .last_snap_acc_hash       = &ctx->last_hash,
    .last_snap_capitalization = ctx->last_capitalization,
    .spad                     = ctx->spad
  };

  if( !is_incremental ) {
    ctx->last_full_snap_slot = snapshot_slot;
  }

  /* If this isn't the first snapshot that this tile is creating, the
      permissions should be made to not acessible by users and should be
      renamed to the constant file that is expected. */

  char proc_filename[ FD_SNAPSHOT_DIR_MAX ];
  char prev_filename[ FD_SNAPSHOT_DIR_MAX ];
  char new_filename [ FD_SNAPSHOT_DIR_MAX ];
  snprintf( proc_filename, FD_SNAPSHOT_DIR_MAX, "/proc/self/fd/%d", is_incremental ? ctx->incremental_snapshot_fd : ctx->full_snapshot_fd );
  long len = readlink( proc_filename, prev_filename, FD_SNAPSHOT_DIR_MAX );
  if( FD_UNLIKELY( len<=0L ) ) {
    FD_LOG_ERR(( "Failed to readlink the snapshot file" ));
  }
  prev_filename[ len ] = '\0';

  int err = snprintf( new_filename, FD_SNAPSHOT_DIR_MAX, "%s/%s", ctx->out_dir, is_incremental ? FD_SNAPSHOT_TMP_INCR_ARCHIVE_ZSTD : FD_SNAPSHOT_TMP_FULL_ARCHIVE_ZSTD );
  if( FD_UNLIKELY( err<0 ) ) {
    FD_LOG_ERR(( "Can't format filename" ));
    return;
  }

  err = rename( prev_filename, new_filename );
  if( FD_UNLIKELY( err ) ) {
    FD_LOG_ERR(( "Failed to rename file from %s to %s", prev_filename, new_filename ));
  }
  FD_LOG_NOTICE(( "Renaming file from %s to %s", prev_filename, new_filename ));

  err = ftruncate( snapshot_ctx.tmp_fd, 0UL );
  if( FD_UNLIKELY( err==-1 ) ) {
    FD_LOG_ERR(( "Failed to truncate the temporary file (%i-%s)", errno, fd_io_strerror( errno ) ));
  }

  err = ftruncate( snapshot_ctx.snapshot_fd, 0UL );
  if( FD_UNLIKELY( err==-1 ) ) {
    FD_LOG_ERR(( "Failed to truncate the snapshot file (%i-%s)", errno, fd_io_strerror( errno ) ));
  }

  long seek = lseek( snapshot_ctx.tmp_fd, 0UL, SEEK_SET );
  if( FD_UNLIKELY( seek!=0L ) ) {
    FD_LOG_ERR(( "Failed to seek to the beginning of the file" ));
  }

  /* Now that the files are in an expected state, create the snapshot. */
  FD_SPAD_FRAME_BEGIN( snapshot_ctx.spad ) {
    fd_snapshot_create_new_snapshot( &snapshot_ctx, &ctx->last_hash, &ctx->last_capitalization );
  } FD_SPAD_FRAME_END;

  if( is_incremental ) {
    FD_LOG_NOTICE(( "Done creating a snapshot in %s", snapshot_ctx.out_dir ));
    FD_LOG_ERR(("Successful exit" ));
  }

  FD_LOG_NOTICE(( "Done creating a snapshot in %s", snapshot_ctx.out_dir ));

  /* At this point the snapshot has been succesfully created, so we can
     unconstipate funk and any related data structures in the replay tile. */

  fd_fseq_update( ctx->is_constipated, 0UL );

}

static fd_funkier_txn_t*
get_eah_txn( fd_funkier_t * funk, ulong slot ) {

  fd_funkier_txn_t * txn_map = fd_funkier_txn_map( funk, fd_funkier_wksp( funk ) );
  for( fd_funkier_txn_map_iter_t iter = fd_funkier_txn_map_iter_init( txn_map );
         !fd_funkier_txn_map_iter_done( txn_map, iter );
         iter = fd_funkier_txn_map_iter_next( txn_map, iter ) ) {
    fd_funkier_txn_t * txn = fd_funkier_txn_map_iter_ele( txn_map, iter );
    if( txn->xid.ul[0]==slot ) {
      FD_LOG_NOTICE(( "Found transaction for eah" ));
      return txn;
    }
  }
  FD_LOG_NOTICE(( "Calculating eah from root" ));
  return NULL;
}

static void
produce_eah( fd_snapshot_tile_ctx_t * ctx, fd_stem_context_t * stem, ulong batch_fseq ) {

  ulong eah_slot = fd_batch_fseq_get_slot( batch_fseq );

  ulong tsorig = (ulong)fd_frag_meta_ts_comp( fd_tickcount() );

  FD_LOG_WARNING(( "Begining to produce epoch account hash in background for slot=%lu", eah_slot ));

  /* TODO: Perhaps it makes sense to factor this out into a function in the
     runtime as this could technically be considered a layering violation. */

  /* First, we must retrieve the corresponding slot_bank. We have the guarantee
     that the root record is frozen from the replay tile. */

  fd_funkier_t *           funk     = ctx->funk;
  fd_funkier_txn_t *       eah_txn  = get_eah_txn( funk, eah_slot );
  fd_funkier_rec_key_t     slot_id  = fd_runtime_slot_bank_key();
  fd_funkier_rec_t const * slot_rec = fd_funkier_rec_query( funk, eah_txn, &slot_id );
  if( FD_UNLIKELY( !slot_rec ) ) {
    FD_LOG_ERR(( "Failed to read slot bank record: missing record" ));
  }
  void * slot_val = fd_funkier_val( slot_rec, fd_funkier_wksp( funk ) );

  if( FD_UNLIKELY( fd_funkier_val_sz( slot_rec )<sizeof(uint) ) ) {
    FD_LOG_ERR(( "Failed to read slot bank record: empty record" ));
  }

  uint slot_magic = *(uint*)slot_val;
  FD_SPAD_FRAME_BEGIN( ctx->spad ) {
    fd_bincode_decode_ctx_t slot_decode_ctx = {
      .data    = (uchar*)slot_val + sizeof(uint),
<<<<<<< HEAD
      .dataend = (uchar*)slot_val + fd_funkier_val_sz( slot_rec ),
      .valloc  = fd_spad_virtual( ctx->spad )
=======
      .dataend = (uchar*)slot_val + fd_funk_val_sz( slot_rec )
>>>>>>> d7293b77
    };

    if( FD_UNLIKELY( slot_magic!=FD_RUNTIME_ENC_BINCODE ) ) {
      FD_LOG_ERR(( "Slot bank record has wrong magic" ));
    }

    ulong total_sz = 0UL;
    int   err      = fd_slot_bank_decode_footprint( &slot_decode_ctx, &total_sz );
    if( FD_UNLIKELY( err ) ) {
      FD_LOG_ERR(( "Failed to read slot bank record: invalid decode" ));
    }

    uchar * mem = fd_spad_alloc( ctx->spad, fd_slot_bank_align(), total_sz );
    if( FD_UNLIKELY( !mem ) ) {
      FD_LOG_ERR(( "Failed to read slot bank record: unable to allocate memory" ));
    }

    fd_slot_bank_t * slot_bank = fd_slot_bank_decode( mem, &slot_decode_ctx );

    /* At this point, calculate the epoch account hash. */

    fd_hash_t epoch_account_hash = {0};

    fd_accounts_hash( funk, slot_bank, ctx->tpool, &epoch_account_hash, ctx->spad );

    FD_LOG_NOTICE(( "Done computing epoch account hash (%s)", FD_BASE58_ENC_32_ALLOCA( &epoch_account_hash ) ));

    /* Once the hash is calculated, we are ready to push the computed hash
       onto the out link to replay. We don't need to add any other information
       as this is the only type of message that is transmitted. */

    uchar * out_buf = fd_chunk_to_laddr( ctx->replay_out_mem, ctx->replay_out_chunk );
    fd_memcpy( out_buf, epoch_account_hash.uc, sizeof(fd_hash_t) );
    ulong tspub = (ulong)fd_frag_meta_ts_comp( fd_tickcount() );
    fd_stem_publish( stem, 0UL, EAH_REPLAY_OUT_SIG, ctx->replay_out_chunk, sizeof(fd_hash_t), 0UL, tsorig, tspub );

    /* Reset the fseq allowing for the un-constipation of funk and allow for
       snapshots to be created again. */

    fd_fseq_update( ctx->is_constipated, 0UL );
  } FD_SPAD_FRAME_END;
}

static void
after_credit( fd_snapshot_tile_ctx_t * ctx,
              fd_stem_context_t *      stem,
              int *                    opt_poll_in FD_PARAM_UNUSED,
              int *                    charge_busy FD_PARAM_UNUSED ) {

  ulong batch_fseq = fd_fseq_query( ctx->is_constipated );

  /* If batch_fseq == 0, this means that we don't want to calculate/produce
     anything. Keep this tile spinning. */
  if( !batch_fseq ) {
    return;
  }

  if( FD_UNLIKELY( !ctx->is_funk_active ) ) {
    /* Setting these parameters are not required because we are joining the
       funk that was setup in the replay tile. */
    ctx->funk = fd_funkier_open_file( ctx->funk_file,
                                   1UL,
                                   0UL,
                                   0UL,
                                   0UL,
                                   0UL,
                                   FD_FUNK_READ_WRITE,
                                   NULL );
    if( FD_UNLIKELY( !ctx->funk ) ) {
      FD_LOG_ERR(( "failed to join a funky" ));
    }
    ctx->is_funk_active = 1;

    FD_LOG_WARNING(( "Just joined funk at file=%s", ctx->funk_file ));
  }

  if( fd_batch_fseq_is_snapshot( batch_fseq ) ) {
    produce_snapshot( ctx, batch_fseq );
  } else {
    // We need features to disable this...
    produce_eah( ctx, stem, batch_fseq );
  }
}

static ulong
populate_allowed_seccomp( fd_topo_t const *      topo,
                          fd_topo_tile_t const * tile,
                          ulong                  out_cnt,
                          struct sock_filter *   out ) {
  (void)topo;

  populate_sock_filter_policy_batch( out_cnt,
                                     out,
                                     (uint)fd_log_private_logfile_fd(),
                                     (uint)tile->batch.tmp_fd,
                                     (uint)tile->batch.tmp_inc_fd,
                                     (uint)tile->batch.full_snapshot_fd,
                                     (uint)tile->batch.incremental_snapshot_fd );
  return sock_filter_policy_batch_instr_cnt;
}

static ulong
populate_allowed_fds( fd_topo_t const *      topo,
                      fd_topo_tile_t const * tile,
                      ulong                  out_fds_cnt,
                      int *                  out_fds ) {
  (void)topo;

  if( FD_UNLIKELY( out_fds_cnt<2UL ) ) {
    FD_LOG_ERR(( "out_fds_cnt %lu", out_fds_cnt ));
  }

  ulong out_cnt = 0UL;
  out_fds[ out_cnt++ ] = 2; /* stderr */
  if( FD_LIKELY( -1!=fd_log_private_logfile_fd() ) )
    out_fds[ out_cnt++ ] = fd_log_private_logfile_fd(); /* logfile */

  out_fds[ out_cnt++ ] = tile->batch.tmp_fd;
  out_fds[ out_cnt++ ] = tile->batch.tmp_inc_fd;
  out_fds[ out_cnt++ ] = tile->batch.full_snapshot_fd;
  out_fds[ out_cnt++ ] = tile->batch.incremental_snapshot_fd;
  return out_cnt;
}

#define STEM_BURST (1UL)

#define STEM_CALLBACK_CONTEXT_TYPE          fd_snapshot_tile_ctx_t
#define STEM_CALLBACK_CONTEXT_ALIGN alignof(fd_snapshot_tile_ctx_t)

#define STEM_CALLBACK_AFTER_CREDIT        after_credit

#include "../../../../disco/stem/fd_stem.c"

fd_topo_run_tile_t fd_tile_batch = {
  .name                     = "batch",
  .populate_allowed_seccomp = populate_allowed_seccomp,
  .populate_allowed_fds     = populate_allowed_fds,
  .scratch_align            = scratch_align,
  .scratch_footprint        = scratch_footprint,
  .privileged_init          = privileged_init,
  .unprivileged_init        = unprivileged_init,
  .run                      = stem_run,
};<|MERGE_RESOLUTION|>--- conflicted
+++ resolved
@@ -423,12 +423,7 @@
   FD_SPAD_FRAME_BEGIN( ctx->spad ) {
     fd_bincode_decode_ctx_t slot_decode_ctx = {
       .data    = (uchar*)slot_val + sizeof(uint),
-<<<<<<< HEAD
-      .dataend = (uchar*)slot_val + fd_funkier_val_sz( slot_rec ),
-      .valloc  = fd_spad_virtual( ctx->spad )
-=======
       .dataend = (uchar*)slot_val + fd_funk_val_sz( slot_rec )
->>>>>>> d7293b77
     };
 
     if( FD_UNLIKELY( slot_magic!=FD_RUNTIME_ENC_BINCODE ) ) {
