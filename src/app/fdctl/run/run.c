--- conflicted
+++ resolved
@@ -15,15 +15,10 @@
 #if FD_HAS_NO_AGAVE
 #include "../../../flamenco/runtime/fd_blockstore.h"
 #include "../../../flamenco/runtime/fd_txncache.h"
-<<<<<<< HEAD
-#include "../../../funkier/fd_funkier_filemap.h"
-#include "../../../funkier/fd_funkier.h"
-=======
 #include "../../../flamenco/runtime/fd_runtime.h"
 #endif
 #include "../../../funk/fd_funk_filemap.h"
 #include "../../../funk/fd_funk.h"
->>>>>>> f8d0aa55
 #include "../../../waltz/ip/fd_fib4.h"
 #include "../../../waltz/mib/fd_dbl_buf.h"
 #undef FD_MAP_FLAG_BLOCKING
@@ -562,13 +557,7 @@
   } else if( FD_UNLIKELY( !strcmp( obj->name, "dbl_buf" ) ) ) {
     FD_TEST( fd_dbl_buf_new( laddr, VAL("mtu"), 1UL ) );
   } else if( FD_UNLIKELY( !strcmp( obj->name, "funk" ) ) ) {
-<<<<<<< HEAD
-    FD_TEST( fd_funkier_new( laddr, VAL("wksp_tag"), VAL("seed"), VAL("txn_max"), VAL("rec_max") ) );
-  } else if( FD_UNLIKELY( !strcmp( obj->name, "txncache" ) ) ) {
-    FD_TEST( fd_txncache_new( laddr, VAL("max_rooted_slots"), VAL("max_live_slots"), VAL("max_txn_per_slot"), FD_TXNCACHE_DEFAULT_MAX_CONSTIPATED_SLOTS ) );
-=======
     FD_TEST( fd_funk_new( laddr, VAL("wksp_tag"), VAL("seed"), VAL("txn_max"), VAL("rec_max") ) );
->>>>>>> f8d0aa55
   } else if( FD_UNLIKELY( !strcmp( obj->name, "neigh4_hmap" ) ) )  {
     FD_TEST( fd_neigh4_hmap_new( laddr, VAL("ele_max"), VAL("lock_cnt"), VAL("probe_max"), VAL("seed") ) );
   } else if( FD_UNLIKELY( !strcmp( obj->name, "fib4" ) ) ) {
