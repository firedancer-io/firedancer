#define _GNU_SOURCE
#include "run.h"

#include <sys/wait.h>
#include "generated/main_seccomp.h"
#include "generated/pidns_seccomp.h"

#include "tiles/tiles.h"
#include "../configure/configure.h"

#include <sched.h>
#include <stdio.h>
#include <poll.h>
#include <fcntl.h>
#include <sys/prctl.h>
#include <sys/mman.h>
#include <linux/capability.h>
#include <linux/unistd.h>

#include "../../../util/tile/fd_tile_private.h"

#define NAME "run"

void
run_cmd_perm( args_t *         args,
              fd_caps_ctx_t *  caps,
              config_t * const config ) {
  (void)args;

  ulong mlock_limit = fd_topo_mlock_max_tile( &config->topo );

  fd_caps_check_resource(     caps, NAME, RLIMIT_MEMLOCK, mlock_limit, "increase `RLIMIT_MEMLOCK` to lock the workspace in memory with `mlock(2)`" );
  fd_caps_check_resource(     caps, NAME, RLIMIT_NICE,    40,          "call `setpriority(2)` to increase thread priorities" );
  fd_caps_check_resource(     caps, NAME, RLIMIT_NOFILE,  CONFIGURE_NR_OPEN_FILES,
                                                                       "increase `RLIMIT_NOFILE` to allow more open files for Solana Labs" );
  fd_caps_check_capability(   caps, NAME, CAP_NET_RAW,                 "call `bind(2)` to bind to a socket with `SOCK_RAW`" );
  fd_caps_check_capability(   caps, NAME, CAP_SYS_ADMIN,               "initialize XDP by calling `bpf_obj_get`" );
  if( FD_LIKELY( getuid() != config->uid ) )
    fd_caps_check_capability( caps, NAME, CAP_SETUID,                  "switch uid by calling `setuid(2)`" );
  if( FD_LIKELY( getgid() != config->gid ) )
    fd_caps_check_capability( caps, NAME, CAP_SETGID,                  "switch gid by calling `setgid(2)`" );
  if( FD_UNLIKELY( config->development.netns.enabled ) )
    fd_caps_check_capability( caps, NAME, CAP_SYS_ADMIN,               "enter a network namespace by calling `setns(2)`" );
}

struct pidns_clone_args {
  config_t * config;
  int      * pipefd;
  int        closefd;
};

extern char fd_log_private_path[ 1024 ]; /* empty string on start */

static pid_t pid_namespace;

#define FD_LOG_ERR_NOEXIT(a) do { long _fd_log_msg_now = fd_log_wallclock(); fd_log_private_1( 4, _fd_log_msg_now, __FILE__, __LINE__, __func__, fd_log_private_0 a ); } while(0)

extern int * fd_log_private_shared_lock;

static void
parent_signal( int sig ) {
  if( FD_LIKELY( pid_namespace ) ) kill( pid_namespace, SIGKILL );

  /* A pretty gross hack.  For the local process, clear the lock so that
     we can always print the messages without waiting on another process,
     particularly if one of those processes might have just died.  The
     signal handler is re-entrant so this also avoids a deadlock since
     the log lock is not re-entrant. */
  int lock = 0;
  fd_log_private_shared_lock = &lock;

  if( -1!=fd_log_private_logfile_fd() ) FD_LOG_ERR_NOEXIT(( "Received signal %s\nLog at \"%s\"", fd_io_strsignal( sig ), fd_log_private_path ));
  else                                  FD_LOG_ERR_NOEXIT(( "Received signal %s",                fd_io_strsignal( sig ) ));

  if( FD_LIKELY( sig==SIGINT ) ) exit_group( 128+SIGINT  );
  else                           exit_group( 128+SIGTERM );
}

static void
install_parent_signals( void ) {
  struct sigaction sa = {
    .sa_handler = parent_signal,
    .sa_flags   = 0,
  };
  if( FD_UNLIKELY( sigaction( SIGTERM, &sa, NULL ) ) )
    FD_LOG_ERR(( "sigaction(SIGTERM) failed (%i-%s)", errno, fd_io_strerror( errno ) ));
  if( FD_UNLIKELY( sigaction( SIGINT, &sa, NULL ) ) )
    FD_LOG_ERR(( "sigaction(SIGINT) failed (%i-%s)", errno, fd_io_strerror( errno ) ));
}

static int
execve_solana_labs( int config_memfd,
                    int pipefd ) {
  (void)config_memfd;
  (void)pipefd;
  if( FD_UNLIKELY( -1==fcntl( pipefd, F_SETFD, 0 ) ) ) FD_LOG_ERR(( "fcntl(F_SETFD,0) failed (%i-%s)", errno, fd_io_strerror( errno ) ));
  pid_t child = fork();
  if( FD_UNLIKELY( -1==child ) ) FD_LOG_ERR(( "fork() failed (%i-%s)", errno, fd_io_strerror( errno ) ));
  if( FD_LIKELY( !child ) ) {
<<<<<<< HEAD
    while( 1 ) {
      fd_log_sleep( 60e9 );
    }
    // char _current_executable_path[ PATH_MAX ];
    // current_executable_path( _current_executable_path );
    
    // char config_fd[ 32 ];
    // snprintf1( config_fd, sizeof( config_fd ), "%d", config_memfd );
    // char * args[ 5 ] = { _current_executable_path, "run-solana", "--config-fd", config_fd, NULL };
    // if( FD_UNLIKELY( -1==execve( _current_executable_path, args, NULL ) ) ) FD_LOG_ERR(( "execve() failed (%i-%s)", errno, fd_io_strerror( errno ) ));
=======
    char _current_executable_path[ PATH_MAX ];
    current_executable_path( _current_executable_path );

    char config_fd[ 32 ];
    snprintf1( config_fd, sizeof( config_fd ), "%d", config_memfd );
    char * args[ 5 ] = { _current_executable_path, "run-solana", "--config-fd", config_fd, NULL };
    if( FD_UNLIKELY( -1==execve( _current_executable_path, args, NULL ) ) ) FD_LOG_ERR(( "execve() failed (%i-%s)", errno, fd_io_strerror( errno ) ));
>>>>>>> f3bfd57d
  } else {
    if( FD_UNLIKELY( -1==fcntl( pipefd, F_SETFD, FD_CLOEXEC ) ) ) FD_LOG_ERR(( "fcntl(F_SETFD,FD_CLOEXEC) failed (%i-%s)", errno, fd_io_strerror( errno ) ));
    return child;
  }
  return 0;
}

static pid_t
execve_tile( fd_topo_tile_t * tile,
             ushort           cpu_idx,
             fd_cpuset_t *    floating_cpu_set,
             int              floating_priority,
             int              config_memfd,
             int              pipefd ) {
  FD_CPUSET_DECL( cpu_set );
  if( FD_LIKELY( cpu_idx<65535UL ) ) {
    /* set the thread affinity before we clone the new process to ensure
        kernel first touch happens on the desired thread. */
    fd_cpuset_insert( cpu_set, cpu_idx );
    if( FD_UNLIKELY( -1==setpriority( PRIO_PROCESS, 0, -19 ) ) ) FD_LOG_ERR(( "setpriority() failed (%i-%s)", errno, fd_io_strerror( errno ) ));
  } else {
    fd_memcpy( cpu_set, floating_cpu_set, fd_cpuset_footprint() );
    if( FD_UNLIKELY( -1==setpriority( PRIO_PROCESS, 0, floating_priority ) ) ) FD_LOG_ERR(( "setpriority() failed (%i-%s)", errno, fd_io_strerror( errno ) ));
  }

  if( FD_UNLIKELY( fd_cpuset_setaffinity( 0, cpu_set ) ) ) {
    FD_LOG_WARNING(( "unable to pin tile to cpu with fd_cpuset_setaffinity (%i-%s). "
                     "Unable to set the thread affinity for tile %lu on cpu %hu. Attempting to "
                     "continue without explicitly specifying this cpu's thread affinity but it "
                     "is likely this thread group's performance and stability are compromised "
                     "(possibly catastrophically so). Update [layout.affinity] in the configuration "
                     "to specify a set of allowed cpus that have been reserved for this thread "
                     "group on this host to eliminate this warning.",
                     errno, fd_io_strerror( errno ), tile->id, cpu_idx ));
  }

  /* Clear CLOEXEC on the side of the pipe we want to pass to the tile. */
  if( FD_UNLIKELY( -1==fcntl( pipefd, F_SETFD, 0 ) ) ) FD_LOG_ERR(( "fcntl(F_SETFD,0) failed (%i-%s)", errno, fd_io_strerror( errno ) ));
  pid_t child = fork();
  if( FD_UNLIKELY( -1==child ) ) FD_LOG_ERR(( "fork() failed (%i-%s)", errno, fd_io_strerror( errno ) ));
  if( FD_LIKELY( !child ) ) {
    char _current_executable_path[ PATH_MAX ];
    current_executable_path( _current_executable_path );

    char kind_id[ 32 ], config_fd[ 32 ], pipe_fd[ 32 ];
    snprintf1( kind_id, sizeof( kind_id ), "%lu", tile->kind_id );
    snprintf1( config_fd, sizeof( config_fd ), "%d", config_memfd );
    snprintf1( pipe_fd, sizeof( pipe_fd ), "%d", pipefd );
    char * args[ 9 ] = { _current_executable_path, "run1", fd_topo_tile_kind_str( tile->kind ), kind_id, "--pipe-fd", pipe_fd, "--config-fd", config_fd, NULL };
    if( FD_UNLIKELY( -1==execve( _current_executable_path, args, NULL ) ) ) FD_LOG_ERR(( "execve() failed (%i-%s)", errno, fd_io_strerror( errno ) ));
  } else {
    if( FD_UNLIKELY( -1==fcntl( pipefd, F_SETFD, FD_CLOEXEC ) ) ) FD_LOG_ERR(( "fcntl(F_SETFD,FD_CLOEXEC) failed (%i-%s)", errno, fd_io_strerror( errno ) ));
    return child;
  }
  return 0;
}

extern int * fd_log_private_shared_lock;

int
main_pid_namespace( void * _args ) {
  struct pidns_clone_args * args = _args;
  if( FD_UNLIKELY( close( args->pipefd[ 0 ] ) ) ) FD_LOG_ERR(( "close() failed (%i-%s)", errno, fd_io_strerror( errno ) ));
  if( FD_UNLIKELY( -1!=args->closefd ) ) {
    if( FD_UNLIKELY( close( args->closefd ) ) ) FD_LOG_ERR(( "close() failed (%i-%s)", errno, fd_io_strerror( errno ) ));
  }

  config_t * const config = args->config;

  fd_log_thread_set( "pidns" );
  ulong pid = (ulong)getpid1(); /* Need to read /proc again.. we got a new PID from clone */
  fd_log_private_group_id_set( pid );
  fd_log_private_thread_id_set( pid );
  fd_log_private_stack_discover( FD_TILE_PRIVATE_STACK_SZ,
                                 &fd_tile_private_stack0, &fd_tile_private_stack1 );

  if( FD_UNLIKELY( !config->development.sandbox ) ) {
    /* If no sandbox, then there's no actual PID namespace so we can't
       wait() grandchildren for the exit code.  Do this as a workaround. */
    if( FD_UNLIKELY( -1==prctl( PR_SET_CHILD_SUBREAPER, 1, 0, 0, 0 ) ) )
      FD_LOG_ERR(( "prctl(PR_SET_CHILD_SUBREAPER) failed (%i-%s)", errno, fd_io_strerror( errno ) ));
  }

  ushort tile_to_cpu[ FD_TILE_MAX ];
  ulong  affinity_tile_cnt = fd_tile_private_cpus_parse( config->layout.affinity, tile_to_cpu );
  if( FD_UNLIKELY( affinity_tile_cnt<config->topo.tile_cnt ) ) FD_LOG_ERR(( "The topology you are using has %lu tiles, but the CPU affinity specified in the config tile as [layout.affinity] only provides for %lu cores. "
                                                                            "You should either increase the number of cores dedicated to Firedancer in the affinity string, or decrease the number of cores needed by reducing "
                                                                            "the total tile count. You can reduce the tile count by decreasing individual tile counts in the [layout] section of the configuration file.",
                                                                            config->topo.tile_cnt, affinity_tile_cnt ));
  if( FD_UNLIKELY( affinity_tile_cnt>config->topo.tile_cnt ) ) FD_LOG_WARNING(( "The topology you are using has %lu tiles, but the CPU affinity specified in the config tile as [layout.affinity] provides for %lu cores. "
                                                                                "Not all cores in the affinity will be used by Firedancer. You may wish to increase the number of tiles in the system by increasing "
                                                                                "individual tile counts in the [layout] section of the configuration file.",
                                                                                 config->topo.tile_cnt, affinity_tile_cnt ));

  /* Save the current affinity, it will be restored after creating any child tiles */
  FD_CPUSET_DECL( floating_cpu_set );
  if( FD_UNLIKELY( fd_cpuset_getaffinity( 0, floating_cpu_set ) ) )
    FD_LOG_ERR(( "fd_cpuset_getaffinity failed (%i-%s)", errno, fd_io_strerror( errno ) ));

  pid_t child_pids[ FD_TOPO_MAX_TILES+1 ];
  char  child_names[ FD_TOPO_MAX_TILES+1 ][ 32 ];
  struct pollfd fds[ FD_TOPO_MAX_TILES+2 ];

  int config_memfd = config_write_memfd( config );

  if( FD_UNLIKELY( config->development.debug_tile ) ) {
    fd_log_private_shared_lock[1] = 1;
  }

  ulong child_cnt = 0UL;
  if( FD_LIKELY( !config->development.no_solana_labs ) ) {
    int pipefd[ 2 ];
    if( FD_UNLIKELY( pipe2( pipefd, O_CLOEXEC ) ) ) FD_LOG_ERR(( "pipe2() failed (%i-%s)", errno, fd_io_strerror( errno ) ));
    fds[ child_cnt ] = (struct pollfd){ .fd = pipefd[ 0 ], .events = 0 };
    child_pids[ child_cnt ] = execve_solana_labs( config_memfd, pipefd[ 1 ] );
    if( FD_UNLIKELY( close( pipefd[ 1 ] ) ) ) FD_LOG_ERR(( "close() failed (%i-%s)", errno, fd_io_strerror( errno ) ));
    strncpy( child_names[ child_cnt ], "solana-labs", 32 );
    child_cnt++;
  }

  if( FD_UNLIKELY( config->development.netns.enabled ) ) {
    enter_network_namespace( config->tiles.net.interface );
    close_network_namespace_original_fd();
  }

  errno = 0;
  int save_priority = getpriority( PRIO_PROCESS, 0 );
  if( FD_UNLIKELY( -1==save_priority && errno ) ) FD_LOG_ERR(( "getpriority() failed (%i-%s)", errno, fd_io_strerror( errno ) ));

  for( ulong i=0; i<config->topo.tile_cnt; i++ ) {
    fd_topo_tile_t * tile = &config->topo.tiles[ i ];
    if( FD_UNLIKELY( fd_topo_tile_kind_is_labs( tile->kind ) ) ) continue;

    int pipefd[ 2 ];
    if( FD_UNLIKELY( pipe2( pipefd, O_CLOEXEC ) ) ) FD_LOG_ERR(( "pipe2() failed (%i-%s)", errno, fd_io_strerror( errno ) ));
    fds[ child_cnt ] = (struct pollfd){ .fd = pipefd[ 0 ], .events = 0 };
    child_pids[ child_cnt ] = execve_tile( tile, tile_to_cpu[ i ], floating_cpu_set, save_priority, config_memfd, pipefd[ 1 ] );
    if( FD_UNLIKELY( close( pipefd[ 1 ] ) ) ) FD_LOG_ERR(( "close() failed (%i-%s)", errno, fd_io_strerror( errno ) ));
    strncpy( child_names[ child_cnt ], fd_topo_tile_kind_str( tile->kind ), 32 );
    child_cnt++;
  }

  if( FD_UNLIKELY( -1==setpriority( PRIO_PROCESS, 0, save_priority ) ) ) FD_LOG_ERR(( "setpriority() failed (%i-%s)", errno, fd_io_strerror( errno ) ));
  if( FD_UNLIKELY( fd_cpuset_setaffinity( 0, floating_cpu_set ) ) )
    FD_LOG_ERR(( "fd_cpuset_setaffinity failed (%i-%s)", errno, fd_io_strerror( errno ) ));

  if( FD_UNLIKELY( close( config_memfd ) ) ) FD_LOG_ERR(( "close() failed (%i-%s)", errno, fd_io_strerror( errno ) ));
  if( FD_UNLIKELY( close( config->log.lock_fd ) ) ) FD_LOG_ERR(( "close() failed (%i-%s)", errno, fd_io_strerror( errno ) ));

  int allow_fds[ 4+FD_TOPO_MAX_TILES ];
  ulong allow_fds_cnt = 0;
  allow_fds[ allow_fds_cnt++ ] = 2; /* stderr */
  if( FD_LIKELY( fd_log_private_logfile_fd()!=-1 ) )
    allow_fds[ allow_fds_cnt++ ] = fd_log_private_logfile_fd(); /* logfile */
  allow_fds[ allow_fds_cnt++ ] = args->pipefd[ 1 ]; /* write end of main pipe */
  for( ulong i=0; i<child_cnt; i++ )
    allow_fds[ allow_fds_cnt++ ] = fds[ i ].fd; /* read end of child pipes */

  struct sock_filter seccomp_filter[ 128UL ];
  populate_sock_filter_policy_pidns( 128UL, seccomp_filter, (uint)fd_log_private_logfile_fd() );

  fd_sandbox( config->development.sandbox,
              config->uid,
              config->gid,
              1+child_cnt, /* RLIMIT_NOFILE needs to be set to the nfds argument of poll() */
              allow_fds_cnt,
              allow_fds,
              sock_filter_policy_pidns_instr_cnt,
              seccomp_filter );

  /* Reap child process PIDs so they don't show up in `ps` etc.  All of
     these children should have exited immediately after clone(2)'ing
     another child with a huge page based stack. */
  for( ulong i=0; i<child_cnt; i++ ) {
    int wstatus;
    int exited_pid = wait4( child_pids[ i ], &wstatus, (int)__WALL, NULL );
    if( FD_UNLIKELY( -1==exited_pid ) ) {
      FD_LOG_ERR(( "pidns wait4() failed (%i-%s) %lu %hu", errno, fd_io_strerror( errno ), i, fds[i].revents ));
    } else if( FD_UNLIKELY( child_pids[ i ]!=exited_pid ) ) {
      FD_LOG_ERR(( "pidns wait4() returned unexpected pid %d %d", child_pids[ i ], exited_pid ));
    } else if( FD_UNLIKELY( !WIFEXITED( wstatus ) ) ) {
      FD_LOG_ERR_NOEXIT(( "tile %lu (%s) exited while booting with signal %d (%s)\n", i, child_names[ i ], WTERMSIG( wstatus ), fd_io_strsignal( WTERMSIG( wstatus ) ) ));
      exit_group( WTERMSIG( wstatus ) ? WTERMSIG( wstatus ) : 1 );
    }
    if( FD_UNLIKELY( WEXITSTATUS( wstatus ) ) ) {
      FD_LOG_ERR_NOEXIT(( "tile %lu (%s) exited while booting with code %d\n", i, child_names[ i ], WEXITSTATUS( wstatus ) ));
      exit_group( WEXITSTATUS( wstatus ) ? WEXITSTATUS( wstatus ) : 1 );
    }
  }

  fds[ child_cnt ] = (struct pollfd){ .fd = args->pipefd[ 1 ], .events = 0 };

  /* We are now the init process of the pid namespace.  If the init
     process dies, all children are terminated.  If any child dies, we
     terminate the init process, which will cause the kernel to
     terminate all other children bringing all of our processes down as
     a group.  The parent process will also die if this process dies,
     due to getting SIGHUP on the pipe. */
  while( 1 ) {
    if( FD_UNLIKELY( -1==poll( fds, 1+child_cnt, -1 ) ) ) FD_LOG_ERR(( "poll() failed (%i-%s)", errno, fd_io_strerror( errno ) ));

    for( ulong i=0; i<1+child_cnt; i++ ) {
      if( FD_UNLIKELY( fds[ i ].revents ) ) {
        /* Must have been POLLHUP, POLLERR and POLLNVAL are not possible. */
        if( FD_UNLIKELY( i==child_cnt ) ) {
          /* Parent process died, probably SIGINT, exit gracefully. */
          exit_group( 0 );
        }

        char * tile_name = child_names[ i ];
        ulong  tile_id = config->topo.tiles[ i ].kind_id;

        /* Child process died, reap it to figure out exit code. */
        int wstatus;
        int exited_pid = wait4( -1, &wstatus, (int)__WALL | (int)WNOHANG, NULL );
        if( FD_UNLIKELY( -1==exited_pid ) ) {
          FD_LOG_ERR(( "pidns wait4() failed (%i-%s) %lu %hu", errno, fd_io_strerror( errno ), i, fds[i].revents ));
        } else if( FD_UNLIKELY( !exited_pid ) ) {
          /* Spurious wakeup, no child actually dead yet. */
          continue;
        }

        if( FD_UNLIKELY( !WIFEXITED( wstatus ) ) ) {
          FD_LOG_ERR_NOEXIT(( "tile %s:%lu exited with signal %d (%s)", tile_name, tile_id, WTERMSIG( wstatus ), fd_io_strsignal( WTERMSIG( wstatus ) ) ));
          exit_group( WTERMSIG( wstatus ) ? WTERMSIG( wstatus ) : 1 );
        } else {
          FD_LOG_ERR_NOEXIT(( "tile %s:%lu exited with code %d", tile_name, tile_id, WEXITSTATUS( wstatus ) ));
          exit_group( WEXITSTATUS( wstatus ) ? WEXITSTATUS( wstatus ) : 1 );
        }
      }
    }
  }
  return 0;
}

int
clone_firedancer( config_t * const config,
                  int              close_fd,
                  int *            out_pipe ) {
  /* This pipe is here just so that the child process knows when the
     parent has died (it will get a HUP). */
  int pipefd[2];
  if( FD_UNLIKELY( pipe2( pipefd, O_CLOEXEC | O_NONBLOCK ) ) ) FD_LOG_ERR(( "pipe2() failed (%i-%s)", errno, fd_io_strerror( errno ) ));

  /* clone into a pid namespace */
  int flags = config->development.sandbox ? CLONE_NEWPID : 0;
  struct pidns_clone_args args = { .config = config, .closefd = close_fd, .pipefd = pipefd, };

  void * stack = fd_tile_private_stack_new( 0, 65535UL );
  if( FD_UNLIKELY( !stack ) ) FD_LOG_ERR(( "unable to create a stack for boot process" ));

  int pid_namespace = clone( main_pid_namespace, (uchar *)stack + FD_TILE_PRIVATE_STACK_SZ, flags, &args );
  if( FD_UNLIKELY( pid_namespace<0 ) ) FD_LOG_ERR(( "clone() failed (%i-%s)", errno, fd_io_strerror( errno ) ));

  if( FD_UNLIKELY( close( pipefd[ 1 ] ) ) ) FD_LOG_ERR(( "close() failed (%i-%s)", errno, fd_io_strerror( errno ) ));

  *out_pipe = pipefd[ 0 ];
  return pid_namespace;
}

/* The boot sequence is a little bit involved...

   A process tree is created that looks like,

   + main
   +-- pidns
       +-- solana-labs
       +-- tile 0
       +-- tile 1
       ...

   What we want is that if any process in the tree dies, all other
   processes will also die.  This is done as follows,

    (a) pidns is the init process of a PID namespace, so if it dies the
        kernel will terminate the child processes.

    (b) main is the parent of pidns, so it can issue a waitpid() on the
        child PID, and when it completes terminate itself.

    (c) pidns is the parent of solana-labs and the tiles, so it could
        issue a waitpid() of -1 to wait for any of them to terminate,
        but how would it know if main has died?

    (d) main creates a pipe, and passes the write end to pidns.  If main
        dies, the pipe will be closed, and pidns will get a HUP on the
        read end.  Then pidns creates a pipe per child and passes the
        write end to the child.  If any of the children die, the pipe
        will be closed, and pidns will get a HUP on the read end.

        Then pidns can call poll() on both the write end of the main
        pipe and the read end of all the child pipes.  If any of them
        raises SIGHUP, then pidns knows that the parent or a child has
        died, and it can terminate itself, which due to (a) and (b)
        will kill all other processes. */
void
run_firedancer( config_t * const config ) {
  /* dump the topology we are using to the output log */
  fd_topo_print_log( 0, &config->topo );

  if( FD_UNLIKELY( close( 0 ) ) ) FD_LOG_ERR(( "close(0) failed (%i-%s)", errno, fd_io_strerror( errno ) ));
  if( FD_UNLIKELY( close( 1 ) ) ) FD_LOG_ERR(( "close(1) failed (%i-%s)", errno, fd_io_strerror( errno ) ));

  int pipefd;
  pid_namespace = clone_firedancer( config, -1, &pipefd );

  /* Print the location of the logfile on SIGINT or SIGTERM, and also
     kill the child.  They are connected by a pipe which the child is
     polling so we don't strictly need to kill the child, but its helpful
     to do that before printing the log location line, else it might
     get interleaved due to timing windows in the shutdown. */
  install_parent_signals();

  if( FD_UNLIKELY( close( config->log.lock_fd ) ) ) FD_LOG_ERR(( "close() failed (%i-%s)", errno, fd_io_strerror( errno ) ));

  struct sock_filter seccomp_filter[ 128UL ];
  populate_sock_filter_policy_main( 128UL, seccomp_filter, (uint)fd_log_private_logfile_fd(), (uint)pid_namespace );

  int allow_fds[3];
  ulong allow_fds_cnt = 0;
  allow_fds[ allow_fds_cnt++ ] = 2; /* stderr */
  if( FD_LIKELY( fd_log_private_logfile_fd()!=-1 ) )
    allow_fds[ allow_fds_cnt++ ] = fd_log_private_logfile_fd(); /* logfile */
  allow_fds[ allow_fds_cnt++ ] = pipefd; /* read end of main pipe */

  fd_sandbox( config->development.sandbox,
              config->uid,
              config->gid,
              0UL,
              allow_fds_cnt,
              allow_fds,
              sock_filter_policy_main_instr_cnt,
              seccomp_filter );

  /* the only clean way to exit is SIGINT or SIGTERM on this parent process,
     so if wait4() completes, it must be an error */
  int wstatus;
  if( FD_UNLIKELY( -1==wait4( pid_namespace, &wstatus, (int)__WALL, NULL ) ) )
    FD_LOG_ERR(( "main wait4() failed (%i-%s)\nLog at \"%s\"", errno, fd_io_strerror( errno ), fd_log_private_path ));

  if( FD_UNLIKELY( WIFSIGNALED( wstatus ) ) ) exit_group( WTERMSIG( wstatus ) ? WTERMSIG( wstatus ) : 1 );
  else exit_group( WEXITSTATUS( wstatus ) ? WEXITSTATUS( wstatus ) : 1 );
}

void
run_cmd_fn( args_t *         args,
            config_t * const config ) {
  (void)args;

  if( FD_UNLIKELY( !config->gossip.entrypoints_cnt && !config->development.bootstrap ) )
    FD_LOG_ERR(( "No entrypoints specified in configuration file under [gossip.entrypoints], but "
                 "at least one is needed to determine how to connect to the Solana cluster. If "
                 "you want to start a new cluster in a development environment, use `fddev` instead "
                 "of `fdctl`. If you want to use an existing genesis, set [development.bootstrap] "
                 "to \"true\" in the configuration file." ));

  for( ulong i=0; i<config->gossip.entrypoints_cnt; i++ ) {
    if( FD_UNLIKELY( !strcmp( config->gossip.entrypoints[ i ], "" ) ) )
      FD_LOG_ERR(( "One of the entrypoints in your configuration file under [gossip.entrypoints] is "
                   "empty. Please remove the empty entrypoint or set it correctly. "));
  }

  run_firedancer( config );
}<|MERGE_RESOLUTION|>--- conflicted
+++ resolved
@@ -97,18 +97,6 @@
   pid_t child = fork();
   if( FD_UNLIKELY( -1==child ) ) FD_LOG_ERR(( "fork() failed (%i-%s)", errno, fd_io_strerror( errno ) ));
   if( FD_LIKELY( !child ) ) {
-<<<<<<< HEAD
-    while( 1 ) {
-      fd_log_sleep( 60e9 );
-    }
-    // char _current_executable_path[ PATH_MAX ];
-    // current_executable_path( _current_executable_path );
-    
-    // char config_fd[ 32 ];
-    // snprintf1( config_fd, sizeof( config_fd ), "%d", config_memfd );
-    // char * args[ 5 ] = { _current_executable_path, "run-solana", "--config-fd", config_fd, NULL };
-    // if( FD_UNLIKELY( -1==execve( _current_executable_path, args, NULL ) ) ) FD_LOG_ERR(( "execve() failed (%i-%s)", errno, fd_io_strerror( errno ) ));
-=======
     char _current_executable_path[ PATH_MAX ];
     current_executable_path( _current_executable_path );
 
@@ -116,7 +104,6 @@
     snprintf1( config_fd, sizeof( config_fd ), "%d", config_memfd );
     char * args[ 5 ] = { _current_executable_path, "run-solana", "--config-fd", config_fd, NULL };
     if( FD_UNLIKELY( -1==execve( _current_executable_path, args, NULL ) ) ) FD_LOG_ERR(( "execve() failed (%i-%s)", errno, fd_io_strerror( errno ) ));
->>>>>>> f3bfd57d
   } else {
     if( FD_UNLIKELY( -1==fcntl( pipefd, F_SETFD, FD_CLOEXEC ) ) ) FD_LOG_ERR(( "fcntl(F_SETFD,FD_CLOEXEC) failed (%i-%s)", errno, fd_io_strerror( errno ) ));
     return child;
