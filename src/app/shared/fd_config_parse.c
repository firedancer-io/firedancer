--- conflicted
+++ resolved
@@ -323,13 +323,6 @@
 
   CFG_POP      ( bool,   consensus.vote                                   );
 
-<<<<<<< HEAD
-  CFG_POP      ( ulong,  funk.max_account_records                         );
-  CFG_POP      ( ulong,  funk.heap_size_gb                                );
-  CFG_POP      ( ulong,  funk.max_database_transactions                   );
-  CFG_POP      ( bool,   funk.filemap.enabled                             );
-  CFG_POP      ( cstr,   funk.filemap.path                                );
-=======
   CFG_POP      ( ulong,  runtime.heap_size_gib                            );
 
   CFG_POP      ( ulong,  runtime.limits.max_rooted_slots                  );
@@ -341,7 +334,6 @@
   CFG_POP      ( ulong,  funk.max_account_records                         );
   CFG_POP      ( ulong,  funk.heap_size_gib                               );
   CFG_POP      ( ulong,  funk.max_database_transactions                   );
->>>>>>> 1ebc94da
 
   return config;
 }
