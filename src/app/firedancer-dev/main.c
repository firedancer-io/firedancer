--- conflicted
+++ resolved
@@ -135,17 +135,11 @@
   &fd_tile_archiver_feeder,
   &fd_tile_archiver_writer,
   &fd_tile_archiver_playback,
-<<<<<<< HEAD
+  &fd_tile_archiver_backtest,
   &fd_tile_snapshot_restore_FileRd,
   &fd_tile_snapshot_restore_SnapIn,
   &fd_tile_snapshot_restore_ActAlc,
   &fd_tile_snapshot_restore_Unzstd,
-=======
-  &fd_tile_archiver_backtest,
-  &fd_tile_bencho,
-  &fd_tile_benchg,
-  &fd_tile_benchs,
->>>>>>> 1ebc94da
   NULL,
 };
 
