--- conflicted
+++ resolved
@@ -14,14 +14,11 @@
     txn_max = 1048576
     idx_max = 8192
     alloc_max = 10737418240
-<<<<<<< HEAD
+    file = "{blockstore_path}"
 [funk]
     heap_size_gib = 140
     max_account_records = 150000000
     max_database_transactions = 2000
-=======
-    file = "{blockstore_path}"
->>>>>>> a45df74e
 [tiles]
     [tiles.shred]
         max_pending_shred_sets = 16384
@@ -29,17 +26,8 @@
         repair_intake_listen_port = 9294
         repair_serve_listen_port = 8034
     [tiles.replay]
-<<<<<<< HEAD
-        snapshot_url = "http://${VALIDATOR_IP}:8899/snapshot.tar.bz2"
-        incremental_url = "http://${VALIDATOR_IP}:8899/incremental-snapshot.tar.bz2"
-=======
         snapshot_url = "http://{validator_ip}:8899/snapshot.tar.bz2"
         incremental_url = "http://{validator_ip}:8899/incremental-snapshot.tar.bz2"
-        funk_sz_gb = 140
-        funk_rec_max = 150000000
-        funk_txn_max = 2000
-        funk_file = "{funk_path}"
->>>>>>> a45df74e
     [tiles.metric]
         prometheus_listen_address = "0.0.0.0"
         prometheus_listen_port = 7999
