#include "topology.h"

#include "../../choreo/fd_choreo_base.h"
#include "../../discof/reasm/fd_reasm.h"
#include "../../discof/replay/fd_replay_notif.h"
#include "../../discof/poh/fd_poh.h"
#include "../../discof/replay/fd_exec.h"
#include "../../discof/gossip/fd_gossip_tile.h"
#include "../../disco/net/fd_net_tile.h"
#include "../../disco/quic/fd_tpu.h"
#include "../../disco/tiles.h"
#include "../../disco/topo/fd_topob.h"
#include "../../disco/topo/fd_cpu_topo.h"
#include "../../util/pod/fd_pod_format.h"
#include "../../util/tile/fd_tile_private.h"
#include "../../discof/restore/utils/fd_ssmsg.h"
#include "../../flamenco/runtime/fd_runtime.h"
#include "../../flamenco/gossip/fd_gossip.h"
#include "../../flamenco/runtime/context/fd_capture_ctx.h"

#include <sys/random.h>
#include <sys/types.h>
#include <sys/socket.h>
#include <netdb.h>

extern fd_topo_obj_callbacks_t * CALLBACKS[];

static void
parse_ip_port( const char * name, const char * ip_port, fd_topo_ip_port_t *parsed_ip_port) {
  char buf[ sizeof( "255.255.255.255:65536" ) ];
  memcpy( buf, ip_port, sizeof( buf ) );
  char *ip_end = strchr( buf, ':' );
  if( FD_UNLIKELY( !ip_end ) )
    FD_LOG_ERR(( "[%s] must in the form ip:port", name ));
  *ip_end = '\0';

  if( FD_UNLIKELY( !fd_cstr_to_ip4_addr( buf, &( parsed_ip_port->ip ) ) ) ) {
    FD_LOG_ERR(( "could not parse IP %s in [%s]", buf, name ));
  }

  parsed_ip_port->port = fd_cstr_to_ushort( ip_end+1 );
  if( FD_UNLIKELY( !parsed_ip_port->port ) )
    FD_LOG_ERR(( "could not parse port %s in [%s]", ip_end+1, name ));
}

fd_topo_obj_t *
setup_topo_bank_hash_cmp( fd_topo_t * topo, char const * wksp_name ) {
  fd_topo_obj_t * obj = fd_topob_obj( topo, "bh_cmp", wksp_name );
  return obj;
}

fd_topo_obj_t *
setup_topo_banks( fd_topo_t *  topo,
                  char const * wksp_name,
                  ulong        max_total_banks,
                  ulong        max_fork_width ) {
  fd_topo_obj_t * obj = fd_topob_obj( topo, "banks", wksp_name );
  FD_TEST( fd_pod_insertf_ulong( topo->props, max_total_banks, "obj.%lu.max_total_banks", obj->id ) );
  FD_TEST( fd_pod_insertf_ulong( topo->props, max_fork_width, "obj.%lu.max_fork_width", obj->id ) );
  return obj;
}

static fd_topo_obj_t *
setup_topo_fec_sets( fd_topo_t * topo, char const * wksp_name, ulong sz ) {
  fd_topo_obj_t * obj = fd_topob_obj( topo, "fec_sets", wksp_name );
  FD_TEST( fd_pod_insertf_ulong( topo->props, sz, "obj.%lu.sz",   obj->id ) );
  return obj;
}

fd_topo_obj_t *
setup_topo_funk( fd_topo_t *  topo,
                 char const * wksp_name,
                 ulong        max_account_records,
                 ulong        max_database_transactions,
                 ulong        heap_size_gib,
                 int          lock_pages ) {
  fd_topo_obj_t * obj = fd_topob_obj( topo, "funk", wksp_name );
  FD_TEST( fd_pod_insert_ulong(  topo->props, "funk", obj->id ) );
  FD_TEST( fd_pod_insertf_ulong( topo->props, max_account_records,       "obj.%lu.rec_max",  obj->id ) );
  FD_TEST( fd_pod_insertf_ulong( topo->props, max_database_transactions, "obj.%lu.txn_max",  obj->id ) );
  FD_TEST( fd_pod_insertf_ulong( topo->props, heap_size_gib*(1UL<<30),   "obj.%lu.heap_max", obj->id ) );
  ulong funk_footprint = fd_funk_footprint( max_database_transactions, max_account_records );
  if( FD_UNLIKELY( !funk_footprint ) ) FD_LOG_ERR(( "Invalid [funk] parameters" ));

  /* Increase workspace partition count */
  ulong wksp_idx = fd_topo_find_wksp( topo, wksp_name );
  FD_TEST( wksp_idx!=ULONG_MAX );
  fd_topo_wksp_t * wksp = &topo->workspaces[ wksp_idx ];
  ulong part_max = fd_wksp_part_max_est( funk_footprint+(heap_size_gib*(1UL<<30)), 1U<<14U );
  if( FD_UNLIKELY( !part_max ) ) FD_LOG_ERR(( "fd_wksp_part_max_est(%lu,16KiB) failed", funk_footprint ));
  wksp->part_max += part_max;
  wksp->is_locked = lock_pages;

  return obj;
}

fd_topo_obj_t *
setup_topo_store( fd_topo_t *  topo,
                  char const * wksp_name,
                  ulong        fec_max,
                  uint         part_cnt ) {
  fd_topo_obj_t * obj = fd_topob_obj( topo, "store", wksp_name );
  FD_TEST( fd_pod_insertf_ulong( topo->props, fec_max,  "obj.%lu.fec_max",  obj->id ) );
  FD_TEST( fd_pod_insertf_ulong( topo->props, part_cnt, "obj.%lu.part_cnt", obj->id ) );
  return obj;
}

fd_topo_obj_t *
setup_topo_txncache( fd_topo_t *  topo,
                     char const * wksp_name,
                     ulong        max_rooted_slots,
                     ulong        max_live_slots,
                     ulong        max_txn_per_slot ) {
  fd_topo_obj_t * obj = fd_topob_obj( topo, "txncache", wksp_name );

  FD_TEST( fd_pod_insertf_ulong( topo->props, max_rooted_slots, "obj.%lu.max_rooted_slots", obj->id ) );
  FD_TEST( fd_pod_insertf_ulong( topo->props, max_live_slots,   "obj.%lu.max_live_slots",   obj->id ) );
  FD_TEST( fd_pod_insertf_ulong( topo->props, max_txn_per_slot, "obj.%lu.max_txn_per_slot", obj->id ) );

  return obj;
}

static int
resolve_address( char const * address,
                 uint       * ip_addr ) {
  struct addrinfo hints = { .ai_family = AF_INET };
  struct addrinfo * res;
  int err = getaddrinfo( address, NULL, &hints, &res );
  if( FD_UNLIKELY( err ) ) {
    FD_LOG_WARNING(( "cannot resolve address \"%s\": %i-%s", address, err, gai_strerror( err ) ));
    return 0;
  }

  int resolved = 0;
  for( struct addrinfo * cur=res; cur; cur=cur->ai_next ) {
    if( FD_UNLIKELY( cur->ai_addr->sa_family!=AF_INET ) ) continue;
    struct sockaddr_in const * addr = (struct sockaddr_in const *)cur->ai_addr;
    *ip_addr = addr->sin_addr.s_addr;
    resolved = 1;
    break;
  }

  freeaddrinfo( res );
  return resolved;
}

static int
resolve_peer( char const *    peer,
              fd_ip4_port_t * ip4_port ) {

  /* Split host:port */
  char const * host_port = peer;
  if( FD_LIKELY( strncmp( peer, "http://", 7UL )==0 ) ) {
    host_port += 7UL;
  } else if( FD_LIKELY( strncmp( peer, "https://", 8UL )==0 ) ) {
    host_port += 8UL;
  }

  char const * colon = strrchr( host_port, ':' );
  if( FD_UNLIKELY( !colon ) ) {
    FD_LOG_ERR(( "invalid [gossip.entrypoints] entry \"%s\": no port number", host_port ));
  }

  char fqdn[ 255 ];
  ulong fqdn_len = (ulong)( colon-host_port );
  if( FD_UNLIKELY( fqdn_len>254 ) ) {
    FD_LOG_ERR(( "invalid [gossip.entrypoints] entry \"%s\": hostname too long", host_port ));
  }
  fd_memcpy( fqdn, host_port, fqdn_len );
  fqdn[ fqdn_len ] = '\0';

  /* Parse port number */

  char const * port_str = colon+1;
  char const * endptr   = NULL;
  ulong port = strtoul( port_str, (char **)&endptr, 10 );
  if( FD_UNLIKELY( !endptr || !port || port>USHORT_MAX || *endptr!='\0' ) ) {
    FD_LOG_ERR(( "invalid [gossip.entrypoints] entry \"%s\": invalid port number", host_port ));
  }
  ip4_port->port = (ushort)fd_ushort_bswap( (ushort)port );

  /* Resolve hostname */
  int resolved = resolve_address( fqdn, &ip4_port->addr );
  return resolved;
}

static void
resolve_gossip_entrypoints( config_t * config ) {
  ulong entrypoint_cnt = config->gossip.entrypoints_cnt;
  for( ulong i=0UL; i<entrypoint_cnt; i++ ) {
    if( FD_UNLIKELY( 0==resolve_peer( config->gossip.entrypoints[ i ], &config->gossip.resolved_entrypoints[ i ] ) ) ) {
      FD_LOG_ERR(( "failed to resolve address of [gossip.entrypoints] entry \"%s\"", config->gossip.entrypoints[ i ] ));
    }
  }
}

void
fd_topo_initialize( config_t * config ) {
  /* TODO: Not here ... */
  resolve_gossip_entrypoints( config );

  ulong net_tile_cnt    = config->layout.net_tile_count;
  ulong shred_tile_cnt  = config->layout.shred_tile_count;
  ulong quic_tile_cnt   = config->layout.quic_tile_count;
  ulong verify_tile_cnt = config->layout.verify_tile_count;
  ulong resolv_tile_cnt = config->layout.resolv_tile_count;
  ulong bank_tile_cnt   = config->layout.bank_tile_count;

  ulong gossvf_tile_cnt = config->firedancer.layout.gossvf_tile_count;
  ulong exec_tile_cnt   = config->firedancer.layout.exec_tile_count;
  ulong writer_tile_cnt = config->firedancer.layout.writer_tile_count;
  ulong sign_tile_cnt   = config->firedancer.layout.sign_tile_count;

  int solcap_enabled = strlen( config->capture.solcap_capture )>0;

  fd_topo_t * topo = fd_topob_new( &config->topo, config->name );

  /* TODO: This config option doesn't seem to exist, and it probably
     should be under paths if it does, with an enabled flag? */
  int snapshots_enabled = !strcmp( config->tiles.replay.genesis, "" );

  topo->max_page_size = fd_cstr_to_shmem_page_sz( config->hugetlbfs.max_page_size );
  topo->gigantic_page_threshold = config->hugetlbfs.gigantic_page_threshold_mib << 20;

  /*             topo, name */
  fd_topob_wksp( topo, "metric"       );
  fd_topob_wksp( topo, "ipecho"       );
  fd_topob_wksp( topo, "gossvf"       );
  fd_topob_wksp( topo, "gossip"       );
  fd_topob_wksp( topo, "shred"        );
  fd_topob_wksp( topo, "repair"       );
  fd_topob_wksp( topo, "replay"       );
  fd_topob_wksp( topo, "exec"         );
  fd_topob_wksp( topo, "writer"       );
  fd_topob_wksp( topo, "tower"        );
  fd_topob_wksp( topo, "send"         );

  fd_topob_wksp( topo, "quic"         );
  fd_topob_wksp( topo, "verify"       );
  fd_topob_wksp( topo, "dedup"        );
  fd_topob_wksp( topo, "resolv"       );
  fd_topob_wksp( topo, "pack"         );
  fd_topob_wksp( topo, "bank"         );
  fd_topob_wksp( topo, "poh"          );
  fd_topob_wksp( topo, "sign"         );

  fd_topob_wksp( topo, "metric_in"    );

  fd_topob_wksp( topo, "net_gossip"   );
  fd_topob_wksp( topo, "net_shred"    );
  fd_topob_wksp( topo, "net_repair"   );
  fd_topob_wksp( topo, "net_send"     );
  fd_topob_wksp( topo, "net_quic"     );

  fd_topob_wksp( topo, "ipecho_out"   );
  fd_topob_wksp( topo, "gossvf_gossi" );
  fd_topob_wksp( topo, "gossip_gossv" );
  fd_topob_wksp( topo, "gossip_out"   );

  fd_topob_wksp( topo, "shred_repair" );
  fd_topob_wksp( topo, "repair_repla" );
  fd_topob_wksp( topo, "replay_pack"  );
  fd_topob_wksp( topo, "replay_stake" );
  fd_topob_wksp( topo, "replay_exec"  );
  fd_topob_wksp( topo, "replay_tower" );
  fd_topob_wksp( topo, "exec_writer"  );
  fd_topob_wksp( topo, "tower_replay" ); /* TODO: Delete this, consolidate into tower_out (or delete tile) */
  fd_topob_wksp( topo, "tower_send"   ); /* TODO: Delete this, consolidate into tower_out (or delete tile) */
  fd_topob_wksp( topo, "root_out"     ); /* TODO: Delete this, consolidate into tower_out (or delete tile) */
  fd_topob_wksp( topo, "send_txns"    ); /* TODO: Badly named. Rename to indicate tiles */

  fd_topob_wksp( topo, "quic_verify"  );
  fd_topob_wksp( topo, "verify_dedup" );
  fd_topob_wksp( topo, "dedup_resolv" );
  fd_topob_wksp( topo, "resolv_pack"  );
  fd_topob_wksp( topo, "pack_poh"     );
  fd_topob_wksp( topo, "pack_bank"    );
  fd_topob_wksp( topo, "bank_pack"    );
  fd_topob_wksp( topo, "bank_poh"     );
  fd_topob_wksp( topo, "bank_busy"    );
  fd_topob_wksp( topo, "poh_shred"    );
  fd_topob_wksp( topo, "poh_replay"   );

  /* TODO: WTF are these for? */
  fd_topob_wksp( topo, "funk"         );
  fd_topob_wksp( topo, "bh_cmp"       );
  fd_topob_wksp( topo, "fec_sets"     );
  fd_topob_wksp( topo, "tcache"       ); /* TODO: Rename txncache */
  fd_topob_wksp( topo, "exec_spad"    );
  fd_topob_wksp( topo, "banks"        );
  fd_topob_wksp( topo, "store"        );
  fd_topob_wksp( topo, "executed_txn" );

  fd_topob_wksp( topo, "gossip_sign"  );
  fd_topob_wksp( topo, "sign_gossip"  );

  fd_topob_wksp( topo, "shred_sign"   );
  fd_topob_wksp( topo, "sign_shred"   );

  fd_topob_wksp( topo, "repair_sign"  );
  fd_topob_wksp( topo, "sign_repair"  );

  fd_topob_wksp( topo, "send_sign"    );
  fd_topob_wksp( topo, "sign_send"    );

  if( FD_LIKELY( snapshots_enabled ) ) {
    fd_topob_wksp( topo, "snapdc"      );
    fd_topob_wksp( topo, "snaprd"      );
    fd_topob_wksp( topo, "snapin"      );

<<<<<<< HEAD
  /* FIXME: These are hacks to get the sandbox working.  They should be
     replaced with properly setup links once the leader pipeline is
     integrated. */
  fd_topob_wksp( topo, "pack_poh"     );
  fd_topob_wksp( topo, "pack_bank"    );

  fd_topob_wksp( topo, "repair_repla" );
  fd_topob_wksp( topo, "replay_poh"   );
  fd_topob_wksp( topo, "replay_tower" );
  fd_topob_wksp( topo, "tower_replay" );
  fd_topob_wksp( topo, "bank_busy"    );
  fd_topob_wksp( topo, "tower_send"   );
  fd_topob_wksp( topo, "send_txns"    );

  fd_topob_wksp( topo, "quic"        );
  fd_topob_wksp( topo, "verify"      );
  fd_topob_wksp( topo, "dedup"       );
  fd_topob_wksp( topo, "shred"       );
  fd_topob_wksp( topo, "pack"        );
  fd_topob_wksp( topo, "resolv"      );
  fd_topob_wksp( topo, "sign"        );
  fd_topob_wksp( topo, "repair"      );
  fd_topob_wksp( topo, "ipecho"      );
  fd_topob_wksp( topo, "gossvf"      );
  fd_topob_wksp( topo, "gossip"      );
  fd_topob_wksp( topo, "metric"      );
  fd_topob_wksp( topo, "replay"      );
  fd_topob_wksp( topo, "banks"       );
  fd_topob_wksp( topo, "bh_cmp"      );
  fd_topob_wksp( topo, "exec"        );
  fd_topob_wksp( topo, "writer"      );
  fd_topob_wksp( topo, "store"       );
  fd_topob_wksp( topo, "fec_sets"    );
  fd_topob_wksp( topo, "tcache"      );
  fd_topob_wksp( topo, "poh"         );
  fd_topob_wksp( topo, "send"        );
  fd_topob_wksp( topo, "tower"       );
  fd_topob_wksp( topo, "exec_spad"   );
  fd_topob_wksp( topo, "funk"        );

  if( FD_LIKELY( !disable_snap_loader ) ) {
    fd_topob_wksp( topo, "snapdc" );
    fd_topob_wksp( topo, "snaprd" );
    fd_topob_wksp( topo, "snapin" );
    fd_topob_wksp( topo, "snapdc_rd" );
    fd_topob_wksp( topo, "snapin_rd" );
    fd_topob_wksp( topo, "snap_stream" );
    fd_topob_wksp( topo, "snap_zstd" );
    fd_topob_wksp( topo, "snap_out" );
=======
    fd_topob_wksp( topo, "snapdc_rd"   );
    fd_topob_wksp( topo, "snapin_rd"   );
    fd_topob_wksp( topo, "snap_stream" ); /* TODO: Rename ... */
    fd_topob_wksp( topo, "snap_zstd"   ); /* TODO: Rename ... */
    fd_topob_wksp( topo, "snap_out"    ); /* TODO: Rename ... */
>>>>>>> 9fdecce4
  }

  #define FOR(cnt) for( ulong i=0UL; i<cnt; i++ )

  /* TODO: Explain this .... USHORT_MAX is not dcache max */
  ulong pending_fec_shreds_depth = fd_ulong_min( fd_ulong_pow2_up( config->tiles.shred.max_pending_shred_sets * FD_REEDSOL_DATA_SHREDS_MAX ), USHORT_MAX + 1 /* dcache max */ );

  /*                                  topo, link_name,      wksp_name,      depth,                                    mtu,                           burst */
  /**/                 fd_topob_link( topo, "gossip_net",   "net_gossip",   config->net.ingress_buffer_size,          FD_NET_MTU,                    1UL );
  FOR(shred_tile_cnt)  fd_topob_link( topo, "shred_net",    "net_shred",    config->net.ingress_buffer_size,          FD_NET_MTU,                    1UL );
  /**/                 fd_topob_link( topo, "repair_net",   "net_repair",   config->net.ingress_buffer_size,          FD_NET_MTU,                    1UL );
  /**/                 fd_topob_link( topo, "send_net",     "net_send",     config->net.ingress_buffer_size,          FD_NET_MTU,                    2UL ); /* TODO: 2 is probably not correct, should be 1 */
  FOR(quic_tile_cnt)   fd_topob_link( topo, "quic_net",     "net_quic",     config->net.ingress_buffer_size,          FD_NET_MTU,                    1UL );

  if( FD_LIKELY( snapshots_enabled ) ) {
  /**/                 fd_topob_link( topo, "snap_zstd",    "snap_zstd",    8192UL,                                   16384UL,                       1UL ); /* TODO: Rename */
  /**/                 fd_topob_link( topo, "snap_stream",  "snap_stream",  2048UL,                                   USHORT_MAX,                    1UL ); /* TODO: Rename */
  /**/                 fd_topob_link( topo, "snap_out",     "snap_out",     2UL,                                      sizeof(fd_snapshot_manifest_t), 1UL ); /* TODO: Rename */
  /**/                 fd_topob_link( topo, "snapdc_rd",    "snapdc_rd",    128UL,                                    0UL,                           1UL );
  /**/                 fd_topob_link( topo, "snapin_rd",    "snapin_rd",    128UL,                                    0UL,                           1UL );
  }

  /**/                 fd_topob_link( topo, "ipecho_out",   "ipecho_out",   4UL,                                      0UL,                           1UL );
  FOR(gossvf_tile_cnt) fd_topob_link( topo, "gossvf_gossi", "gossvf_gossi", config->net.ingress_buffer_size,          sizeof(fd_gossip_view_t)+FD_NET_MTU, 1UL );
  /**/                 fd_topob_link( topo, "gossip_gossv", "gossip_gossv", 65536UL*4UL,                              sizeof(fd_gossip_ping_update_t), 1UL ); /* TODO: Unclear where this depth comes from ... fix */
  /**/                 fd_topob_link( topo, "gossip_out",   "gossip_out",   65536UL*4UL,                              sizeof(fd_gossip_update_message_t), 1UL ); /* TODO: Unclear where this depth comes from ... fix */

  FOR(quic_tile_cnt)   fd_topob_link( topo, "quic_verify",  "quic_verify",  config->tiles.verify.receive_buffer_size, FD_TPU_REASM_MTU,              config->tiles.quic.txn_reassembly_count );
  FOR(verify_tile_cnt) fd_topob_link( topo, "verify_dedup", "verify_dedup", config->tiles.verify.receive_buffer_size, FD_TPU_PARSED_MTU,             1UL );
  /**/                 fd_topob_link( topo, "dedup_resolv", "dedup_resolv", 65536UL,                                  FD_TPU_PARSED_MTU,             1UL );
  FOR(resolv_tile_cnt) fd_topob_link( topo, "resolv_pack",  "resolv_pack",  65536UL,                                  FD_TPU_RESOLVED_MTU,           1UL );
  /**/                 fd_topob_link( topo, "replay_pack",  "replay_pack",  128UL,                                    sizeof(fd_became_leader_t),    1UL ); /* TODO: Depth probably doesn't need to be 128 */
  /**/                 fd_topob_link( topo, "replay_stake", "replay_stake", 128UL,                                    FD_STAKE_OUT_MTU,              1UL ); /* TODO: Depth probably doesn't need to be 128 */
  /**/                 fd_topob_link( topo, "pack_poh",     "pack_poh",     128UL,                                    sizeof(fd_done_packing_t),     1UL );
  /* pack_bank is shared across all banks, so if one bank stalls due to complex transactions, the buffer neeeds to be large so that
     other banks can keep proceeding. */
  /**/                 fd_topob_link( topo, "pack_bank",    "pack_bank",    65536UL,                                  USHORT_MAX,                    1UL );
  FOR(bank_tile_cnt)   fd_topob_link( topo, "bank_poh",     "bank_poh",     16384UL,                                  USHORT_MAX,                    1UL );
  FOR(bank_tile_cnt)   fd_topob_link( topo, "bank_pack",    "bank_pack",    16384UL,                                  USHORT_MAX,                    1UL );
  /**/                 fd_topob_link( topo, "poh_shred",    "poh_shred",    16384UL,                                  USHORT_MAX,                    1UL );
  /**/                 fd_topob_link( topo, "poh_replay",   "poh_replay",   128UL,                                    sizeof(fd_poh_leader_slot_ended_t), 1UL ); /* TODO: Depth probably doesn't need to be 128 */
  /**/                 fd_topob_link( topo, "replay_resol", "bank_poh",     128UL,                                    sizeof(fd_completed_bank_t),   1UL ); /* TODO: Don't reuse bank_poh link for this. Depth doesn't need to be 128 */
  /**/                 fd_topob_link( topo, "executed_txn", "executed_txn", 16384UL,                                  64UL,                          1UL ); /* TODO: Rename this ... */

  FOR(shred_tile_cnt)  fd_topob_link( topo, "shred_sign",   "shred_sign",   128UL,                                    32UL,                          1UL );
  FOR(shred_tile_cnt)  fd_topob_link( topo, "sign_shred",   "sign_shred",   128UL,                                    sizeof(fd_ed25519_sig_t),      1UL );

  /**/                 fd_topob_link( topo, "gossip_sign",  "gossip_sign",  128UL,                                    2048UL,                        1UL ); /* TODO: Where does 2048 come from? Depth probably doesn't need to be 128 */
  /**/                 fd_topob_link( topo, "sign_gossip",  "sign_gossip",  128UL,                                    sizeof(fd_ed25519_sig_t),      1UL ); /* TODO: Depth probably doesn't need to be 128 */

  FOR(sign_tile_cnt-1) fd_topob_link( topo, "repair_sign",  "repair_sign",  128UL,                                    2048UL,                        1UL ); /* TODO: Where does 2048 come from? Depth probably doesn't need to be 128 */
  FOR(sign_tile_cnt-1) fd_topob_link( topo, "sign_repair",  "sign_repair",  1024UL,                                   sizeof(fd_ed25519_sig_t),      1UL ); /* TODO: WTF is this depth? It should match repair_sign */
  /**/                 fd_topob_link( topo, "ping_sign",    "repair_sign",  128UL,                                    2048UL,                        1UL ); /* TODO: Huh? Why is this a different link? Where does 2048 come from? Depth not 128 */
  /**/                 fd_topob_link( topo, "sign_ping",    "sign_repair",  128UL,                                    sizeof(fd_ed25519_sig_t),      1UL ); /* TODO: What is this link ... ?  Why separate, doesn't make sense */

  /**/                 fd_topob_link( topo, "send_sign",    "send_sign",    128UL,                                    FD_TXN_MTU,                    1UL ); /* TODO: Depth probably doesn't need to be 128 */
  /**/                 fd_topob_link( topo, "sign_send",    "sign_send",    128UL,                                    sizeof(fd_ed25519_sig_t),      1UL ); /* TODO: Depth probably doesn't need to be 128 */

  FOR(shred_tile_cnt)  fd_topob_link( topo, "shred_repair", "shred_repair", pending_fec_shreds_depth,                 FD_SHRED_REPAIR_MTU,           3UL ); /* TODO: Pretty sure burst of 3 is incorrect here */
  FOR(shred_tile_cnt)  fd_topob_link( topo, "repair_shred", "shred_repair", pending_fec_shreds_depth,                 sizeof(fd_ed25519_sig_t),      1UL ); /* TODO: Also pending_fec_shreds_depth? Seems wrong */
  /**/                 fd_topob_link( topo, "repair_repla", "repair_repla", 65536UL,                                  sizeof(fd_reasm_fec_t),        1UL );
  /**/                 fd_topob_link( topo, "replay_tower", "replay_tower", fd_ulong_pow2_up( config->firedancer.runtime.max_total_banks*FD_REPLAY_TOWER_VOTE_ACC_MAX ), sizeof(fd_replay_tower_t), 1UL ); /* TODO: Don't think this depth makes much sense? This is weirdly outsized for a vote link */
  /**/                 fd_topob_link( topo, "root_out",     "root_out",     128UL,                                    sizeof(fd_block_id_t),         1UL ); /* TODO: Completely silly link. Consolidate with other tower outs. Depth also shouldn't be 128 */
  /**/                 fd_topob_link( topo, "tower_replay", "tower_replay", 4UL,                                      sizeof(fd_hash_t),             1UL );
  /**/                 fd_topob_link( topo, "tower_send",   "tower_send",   65536UL,                                  sizeof(fd_txn_p_t),            1UL ); /* TODO: Why such a large depth? We send one vote at a time ... */
  /**/                 fd_topob_link( topo, "send_txns",    "send_txns",    128UL,                                    FD_TPU_RAW_MTU,                1UL ); /* TODO: Horribly named. Rename to indicate tile and where its going */

  FOR(exec_tile_cnt)   fd_topob_link( topo, "replay_exec",  "replay_exec",  128UL,                                    10240UL,                       exec_tile_cnt ); /* TODO: Depth probably not 128. MTU is made up and needs to be sized correctly. */
  /* Assuming the number of writer tiles is sufficient to keep up with
     the number of exec tiles, under equilibrium, we should have at least
     enough link space to buffer worst case input shuffling done by the
     stem.  That is, when a link is so unlucky, that the stem RNG decided
     to process every other link except this one, for all writer tiles.
     This would be fd_ulong_pow2_up( exec_tile_cnt*writer_tile_cnt+1UL ).

     This is all assuming we have true pipelining between exec and writer
     tiles.  Right now, we don't.  So in reality there can be at most 1
     in-flight transaction per exec tile, and hence a depth of 1 is in
     theory sufficient for each exec_writer link. */
<<<<<<< HEAD

  FOR(exec_tile_cnt)   fd_topob_link( topo, "exec_writer",  "exec_writer",  128UL,                                    FD_EXEC_WRITER_MTU,            1UL );

  /**/                 fd_topob_link( topo, "gossip_out",   "gossip_out",   65536UL*4UL,                              sizeof(fd_gossip_update_message_t), 1UL );
  /**/                 fd_topob_link( topo, "root_out",     "root_out",     128UL,                                    sizeof(fd_block_id_t),         1UL );
  /**/                 fd_topob_link( topo, "ipecho_out",   "ipecho_out",   4UL,                                      0UL,                           1UL );

  /**/                 fd_topob_link( topo, "replay_tower", "replay_tower", fd_ulong_pow2_up( config->firedancer.runtime.max_total_banks * FD_REPLAY_TOWER_VOTE_ACC_MAX ), sizeof(fd_replay_tower_t), 1UL );
  /**/                 fd_topob_link( topo, "tower_replay", "tower_replay", 4UL, sizeof(fd_hash_t), 1UL );

  FOR(gossvf_tile_cnt) fd_topob_link( topo, "gossvf_gossi", "gossvf_gossi", config->net.ingress_buffer_size,          sizeof(fd_gossip_view_t)+FD_NET_MTU, 1UL );
  /**/                 fd_topob_link( topo, "gossip_gossv", "gossip_gossv", 65536UL*4UL,                              sizeof(fd_gossip_ping_update_t), 1UL );

  /**/                 fd_topob_link( topo, "gossip_net",   "gossip_net",   65536*4UL,                                FD_NET_MTU,                    1UL );
  /**/                 fd_topob_link( topo, "send_net",     "net_send",     config->net.ingress_buffer_size,          FD_NET_MTU,                    2UL );

  /**/                 fd_topob_link( topo, "repair_net",   "net_repair",   config->net.ingress_buffer_size,          FD_NET_MTU,                    1UL );
  /**/                 fd_topob_link( topo, "ping_sign",    "repair_sign",  128UL,                                    2048UL,                        1UL );
  FOR(shred_tile_cnt)  fd_topob_link( topo, "shred_repair", "shred_repair", pending_fec_shreds_depth,                 FD_SHRED_REPAIR_MTU,           3UL );


  FOR(shred_tile_cnt)  fd_topob_link( topo, "repair_shred", "shred_repair", pending_fec_shreds_depth,                 sizeof(fd_ed25519_sig_t),      1UL );

  /**/                 fd_topob_link( topo, "sign_ping",    "repair_sign",  128UL,                                    sizeof(fd_ed25519_sig_t),      1UL );
  FOR(sign_tile_cnt-1) fd_topob_link( topo, "repair_sign",  "repair_sign",  128UL,                                    2048UL,                        1UL );
  FOR(sign_tile_cnt-1) fd_topob_link( topo, "sign_repair",  "repair_sign",  1024UL,                                   sizeof(fd_ed25519_sig_t),      1UL );

  /**/                 fd_topob_link( topo, "repair_repla", "repair_repla", 65536UL,                                  sizeof(fd_reasm_fec_t),                                      1UL );
  FOR(bank_tile_cnt)   fd_topob_link( topo, "replay_poh",   "replay_poh",   128UL,                                    (4096UL*sizeof(fd_txn_p_t))+sizeof(fd_microblock_trailer_t), 1UL  );
  /**/                 fd_topob_link( topo, "pack_poh",     "pack_poh",     65536UL,                                  sizeof(fd_done_packing_t), 1UL );
                       fd_topob_link( topo, "pack_bank",    "pack_bank",    65536UL,                                  USHORT_MAX,                1UL );

  /**/                 fd_topob_link( topo, "poh_shred",    "poh_shred",    16384UL,                                  USHORT_MAX,                    1UL   );
  /**/                 fd_topob_link( topo, "poh_pack",     "replay_poh",   128UL,                                    sizeof(fd_became_leader_t) ,   1UL   );

  /**/                 fd_topob_link( topo, "tower_send",   "tower_send",   65536UL,                                  sizeof(fd_txn_p_t),            1UL   );
  /**/                 fd_topob_link( topo, "send_txns",    "send_txns",    128UL,                                    FD_TPU_RAW_MTU,                1UL   );
  /**/                 fd_topob_link( topo, "send_sign",    "send_sign",    128UL,                                    FD_TXN_MTU,                    1UL   );
  /**/                 fd_topob_link( topo, "sign_send",    "sign_send",    128UL,                                    sizeof(fd_ed25519_sig_t),      1UL   );
  if( FD_LIKELY( !disable_snap_loader ) ) {
  /**/                 fd_topob_link( topo, "snap_zstd",    "snap_zstd",    8192UL,                                   16384UL,                       1UL );
  /**/                 fd_topob_link( topo, "snap_stream",  "snap_stream",  2048UL,                                   USHORT_MAX,                    1UL );
  /**/                 fd_topob_link( topo, "snap_out",     "snap_out",     2UL,                                      sizeof(fd_snapshot_manifest_t), 1UL );
  /**/                 fd_topob_link( topo, "snapdc_rd",    "snapdc_rd",    128UL,                                    0UL,                           1UL );
  /**/                 fd_topob_link( topo, "snapin_rd",    "snapin_rd",    128UL,                                    0UL,                           1UL );
  }

  /* Replay decoded manifest dcache topo obj */
  fd_topo_obj_t * replay_manifest_dcache = fd_topob_obj( topo, "dcache", "replay_manif" );
  fd_pod_insertf_ulong( topo->props, 2UL << 30UL, "obj.%lu.data_sz", replay_manifest_dcache->id );
  fd_pod_insert_ulong(  topo->props, "manifest_dcache", replay_manifest_dcache->id );
=======
  FOR(exec_tile_cnt)   fd_topob_link( topo, "exec_writer",  "exec_writer",  128UL,                                    FD_EXEC_WRITER_MTU,            1UL ); /* TODO: Update depth to reflect comment. */
>>>>>>> 9fdecce4

  ushort parsed_tile_to_cpu[ FD_TILE_MAX ];
  /* Unassigned tiles will be floating, unless auto topology is enabled. */
  for( ulong i=0UL; i<FD_TILE_MAX; i++ ) parsed_tile_to_cpu[ i ] = USHORT_MAX;

  int is_auto_affinity = !strcmp( config->layout.affinity, "auto" );

  fd_topo_cpus_t cpus[1];
  fd_topo_cpus_init( cpus );

  ulong affinity_tile_cnt = 0UL;
  if( FD_LIKELY( !is_auto_affinity ) ) affinity_tile_cnt = fd_tile_private_cpus_parse( config->layout.affinity, parsed_tile_to_cpu );

  ulong tile_to_cpu[ FD_TILE_MAX ] = {0};
  for( ulong i=0UL; i<affinity_tile_cnt; i++ ) {
    if( FD_UNLIKELY( parsed_tile_to_cpu[ i ]!=USHORT_MAX && parsed_tile_to_cpu[ i ]>=cpus->cpu_cnt ) )
      FD_LOG_ERR(( "The CPU affinity string in the configuration file under [layout.affinity] specifies a CPU index of %hu, but the system "
                   "only has %lu CPUs. You should either change the CPU allocations in the affinity string, or increase the number of CPUs "
                   "in the system.",
                   parsed_tile_to_cpu[ i ], cpus->cpu_cnt ));
    tile_to_cpu[ i ] = fd_ulong_if( parsed_tile_to_cpu[ i ]==USHORT_MAX, ULONG_MAX, (ulong)parsed_tile_to_cpu[ i ] );
  }

  fd_topos_net_tiles( topo, net_tile_cnt, &config->net, config->tiles.netlink.max_routes, config->tiles.netlink.max_peer_routes, config->tiles.netlink.max_neighbors, tile_to_cpu );

  FOR(net_tile_cnt) fd_topos_net_rx_link( topo, "net_gossvf", i, config->net.ingress_buffer_size );
  FOR(net_tile_cnt) fd_topos_net_rx_link( topo, "net_shred",  i, config->net.ingress_buffer_size );
  FOR(net_tile_cnt) fd_topos_net_rx_link( topo, "net_repair", i, config->net.ingress_buffer_size );
  FOR(net_tile_cnt) fd_topos_net_rx_link( topo, "net_send",   i, config->net.ingress_buffer_size );
  FOR(net_tile_cnt) fd_topos_net_rx_link( topo, "net_quic",   i, config->net.ingress_buffer_size );

<<<<<<< HEAD
  /*                                              topo, tile_name, tile_wksp, metrics_wksp, cpu_idx,                       is_agave, uses_keyswitch */
  FOR(quic_tile_cnt)               fd_topob_tile( topo, "quic",    "quic",    "metric_in",  tile_to_cpu[ topo->tile_cnt ], 0,        0 );
  FOR(verify_tile_cnt)             fd_topob_tile( topo, "verify",  "verify",  "metric_in",  tile_to_cpu[ topo->tile_cnt ], 0,        0 );
  /**/                             fd_topob_tile( topo, "dedup",   "dedup",   "metric_in",  tile_to_cpu[ topo->tile_cnt ], 0,        0 );
  FOR(resolv_tile_cnt)             fd_topob_tile( topo, "resolv",  "resolv",  "metric_in",  tile_to_cpu[ topo->tile_cnt ], 0,        0 );
  FOR(shred_tile_cnt)              fd_topob_tile( topo, "shred",   "shred",   "metric_in",  tile_to_cpu[ topo->tile_cnt ], 0,        1 );
  FOR(sign_tile_cnt)               fd_topob_tile( topo, "sign",    "sign",    "metric_in",  tile_to_cpu[ topo->tile_cnt ], 0,        1 );
  /**/                             fd_topob_tile( topo, "metric",  "metric",  "metric_in",  tile_to_cpu[ topo->tile_cnt ], 0,        0 );
  fd_topo_tile_t * pack_tile =     fd_topob_tile( topo, "pack",    "pack",    "metric_in",  tile_to_cpu[ topo->tile_cnt ], 0,        0 );
  /**/                             fd_topob_tile( topo, "poh",     "poh",     "metric_in",  tile_to_cpu[ topo->tile_cnt ], 0,        1 );
  /**/                             fd_topob_tile( topo, "ipecho",  "ipecho",  "metric_in",  tile_to_cpu[ topo->tile_cnt ], 0,        0 );
  FOR(gossvf_tile_cnt)             fd_topob_tile( topo, "gossvf",  "gossvf",  "metric_in",  tile_to_cpu[ topo->tile_cnt ], 0,        1 );
  /**/                             fd_topob_tile( topo, "gossip",  "gossip",  "metric_in",  tile_to_cpu[ topo->tile_cnt ], 0,        1 );
  fd_topo_tile_t * repair_tile =   fd_topob_tile( topo, "repair",  "repair",  "metric_in",  tile_to_cpu[ topo->tile_cnt ], 0,        0 );
  /**/                             fd_topob_tile( topo, "send",    "send",    "metric_in",  tile_to_cpu[ topo->tile_cnt ], 0,        0 );

  fd_topo_tile_t * replay_tile =   fd_topob_tile( topo, "replay",  "replay",  "metric_in",  tile_to_cpu[ topo->tile_cnt ], 0,        0 );
  FOR(exec_tile_cnt)               fd_topob_tile( topo, "exec",    "exec",    "metric_in",  tile_to_cpu[ topo->tile_cnt ], 0,        0 );
  /**/                             fd_topob_tile( topo, "tower",   "tower",   "metric_in",  tile_to_cpu[ topo->tile_cnt ], 0,        0 );
  FOR(writer_tile_cnt)             fd_topob_tile( topo, "writer",  "writer",  "metric_in",  tile_to_cpu[ topo->tile_cnt ], 0,        0 );

  fd_topo_tile_t * snaprd_tile = NULL;
  fd_topo_tile_t * snapdc_tile = NULL;
  fd_topo_tile_t * snapin_tile = NULL;

  if( FD_LIKELY( !disable_snap_loader ) ) {
    snaprd_tile = fd_topob_tile( topo, "snaprd", "snaprd", "metric_in", tile_to_cpu[ topo->tile_cnt ], 0, 0 );
    snaprd_tile->allow_shutdown = 1;
    snapdc_tile = fd_topob_tile( topo, "snapdc", "snapdc", "metric_in", tile_to_cpu[ topo->tile_cnt ], 0, 0 );
    snapdc_tile->allow_shutdown = 1;
    snapin_tile = fd_topob_tile( topo, "snapin", "snapin", "metric_in", tile_to_cpu[ topo->tile_cnt ], 0, 0 );
    snapin_tile->allow_shutdown = 1;
  }

  /* Database cache */

  fd_topo_obj_t * funk_obj = setup_topo_funk( topo, "funk",
      config->firedancer.funk.max_account_records,
      config->firedancer.funk.max_database_transactions,
      config->firedancer.funk.heap_size_gib,
      config->firedancer.funk.lock_pages );

  FOR(exec_tile_cnt)   fd_topob_tile_uses( topo, &topo->tiles[ fd_topo_find_tile( topo, "exec", i ) ], funk_obj, FD_SHMEM_JOIN_MODE_READ_WRITE );
  /*                */ fd_topob_tile_uses( topo, replay_tile,  funk_obj, FD_SHMEM_JOIN_MODE_READ_WRITE );
  FOR(writer_tile_cnt) fd_topob_tile_uses( topo,  &topo->tiles[ fd_topo_find_tile( topo, "writer", i ) ], funk_obj, FD_SHMEM_JOIN_MODE_READ_WRITE );

  /* Setup a shared wksp object for banks. */

  fd_topo_obj_t * banks_obj = setup_topo_banks( topo, "banks", config->firedancer.runtime.max_total_banks, config->firedancer.runtime.max_fork_width );
  fd_topob_tile_uses( topo, replay_tile, banks_obj, FD_SHMEM_JOIN_MODE_READ_WRITE );
  FOR(exec_tile_cnt) fd_topob_tile_uses( topo, &topo->tiles[ fd_topo_find_tile( topo, "exec", i ) ], banks_obj, FD_SHMEM_JOIN_MODE_READ_WRITE );
  FOR(writer_tile_cnt) fd_topob_tile_uses( topo, &topo->tiles[ fd_topo_find_tile( topo, "writer", i ) ], banks_obj, FD_SHMEM_JOIN_MODE_READ_WRITE );
  FD_TEST( fd_pod_insertf_ulong( topo->props, banks_obj->id, "banks" ) );

  /* Setup a shared wksp object for bank hash cmp. */

  fd_topo_obj_t * bank_hash_cmp_obj = setup_topo_bank_hash_cmp( topo, "bh_cmp" );
  fd_topob_tile_uses( topo, replay_tile, bank_hash_cmp_obj, FD_SHMEM_JOIN_MODE_READ_WRITE );
  FOR(exec_tile_cnt) fd_topob_tile_uses( topo, &topo->tiles[ fd_topo_find_tile( topo, "exec", i ) ], bank_hash_cmp_obj, FD_SHMEM_JOIN_MODE_READ_WRITE );
  FD_TEST( fd_pod_insertf_ulong( topo->props, bank_hash_cmp_obj->id, "bh_cmp" ) );

  /* Setup a shared wksp object for fec sets. */

  ulong shred_depth = 65536UL; /* from fdctl/topology.c shred_store link. MAKE SURE TO KEEP IN SYNC. */
  ulong fec_set_cnt = shred_depth + config->tiles.shred.max_pending_shred_sets + 4UL;
  ulong fec_sets_sz = fec_set_cnt*sizeof(fd_shred34_t)*4; /* mirrors # of dcache entires in frankendancer */
  fd_topo_obj_t * fec_sets_obj = setup_topo_fec_sets( topo, "fec_sets", shred_tile_cnt*fec_sets_sz );
  for( ulong i=0UL; i<shred_tile_cnt; i++ ) {
    fd_topo_tile_t * shred_tile = &topo->tiles[ fd_topo_find_tile( topo, "shred", i ) ];
    fd_topob_tile_uses( topo, shred_tile,  fec_sets_obj, FD_SHMEM_JOIN_MODE_READ_WRITE );
  }
  fd_topob_tile_uses( topo, repair_tile, fec_sets_obj, FD_SHMEM_JOIN_MODE_READ_ONLY );
  FD_TEST( fd_pod_insertf_ulong( topo->props, fec_sets_obj->id, "fec_sets" ) );

  /* Setup a shared wksp object for store. */

  fd_topo_obj_t * store_obj = setup_topo_store( topo, "store", config->firedancer.store.max_completed_shred_sets, (uint)shred_tile_cnt );
  FOR(shred_tile_cnt) fd_topob_tile_uses( topo, &topo->tiles[ fd_topo_find_tile( topo, "shred", i ) ], store_obj, FD_SHMEM_JOIN_MODE_READ_WRITE );
  fd_topob_tile_uses( topo, replay_tile, store_obj, FD_SHMEM_JOIN_MODE_READ_WRITE );
  fd_topob_tile_uses( topo, repair_tile, store_obj, FD_SHMEM_JOIN_MODE_READ_WRITE );
  FD_TEST( fd_pod_insertf_ulong( topo->props, store_obj->id, "store" ) );

  /* Create a txncache to be used by replay. */
  fd_topo_obj_t * txncache_obj = setup_topo_txncache( topo, "tcache",
      config->firedancer.runtime.max_rooted_slots,
      config->firedancer.runtime.max_live_slots,
      config->firedancer.runtime.max_transactions_per_slot );
  fd_topob_tile_uses( topo, replay_tile, txncache_obj, FD_SHMEM_JOIN_MODE_READ_WRITE );
  FD_TEST( fd_pod_insertf_ulong( topo->props, txncache_obj->id, "txncache" ) );
=======
  /*                                  topo, tile_name, tile_wksp, metrics_wksp, cpu_idx,                       is_agave, uses_keyswitch */
  /**/                 fd_topob_tile( topo, "metric",  "metric",  "metric_in",  tile_to_cpu[ topo->tile_cnt ], 0,        0 );
>>>>>>> 9fdecce4

  if( FD_LIKELY( snapshots_enabled ) ) {
                       fd_topob_tile( topo, "snaprd", "snaprd", "metric_in", tile_to_cpu[ topo->tile_cnt ],    0,        0 )->allow_shutdown = 1;
                       fd_topob_tile( topo, "snapdc", "snapdc", "metric_in", tile_to_cpu[ topo->tile_cnt ],    0,        0 )->allow_shutdown = 1;
                       fd_topob_tile( topo, "snapin", "snapin", "metric_in", tile_to_cpu[ topo->tile_cnt ],    0,        0 )->allow_shutdown = 1;
  }

  /**/                 fd_topob_tile( topo, "ipecho",  "ipecho",  "metric_in",  tile_to_cpu[ topo->tile_cnt ], 0,        0 );
  FOR(gossvf_tile_cnt) fd_topob_tile( topo, "gossvf",  "gossvf",  "metric_in",  tile_to_cpu[ topo->tile_cnt ], 0,        1 );
  /**/                 fd_topob_tile( topo, "gossip",  "gossip",  "metric_in",  tile_to_cpu[ topo->tile_cnt ], 0,        1 );

  FOR(shred_tile_cnt)  fd_topob_tile( topo, "shred",   "shred",   "metric_in",  tile_to_cpu[ topo->tile_cnt ], 0,        1 );
  /**/                 fd_topob_tile( topo, "repair",  "repair",  "metric_in",  tile_to_cpu[ topo->tile_cnt ], 0,        0 ); /* TODO: Wrong? Needs to use keyswitch as signs */
  /**/                 fd_topob_tile( topo, "replay",  "replay",  "metric_in",  tile_to_cpu[ topo->tile_cnt ], 0,        0 );
  FOR(exec_tile_cnt)   fd_topob_tile( topo, "exec",    "exec",    "metric_in",  tile_to_cpu[ topo->tile_cnt ], 0,        0 );
  FOR(writer_tile_cnt) fd_topob_tile( topo, "writer",  "writer",  "metric_in",  tile_to_cpu[ topo->tile_cnt ], 0,        0 );
  /**/                 fd_topob_tile( topo, "tower",   "tower",   "metric_in",  tile_to_cpu[ topo->tile_cnt ], 0,        0 );
  /**/                 fd_topob_tile( topo, "send",    "send",    "metric_in",  tile_to_cpu[ topo->tile_cnt ], 0,        0 );

  FOR(quic_tile_cnt)   fd_topob_tile( topo, "quic",    "quic",    "metric_in",  tile_to_cpu[ topo->tile_cnt ], 0,        0 );
  FOR(verify_tile_cnt) fd_topob_tile( topo, "verify",  "verify",  "metric_in",  tile_to_cpu[ topo->tile_cnt ], 0,        0 );
  /**/                 fd_topob_tile( topo, "dedup",   "dedup",   "metric_in",  tile_to_cpu[ topo->tile_cnt ], 0,        0 );
  FOR(resolv_tile_cnt) fd_topob_tile( topo, "resolv",  "resolv",  "metric_in",  tile_to_cpu[ topo->tile_cnt ], 0,        0 );
  FOR(resolv_tile_cnt) strncpy( topo->tiles[ topo->tile_cnt-1UL-i ].metrics_name, "resolf", 8UL );
  /**/                 fd_topob_tile( topo, "pack",    "pack",    "metric_in",  tile_to_cpu[ topo->tile_cnt ], 0,        config->tiles.bundle.enabled );
  FOR(bank_tile_cnt)   fd_topob_tile( topo, "bank",    "bank",    "metric_in",  tile_to_cpu[ topo->tile_cnt ], 0,        0 );
  FOR(bank_tile_cnt)   strncpy( topo->tiles[ topo->tile_cnt-1UL-i ].metrics_name, "bankf", 6UL );
  /**/                 fd_topob_tile( topo, "poh",     "poh",     "metric_in",  tile_to_cpu[ topo->tile_cnt ], 0,        1 );
  FOR(sign_tile_cnt)   fd_topob_tile( topo, "sign",    "sign",    "metric_in",  tile_to_cpu[ topo->tile_cnt ], 0,        1 );

  /*                                        topo, tile_name, tile_kind_id, fseq_wksp,   link_name,      link_kind_id, reliable,            polled */
  FOR(gossvf_tile_cnt) for( ulong j=0UL; j<net_tile_cnt; j++ )
                      fd_topob_tile_in(     topo, "gossvf",  i,            "metric_in", "net_gossvf",   j,            FD_TOPOB_UNRELIABLE, FD_TOPOB_POLLED ); /* No reliable consumers of networking fragments, may be dropped or overrun */
  FOR(shred_tile_cnt) for( ulong j=0UL; j<net_tile_cnt; j++ )
                      fd_topob_tile_in (    topo, "shred",   i,            "metric_in", "net_shred",    j,            FD_TOPOB_UNRELIABLE, FD_TOPOB_POLLED ); /* No reliable consumers of networking fragments, may be dropped or overrun */
  FOR(net_tile_cnt)   fd_topob_tile_in(     topo, "repair",  0UL,          "metric_in", "net_repair",   i,            FD_TOPOB_UNRELIABLE, FD_TOPOB_POLLED ); /* No reliable consumers of networking fragments, may be dropped or overrun */
  /**/                fd_topob_tile_out(    topo, "repair",  0UL,                       "repair_net",   0UL                                                );
  /**/                fd_topob_tile_in (    topo, "send",    0UL,          "metric_in", "net_send",     0UL,          FD_TOPOB_UNRELIABLE, FD_TOPOB_POLLED ); /* No reliable consumers of networking fragments, may be dropped or overrun */
  FOR(quic_tile_cnt) for( ulong j=0UL; j<net_tile_cnt; j++ )
                      fd_topob_tile_in(     topo, "quic",    i,            "metric_in", "net_quic",     j,            FD_TOPOB_UNRELIABLE, FD_TOPOB_POLLED ); /* No reliable consumers of networking fragments, may be dropped or overrun */

  FOR(shred_tile_cnt) fd_topos_tile_in_net( topo,                          "metric_in", "shred_net",    i,            FD_TOPOB_UNRELIABLE, FD_TOPOB_POLLED ); /* No reliable consumers of networking fragments, may be dropped or overrun */
  /**/                fd_topos_tile_in_net( topo,                          "metric_in", "gossip_net",   0UL,          FD_TOPOB_UNRELIABLE, FD_TOPOB_POLLED ); /* No reliable consumers of networking fragments, may be dropped or overrun */
  /**/                fd_topos_tile_in_net( topo,                          "metric_in", "repair_net",   0UL,          FD_TOPOB_UNRELIABLE, FD_TOPOB_POLLED ); /* No reliable consumers of networking fragments, may be dropped or overrun */
  /**/                fd_topos_tile_in_net( topo,                          "metric_in", "send_net",     0UL,          FD_TOPOB_UNRELIABLE, FD_TOPOB_POLLED ); /* No reliable consumers of networking fragments, may be dropped or overrun */
  FOR(quic_tile_cnt)  fd_topos_tile_in_net( topo,                          "metric_in", "quic_net",     i,            FD_TOPOB_UNRELIABLE, FD_TOPOB_POLLED ); /* No reliable consumers of networking fragments, may be dropped or overrun */

  /**/                 fd_topob_tile_out(   topo, "ipecho", 0UL,                        "ipecho_out",   0UL                                                );

  FOR(gossvf_tile_cnt) fd_topob_tile_out(   topo, "gossvf", i,                          "gossvf_gossi", i                                                  );
  FOR(gossvf_tile_cnt) fd_topob_tile_in (   topo, "gossvf", i,             "metric_in", "gossip_out",   0UL,          FD_TOPOB_RELIABLE,   FD_TOPOB_POLLED );
  FOR(gossvf_tile_cnt) fd_topob_tile_in (   topo, "gossvf", i,             "metric_in", "gossip_gossv", 0UL,          FD_TOPOB_RELIABLE,   FD_TOPOB_POLLED );
  FOR(gossvf_tile_cnt) fd_topob_tile_in (   topo, "gossvf", i,             "metric_in", "ipecho_out",   0UL,          FD_TOPOB_RELIABLE,   FD_TOPOB_POLLED );
  FOR(gossvf_tile_cnt) fd_topob_tile_in (   topo, "gossvf", i,             "metric_in", "replay_stake", 0UL,          FD_TOPOB_RELIABLE,   FD_TOPOB_POLLED );
  /**/                 fd_topob_tile_in (   topo, "gossip", 0UL,           "metric_in", "replay_stake", 0UL,          FD_TOPOB_RELIABLE,   FD_TOPOB_POLLED );
  /**/                 fd_topob_tile_out(   topo, "gossip", 0UL,                        "gossip_out",   0UL                                                );
  /**/                 fd_topob_tile_out(   topo, "gossip", 0UL,                        "gossip_net",   0UL                                                );
  /**/                 fd_topob_tile_in (   topo, "gossip", 0UL,           "metric_in", "ipecho_out",   0UL,          FD_TOPOB_RELIABLE,   FD_TOPOB_POLLED );
  FOR(gossvf_tile_cnt) fd_topob_tile_in (   topo, "gossip", 0UL,           "metric_in", "gossvf_gossi", i,            FD_TOPOB_UNRELIABLE, FD_TOPOB_POLLED );
  /**/                 fd_topob_tile_in(    topo, "gossip", 0UL,           "metric_in", "send_txns",    0UL,          FD_TOPOB_RELIABLE,   FD_TOPOB_POLLED );
  /**/                 fd_topob_tile_out(   topo, "gossip", 0UL,                        "gossip_gossv", 0UL                                                );

  if( FD_LIKELY( snapshots_enabled ) ) {
                      fd_topob_tile_in(     topo, "snaprd",  0UL,          "metric_in", "gossip_out",   0UL,          FD_TOPOB_UNRELIABLE, FD_TOPOB_POLLED ); /* TODO: Fix backpressure issues and change this back to reliable. */
                      fd_topob_tile_out(    topo, "snaprd",  0UL,                       "snap_zstd",    0UL                                                );
                      fd_topob_tile_in (    topo, "snaprd",  0UL,          "metric_in", "snapdc_rd",    0UL,          FD_TOPOB_RELIABLE,   FD_TOPOB_POLLED );
                      fd_topob_tile_in (    topo, "snaprd",  0UL,          "metric_in", "snapin_rd",    0UL,          FD_TOPOB_RELIABLE,   FD_TOPOB_POLLED );
                      fd_topob_tile_in (    topo, "snapdc",  0UL,          "metric_in", "snap_zstd",    0UL,          FD_TOPOB_RELIABLE,   FD_TOPOB_POLLED );
                      fd_topob_tile_out(    topo, "snapdc",  0UL,                       "snap_stream",  0UL                                                );
                      fd_topob_tile_out(    topo, "snapdc",  0UL,          "snapdc_rd",                 0UL                                                );
                      fd_topob_tile_in (    topo, "snapin",  0UL,          "metric_in", "snap_stream",  0UL,          FD_TOPOB_RELIABLE,   FD_TOPOB_POLLED );
                      fd_topob_tile_out(    topo, "snapin",  0UL,                       "snap_out",     0UL                                                );
                      fd_topob_tile_out(    topo, "snapin",  0UL,          "snapin_rd",                 0UL                                                );
                      fd_topob_tile_in (    topo, "replay",  0UL,          "metric_in", "snap_out",     0UL,          FD_TOPOB_RELIABLE,   FD_TOPOB_POLLED );
  }

  /**/                 fd_topob_tile_in(    topo, "repair",  0UL,          "metric_in", "gossip_out",   0UL,          FD_TOPOB_RELIABLE,   FD_TOPOB_POLLED );
  /**/                 fd_topob_tile_in(    topo, "repair",  0UL,          "metric_in", "root_out",     0UL,          FD_TOPOB_RELIABLE,   FD_TOPOB_POLLED );
  /**/                 fd_topob_tile_in(    topo, "repair",  0UL,          "metric_in", "replay_stake", 0UL,          FD_TOPOB_RELIABLE,   FD_TOPOB_POLLED );
  if( snapshots_enabled ) {
                       fd_topob_tile_in(    topo, "repair",  0UL,          "metric_in", "snap_out",     0UL,          FD_TOPOB_RELIABLE,   FD_TOPOB_POLLED );
  }
  FOR(shred_tile_cnt)  fd_topob_tile_in(    topo, "repair",  0UL,          "metric_in", "shred_repair", i,            FD_TOPOB_RELIABLE,   FD_TOPOB_POLLED );
  /**/                 fd_topob_tile_out(   topo, "repair",  0UL,                       "repair_repla", 0UL                                                );
  FOR(shred_tile_cnt)  fd_topob_tile_out(   topo, "repair",  0UL,                       "repair_shred", i                                                  );
  /**/                 fd_topob_tile_in (   topo, "replay",  0UL,          "metric_in", "repair_repla", 0UL,          FD_TOPOB_RELIABLE,   FD_TOPOB_POLLED );
  /**/                 fd_topob_tile_out(   topo, "replay",  0UL,                       "replay_stake", 0UL                                                );
  /**/                 fd_topob_tile_out(   topo, "replay",  0UL,                       "replay_resol", 0UL                                                );
  /**/                 fd_topob_tile_out(   topo, "replay",  0UL,                       "executed_txn", 0UL                                                );
  /**/                 fd_topob_tile_out(   topo, "replay",  0UL,                       "replay_pack",  0UL                                                );
  /**/                 fd_topob_tile_in (   topo, "replay",  0UL,          "metric_in", "root_out",     0UL,          FD_TOPOB_RELIABLE,   FD_TOPOB_POLLED );
  FOR(exec_tile_cnt)   fd_topob_tile_out(   topo, "replay",  0UL,                       "replay_exec",  i                                                  );
  /**/                 fd_topob_tile_out(   topo, "replay",  0UL,                       "replay_tower", 0UL                                                );
  /**/                 fd_topob_tile_in (   topo, "replay",  0UL,          "metric_in", "tower_replay", 0UL,          FD_TOPOB_RELIABLE,   FD_TOPOB_POLLED );
  /**/                 fd_topob_tile_in(    topo, "replay",  0UL,          "metric_in", "poh_replay",   0UL,          FD_TOPOB_RELIABLE,   FD_TOPOB_POLLED );
  FOR(exec_tile_cnt)   fd_topob_tile_in(    topo, "exec",    i,            "metric_in", "replay_exec",  i,            FD_TOPOB_RELIABLE,   FD_TOPOB_POLLED );
  FOR(exec_tile_cnt)   fd_topob_tile_out(   topo, "exec",    i,                         "exec_writer",  i                                                  );
  /* All writer tiles read from all exec tiles.  Each exec tile has a
     single out link, over which all the writer tiles round-robin. */
  FOR(writer_tile_cnt) for( ulong j=0UL; j<exec_tile_cnt; j++ )
                       fd_topob_tile_in(    topo, "writer",  i,            "metric_in", "exec_writer",  j,            FD_TOPOB_RELIABLE,   FD_TOPOB_POLLED );
  /**/                 fd_topob_tile_in (   topo, "tower",   0UL,          "metric_in", "gossip_out",   0UL,          FD_TOPOB_RELIABLE,   FD_TOPOB_POLLED );
  /**/                 fd_topob_tile_in (   topo, "tower",   0UL,          "metric_in", "replay_tower", 0UL,          FD_TOPOB_RELIABLE,   FD_TOPOB_POLLED );
  if( snapshots_enabled ) {
                       fd_topob_tile_in (   topo, "tower",   0UL,          "metric_in", "snap_out",     0UL,          FD_TOPOB_RELIABLE,   FD_TOPOB_POLLED );
  }
  /**/                 fd_topob_tile_out(   topo, "tower",   0UL,                       "tower_replay", 0UL                                                );
  /**/                 fd_topob_tile_out(   topo, "tower",   0UL,                       "root_out",     0UL                                                );
  /**/                 fd_topob_tile_out(   topo, "tower",   0UL,                       "tower_send",   0UL                                                );
  /**/                 fd_topob_tile_in (   topo, "send",    0UL,          "metric_in", "replay_stake", 0UL,          FD_TOPOB_RELIABLE,   FD_TOPOB_POLLED );
  /**/                 fd_topob_tile_in (   topo, "send",    0UL,          "metric_in", "gossip_out",   0UL,          FD_TOPOB_RELIABLE,   FD_TOPOB_POLLED );
  /**/                 fd_topob_tile_in (   topo, "send",    0UL,          "metric_in", "tower_send",   0UL,          FD_TOPOB_RELIABLE,   FD_TOPOB_POLLED );
  /**/                 fd_topob_tile_out(   topo, "send",    0UL,                       "send_net",     0UL                                                );
  /**/                 fd_topob_tile_out(   topo, "send",    0UL,                       "send_txns",    0UL                                                );

  FOR(quic_tile_cnt)  fd_topob_tile_out(    topo, "quic",    i,                         "quic_net",     i                                                  );
  FOR(quic_tile_cnt)  fd_topob_tile_out(    topo, "quic",    i,                         "quic_verify",  i                                                  );
  /* All verify tiles read from all QUIC tiles, packets are round robin. */
  FOR(verify_tile_cnt) for( ulong j=0UL; j<quic_tile_cnt; j++ )
                       fd_topob_tile_in(    topo, "verify",  i,            "metric_in", "quic_verify",  j,            FD_TOPOB_UNRELIABLE, FD_TOPOB_POLLED ); /* No reliable consumers, verify tiles may be overrun */
  FOR(verify_tile_cnt) fd_topob_tile_in(    topo, "verify",  i,            "metric_in", "gossip_out",   0UL,          FD_TOPOB_RELIABLE,   FD_TOPOB_POLLED );
  /**/                 fd_topob_tile_in(    topo, "verify",  0UL,          "metric_in", "send_txns",    0UL,          FD_TOPOB_RELIABLE,   FD_TOPOB_POLLED );
  FOR(verify_tile_cnt) fd_topob_tile_out(   topo, "verify",  i,                         "verify_dedup", i                                                  );
  FOR(verify_tile_cnt) fd_topob_tile_in(    topo, "dedup",   0UL,          "metric_in", "verify_dedup", i,            FD_TOPOB_RELIABLE,   FD_TOPOB_POLLED );
  /**/                 fd_topob_tile_in(    topo, "dedup",   0UL,          "metric_in", "executed_txn", 0UL,          FD_TOPOB_RELIABLE,   FD_TOPOB_POLLED );
  /**/                 fd_topob_tile_out(   topo, "dedup",   0UL,                       "dedup_resolv", 0UL                                                );
  FOR(resolv_tile_cnt) fd_topob_tile_in(    topo, "resolv",  i,            "metric_in", "dedup_resolv", 0UL,          FD_TOPOB_RELIABLE,   FD_TOPOB_POLLED );
  FOR(resolv_tile_cnt) fd_topob_tile_in(    topo, "resolv",  i,            "metric_in", "replay_resol", 0UL,          FD_TOPOB_RELIABLE,   FD_TOPOB_POLLED );
  FOR(resolv_tile_cnt) fd_topob_tile_out(   topo, "resolv",  i,                         "resolv_pack",  i                                                  );
  /**/                 fd_topob_tile_in(    topo, "pack",    0UL,          "metric_in", "resolv_pack",  0UL,          FD_TOPOB_RELIABLE,   FD_TOPOB_POLLED );
  /**/                 fd_topob_tile_in(    topo, "pack",    0UL,          "metric_in", "replay_pack",  0UL,          FD_TOPOB_RELIABLE,   FD_TOPOB_POLLED );
  /**/                 fd_topob_tile_in(    topo, "pack",    0UL,          "metric_in", "executed_txn", 0UL,          FD_TOPOB_RELIABLE,   FD_TOPOB_POLLED );
                       fd_topob_tile_out(   topo, "pack",    0UL,                       "pack_bank",    0UL                                                );
                       fd_topob_tile_out(   topo, "pack",    0UL,                       "pack_poh" ,    0UL                                                );
  FOR(bank_tile_cnt)   fd_topob_tile_in(    topo, "pack",    0UL,          "metric_in", "bank_pack",    i,            FD_TOPOB_RELIABLE,   FD_TOPOB_POLLED );
  FOR(bank_tile_cnt)   fd_topob_tile_in(    topo, "bank",    i,            "metric_in", "pack_bank",    0UL,          FD_TOPOB_RELIABLE,   FD_TOPOB_POLLED );
  FOR(bank_tile_cnt)   fd_topob_tile_out(   topo, "bank",    i,                         "bank_poh",     i                                                  );
  FOR(bank_tile_cnt)   fd_topob_tile_out(   topo, "bank",    i,                         "bank_pack",    i                                                  );
  FOR(bank_tile_cnt)   fd_topob_tile_in(    topo, "poh",     0UL,          "metric_in", "bank_poh",     i,            FD_TOPOB_RELIABLE,   FD_TOPOB_POLLED );
  if( FD_LIKELY( config->tiles.pack.use_consumed_cus ) )
  /**/                 fd_topob_tile_in(    topo, "poh",     0UL,          "metric_in", "pack_poh",     0UL,          FD_TOPOB_RELIABLE,   FD_TOPOB_POLLED );
  /**/                fd_topob_tile_in(     topo, "poh",     0UL,          "metric_in", "replay_pack",  0UL,          FD_TOPOB_RELIABLE,   FD_TOPOB_POLLED );
  /**/                 fd_topob_tile_out(   topo, "poh",     0UL,                       "poh_shred",    0UL                                                );
  /**/                 fd_topob_tile_out(   topo, "poh",     0UL,                       "poh_replay",   0UL                                                );
  FOR(shred_tile_cnt)  fd_topob_tile_in (   topo, "shred",   i,            "metric_in", "replay_stake", 0UL,          FD_TOPOB_RELIABLE,   FD_TOPOB_POLLED );
  FOR(shred_tile_cnt)  fd_topob_tile_in (   topo, "shred",   i,            "metric_in", "gossip_out",   0UL,          FD_TOPOB_RELIABLE,   FD_TOPOB_POLLED );
  FOR(shred_tile_cnt)  fd_topob_tile_out(   topo, "shred",   i,                         "shred_repair", i                                                  );
  FOR(shred_tile_cnt)  fd_topob_tile_in (   topo, "shred",   i,            "metric_in", "repair_shred", i,            FD_TOPOB_RELIABLE,   FD_TOPOB_POLLED );
  FOR(shred_tile_cnt)  fd_topob_tile_in (   topo, "shred",   i,            "metric_in", "ipecho_out",   0UL,          FD_TOPOB_RELIABLE,   FD_TOPOB_POLLED );
  FOR(shred_tile_cnt)  fd_topob_tile_in (   topo, "shred",   i,            "metric_in", "poh_shred",    0UL,          FD_TOPOB_RELIABLE,   FD_TOPOB_POLLED );
  FOR(shred_tile_cnt)  fd_topob_tile_out(   topo, "shred",   i,                         "shred_net",    i                                                  );

  /* Sign links don't need to be reliable because they are synchronous,
     so there's at most one fragment in flight at a time anyway.  The
     sign links are also not polled by fd_stem, instead the tiles will
     read the sign responses out of band in a dedicated spin loop.

     TODO: This can probably be fixed now to be relible ... ? */
  /*                                        topo, tile_name, tile_kind_id, fseq_wksp,   link_name,      link_kind_id, reliable,            polled */
  /**/                 fd_topob_tile_in (   topo, "sign",    0UL,          "metric_in", "gossip_sign",  0UL,          FD_TOPOB_UNRELIABLE, FD_TOPOB_POLLED   );
  /**/                 fd_topob_tile_out(   topo, "gossip",  0UL,                       "gossip_sign",  0UL                                                  );
  /**/                 fd_topob_tile_in (   topo, "gossip",  0UL,          "metric_in", "sign_gossip",  0UL,          FD_TOPOB_UNRELIABLE, FD_TOPOB_UNPOLLED );
  /**/                 fd_topob_tile_out(   topo, "sign",    0UL,                       "sign_gossip",  0UL                                                  );

  for( ulong i=0UL; i<shred_tile_cnt; i++ ) {
    /**/               fd_topob_tile_in (   topo, "sign",    0UL,          "metric_in", "shred_sign",   i,            FD_TOPOB_UNRELIABLE, FD_TOPOB_POLLED   );
    /**/               fd_topob_tile_out(   topo, "shred",   i,                         "shred_sign",   i                                                    );
    /**/               fd_topob_tile_in (   topo, "shred",   i,            "metric_in", "sign_shred",   i,            FD_TOPOB_UNRELIABLE, FD_TOPOB_UNPOLLED );
    /**/               fd_topob_tile_out(   topo, "sign",    0UL,                       "sign_shred",   i                                                    );
  }

  /**/                 fd_topob_tile_in (   topo, "sign",    0UL,          "metric_in", "ping_sign",    0UL,          FD_TOPOB_RELIABLE,   FD_TOPOB_POLLED   );
  /**/                 fd_topob_tile_out(   topo, "repair",  0UL,                       "ping_sign",    0UL                                                  );
  /**/                 fd_topob_tile_in (   topo, "repair",  0UL,          "metric_in", "sign_ping",    0UL,          FD_TOPOB_UNRELIABLE, FD_TOPOB_UNPOLLED );
  /**/                 fd_topob_tile_out(   topo, "sign",    0UL,                       "sign_ping",    0UL                                                  );

  FOR(sign_tile_cnt-1UL) fd_topob_tile_in ( topo, "sign",    i+1UL,        "metric_in", "repair_sign",  i,            FD_TOPOB_RELIABLE,   FD_TOPOB_POLLED   );
  FOR(sign_tile_cnt-1UL) fd_topob_tile_out( topo, "repair",  0UL,                       "repair_sign",  i                                                    );
  FOR(sign_tile_cnt-1UL) fd_topob_tile_in ( topo, "repair",  0UL,          "metric_in", "sign_repair",  i,            FD_TOPOB_UNRELIABLE, FD_TOPOB_POLLED   ); /* This link is polled because the signing requests are asynchronous */
  FOR(sign_tile_cnt-1UL) fd_topob_tile_out( topo, "sign",    i+1UL,                     "sign_repair",  i                                                    );

<<<<<<< HEAD
  FOR(gossvf_tile_cnt) for( ulong j=0UL; j<net_tile_cnt; j++ )
                       fd_topob_tile_in ( topo, "gossvf",   i,            "metric_in", "net_gossvf",   j,            FD_TOPOB_UNRELIABLE, FD_TOPOB_POLLED   ); /* No reliable consumers of networking fragments, may be dropped or overrun */
  FOR(gossvf_tile_cnt) fd_topob_tile_out( topo, "gossvf",   i,                         "gossvf_gossi", i                                                    );
  FOR(gossvf_tile_cnt) fd_topob_tile_in ( topo, "gossvf",   i,            "metric_in", "gossip_out",   0UL,          FD_TOPOB_RELIABLE,   FD_TOPOB_POLLED   );
  FOR(gossvf_tile_cnt) fd_topob_tile_in ( topo, "gossvf",   i,            "metric_in", "gossip_gossv", 0UL,          FD_TOPOB_RELIABLE,   FD_TOPOB_POLLED   );
  FOR(gossvf_tile_cnt) fd_topob_tile_in ( topo, "gossvf",   i,            "metric_in", "ipecho_out",   0UL,          FD_TOPOB_RELIABLE,   FD_TOPOB_POLLED   );
  FOR(gossvf_tile_cnt) fd_topob_tile_in ( topo, "gossvf",   i,            "metric_in", "stake_out",    0UL,          FD_TOPOB_RELIABLE,   FD_TOPOB_POLLED   );

  /**/                 fd_topob_tile_in ( topo, "gossip",   0UL,          "metric_in", "stake_out",    0UL,          FD_TOPOB_RELIABLE,   FD_TOPOB_POLLED   );
  /**/                 fd_topob_tile_out( topo, "gossip",   0UL,                       "gossip_out",   0UL                                                  );
  /**/                 fd_topob_tile_out( topo, "gossip",   0UL,                       "gossip_net",   0UL                                                  );
  /**/                 fd_topob_tile_in ( topo, "sign",     0UL,          "metric_in", "gossip_sign",  0UL,          FD_TOPOB_UNRELIABLE, FD_TOPOB_POLLED   );
  /**/                 fd_topob_tile_out( topo, "gossip",   0UL,                       "gossip_sign",  0UL                                                  );
  /**/                 fd_topob_tile_in ( topo, "gossip",   0UL,          "metric_in", "ipecho_out",   0UL,          FD_TOPOB_RELIABLE,   FD_TOPOB_POLLED   );
  FOR(gossvf_tile_cnt) fd_topob_tile_in ( topo, "gossip",   0UL,          "metric_in", "gossvf_gossi", i,            FD_TOPOB_UNRELIABLE, FD_TOPOB_POLLED   );
  /**/                 fd_topob_tile_out( topo, "gossip",   0UL,                       "gossip_gossv", 0UL                                                  );
  /**/                 fd_topob_tile_in ( topo, "gossip",   0UL,          "metric_in", "sign_gossip",  0UL,          FD_TOPOB_UNRELIABLE, FD_TOPOB_UNPOLLED );
  /**/                 fd_topob_tile_out( topo, "sign",     0UL,                       "sign_gossip",  0UL                                                  );

  FOR(net_tile_cnt)    fd_topob_tile_in(  topo, "repair",  0UL,          "metric_in", "net_repair",    i,            FD_TOPOB_UNRELIABLE, FD_TOPOB_POLLED   ); /* No reliable consumers of networking fragments, may be dropped or overrun */
  /**/                 fd_topob_tile_in(  topo, "repair",  0UL,          "metric_in", "gossip_out",    0UL,          FD_TOPOB_RELIABLE,   FD_TOPOB_POLLED   );
  /**/                 fd_topob_tile_in(  topo, "repair",  0UL,          "metric_in", "root_out",      0UL,          FD_TOPOB_RELIABLE,   FD_TOPOB_POLLED   );
  /**/                 fd_topob_tile_in(  topo, "repair",  0UL,          "metric_in", "stake_out",     0UL,          FD_TOPOB_UNRELIABLE, FD_TOPOB_POLLED   );

  if( !disable_snap_loader ) {
                       fd_topob_tile_in(  topo, "repair",  0UL,          "metric_in", "snap_out",      0UL,          FD_TOPOB_RELIABLE,   FD_TOPOB_POLLED   );
  }
  FOR(shred_tile_cnt)  fd_topob_tile_in(  topo, "repair",  0UL,          "metric_in", "shred_repair",  i,            FD_TOPOB_RELIABLE,   FD_TOPOB_POLLED   );

  /**/                 fd_topob_tile_in ( topo, "replay",  0UL,          "metric_in", "repair_repla",  0UL,          FD_TOPOB_RELIABLE,   FD_TOPOB_POLLED   );
  /**/                 fd_topob_tile_out( topo, "replay",  0UL,                       "stake_out",     0UL                                                  );
  /**/                 fd_topob_tile_in ( topo, "replay",  0UL,          "metric_in", "root_out",      0UL,          FD_TOPOB_RELIABLE,   FD_TOPOB_POLLED   );
  FOR(bank_tile_cnt)   fd_topob_tile_out( topo, "replay",  0UL,                       "replay_poh",    i                                                    );
  FOR(exec_tile_cnt)   fd_topob_tile_out( topo, "replay",  0UL,                       "replay_exec",   i                                                    ); /* TODO check order in fd_replay.c macros*/
  /**/                 fd_topob_tile_out( topo, "replay",  0UL,                       "replay_tower",  0UL                                                  );
  /**/                 fd_topob_tile_in ( topo, "replay", 0UL,          "metric_in",  "tower_replay", 0UL,           FD_TOPOB_RELIABLE, FD_TOPOB_POLLED     );

  FOR(exec_tile_cnt)   fd_topob_tile_in(  topo, "exec",    i,            "metric_in", "replay_exec",  i,            FD_TOPOB_RELIABLE,   FD_TOPOB_POLLED    );
  FOR(exec_tile_cnt)   fd_topob_tile_out( topo, "exec",    i,                         "exec_writer",  i                                                     );
  /* All writer tiles read from all exec tiles.  Each exec tile has a
     single out link, over which all the writer tiles round-robin. */
  FOR(writer_tile_cnt) for( ulong j=0UL; j<exec_tile_cnt; j++ )
                       fd_topob_tile_in(  topo, "writer",  i,            "metric_in", "exec_writer",  j,            FD_TOPOB_RELIABLE,   FD_TOPOB_POLLED    );

  /**/                 fd_topob_tile_in ( topo, "send",   0UL,         "metric_in", "stake_out",     0UL,    FD_TOPOB_UNRELIABLE, FD_TOPOB_POLLED   );
  /**/                 fd_topob_tile_in ( topo, "send",   0UL,         "metric_in", "gossip_out",    0UL,    FD_TOPOB_RELIABLE,   FD_TOPOB_POLLED   );
  /**/                 fd_topob_tile_in ( topo, "send",   0UL,         "metric_in", "tower_send",    0UL,    FD_TOPOB_RELIABLE,   FD_TOPOB_POLLED   );
  /**/                 fd_topob_tile_in ( topo, "send",   0UL,         "metric_in", "net_send",      0UL,    FD_TOPOB_UNRELIABLE, FD_TOPOB_POLLED   );
  /**/                 fd_topob_tile_out( topo, "send",   0UL,                      "send_net",      0UL                                            );
  /**/                 fd_topob_tile_out( topo, "send",   0UL,                      "send_txns",     0UL                                            );
  /**/                 fd_topob_tile_out( topo, "send",   0UL,                      "send_sign",     0UL                                            );
  /**/                 fd_topob_tile_in ( topo, "sign",   0UL,         "metric_in", "send_sign",     0UL,    FD_TOPOB_RELIABLE,   FD_TOPOB_POLLED   );
  /**/                 fd_topob_tile_out( topo, "sign",   0UL,                      "sign_send",     0UL                                            );
  /**/                 fd_topob_tile_in ( topo, "send",   0UL,         "metric_in", "sign_send",     0UL,    FD_TOPOB_UNRELIABLE, FD_TOPOB_UNPOLLED );

  /**/                 fd_topob_tile_in ( topo, "pack",   0UL,         "metric_in",  "dedup_pack",   0UL,    FD_TOPOB_RELIABLE,   FD_TOPOB_POLLED   ); /* No reliable consumers of networking fragments, may be dropped or overrun */
  /**/                 fd_topob_tile_in ( topo, "pack",   0UL,         "metric_in",  "poh_pack",     0UL,    FD_TOPOB_UNRELIABLE, FD_TOPOB_POLLED   );
  FOR(bank_tile_cnt)   fd_topob_tile_in ( topo, "poh",    0UL,         "metric_in",  "replay_poh",   i,      FD_TOPOB_UNRELIABLE, FD_TOPOB_POLLED   ); /* No reliable consumers of networking fragments, may be dropped or overrun */
  /**/                 fd_topob_tile_in ( topo, "poh",    0UL,         "metric_in",  "stake_out",    0UL,    FD_TOPOB_UNRELIABLE, FD_TOPOB_POLLED   ); /* No reliable consumers of networking fragments, may be dropped or overrun */
  /**/                 fd_topob_tile_out( topo, "poh",    0UL,                       "poh_shred",    0UL                                            );

                       fd_topob_tile_out( topo, "poh",    0UL,                       "poh_pack",     0UL                                            );

  /**/                 fd_topob_tile_in ( topo, "sign",   0UL,         "metric_in",  "ping_sign",    0UL,    FD_TOPOB_RELIABLE,   FD_TOPOB_POLLED   );
  /**/                 fd_topob_tile_out( topo, "repair", 0UL,                       "ping_sign",    0UL                                            );
  /**/                 fd_topob_tile_out( topo, "repair", 0UL,                       "repair_repla", 0UL                                            );
  FOR(shred_tile_cnt)  fd_topob_tile_out( topo, "repair", 0UL,                       "repair_shred", i                                              );
  /**/                 fd_topob_tile_out( topo, "sign",   0UL,                       "sign_ping",    0UL                                            );

  FOR(sign_tile_cnt-1) fd_topob_tile_out( topo, "repair", 0UL,                        "repair_sign",  i                                              );
  FOR(sign_tile_cnt-1) fd_topob_tile_in ( topo, "sign",   i+1,           "metric_in", "repair_sign",  i,      FD_TOPOB_RELIABLE,   FD_TOPOB_POLLED   );
  FOR(sign_tile_cnt-1) fd_topob_tile_out( topo, "sign",   i+1,                        "sign_repair",  i                                              );
  FOR(sign_tile_cnt-1) fd_topob_tile_in ( topo, "repair", 0UL,           "metric_in", "sign_repair",  i,      FD_TOPOB_UNRELIABLE, FD_TOPOB_POLLED   );
    /**/               fd_topob_tile_in ( topo, "repair", 0UL,           "metric_in", "sign_ping",    0UL,    FD_TOPOB_UNRELIABLE, FD_TOPOB_UNPOLLED );

  /* FIXME: These are hacks to get the sandbox working.  They should be
     replaced with properly setup links once the leader pipeline is
     integrated.  There is no link to the bank tile since it doesn't
     exist yet. */
                       fd_topob_tile_out( topo, "pack",   0UL,                        "pack_poh",     0UL                                                );
  /**/                 fd_topob_tile_in(  topo, "poh",    0UL,           "metric_in", "pack_poh",     0UL,          FD_TOPOB_RELIABLE,   FD_TOPOB_POLLED );
                       fd_topob_tile_out( topo, "pack",   0UL,                        "pack_bank",    0UL                                                );
  /**/                 fd_topob_tile_in(  topo, "poh",    0UL,           "metric_in", "pack_bank",    0UL,          FD_TOPOB_RELIABLE,   FD_TOPOB_POLLED );


  if( FD_LIKELY( !disable_snap_loader ) ) {
    fd_topob_tile_out( topo, "snaprd", 0UL, "snap_zstd", 0UL );
    fd_topob_tile_in ( topo, "snapdc", 0UL, "metric_in", "snap_zstd", 0UL, FD_TOPOB_RELIABLE, FD_TOPOB_POLLED );
    fd_topob_tile_out( topo, "snapdc", 0UL, "snap_stream", 0UL );
    fd_topob_tile_in ( topo, "snapin", 0UL, "metric_in", "snap_stream", 0UL, FD_TOPOB_RELIABLE, FD_TOPOB_POLLED   );
    fd_topob_tile_out( topo, "snapin", 0UL, "snap_out", 0UL );
    fd_topob_tile_in ( topo, "replay", 0UL, "metric_in", "snap_out", 0UL, FD_TOPOB_RELIABLE, FD_TOPOB_POLLED );

    fd_topob_tile_in ( topo, "snaprd", 0UL, "metric_in", "snapdc_rd", 0UL, FD_TOPOB_RELIABLE, FD_TOPOB_POLLED );
    fd_topob_tile_out( topo, "snapdc", 0UL, "snapdc_rd", 0UL );
    fd_topob_tile_in ( topo, "snaprd", 0UL, "metric_in", "snapin_rd", 0UL, FD_TOPOB_RELIABLE, FD_TOPOB_POLLED );
    fd_topob_tile_out( topo, "snapin", 0UL, "snapin_rd", 0UL );
    /* TODO: Fix backpressure issues and change this back to reliable. */
    fd_topob_tile_in( topo, "snaprd", 0UL, "metric_in", "gossip_out", 0UL, FD_TOPOB_UNRELIABLE, FD_TOPOB_POLLED );
  }
=======
  /**/                 fd_topob_tile_in (   topo, "sign",    0UL,          "metric_in", "send_sign",    0UL,          FD_TOPOB_RELIABLE,   FD_TOPOB_POLLED   );
  /**/                 fd_topob_tile_out(   topo, "send",    0UL,                       "send_sign",    0UL                                                  );
  /**/                 fd_topob_tile_in (   topo, "send",    0UL,          "metric_in", "sign_send",    0UL,          FD_TOPOB_UNRELIABLE, FD_TOPOB_UNPOLLED );
  /**/                 fd_topob_tile_out(   topo, "sign",    0UL,                       "sign_send",    0UL                                                  );
>>>>>>> 9fdecce4

  if( FD_UNLIKELY( config->tiles.archiver.enabled ) ) {
    fd_topob_wksp( topo, "arch_f" );
    fd_topob_wksp( topo, "arch_w" );
    fd_topob_wksp( topo, "feeder" );
    fd_topob_wksp( topo, "arch_f2w" );

    fd_topob_link( topo, "feeder", "feeder", 65536UL, 4UL*FD_SHRED_STORE_MTU, 4UL+config->tiles.shred.max_pending_shred_sets );
    fd_topob_link( topo, "arch_f2w", "arch_f2w", 128UL, 4UL*FD_SHRED_STORE_MTU, 1UL );

    fd_topob_tile( topo, "arch_f", "arch_f", "metric_in", tile_to_cpu[ topo->tile_cnt ], 0, 0 );
    fd_topob_tile( topo, "arch_w", "arch_w", "metric_in", tile_to_cpu[ topo->tile_cnt ], 0, 0 );

    fd_topob_tile_out( topo, "replay", 0UL,              "feeder", 0UL );
    fd_topob_tile_in(  topo, "arch_f", 0UL, "metric_in", "feeder", 0UL, FD_TOPOB_RELIABLE, FD_TOPOB_POLLED );

    fd_topob_tile_out( topo, "arch_f", 0UL,              "arch_f2w", 0UL );
    fd_topob_tile_in(  topo, "arch_w", 0UL, "metric_in", "arch_f2w", 0UL, FD_TOPOB_RELIABLE, FD_TOPOB_POLLED );
  }

  if( FD_UNLIKELY( config->tiles.shredcap.enabled ) ) {
    fd_topob_wksp( topo, "scap" );
    fd_topob_wksp( topo, "repair_scap" );
    fd_topob_wksp( topo, "replay_scap" );

    fd_topob_tile( topo, "scap", "scap", "metric_in", tile_to_cpu[ topo->tile_cnt ], 0, 0 );

    fd_topob_link( topo, "repair_scap", "repair_scap", 128UL, FD_SLICE_MAX_WITH_HEADERS, 1UL );
    fd_topob_link( topo, "replay_scap", "replay_scap", 128UL, sizeof(fd_hash_t)+sizeof(ulong), 1UL );

    fd_topob_tile_in(  topo, "scap", 0UL, "metric_in", "repair_net", 0UL, FD_TOPOB_UNRELIABLE, FD_TOPOB_POLLED );
    for( ulong j=0UL; j<net_tile_cnt; j++ ) {
      fd_topob_tile_in(  topo, "scap", 0UL, "metric_in", "net_shred", j, FD_TOPOB_UNRELIABLE, FD_TOPOB_POLLED );
    }
    for( ulong j=0UL; j<shred_tile_cnt; j++ ) {
      fd_topob_tile_in(  topo, "scap", 0UL, "metric_in", "shred_repair", j, FD_TOPOB_UNRELIABLE, FD_TOPOB_POLLED );
    }
    fd_topob_tile_in( topo, "scap", 0UL, "metric_in", "gossip_out", 0UL, FD_TOPOB_RELIABLE, FD_TOPOB_POLLED );

    fd_topob_tile_in( topo, "scap", 0UL, "metric_in", "repair_scap", 0UL, FD_TOPOB_RELIABLE, FD_TOPOB_POLLED );
    fd_topob_tile_in( topo, "scap", 0UL, "metric_in", "replay_scap", 0UL, FD_TOPOB_RELIABLE, FD_TOPOB_POLLED );

    fd_topob_tile_out( topo, "repair", 0UL, "repair_scap", 0UL );
    fd_topob_tile_out( topo, "replay", 0UL, "replay_scap", 0UL );

    /* No default fd_topob_tile_in connection to stake_out */
  }

  fd_topob_wksp( topo, "replay_notif" );
  /* We may be notifying an external service, so always publish on this link. */
  fd_topob_link( topo, "replay_notif", "replay_notif", FD_REPLAY_NOTIF_DEPTH, FD_REPLAY_NOTIF_MTU, 1UL )->permit_no_consumers = 1;
  fd_topob_tile_out( topo, "replay",  0UL, "replay_notif", 0UL );

  int rpc_enabled = config->rpc.port;
  if( FD_UNLIKELY( rpc_enabled ) ) {
    fd_topob_wksp( topo, "rpcsrv" );
    fd_topob_tile( topo, "rpcsrv",  "rpcsrv",  "metric_in", tile_to_cpu[ topo->tile_cnt ], 0, 1 );
    fd_topob_tile_in( topo, "rpcsrv", 0UL, "metric_in", "replay_notif", 0UL, FD_TOPOB_UNRELIABLE, FD_TOPOB_POLLED );
    fd_topob_tile_in( topo, "rpcsrv", 0UL, "metric_in", "replay_stake", 0UL, FD_TOPOB_UNRELIABLE, FD_TOPOB_POLLED );
    fd_topob_tile_in( topo, "rpcsrv", 0UL, "metric_in", "repair_repla", 0UL, FD_TOPOB_UNRELIABLE, FD_TOPOB_POLLED );
    fd_topob_tile_in( topo, "rpcsrv", 0UL, "metric_in", "replay_tower", 0UL, FD_TOPOB_UNRELIABLE, FD_TOPOB_POLLED );
  }

  /* For now the only plugin consumer is the GUI */
  int plugins_enabled = config->tiles.gui.enabled;
  if( FD_LIKELY( plugins_enabled ) ) {
    fd_topob_wksp( topo, "plugin_in"    );
    fd_topob_wksp( topo, "plugin_out"   );
    fd_topob_wksp( topo, "plugin"       );

    /**/                 fd_topob_link( topo, "plugin_out",   "plugin_out",   128UL,                                    8UL+40200UL*(58UL+12UL*34UL), 1UL );
    /**/                 fd_topob_link( topo, "replay_plugi", "plugin_in",    128UL,                                    4098*8UL,               1UL );
    /**/                 fd_topob_link( topo, "votes_plugin", "plugin_in",    128UL,                                    8UL+40200UL*(58UL+12UL*34UL), 1UL );

    /**/                 fd_topob_tile( topo, "plugin",  "plugin",  "metric_in",  tile_to_cpu[ topo->tile_cnt ], 0, 0 );

    /**/                 fd_topob_tile_out( topo, "replay", 0UL,                        "replay_plugi", 0UL                                                  );
    /**/                 fd_topob_tile_out( topo, "replay", 0UL,                        "votes_plugin", 0UL                                                  );
    /**/                 fd_topob_tile_out( topo, "plugin", 0UL,                        "plugin_out", 0UL                                                    );

    /**/                 fd_topob_tile_in(  topo, "plugin", 0UL,           "metric_in", "replay_plugi", 0UL,          FD_TOPOB_RELIABLE,   FD_TOPOB_POLLED );
    /**/                 fd_topob_tile_in(  topo, "plugin", 0UL,           "metric_in", "replay_stake", 0UL,          FD_TOPOB_RELIABLE,   FD_TOPOB_POLLED );
    /**/                 fd_topob_tile_in(  topo, "plugin", 0UL,           "metric_in", "votes_plugin", 0UL,          FD_TOPOB_RELIABLE,   FD_TOPOB_POLLED );
  }

  fd_topob_wksp( topo, "writ_repl" );
  FOR(writer_tile_cnt) fd_topob_link(     topo, "writ_repl", "writ_repl", 16384UL, sizeof(fd_writer_replay_txn_finalized_msg_t), 1UL );
  FOR(writer_tile_cnt) fd_topob_tile_out( topo, "writer",    i,                               "writ_repl", i );
  FOR(writer_tile_cnt) fd_topob_tile_in(  topo, "replay",    0UL,      "metric_in", "writ_repl", i, FD_TOPOB_RELIABLE, FD_TOPOB_POLLED );

  if( FD_UNLIKELY( solcap_enabled ) ) {
    /* Capture account updates, whose updates must be centralized in the replay tile as solcap is currently not thread-safe.
      TODO: remove this when solcap v2 is here. */
    fd_topob_wksp( topo, "capt_replay" );
    FOR(writer_tile_cnt) fd_topob_link(     topo, "capt_replay", "capt_replay", FD_CAPTURE_CTX_MAX_ACCOUNT_UPDATES, FD_CAPTURE_CTX_ACCOUNT_UPDATE_MSG_FOOTPRINT, 1UL );
    FOR(writer_tile_cnt) fd_topob_tile_out( topo, "writer",    i,                               "capt_replay", i );
    FOR(writer_tile_cnt) fd_topob_tile_in(  topo, "replay",    0UL,         "metric_in",        "capt_replay", i, FD_TOPOB_RELIABLE, FD_TOPOB_POLLED );
  }

  if( FD_LIKELY( config->tiles.gui.enabled ) ) {
    fd_topob_wksp( topo, "gui"          );
    /**/                 fd_topob_tile(     topo, "gui",     "gui",     "metric_in",  tile_to_cpu[ topo->tile_cnt ], 0, 1 );
    /**/                 fd_topob_tile_in(  topo, "gui",    0UL,        "metric_in",     "plugin_out",   0UL,          FD_TOPOB_RELIABLE,   FD_TOPOB_POLLED );
  }

  if( FD_LIKELY( !is_auto_affinity ) ) {
    if( FD_UNLIKELY( affinity_tile_cnt<topo->tile_cnt ) )
      FD_LOG_ERR(( "The topology you are using has %lu tiles, but the CPU affinity specified in the config tile as [layout.affinity] only provides for %lu cores. "
                   "You should either increase the number of cores dedicated to Firedancer in the affinity string, or decrease the number of cores needed by reducing "
                   "the total tile count. You can reduce the tile count by decreasing individual tile counts in the [layout] section of the configuration file.",
                   topo->tile_cnt, affinity_tile_cnt ));
    if( FD_UNLIKELY( affinity_tile_cnt>topo->tile_cnt ) )
      FD_LOG_WARNING(( "The topology you are using has %lu tiles, but the CPU affinity specified in the config tile as [layout.affinity] provides for %lu cores. "
                       "Not all cores in the affinity will be used by Firedancer. You may wish to increase the number of tiles in the system by increasing "
                       "individual tile counts in the [layout] section of the configuration file.",
                       topo->tile_cnt, affinity_tile_cnt ));
  }


  if( FD_UNLIKELY( is_auto_affinity ) ) fd_topob_auto_layout( topo, 0 );

  /* There is a special fseq that sits between the pack, bank, and poh
     tiles to indicate when the bank/poh tiles are done processing a
     microblock.  Pack uses this to determine when to "unlock" accounts
     that it marked as locked because they were being used. */

  for( ulong i=0UL; i<bank_tile_cnt; i++ ) {
    fd_topo_obj_t * busy_obj = fd_topob_obj( topo, "fseq", "bank_busy" );

    fd_topo_tile_t * poh_tile = &topo->tiles[ fd_topo_find_tile( topo, "poh", 0UL ) ];
    fd_topo_tile_t * pack_tile = &topo->tiles[ fd_topo_find_tile( topo, "pack", 0UL ) ];
    fd_topob_tile_uses( topo, poh_tile, busy_obj, FD_SHMEM_JOIN_MODE_READ_WRITE );
    fd_topob_tile_uses( topo, pack_tile, busy_obj, FD_SHMEM_JOIN_MODE_READ_ONLY );
    FD_TEST( fd_pod_insertf_ulong( topo->props, busy_obj->id, "bank_busy.%lu", i ) );
  }

  fd_topo_obj_t * funk_obj = setup_topo_funk( topo, "funk",
      config->firedancer.funk.max_account_records,
      config->firedancer.funk.max_database_transactions,
      config->firedancer.funk.heap_size_gib,
      config->firedancer.funk.lock_pages );
  /**/                 fd_topob_tile_uses( topo, &topo->tiles[ fd_topo_find_tile( topo, "replay", 0UL ) ], funk_obj, FD_SHMEM_JOIN_MODE_READ_WRITE ); /* TODO: Should be readonly? */
  FOR(exec_tile_cnt)   fd_topob_tile_uses( topo, &topo->tiles[ fd_topo_find_tile( topo, "exec",   i   ) ], funk_obj, FD_SHMEM_JOIN_MODE_READ_WRITE ); /* TODO: Should be readonly? */
  FOR(writer_tile_cnt) fd_topob_tile_uses( topo, &topo->tiles[ fd_topo_find_tile( topo, "writer", i   ) ], funk_obj, FD_SHMEM_JOIN_MODE_READ_WRITE );

  fd_topo_obj_t * banks_obj = setup_topo_banks( topo, "banks", config->firedancer.runtime.max_total_banks, config->firedancer.runtime.max_fork_width );
  /**/                 fd_topob_tile_uses( topo, &topo->tiles[ fd_topo_find_tile( topo, "replay", 0UL ) ], banks_obj, FD_SHMEM_JOIN_MODE_READ_WRITE ); /* TODO: Should be readonly? */
  FOR(exec_tile_cnt)   fd_topob_tile_uses( topo, &topo->tiles[ fd_topo_find_tile( topo, "exec",   i   ) ], banks_obj, FD_SHMEM_JOIN_MODE_READ_WRITE ); /* TODO: Should be readonly? */
  FOR(writer_tile_cnt) fd_topob_tile_uses( topo, &topo->tiles[ fd_topo_find_tile( topo, "writer", i   ) ], banks_obj, FD_SHMEM_JOIN_MODE_READ_WRITE );
  FD_TEST( fd_pod_insertf_ulong( topo->props, banks_obj->id, "banks" ) );

  /* TODO: This should not exist in production */
  fd_topo_obj_t * bank_hash_cmp_obj = setup_topo_bank_hash_cmp( topo, "bh_cmp" );
  /**/               fd_topob_tile_uses( topo, &topo->tiles[ fd_topo_find_tile( topo, "replay", 0UL ) ], bank_hash_cmp_obj, FD_SHMEM_JOIN_MODE_READ_WRITE );
  FOR(exec_tile_cnt) fd_topob_tile_uses( topo, &topo->tiles[ fd_topo_find_tile( topo, "exec",   i   ) ], bank_hash_cmp_obj, FD_SHMEM_JOIN_MODE_READ_WRITE );
  FD_TEST( fd_pod_insertf_ulong( topo->props, bank_hash_cmp_obj->id, "bh_cmp" ) );

  ulong shred_depth = 65536UL; /* from fdctl/topology.c shred_store link. MAKE SURE TO KEEP IN SYNC. */
  ulong fec_set_cnt = shred_depth + config->tiles.shred.max_pending_shred_sets + 4UL;
  ulong fec_sets_sz = fec_set_cnt*sizeof(fd_shred34_t)*4; /* mirrors # of dcache entires in frankendancer */
  fd_topo_obj_t * fec_sets_obj = setup_topo_fec_sets( topo, "fec_sets", shred_tile_cnt*fec_sets_sz );
  for( ulong i=0UL; i<shred_tile_cnt; i++ ) {
    fd_topo_tile_t * shred_tile = &topo->tiles[ fd_topo_find_tile( topo, "shred", i ) ];
    fd_topob_tile_uses( topo, shred_tile, fec_sets_obj, FD_SHMEM_JOIN_MODE_READ_WRITE );
  }
  fd_topob_tile_uses( topo, &topo->tiles[ fd_topo_find_tile( topo, "repair", 0UL ) ], fec_sets_obj, FD_SHMEM_JOIN_MODE_READ_ONLY );
  FD_TEST( fd_pod_insertf_ulong( topo->props, fec_sets_obj->id, "fec_sets" ) );

  fd_topo_obj_t * store_obj = setup_topo_store( topo, "store", config->firedancer.store.max_completed_shred_sets, (uint)shred_tile_cnt );
  FOR(shred_tile_cnt) fd_topob_tile_uses( topo, &topo->tiles[ fd_topo_find_tile( topo, "shred", i ) ], store_obj, FD_SHMEM_JOIN_MODE_READ_WRITE );
  fd_topob_tile_uses( topo, &topo->tiles[ fd_topo_find_tile( topo, "repair", 0UL ) ], store_obj, FD_SHMEM_JOIN_MODE_READ_WRITE );
  fd_topob_tile_uses( topo, &topo->tiles[ fd_topo_find_tile( topo, "replay", 0UL ) ], store_obj, FD_SHMEM_JOIN_MODE_READ_WRITE );
  FD_TEST( fd_pod_insertf_ulong( topo->props, store_obj->id, "store" ) );

  fd_topo_obj_t * txncache_obj = setup_topo_txncache( topo, "tcache",
      config->firedancer.runtime.max_rooted_slots,
      config->firedancer.runtime.max_live_slots,
      config->firedancer.runtime.max_transactions_per_slot );
  fd_topob_tile_uses( topo, &topo->tiles[ fd_topo_find_tile( topo, "replay", 0UL ) ], txncache_obj, FD_SHMEM_JOIN_MODE_READ_WRITE );
  FD_TEST( fd_pod_insertf_ulong( topo->props, txncache_obj->id, "txncache" ) );

  for( ulong i=0UL; i<exec_tile_cnt; i++ ) {
    fd_topo_obj_t * exec_spad_obj = fd_topob_obj( topo, "exec_spad", "exec_spad" );
    fd_topob_tile_uses( topo, &topo->tiles[ fd_topo_find_tile( topo, "replay", 0UL ) ], exec_spad_obj, FD_SHMEM_JOIN_MODE_READ_WRITE );
    fd_topob_tile_uses( topo, &topo->tiles[ fd_topo_find_tile( topo, "exec", i ) ], exec_spad_obj, FD_SHMEM_JOIN_MODE_READ_WRITE );
    for( ulong j=0UL; j<writer_tile_cnt; j++ ) {
      /* For txn_ctx. */
      fd_topob_tile_uses( topo, &topo->tiles[ fd_topo_find_tile( topo, "writer", j ) ], exec_spad_obj, FD_SHMEM_JOIN_MODE_READ_WRITE );
    }
    FD_TEST( fd_pod_insertf_ulong( topo->props, exec_spad_obj->id, "exec_spad.%lu", i ) );
  }

  if( FD_LIKELY( snapshots_enabled ) ) fd_topob_tile_uses( topo, &topo->tiles[ fd_topo_find_tile( topo, "snapin", 0UL ) ], funk_obj, FD_SHMEM_JOIN_MODE_READ_WRITE );

  if( FD_UNLIKELY( rpc_enabled ) ) {
    fd_topob_tile_uses( topo, &topo->tiles[ fd_topo_find_tile( topo, "rpcserv", 0UL ) ], funk_obj, FD_SHMEM_JOIN_MODE_READ_WRITE );
    fd_topob_tile_uses( topo, &topo->tiles[ fd_topo_find_tile( topo, "rpcserv", 0UL ) ], store_obj, FD_SHMEM_JOIN_MODE_READ_WRITE );
  }

  for( ulong i=0UL; i<topo->tile_cnt; i++ ) fd_topo_configure_tile( &topo->tiles[ i ], config );

  FOR(net_tile_cnt) fd_topos_net_tile_finish( topo, i );
  fd_topob_finish( topo, CALLBACKS );

  const char * status_cache = config->tiles.replay.status_cache;
  if ( strlen( status_cache ) > 0 ) {
    /* Make the status cache workspace match the parameters used to create the
       checkpoint. This is a bit nonintuitive because of the way
       fd_topo_create_workspace works. */
    fd_wksp_preview_t preview[1];
    int err = fd_wksp_preview( status_cache, preview );
    if( FD_UNLIKELY( err ) ) FD_LOG_ERR(( "unable to preview %s: error %d", status_cache, err ));
    fd_topo_wksp_t * wksp = &topo->workspaces[ topo->objs[ txncache_obj->id ].wksp_id ];
    wksp->part_max = preview->part_max;
    wksp->known_footprint = 0;
    wksp->total_footprint = preview->data_max;
    ulong page_sz = FD_SHMEM_GIGANTIC_PAGE_SZ;
    wksp->page_sz = page_sz;
    ulong footprint = fd_wksp_footprint( preview->part_max, preview->data_max );
    wksp->page_cnt = footprint / page_sz;
  }

  config->topo = *topo;
}

void
fd_topo_configure_tile( fd_topo_tile_t * tile,
                        fd_config_t *    config ) {
  int plugins_enabled = config->tiles.gui.enabled;

  if( FD_UNLIKELY( !strcmp( tile->name, "metric" ) ) ) {

    if( FD_UNLIKELY( !fd_cstr_to_ip4_addr( config->tiles.metric.prometheus_listen_address, &tile->metric.prometheus_listen_addr ) ) )
      FD_LOG_ERR(( "failed to parse prometheus listen address `%s`", config->tiles.metric.prometheus_listen_address ));
    tile->metric.prometheus_listen_port = config->tiles.metric.prometheus_listen_port;

  } else  if( FD_UNLIKELY( !strcmp( tile->name, "net" ) || !strcmp( tile->name, "sock" ) ) ) {

    tile->net.shred_listen_port              = config->tiles.shred.shred_listen_port;
    tile->net.quic_transaction_listen_port   = config->tiles.quic.quic_transaction_listen_port;
    tile->net.legacy_transaction_listen_port = config->tiles.quic.regular_transaction_listen_port;
    tile->net.gossip_listen_port             = config->gossip.port;
    tile->net.repair_intake_listen_port      = config->tiles.repair.repair_intake_listen_port;
    tile->net.repair_serve_listen_port       = config->tiles.repair.repair_serve_listen_port;
    tile->net.send_src_port                  = config->tiles.send.send_src_port;

  } else if( FD_UNLIKELY( !strcmp( tile->name, "netlnk" ) ) ) {

  } else if( FD_UNLIKELY( !strcmp( tile->name, "ipecho") ) ) {

    tile->ipecho.expected_shred_version = config->consensus.expected_shred_version;
    tile->ipecho.bind_address           = config->net.ip_addr;
    tile->ipecho.bind_port              = config->gossip.port;
    tile->ipecho.entrypoints_cnt        = config->gossip.entrypoints_cnt;
    fd_memcpy( tile->ipecho.entrypoints, config->gossip.resolved_entrypoints, tile->ipecho.entrypoints_cnt * sizeof(fd_ip4_port_t) );

  } else if( FD_UNLIKELY( !strcmp( tile->name, "gossvf") ) ) {

    strncpy( tile->gossvf.identity_key_path, config->paths.identity_key, sizeof(tile->gossvf.identity_key_path) );
    tile->gossvf.tcache_depth          = 1<<22UL; /* TODO: user defined option */
    tile->gossvf.shred_version         = 0U;
    tile->gossvf.allow_private_address = config->development.gossip.allow_private_address;
    tile->gossvf.boot_timestamp_nanos   = config->boot_timestamp_nanos;

    tile->gossvf.entrypoints_cnt = config->gossip.entrypoints_cnt;
    fd_memcpy( tile->gossvf.entrypoints, config->gossip.resolved_entrypoints, tile->gossvf.entrypoints_cnt * sizeof(fd_ip4_port_t) );

  } else if( FD_UNLIKELY( !strcmp( tile->name, "gossip" ) ) ) {

    if( FD_UNLIKELY( strcmp( config->firedancer.gossip.host, "" ) ) ) {
      if( !resolve_address( config->firedancer.gossip.host, &tile->gossip.ip_addr ) )
        FD_LOG_ERR(( "could not resolve [gossip.host] %s", config->firedancer.gossip.host ));
    } else {
      tile->gossip.ip_addr = config->net.ip_addr;
    }
    strncpy( tile->gossip.identity_key_path, config->paths.identity_key, sizeof(tile->gossip.identity_key_path) );
    tile->gossip.shred_version       = config->consensus.expected_shred_version;
    tile->gossip.max_entries         = config->tiles.gossip.max_entries;
    tile->gossip.boot_timestamp_nanos = config->boot_timestamp_nanos;

    tile->gossip.ip_addr = config->net.ip_addr;

    tile->gossip.ports.gossip           = config->gossip.port;
    tile->gossip.ports.tvu              = config->tiles.shred.shred_listen_port;
    tile->gossip.ports.tpu              = config->tiles.quic.regular_transaction_listen_port;
    tile->gossip.ports.tpu_quic         = config->tiles.quic.quic_transaction_listen_port;
    tile->gossip.ports.repair           = config->tiles.repair.repair_intake_listen_port;

    tile->gossip.entrypoints_cnt        = config->gossip.entrypoints_cnt;
    fd_memcpy( tile->gossip.entrypoints, config->gossip.resolved_entrypoints, tile->gossip.entrypoints_cnt * sizeof(fd_ip4_port_t) );

  } else if( FD_UNLIKELY( !strcmp( tile->name, "snaprd" ) ) ) {

    fd_memcpy( tile->snaprd.snapshots_path, config->paths.snapshots, PATH_MAX );
    tile->snaprd.diagnostics                       = 1;
    tile->snaprd.incremental_snapshot_fetch        = config->firedancer.snapshots.incremental_snapshots;
    tile->snaprd.do_download                       = config->firedancer.snapshots.download;
    tile->snaprd.maximum_local_snapshot_age        = config->firedancer.snapshots.maximum_local_snapshot_age;
    tile->snaprd.minimum_download_speed_mib        = config->firedancer.snapshots.minimum_download_speed_mib;
    tile->snaprd.maximum_download_retry_abort      = config->firedancer.snapshots.maximum_download_retry_abort;
    tile->snaprd.max_full_snapshots_to_keep        = config->firedancer.snapshots.max_full_snapshots_to_keep;
    tile->snaprd.max_incremental_snapshots_to_keep = config->firedancer.snapshots.max_incremental_snapshots_to_keep;

    ulong peers_cnt          = config->firedancer.snapshots.sources.http.peers_cnt;
    ulong resolved_peers_cnt = 0UL;

    for( ulong j=0UL; j<peers_cnt; j++ ) {
      if( FD_UNLIKELY( !config->firedancer.snapshots.sources.http.peers[ j ].enabled ) ) continue;

      if( FD_UNLIKELY( 0==resolve_peer( config->firedancer.snapshots.sources.http.peers[ j ].url, &tile->snaprd.http.peers[ resolved_peers_cnt ] ) ) ) {
        FD_LOG_ERR(( "failed to resolve address of [snapshots.sources.http.peers] entry \"%s\"", config->firedancer.snapshots.sources.http.peers[ j ].url ));
      } else {
        resolved_peers_cnt++;
      }
    }

    tile->snaprd.http.peers_cnt = resolved_peers_cnt;
    /* TODO: set up known validators and known validators cnt */

  } else if( FD_UNLIKELY( !strcmp( tile->name, "snapdc" ) ) ) {

  } else if( FD_UNLIKELY( !strcmp( tile->name, "snapin" ) ) ) {

    tile->snapin.funk_obj_id            = fd_pod_query_ulong( config->topo.props, "funk",      ULONG_MAX );

  } else if( FD_UNLIKELY( !strcmp( tile->name, "repair" ) ) ) {
    tile->repair.max_pending_shred_sets    = config->tiles.shred.max_pending_shred_sets;
    tile->repair.repair_intake_listen_port = config->tiles.repair.repair_intake_listen_port;
    tile->repair.repair_serve_listen_port  = config->tiles.repair.repair_serve_listen_port;
    tile->repair.slot_max                  = config->tiles.repair.slot_max;

    strncpy( tile->repair.identity_key_path, config->paths.identity_key, sizeof(tile->repair.identity_key_path) );

  } else if( FD_UNLIKELY( !strcmp( tile->name, "replay" ) )) {

    tile->replay.fec_max = config->tiles.shred.max_pending_shred_sets;
    tile->replay.max_vote_accounts = config->firedancer.runtime.max_vote_accounts;

    /* specified by [tiles.replay] */

    strncpy( tile->replay.blockstore_file,    config->firedancer.blockstore.file,    sizeof(tile->replay.blockstore_file) );
    strncpy( tile->replay.blockstore_checkpt, config->firedancer.blockstore.checkpt, sizeof(tile->replay.blockstore_checkpt) );

    tile->replay.tx_metadata_storage = config->rpc.extended_tx_metadata_storage;

    tile->replay.funk_obj_id = fd_pod_query_ulong( config->topo.props, "funk", ULONG_MAX );
    tile->replay.plugins_enabled = fd_topo_find_tile( &config->topo, "plugin", 0UL ) != ULONG_MAX;

    if( FD_UNLIKELY( !strncmp( config->tiles.replay.genesis,  "", 1 ) &&
                      !strncmp( config->paths.snapshots, "", 1 ) ) ) {
      fd_cstr_printf_check( config->tiles.replay.genesis, PATH_MAX, NULL, "%s/genesis.bin", config->paths.ledger );
    }
    strncpy( tile->replay.genesis, config->tiles.replay.genesis, sizeof(tile->replay.genesis) );

    strncpy( tile->replay.slots_replayed, config->tiles.replay.slots_replayed, sizeof(tile->replay.slots_replayed) );
    strncpy( tile->replay.cluster_version, config->tiles.replay.cluster_version, sizeof(tile->replay.cluster_version) );
    strncpy( tile->replay.tower_checkpt, config->tiles.replay.tower_checkpt, sizeof(tile->replay.tower_checkpt) );

    tile->replay.heap_size_gib = config->tiles.replay.heap_size_gib;

    /* not specified by [tiles.replay] */

    strncpy( tile->replay.identity_key_path, config->paths.identity_key, sizeof(tile->replay.identity_key_path) );
    tile->replay.ip_addr = config->net.ip_addr;
    strncpy( tile->replay.vote_account_path, config->paths.vote_account, sizeof(tile->replay.vote_account_path) );
    tile->replay.enable_bank_hash_cmp = 1;

    tile->replay.capture_start_slot = config->capture.capture_start_slot;
    strncpy( tile->replay.solcap_capture, config->capture.solcap_capture, sizeof(tile->replay.solcap_capture) );
    strncpy( tile->replay.dump_proto_dir, config->capture.dump_proto_dir, sizeof(tile->replay.dump_proto_dir) );
    tile->replay.dump_block_to_pb = config->capture.dump_block_to_pb;

    FD_TEST( tile->replay.funk_obj_id == fd_pod_query_ulong( config->topo.props, "funk", ULONG_MAX ) );

  } else if( FD_UNLIKELY( !strcmp( tile->name, "exec" ) ) ) {

    tile->exec.funk_obj_id = fd_pod_query_ulong( config->topo.props, "funk", ULONG_MAX );

    tile->exec.capture_start_slot = config->capture.capture_start_slot;
    strncpy( tile->exec.dump_proto_dir, config->capture.dump_proto_dir, sizeof(tile->exec.dump_proto_dir) );
    tile->exec.dump_instr_to_pb = config->capture.dump_instr_to_pb;
    tile->exec.dump_txn_to_pb = config->capture.dump_txn_to_pb;
    tile->exec.dump_syscall_to_pb = config->capture.dump_syscall_to_pb;
    tile->exec.dump_elf_to_pb = config->capture.dump_elf_to_pb;

  } else if( FD_UNLIKELY( !strcmp( tile->name, "writer" ) ) ) {

    tile->writer.funk_obj_id = fd_pod_query_ulong( config->topo.props, "funk", ULONG_MAX );
    strncpy( tile->writer.solcap_capture, config->capture.solcap_capture, sizeof(tile->writer.solcap_capture) );
    tile->writer.capture_start_slot = config->capture.capture_start_slot;

  } else if( FD_UNLIKELY( !strcmp( tile->name, "tower" ) ) ) {

    strncpy( tile->tower.identity_key_path, config->paths.identity_key, sizeof(tile->tower.identity_key_path) );
    strncpy( tile->tower.vote_acc_path, config->paths.vote_account, sizeof(tile->tower.vote_acc_path) );
    strncpy( tile->tower.ledger_path, config->paths.ledger, sizeof(tile->tower.ledger_path) );

  } else if( FD_UNLIKELY( !strcmp( tile->name, "send" ) ) ) {

    tile->send.send_src_port = config->tiles.send.send_src_port;
    tile->send.ip_addr = config->net.ip_addr;
    strncpy( tile->send.identity_key_path, config->paths.identity_key, sizeof(tile->send.identity_key_path) );

  } else if( FD_UNLIKELY( !strcmp( tile->name, "quic" ) ) ) {

    tile->quic.reasm_cnt                      = config->tiles.quic.txn_reassembly_count;
    tile->quic.out_depth                      = config->tiles.verify.receive_buffer_size;
    tile->quic.max_concurrent_connections     = config->tiles.quic.max_concurrent_connections;
    tile->quic.max_concurrent_handshakes      = config->tiles.quic.max_concurrent_handshakes;
    tile->quic.quic_transaction_listen_port   = config->tiles.quic.quic_transaction_listen_port;
    tile->quic.idle_timeout_millis            = config->tiles.quic.idle_timeout_millis;
    tile->quic.ack_delay_millis               = config->tiles.quic.ack_delay_millis;
    tile->quic.retry                          = config->tiles.quic.retry;
    fd_cstr_fini( fd_cstr_append_cstr_safe( fd_cstr_init( tile->quic.key_log_path ), config->tiles.quic.ssl_key_log_file, sizeof(tile->quic.key_log_path) ) );

  } else if( FD_UNLIKELY( !strcmp( tile->name, "verify" ) ) ) {

    tile->verify.tcache_depth = config->tiles.verify.signature_cache_size;

  } else if( FD_UNLIKELY( !strcmp( tile->name, "dedup" ) ) ) {

    tile->dedup.tcache_depth = config->tiles.dedup.signature_cache_size;

  } else if( FD_UNLIKELY( !strcmp( tile->name, "resolv" ) ) ) {

  } else if( FD_UNLIKELY( !strcmp( tile->name, "pack" ) ) ) {

    tile->pack.max_pending_transactions      = config->tiles.pack.max_pending_transactions;
    tile->pack.bank_tile_count               = config->layout.bank_tile_count;
    tile->pack.larger_max_cost_per_block     = config->development.bench.larger_max_cost_per_block;
    tile->pack.larger_shred_limits_per_block = config->development.bench.larger_shred_limits_per_block;
    tile->pack.use_consumed_cus              = config->tiles.pack.use_consumed_cus;
    tile->pack.schedule_strategy             = config->tiles.pack.schedule_strategy_enum;

    if( FD_UNLIKELY( config->tiles.bundle.enabled ) ) {
#define PARSE_PUBKEY( _tile, f ) \
      if( FD_UNLIKELY( !fd_base58_decode_32( config->tiles.bundle.f, tile->_tile.bundle.f ) ) )  \
        FD_LOG_ERR(( "[tiles.bundle.enabled] set to true, but failed to parse [tiles.bundle."#f"] %s", config->tiles.bundle.f ));
      tile->pack.bundle.enabled = 1;
      PARSE_PUBKEY( pack, tip_distribution_program_addr );
      PARSE_PUBKEY( pack, tip_payment_program_addr      );
      PARSE_PUBKEY( pack, tip_distribution_authority    );
      tile->pack.bundle.commission_bps = config->tiles.bundle.commission_bps;
      strncpy( tile->pack.bundle.identity_key_path, config->paths.identity_key, sizeof(tile->pack.bundle.identity_key_path) );
      strncpy( tile->pack.bundle.vote_account_path, config->paths.vote_account, sizeof(tile->pack.bundle.vote_account_path) );
    } else {
      fd_memset( &tile->pack.bundle, '\0', sizeof(tile->pack.bundle) );
    }

  } else if( FD_UNLIKELY( !strcmp( tile->name, "bank" ) ) ) {

  } else if( FD_UNLIKELY( !strcmp( tile->name, "poh" ) ) ) {
    strncpy( tile->poh.identity_key_path, config->paths.identity_key, sizeof(tile->poh.identity_key_path) );

    tile->poh.plugins_enabled = plugins_enabled;
    tile->poh.bank_cnt = config->layout.bank_tile_count;
    tile->poh.lagged_consecutive_leader_start = config->tiles.poh.lagged_consecutive_leader_start;

    if( FD_UNLIKELY( config->tiles.bundle.enabled ) ) {
      tile->poh.bundle.enabled = 1;
      PARSE_PUBKEY( poh, tip_distribution_program_addr );
      PARSE_PUBKEY( poh, tip_payment_program_addr      );
      strncpy( tile->poh.bundle.vote_account_path, config->paths.vote_account, sizeof(tile->poh.bundle.vote_account_path) );
#undef PARSE_PUBKEY
    } else {
      fd_memset( &tile->poh.bundle, '\0', sizeof(tile->poh.bundle) );
    }

  } else if( FD_UNLIKELY( !strcmp( tile->name, "shred" ) ) ) {

    strncpy( tile->shred.identity_key_path, config->paths.identity_key, sizeof(tile->shred.identity_key_path) );

    tile->shred.depth                         = config->topo.links[ tile->out_link_id[ 0 ] ].depth;
    tile->shred.fec_resolver_depth            = config->tiles.shred.max_pending_shred_sets;
    tile->shred.expected_shred_version        = config->consensus.expected_shred_version;
    tile->shred.shred_listen_port             = config->tiles.shred.shred_listen_port;
    tile->shred.larger_shred_limits_per_block = config->development.bench.larger_shred_limits_per_block;
    for( ulong i=0UL; i<config->tiles.shred.additional_shred_destinations_retransmit_cnt; i++ ) {
      parse_ip_port( "tiles.shred.additional_shred_destinations_retransmit",
                      config->tiles.shred.additional_shred_destinations_retransmit[ i ],
                      &tile->shred.adtl_dests_retransmit[ i ] );
    }
    tile->shred.adtl_dests_retransmit_cnt = config->tiles.shred.additional_shred_destinations_retransmit_cnt;
    for( ulong i=0UL; i<config->tiles.shred.additional_shred_destinations_leader_cnt; i++ ) {
      parse_ip_port( "tiles.shred.additional_shred_destinations_leader",
                      config->tiles.shred.additional_shred_destinations_leader[ i ],
                      &tile->shred.adtl_dests_leader[ i ] );
    }
    tile->shred.adtl_dests_leader_cnt = config->tiles.shred.additional_shred_destinations_leader_cnt;

  } else if( FD_UNLIKELY( !strcmp( tile->name, "sign" ) ) ) {

    strncpy( tile->sign.identity_key_path, config->paths.identity_key, sizeof(tile->sign.identity_key_path) );

  } else if( FD_UNLIKELY( !strcmp( tile->name, "plugin" ) ) ) {

  } else if( FD_UNLIKELY( !strcmp( tile->name, "gui" ) ) ) {

    if( FD_UNLIKELY( !fd_cstr_to_ip4_addr( config->tiles.gui.gui_listen_address, &tile->gui.listen_addr ) ) )
      FD_LOG_ERR(( "failed to parse gui listen address `%s`", config->tiles.gui.gui_listen_address ));
    tile->gui.listen_port = config->tiles.gui.gui_listen_port;
    tile->gui.is_voting = strcmp( config->paths.vote_account, "" );
    strncpy( tile->gui.cluster, config->cluster, sizeof(tile->gui.cluster) );
    strncpy( tile->gui.identity_key_path, config->paths.identity_key, sizeof(tile->gui.identity_key_path) );
    strncpy( tile->gui.vote_key_path, config->paths.vote_account, sizeof(tile->gui.vote_key_path) );
    tile->gui.max_http_connections      = config->tiles.gui.max_http_connections;
    tile->gui.max_websocket_connections = config->tiles.gui.max_websocket_connections;
    tile->gui.max_http_request_length   = config->tiles.gui.max_http_request_length;
    tile->gui.send_buffer_size_mb       = config->tiles.gui.send_buffer_size_mb;
    tile->gui.schedule_strategy         = config->tiles.pack.schedule_strategy_enum;

  } else if( FD_UNLIKELY( !strcmp( tile->name, "rpcsrv" ) ) ) {

    strncpy( tile->replay.blockstore_file, config->firedancer.blockstore.file, sizeof(tile->replay.blockstore_file) );
    tile->rpcserv.funk_obj_id = fd_pod_query_ulong( config->topo.props, "funk", ULONG_MAX );
    tile->rpcserv.store_obj_id = fd_pod_query_ulong( config->topo.props, "store", ULONG_MAX );
    tile->rpcserv.rpc_port = config->rpc.port;
    tile->rpcserv.tpu_port = config->tiles.quic.regular_transaction_listen_port;
    tile->rpcserv.tpu_ip_addr = config->net.ip_addr;
    tile->rpcserv.block_index_max = config->rpc.block_index_max;
    tile->rpcserv.txn_index_max = config->rpc.txn_index_max;
    tile->rpcserv.acct_index_max = config->rpc.acct_index_max;
    strncpy( tile->rpcserv.history_file, config->rpc.history_file, sizeof(tile->rpcserv.history_file) );
    strncpy( tile->rpcserv.identity_key_path, config->paths.identity_key, sizeof(tile->rpcserv.identity_key_path) );

  } else if( FD_UNLIKELY( !strcmp( tile->name, "arch_f" ) ||
                          !strcmp( tile->name, "arch_w" ) ) ) {

    strncpy( tile->archiver.rocksdb_path, config->tiles.archiver.rocksdb_path, sizeof(tile->archiver.rocksdb_path) );

  } else if( FD_UNLIKELY( !strcmp( tile->name, "back" ) ) ) {

    tile->archiver.end_slot = config->tiles.archiver.end_slot;
    strncpy( tile->archiver.ingest_mode, config->tiles.archiver.ingest_mode, sizeof(tile->archiver.ingest_mode) );
    if( FD_UNLIKELY( 0==strlen( tile->archiver.ingest_mode ) ) ) {
      FD_LOG_ERR(( "`archiver.ingest_mode` not specified in toml" ));
    }

    /* Validate arguments based on the ingest mode */
    if( !strcmp( tile->archiver.ingest_mode, "rocksdb" ) ) {
      strncpy( tile->archiver.rocksdb_path, config->tiles.archiver.rocksdb_path, PATH_MAX );
      if( FD_UNLIKELY( 0==strlen( tile->archiver.rocksdb_path ) ) ) {
        FD_LOG_ERR(( "`archiver.rocksdb_path` not specified in toml" ));
      }
    } else if( !strcmp( tile->archiver.ingest_mode, "shredcap" ) ) {
      strncpy( tile->archiver.shredcap_path, config->tiles.archiver.shredcap_path, PATH_MAX );
      if( FD_UNLIKELY( 0==strlen( tile->archiver.shredcap_path ) ) ) {
        FD_LOG_ERR(( "`archiver.shredcap_path` not specified in toml" ));
      }
      strncpy( tile->archiver.bank_hash_path, config->tiles.archiver.bank_hash_path, PATH_MAX );
      if( FD_UNLIKELY( 0==strlen( tile->archiver.bank_hash_path ) ) ) {
        FD_LOG_ERR(( "`archiver.bank_hash_path` not specified in toml" ));
      }
    } else {
      FD_LOG_ERR(( "Invalid ingest mode: %s", tile->archiver.ingest_mode ));
    }

  } else if( FD_UNLIKELY( !strcmp( tile->name, "scap" ) ) ) {

    tile->shredcap.repair_intake_listen_port = config->tiles.repair.repair_intake_listen_port;
    strncpy( tile->shredcap.folder_path, config->tiles.shredcap.folder_path, sizeof(tile->shredcap.folder_path) );
    tile->shredcap.write_buffer_size = config->tiles.shredcap.write_buffer_size;
    tile->shredcap.enable_publish_stake_weights = 0; /* this is not part of the config */
    strncpy( tile->shredcap.manifest_path, "", PATH_MAX ); /* this is not part of the config */

  } else {
    FD_LOG_ERR(( "unknown tile name `%s`", tile->name ));
  }
}<|MERGE_RESOLUTION|>--- conflicted
+++ resolved
@@ -308,63 +308,11 @@
     fd_topob_wksp( topo, "snaprd"      );
     fd_topob_wksp( topo, "snapin"      );
 
-<<<<<<< HEAD
-  /* FIXME: These are hacks to get the sandbox working.  They should be
-     replaced with properly setup links once the leader pipeline is
-     integrated. */
-  fd_topob_wksp( topo, "pack_poh"     );
-  fd_topob_wksp( topo, "pack_bank"    );
-
-  fd_topob_wksp( topo, "repair_repla" );
-  fd_topob_wksp( topo, "replay_poh"   );
-  fd_topob_wksp( topo, "replay_tower" );
-  fd_topob_wksp( topo, "tower_replay" );
-  fd_topob_wksp( topo, "bank_busy"    );
-  fd_topob_wksp( topo, "tower_send"   );
-  fd_topob_wksp( topo, "send_txns"    );
-
-  fd_topob_wksp( topo, "quic"        );
-  fd_topob_wksp( topo, "verify"      );
-  fd_topob_wksp( topo, "dedup"       );
-  fd_topob_wksp( topo, "shred"       );
-  fd_topob_wksp( topo, "pack"        );
-  fd_topob_wksp( topo, "resolv"      );
-  fd_topob_wksp( topo, "sign"        );
-  fd_topob_wksp( topo, "repair"      );
-  fd_topob_wksp( topo, "ipecho"      );
-  fd_topob_wksp( topo, "gossvf"      );
-  fd_topob_wksp( topo, "gossip"      );
-  fd_topob_wksp( topo, "metric"      );
-  fd_topob_wksp( topo, "replay"      );
-  fd_topob_wksp( topo, "banks"       );
-  fd_topob_wksp( topo, "bh_cmp"      );
-  fd_topob_wksp( topo, "exec"        );
-  fd_topob_wksp( topo, "writer"      );
-  fd_topob_wksp( topo, "store"       );
-  fd_topob_wksp( topo, "fec_sets"    );
-  fd_topob_wksp( topo, "tcache"      );
-  fd_topob_wksp( topo, "poh"         );
-  fd_topob_wksp( topo, "send"        );
-  fd_topob_wksp( topo, "tower"       );
-  fd_topob_wksp( topo, "exec_spad"   );
-  fd_topob_wksp( topo, "funk"        );
-
-  if( FD_LIKELY( !disable_snap_loader ) ) {
-    fd_topob_wksp( topo, "snapdc" );
-    fd_topob_wksp( topo, "snaprd" );
-    fd_topob_wksp( topo, "snapin" );
-    fd_topob_wksp( topo, "snapdc_rd" );
-    fd_topob_wksp( topo, "snapin_rd" );
-    fd_topob_wksp( topo, "snap_stream" );
-    fd_topob_wksp( topo, "snap_zstd" );
-    fd_topob_wksp( topo, "snap_out" );
-=======
     fd_topob_wksp( topo, "snapdc_rd"   );
     fd_topob_wksp( topo, "snapin_rd"   );
     fd_topob_wksp( topo, "snap_stream" ); /* TODO: Rename ... */
     fd_topob_wksp( topo, "snap_zstd"   ); /* TODO: Rename ... */
     fd_topob_wksp( topo, "snap_out"    ); /* TODO: Rename ... */
->>>>>>> 9fdecce4
   }
 
   #define FOR(cnt) for( ulong i=0UL; i<cnt; i++ )
@@ -444,61 +392,7 @@
      tiles.  Right now, we don't.  So in reality there can be at most 1
      in-flight transaction per exec tile, and hence a depth of 1 is in
      theory sufficient for each exec_writer link. */
-<<<<<<< HEAD
-
-  FOR(exec_tile_cnt)   fd_topob_link( topo, "exec_writer",  "exec_writer",  128UL,                                    FD_EXEC_WRITER_MTU,            1UL );
-
-  /**/                 fd_topob_link( topo, "gossip_out",   "gossip_out",   65536UL*4UL,                              sizeof(fd_gossip_update_message_t), 1UL );
-  /**/                 fd_topob_link( topo, "root_out",     "root_out",     128UL,                                    sizeof(fd_block_id_t),         1UL );
-  /**/                 fd_topob_link( topo, "ipecho_out",   "ipecho_out",   4UL,                                      0UL,                           1UL );
-
-  /**/                 fd_topob_link( topo, "replay_tower", "replay_tower", fd_ulong_pow2_up( config->firedancer.runtime.max_total_banks * FD_REPLAY_TOWER_VOTE_ACC_MAX ), sizeof(fd_replay_tower_t), 1UL );
-  /**/                 fd_topob_link( topo, "tower_replay", "tower_replay", 4UL, sizeof(fd_hash_t), 1UL );
-
-  FOR(gossvf_tile_cnt) fd_topob_link( topo, "gossvf_gossi", "gossvf_gossi", config->net.ingress_buffer_size,          sizeof(fd_gossip_view_t)+FD_NET_MTU, 1UL );
-  /**/                 fd_topob_link( topo, "gossip_gossv", "gossip_gossv", 65536UL*4UL,                              sizeof(fd_gossip_ping_update_t), 1UL );
-
-  /**/                 fd_topob_link( topo, "gossip_net",   "gossip_net",   65536*4UL,                                FD_NET_MTU,                    1UL );
-  /**/                 fd_topob_link( topo, "send_net",     "net_send",     config->net.ingress_buffer_size,          FD_NET_MTU,                    2UL );
-
-  /**/                 fd_topob_link( topo, "repair_net",   "net_repair",   config->net.ingress_buffer_size,          FD_NET_MTU,                    1UL );
-  /**/                 fd_topob_link( topo, "ping_sign",    "repair_sign",  128UL,                                    2048UL,                        1UL );
-  FOR(shred_tile_cnt)  fd_topob_link( topo, "shred_repair", "shred_repair", pending_fec_shreds_depth,                 FD_SHRED_REPAIR_MTU,           3UL );
-
-
-  FOR(shred_tile_cnt)  fd_topob_link( topo, "repair_shred", "shred_repair", pending_fec_shreds_depth,                 sizeof(fd_ed25519_sig_t),      1UL );
-
-  /**/                 fd_topob_link( topo, "sign_ping",    "repair_sign",  128UL,                                    sizeof(fd_ed25519_sig_t),      1UL );
-  FOR(sign_tile_cnt-1) fd_topob_link( topo, "repair_sign",  "repair_sign",  128UL,                                    2048UL,                        1UL );
-  FOR(sign_tile_cnt-1) fd_topob_link( topo, "sign_repair",  "repair_sign",  1024UL,                                   sizeof(fd_ed25519_sig_t),      1UL );
-
-  /**/                 fd_topob_link( topo, "repair_repla", "repair_repla", 65536UL,                                  sizeof(fd_reasm_fec_t),                                      1UL );
-  FOR(bank_tile_cnt)   fd_topob_link( topo, "replay_poh",   "replay_poh",   128UL,                                    (4096UL*sizeof(fd_txn_p_t))+sizeof(fd_microblock_trailer_t), 1UL  );
-  /**/                 fd_topob_link( topo, "pack_poh",     "pack_poh",     65536UL,                                  sizeof(fd_done_packing_t), 1UL );
-                       fd_topob_link( topo, "pack_bank",    "pack_bank",    65536UL,                                  USHORT_MAX,                1UL );
-
-  /**/                 fd_topob_link( topo, "poh_shred",    "poh_shred",    16384UL,                                  USHORT_MAX,                    1UL   );
-  /**/                 fd_topob_link( topo, "poh_pack",     "replay_poh",   128UL,                                    sizeof(fd_became_leader_t) ,   1UL   );
-
-  /**/                 fd_topob_link( topo, "tower_send",   "tower_send",   65536UL,                                  sizeof(fd_txn_p_t),            1UL   );
-  /**/                 fd_topob_link( topo, "send_txns",    "send_txns",    128UL,                                    FD_TPU_RAW_MTU,                1UL   );
-  /**/                 fd_topob_link( topo, "send_sign",    "send_sign",    128UL,                                    FD_TXN_MTU,                    1UL   );
-  /**/                 fd_topob_link( topo, "sign_send",    "sign_send",    128UL,                                    sizeof(fd_ed25519_sig_t),      1UL   );
-  if( FD_LIKELY( !disable_snap_loader ) ) {
-  /**/                 fd_topob_link( topo, "snap_zstd",    "snap_zstd",    8192UL,                                   16384UL,                       1UL );
-  /**/                 fd_topob_link( topo, "snap_stream",  "snap_stream",  2048UL,                                   USHORT_MAX,                    1UL );
-  /**/                 fd_topob_link( topo, "snap_out",     "snap_out",     2UL,                                      sizeof(fd_snapshot_manifest_t), 1UL );
-  /**/                 fd_topob_link( topo, "snapdc_rd",    "snapdc_rd",    128UL,                                    0UL,                           1UL );
-  /**/                 fd_topob_link( topo, "snapin_rd",    "snapin_rd",    128UL,                                    0UL,                           1UL );
-  }
-
-  /* Replay decoded manifest dcache topo obj */
-  fd_topo_obj_t * replay_manifest_dcache = fd_topob_obj( topo, "dcache", "replay_manif" );
-  fd_pod_insertf_ulong( topo->props, 2UL << 30UL, "obj.%lu.data_sz", replay_manifest_dcache->id );
-  fd_pod_insert_ulong(  topo->props, "manifest_dcache", replay_manifest_dcache->id );
-=======
   FOR(exec_tile_cnt)   fd_topob_link( topo, "exec_writer",  "exec_writer",  128UL,                                    FD_EXEC_WRITER_MTU,            1UL ); /* TODO: Update depth to reflect comment. */
->>>>>>> 9fdecce4
 
   ushort parsed_tile_to_cpu[ FD_TILE_MAX ];
   /* Unassigned tiles will be floating, unless auto topology is enabled. */
@@ -530,100 +424,8 @@
   FOR(net_tile_cnt) fd_topos_net_rx_link( topo, "net_send",   i, config->net.ingress_buffer_size );
   FOR(net_tile_cnt) fd_topos_net_rx_link( topo, "net_quic",   i, config->net.ingress_buffer_size );
 
-<<<<<<< HEAD
-  /*                                              topo, tile_name, tile_wksp, metrics_wksp, cpu_idx,                       is_agave, uses_keyswitch */
-  FOR(quic_tile_cnt)               fd_topob_tile( topo, "quic",    "quic",    "metric_in",  tile_to_cpu[ topo->tile_cnt ], 0,        0 );
-  FOR(verify_tile_cnt)             fd_topob_tile( topo, "verify",  "verify",  "metric_in",  tile_to_cpu[ topo->tile_cnt ], 0,        0 );
-  /**/                             fd_topob_tile( topo, "dedup",   "dedup",   "metric_in",  tile_to_cpu[ topo->tile_cnt ], 0,        0 );
-  FOR(resolv_tile_cnt)             fd_topob_tile( topo, "resolv",  "resolv",  "metric_in",  tile_to_cpu[ topo->tile_cnt ], 0,        0 );
-  FOR(shred_tile_cnt)              fd_topob_tile( topo, "shred",   "shred",   "metric_in",  tile_to_cpu[ topo->tile_cnt ], 0,        1 );
-  FOR(sign_tile_cnt)               fd_topob_tile( topo, "sign",    "sign",    "metric_in",  tile_to_cpu[ topo->tile_cnt ], 0,        1 );
-  /**/                             fd_topob_tile( topo, "metric",  "metric",  "metric_in",  tile_to_cpu[ topo->tile_cnt ], 0,        0 );
-  fd_topo_tile_t * pack_tile =     fd_topob_tile( topo, "pack",    "pack",    "metric_in",  tile_to_cpu[ topo->tile_cnt ], 0,        0 );
-  /**/                             fd_topob_tile( topo, "poh",     "poh",     "metric_in",  tile_to_cpu[ topo->tile_cnt ], 0,        1 );
-  /**/                             fd_topob_tile( topo, "ipecho",  "ipecho",  "metric_in",  tile_to_cpu[ topo->tile_cnt ], 0,        0 );
-  FOR(gossvf_tile_cnt)             fd_topob_tile( topo, "gossvf",  "gossvf",  "metric_in",  tile_to_cpu[ topo->tile_cnt ], 0,        1 );
-  /**/                             fd_topob_tile( topo, "gossip",  "gossip",  "metric_in",  tile_to_cpu[ topo->tile_cnt ], 0,        1 );
-  fd_topo_tile_t * repair_tile =   fd_topob_tile( topo, "repair",  "repair",  "metric_in",  tile_to_cpu[ topo->tile_cnt ], 0,        0 );
-  /**/                             fd_topob_tile( topo, "send",    "send",    "metric_in",  tile_to_cpu[ topo->tile_cnt ], 0,        0 );
-
-  fd_topo_tile_t * replay_tile =   fd_topob_tile( topo, "replay",  "replay",  "metric_in",  tile_to_cpu[ topo->tile_cnt ], 0,        0 );
-  FOR(exec_tile_cnt)               fd_topob_tile( topo, "exec",    "exec",    "metric_in",  tile_to_cpu[ topo->tile_cnt ], 0,        0 );
-  /**/                             fd_topob_tile( topo, "tower",   "tower",   "metric_in",  tile_to_cpu[ topo->tile_cnt ], 0,        0 );
-  FOR(writer_tile_cnt)             fd_topob_tile( topo, "writer",  "writer",  "metric_in",  tile_to_cpu[ topo->tile_cnt ], 0,        0 );
-
-  fd_topo_tile_t * snaprd_tile = NULL;
-  fd_topo_tile_t * snapdc_tile = NULL;
-  fd_topo_tile_t * snapin_tile = NULL;
-
-  if( FD_LIKELY( !disable_snap_loader ) ) {
-    snaprd_tile = fd_topob_tile( topo, "snaprd", "snaprd", "metric_in", tile_to_cpu[ topo->tile_cnt ], 0, 0 );
-    snaprd_tile->allow_shutdown = 1;
-    snapdc_tile = fd_topob_tile( topo, "snapdc", "snapdc", "metric_in", tile_to_cpu[ topo->tile_cnt ], 0, 0 );
-    snapdc_tile->allow_shutdown = 1;
-    snapin_tile = fd_topob_tile( topo, "snapin", "snapin", "metric_in", tile_to_cpu[ topo->tile_cnt ], 0, 0 );
-    snapin_tile->allow_shutdown = 1;
-  }
-
-  /* Database cache */
-
-  fd_topo_obj_t * funk_obj = setup_topo_funk( topo, "funk",
-      config->firedancer.funk.max_account_records,
-      config->firedancer.funk.max_database_transactions,
-      config->firedancer.funk.heap_size_gib,
-      config->firedancer.funk.lock_pages );
-
-  FOR(exec_tile_cnt)   fd_topob_tile_uses( topo, &topo->tiles[ fd_topo_find_tile( topo, "exec", i ) ], funk_obj, FD_SHMEM_JOIN_MODE_READ_WRITE );
-  /*                */ fd_topob_tile_uses( topo, replay_tile,  funk_obj, FD_SHMEM_JOIN_MODE_READ_WRITE );
-  FOR(writer_tile_cnt) fd_topob_tile_uses( topo,  &topo->tiles[ fd_topo_find_tile( topo, "writer", i ) ], funk_obj, FD_SHMEM_JOIN_MODE_READ_WRITE );
-
-  /* Setup a shared wksp object for banks. */
-
-  fd_topo_obj_t * banks_obj = setup_topo_banks( topo, "banks", config->firedancer.runtime.max_total_banks, config->firedancer.runtime.max_fork_width );
-  fd_topob_tile_uses( topo, replay_tile, banks_obj, FD_SHMEM_JOIN_MODE_READ_WRITE );
-  FOR(exec_tile_cnt) fd_topob_tile_uses( topo, &topo->tiles[ fd_topo_find_tile( topo, "exec", i ) ], banks_obj, FD_SHMEM_JOIN_MODE_READ_WRITE );
-  FOR(writer_tile_cnt) fd_topob_tile_uses( topo, &topo->tiles[ fd_topo_find_tile( topo, "writer", i ) ], banks_obj, FD_SHMEM_JOIN_MODE_READ_WRITE );
-  FD_TEST( fd_pod_insertf_ulong( topo->props, banks_obj->id, "banks" ) );
-
-  /* Setup a shared wksp object for bank hash cmp. */
-
-  fd_topo_obj_t * bank_hash_cmp_obj = setup_topo_bank_hash_cmp( topo, "bh_cmp" );
-  fd_topob_tile_uses( topo, replay_tile, bank_hash_cmp_obj, FD_SHMEM_JOIN_MODE_READ_WRITE );
-  FOR(exec_tile_cnt) fd_topob_tile_uses( topo, &topo->tiles[ fd_topo_find_tile( topo, "exec", i ) ], bank_hash_cmp_obj, FD_SHMEM_JOIN_MODE_READ_WRITE );
-  FD_TEST( fd_pod_insertf_ulong( topo->props, bank_hash_cmp_obj->id, "bh_cmp" ) );
-
-  /* Setup a shared wksp object for fec sets. */
-
-  ulong shred_depth = 65536UL; /* from fdctl/topology.c shred_store link. MAKE SURE TO KEEP IN SYNC. */
-  ulong fec_set_cnt = shred_depth + config->tiles.shred.max_pending_shred_sets + 4UL;
-  ulong fec_sets_sz = fec_set_cnt*sizeof(fd_shred34_t)*4; /* mirrors # of dcache entires in frankendancer */
-  fd_topo_obj_t * fec_sets_obj = setup_topo_fec_sets( topo, "fec_sets", shred_tile_cnt*fec_sets_sz );
-  for( ulong i=0UL; i<shred_tile_cnt; i++ ) {
-    fd_topo_tile_t * shred_tile = &topo->tiles[ fd_topo_find_tile( topo, "shred", i ) ];
-    fd_topob_tile_uses( topo, shred_tile,  fec_sets_obj, FD_SHMEM_JOIN_MODE_READ_WRITE );
-  }
-  fd_topob_tile_uses( topo, repair_tile, fec_sets_obj, FD_SHMEM_JOIN_MODE_READ_ONLY );
-  FD_TEST( fd_pod_insertf_ulong( topo->props, fec_sets_obj->id, "fec_sets" ) );
-
-  /* Setup a shared wksp object for store. */
-
-  fd_topo_obj_t * store_obj = setup_topo_store( topo, "store", config->firedancer.store.max_completed_shred_sets, (uint)shred_tile_cnt );
-  FOR(shred_tile_cnt) fd_topob_tile_uses( topo, &topo->tiles[ fd_topo_find_tile( topo, "shred", i ) ], store_obj, FD_SHMEM_JOIN_MODE_READ_WRITE );
-  fd_topob_tile_uses( topo, replay_tile, store_obj, FD_SHMEM_JOIN_MODE_READ_WRITE );
-  fd_topob_tile_uses( topo, repair_tile, store_obj, FD_SHMEM_JOIN_MODE_READ_WRITE );
-  FD_TEST( fd_pod_insertf_ulong( topo->props, store_obj->id, "store" ) );
-
-  /* Create a txncache to be used by replay. */
-  fd_topo_obj_t * txncache_obj = setup_topo_txncache( topo, "tcache",
-      config->firedancer.runtime.max_rooted_slots,
-      config->firedancer.runtime.max_live_slots,
-      config->firedancer.runtime.max_transactions_per_slot );
-  fd_topob_tile_uses( topo, replay_tile, txncache_obj, FD_SHMEM_JOIN_MODE_READ_WRITE );
-  FD_TEST( fd_pod_insertf_ulong( topo->props, txncache_obj->id, "txncache" ) );
-=======
   /*                                  topo, tile_name, tile_wksp, metrics_wksp, cpu_idx,                       is_agave, uses_keyswitch */
   /**/                 fd_topob_tile( topo, "metric",  "metric",  "metric_in",  tile_to_cpu[ topo->tile_cnt ], 0,        0 );
->>>>>>> 9fdecce4
 
   if( FD_LIKELY( snapshots_enabled ) ) {
                        fd_topob_tile( topo, "snaprd", "snaprd", "metric_in", tile_to_cpu[ topo->tile_cnt ],    0,        0 )->allow_shutdown = 1;
@@ -739,8 +541,8 @@
   /**/                 fd_topob_tile_out(   topo, "send",    0UL,                       "send_net",     0UL                                                );
   /**/                 fd_topob_tile_out(   topo, "send",    0UL,                       "send_txns",    0UL                                                );
 
+  FOR(quic_tile_cnt)  fd_topob_tile_out(    topo, "quic",    i,                         "quic_verify",  i                                                  );
   FOR(quic_tile_cnt)  fd_topob_tile_out(    topo, "quic",    i,                         "quic_net",     i                                                  );
-  FOR(quic_tile_cnt)  fd_topob_tile_out(    topo, "quic",    i,                         "quic_verify",  i                                                  );
   /* All verify tiles read from all QUIC tiles, packets are round robin. */
   FOR(verify_tile_cnt) for( ulong j=0UL; j<quic_tile_cnt; j++ )
                        fd_topob_tile_in(    topo, "verify",  i,            "metric_in", "quic_verify",  j,            FD_TOPOB_UNRELIABLE, FD_TOPOB_POLLED ); /* No reliable consumers, verify tiles may be overrun */
@@ -805,113 +607,10 @@
   FOR(sign_tile_cnt-1UL) fd_topob_tile_in ( topo, "repair",  0UL,          "metric_in", "sign_repair",  i,            FD_TOPOB_UNRELIABLE, FD_TOPOB_POLLED   ); /* This link is polled because the signing requests are asynchronous */
   FOR(sign_tile_cnt-1UL) fd_topob_tile_out( topo, "sign",    i+1UL,                     "sign_repair",  i                                                    );
 
-<<<<<<< HEAD
-  FOR(gossvf_tile_cnt) for( ulong j=0UL; j<net_tile_cnt; j++ )
-                       fd_topob_tile_in ( topo, "gossvf",   i,            "metric_in", "net_gossvf",   j,            FD_TOPOB_UNRELIABLE, FD_TOPOB_POLLED   ); /* No reliable consumers of networking fragments, may be dropped or overrun */
-  FOR(gossvf_tile_cnt) fd_topob_tile_out( topo, "gossvf",   i,                         "gossvf_gossi", i                                                    );
-  FOR(gossvf_tile_cnt) fd_topob_tile_in ( topo, "gossvf",   i,            "metric_in", "gossip_out",   0UL,          FD_TOPOB_RELIABLE,   FD_TOPOB_POLLED   );
-  FOR(gossvf_tile_cnt) fd_topob_tile_in ( topo, "gossvf",   i,            "metric_in", "gossip_gossv", 0UL,          FD_TOPOB_RELIABLE,   FD_TOPOB_POLLED   );
-  FOR(gossvf_tile_cnt) fd_topob_tile_in ( topo, "gossvf",   i,            "metric_in", "ipecho_out",   0UL,          FD_TOPOB_RELIABLE,   FD_TOPOB_POLLED   );
-  FOR(gossvf_tile_cnt) fd_topob_tile_in ( topo, "gossvf",   i,            "metric_in", "stake_out",    0UL,          FD_TOPOB_RELIABLE,   FD_TOPOB_POLLED   );
-
-  /**/                 fd_topob_tile_in ( topo, "gossip",   0UL,          "metric_in", "stake_out",    0UL,          FD_TOPOB_RELIABLE,   FD_TOPOB_POLLED   );
-  /**/                 fd_topob_tile_out( topo, "gossip",   0UL,                       "gossip_out",   0UL                                                  );
-  /**/                 fd_topob_tile_out( topo, "gossip",   0UL,                       "gossip_net",   0UL                                                  );
-  /**/                 fd_topob_tile_in ( topo, "sign",     0UL,          "metric_in", "gossip_sign",  0UL,          FD_TOPOB_UNRELIABLE, FD_TOPOB_POLLED   );
-  /**/                 fd_topob_tile_out( topo, "gossip",   0UL,                       "gossip_sign",  0UL                                                  );
-  /**/                 fd_topob_tile_in ( topo, "gossip",   0UL,          "metric_in", "ipecho_out",   0UL,          FD_TOPOB_RELIABLE,   FD_TOPOB_POLLED   );
-  FOR(gossvf_tile_cnt) fd_topob_tile_in ( topo, "gossip",   0UL,          "metric_in", "gossvf_gossi", i,            FD_TOPOB_UNRELIABLE, FD_TOPOB_POLLED   );
-  /**/                 fd_topob_tile_out( topo, "gossip",   0UL,                       "gossip_gossv", 0UL                                                  );
-  /**/                 fd_topob_tile_in ( topo, "gossip",   0UL,          "metric_in", "sign_gossip",  0UL,          FD_TOPOB_UNRELIABLE, FD_TOPOB_UNPOLLED );
-  /**/                 fd_topob_tile_out( topo, "sign",     0UL,                       "sign_gossip",  0UL                                                  );
-
-  FOR(net_tile_cnt)    fd_topob_tile_in(  topo, "repair",  0UL,          "metric_in", "net_repair",    i,            FD_TOPOB_UNRELIABLE, FD_TOPOB_POLLED   ); /* No reliable consumers of networking fragments, may be dropped or overrun */
-  /**/                 fd_topob_tile_in(  topo, "repair",  0UL,          "metric_in", "gossip_out",    0UL,          FD_TOPOB_RELIABLE,   FD_TOPOB_POLLED   );
-  /**/                 fd_topob_tile_in(  topo, "repair",  0UL,          "metric_in", "root_out",      0UL,          FD_TOPOB_RELIABLE,   FD_TOPOB_POLLED   );
-  /**/                 fd_topob_tile_in(  topo, "repair",  0UL,          "metric_in", "stake_out",     0UL,          FD_TOPOB_UNRELIABLE, FD_TOPOB_POLLED   );
-
-  if( !disable_snap_loader ) {
-                       fd_topob_tile_in(  topo, "repair",  0UL,          "metric_in", "snap_out",      0UL,          FD_TOPOB_RELIABLE,   FD_TOPOB_POLLED   );
-  }
-  FOR(shred_tile_cnt)  fd_topob_tile_in(  topo, "repair",  0UL,          "metric_in", "shred_repair",  i,            FD_TOPOB_RELIABLE,   FD_TOPOB_POLLED   );
-
-  /**/                 fd_topob_tile_in ( topo, "replay",  0UL,          "metric_in", "repair_repla",  0UL,          FD_TOPOB_RELIABLE,   FD_TOPOB_POLLED   );
-  /**/                 fd_topob_tile_out( topo, "replay",  0UL,                       "stake_out",     0UL                                                  );
-  /**/                 fd_topob_tile_in ( topo, "replay",  0UL,          "metric_in", "root_out",      0UL,          FD_TOPOB_RELIABLE,   FD_TOPOB_POLLED   );
-  FOR(bank_tile_cnt)   fd_topob_tile_out( topo, "replay",  0UL,                       "replay_poh",    i                                                    );
-  FOR(exec_tile_cnt)   fd_topob_tile_out( topo, "replay",  0UL,                       "replay_exec",   i                                                    ); /* TODO check order in fd_replay.c macros*/
-  /**/                 fd_topob_tile_out( topo, "replay",  0UL,                       "replay_tower",  0UL                                                  );
-  /**/                 fd_topob_tile_in ( topo, "replay", 0UL,          "metric_in",  "tower_replay", 0UL,           FD_TOPOB_RELIABLE, FD_TOPOB_POLLED     );
-
-  FOR(exec_tile_cnt)   fd_topob_tile_in(  topo, "exec",    i,            "metric_in", "replay_exec",  i,            FD_TOPOB_RELIABLE,   FD_TOPOB_POLLED    );
-  FOR(exec_tile_cnt)   fd_topob_tile_out( topo, "exec",    i,                         "exec_writer",  i                                                     );
-  /* All writer tiles read from all exec tiles.  Each exec tile has a
-     single out link, over which all the writer tiles round-robin. */
-  FOR(writer_tile_cnt) for( ulong j=0UL; j<exec_tile_cnt; j++ )
-                       fd_topob_tile_in(  topo, "writer",  i,            "metric_in", "exec_writer",  j,            FD_TOPOB_RELIABLE,   FD_TOPOB_POLLED    );
-
-  /**/                 fd_topob_tile_in ( topo, "send",   0UL,         "metric_in", "stake_out",     0UL,    FD_TOPOB_UNRELIABLE, FD_TOPOB_POLLED   );
-  /**/                 fd_topob_tile_in ( topo, "send",   0UL,         "metric_in", "gossip_out",    0UL,    FD_TOPOB_RELIABLE,   FD_TOPOB_POLLED   );
-  /**/                 fd_topob_tile_in ( topo, "send",   0UL,         "metric_in", "tower_send",    0UL,    FD_TOPOB_RELIABLE,   FD_TOPOB_POLLED   );
-  /**/                 fd_topob_tile_in ( topo, "send",   0UL,         "metric_in", "net_send",      0UL,    FD_TOPOB_UNRELIABLE, FD_TOPOB_POLLED   );
-  /**/                 fd_topob_tile_out( topo, "send",   0UL,                      "send_net",      0UL                                            );
-  /**/                 fd_topob_tile_out( topo, "send",   0UL,                      "send_txns",     0UL                                            );
-  /**/                 fd_topob_tile_out( topo, "send",   0UL,                      "send_sign",     0UL                                            );
-  /**/                 fd_topob_tile_in ( topo, "sign",   0UL,         "metric_in", "send_sign",     0UL,    FD_TOPOB_RELIABLE,   FD_TOPOB_POLLED   );
-  /**/                 fd_topob_tile_out( topo, "sign",   0UL,                      "sign_send",     0UL                                            );
-  /**/                 fd_topob_tile_in ( topo, "send",   0UL,         "metric_in", "sign_send",     0UL,    FD_TOPOB_UNRELIABLE, FD_TOPOB_UNPOLLED );
-
-  /**/                 fd_topob_tile_in ( topo, "pack",   0UL,         "metric_in",  "dedup_pack",   0UL,    FD_TOPOB_RELIABLE,   FD_TOPOB_POLLED   ); /* No reliable consumers of networking fragments, may be dropped or overrun */
-  /**/                 fd_topob_tile_in ( topo, "pack",   0UL,         "metric_in",  "poh_pack",     0UL,    FD_TOPOB_UNRELIABLE, FD_TOPOB_POLLED   );
-  FOR(bank_tile_cnt)   fd_topob_tile_in ( topo, "poh",    0UL,         "metric_in",  "replay_poh",   i,      FD_TOPOB_UNRELIABLE, FD_TOPOB_POLLED   ); /* No reliable consumers of networking fragments, may be dropped or overrun */
-  /**/                 fd_topob_tile_in ( topo, "poh",    0UL,         "metric_in",  "stake_out",    0UL,    FD_TOPOB_UNRELIABLE, FD_TOPOB_POLLED   ); /* No reliable consumers of networking fragments, may be dropped or overrun */
-  /**/                 fd_topob_tile_out( topo, "poh",    0UL,                       "poh_shred",    0UL                                            );
-
-                       fd_topob_tile_out( topo, "poh",    0UL,                       "poh_pack",     0UL                                            );
-
-  /**/                 fd_topob_tile_in ( topo, "sign",   0UL,         "metric_in",  "ping_sign",    0UL,    FD_TOPOB_RELIABLE,   FD_TOPOB_POLLED   );
-  /**/                 fd_topob_tile_out( topo, "repair", 0UL,                       "ping_sign",    0UL                                            );
-  /**/                 fd_topob_tile_out( topo, "repair", 0UL,                       "repair_repla", 0UL                                            );
-  FOR(shred_tile_cnt)  fd_topob_tile_out( topo, "repair", 0UL,                       "repair_shred", i                                              );
-  /**/                 fd_topob_tile_out( topo, "sign",   0UL,                       "sign_ping",    0UL                                            );
-
-  FOR(sign_tile_cnt-1) fd_topob_tile_out( topo, "repair", 0UL,                        "repair_sign",  i                                              );
-  FOR(sign_tile_cnt-1) fd_topob_tile_in ( topo, "sign",   i+1,           "metric_in", "repair_sign",  i,      FD_TOPOB_RELIABLE,   FD_TOPOB_POLLED   );
-  FOR(sign_tile_cnt-1) fd_topob_tile_out( topo, "sign",   i+1,                        "sign_repair",  i                                              );
-  FOR(sign_tile_cnt-1) fd_topob_tile_in ( topo, "repair", 0UL,           "metric_in", "sign_repair",  i,      FD_TOPOB_UNRELIABLE, FD_TOPOB_POLLED   );
-    /**/               fd_topob_tile_in ( topo, "repair", 0UL,           "metric_in", "sign_ping",    0UL,    FD_TOPOB_UNRELIABLE, FD_TOPOB_UNPOLLED );
-
-  /* FIXME: These are hacks to get the sandbox working.  They should be
-     replaced with properly setup links once the leader pipeline is
-     integrated.  There is no link to the bank tile since it doesn't
-     exist yet. */
-                       fd_topob_tile_out( topo, "pack",   0UL,                        "pack_poh",     0UL                                                );
-  /**/                 fd_topob_tile_in(  topo, "poh",    0UL,           "metric_in", "pack_poh",     0UL,          FD_TOPOB_RELIABLE,   FD_TOPOB_POLLED );
-                       fd_topob_tile_out( topo, "pack",   0UL,                        "pack_bank",    0UL                                                );
-  /**/                 fd_topob_tile_in(  topo, "poh",    0UL,           "metric_in", "pack_bank",    0UL,          FD_TOPOB_RELIABLE,   FD_TOPOB_POLLED );
-
-
-  if( FD_LIKELY( !disable_snap_loader ) ) {
-    fd_topob_tile_out( topo, "snaprd", 0UL, "snap_zstd", 0UL );
-    fd_topob_tile_in ( topo, "snapdc", 0UL, "metric_in", "snap_zstd", 0UL, FD_TOPOB_RELIABLE, FD_TOPOB_POLLED );
-    fd_topob_tile_out( topo, "snapdc", 0UL, "snap_stream", 0UL );
-    fd_topob_tile_in ( topo, "snapin", 0UL, "metric_in", "snap_stream", 0UL, FD_TOPOB_RELIABLE, FD_TOPOB_POLLED   );
-    fd_topob_tile_out( topo, "snapin", 0UL, "snap_out", 0UL );
-    fd_topob_tile_in ( topo, "replay", 0UL, "metric_in", "snap_out", 0UL, FD_TOPOB_RELIABLE, FD_TOPOB_POLLED );
-
-    fd_topob_tile_in ( topo, "snaprd", 0UL, "metric_in", "snapdc_rd", 0UL, FD_TOPOB_RELIABLE, FD_TOPOB_POLLED );
-    fd_topob_tile_out( topo, "snapdc", 0UL, "snapdc_rd", 0UL );
-    fd_topob_tile_in ( topo, "snaprd", 0UL, "metric_in", "snapin_rd", 0UL, FD_TOPOB_RELIABLE, FD_TOPOB_POLLED );
-    fd_topob_tile_out( topo, "snapin", 0UL, "snapin_rd", 0UL );
-    /* TODO: Fix backpressure issues and change this back to reliable. */
-    fd_topob_tile_in( topo, "snaprd", 0UL, "metric_in", "gossip_out", 0UL, FD_TOPOB_UNRELIABLE, FD_TOPOB_POLLED );
-  }
-=======
   /**/                 fd_topob_tile_in (   topo, "sign",    0UL,          "metric_in", "send_sign",    0UL,          FD_TOPOB_RELIABLE,   FD_TOPOB_POLLED   );
   /**/                 fd_topob_tile_out(   topo, "send",    0UL,                       "send_sign",    0UL                                                  );
   /**/                 fd_topob_tile_in (   topo, "send",    0UL,          "metric_in", "sign_send",    0UL,          FD_TOPOB_UNRELIABLE, FD_TOPOB_UNPOLLED );
   /**/                 fd_topob_tile_out(   topo, "sign",    0UL,                       "sign_send",    0UL                                                  );
->>>>>>> 9fdecce4
 
   if( FD_UNLIKELY( config->tiles.archiver.enabled ) ) {
     fd_topob_wksp( topo, "arch_f" );
@@ -1043,8 +742,10 @@
 
     fd_topo_tile_t * poh_tile = &topo->tiles[ fd_topo_find_tile( topo, "poh", 0UL ) ];
     fd_topo_tile_t * pack_tile = &topo->tiles[ fd_topo_find_tile( topo, "pack", 0UL ) ];
+    fd_topo_tile_t * bank_tile = &topo->tiles[ fd_topo_find_tile( topo, "bank", i ) ];
     fd_topob_tile_uses( topo, poh_tile, busy_obj, FD_SHMEM_JOIN_MODE_READ_WRITE );
     fd_topob_tile_uses( topo, pack_tile, busy_obj, FD_SHMEM_JOIN_MODE_READ_ONLY );
+    fd_topob_tile_uses( topo, bank_tile, busy_obj, FD_SHMEM_JOIN_MODE_READ_WRITE );
     FD_TEST( fd_pod_insertf_ulong( topo->props, busy_obj->id, "bank_busy.%lu", i ) );
   }
 
