# Runs unit tests, script tests, and fuzz tests.

name: Tests
on:
  workflow_call:
  workflow_dispatch:
jobs:
  test:
    strategy:
      # We cannot possibly test everything on every commit.
      # This matrix is a tradeoff between required resources and
      # test coverage.  You should probably only remove machine
      # targets from here, not add more.
      matrix:
        machine:
          - linux_gcc_noarch64    # least capable target
          - linux_gcc_icelake     # most capable target
          - linux_clang_x86_64
          - linux_clang_haswell
          - linux_clang_icelake
        # Attach additional params to machine types
        include:
          - machine: linux_gcc_noarch64
            notest: true
          - machine: linux_gcc_icelake
            group: rhel85-icelake
          - machine: linux_clang_x86_64
          - machine: linux_clang_haswell
          - machine: linux_clang_icelake
            group: rhel85-icelake
<<<<<<< HEAD
            extras: fuzz asan ubsan
            runtime_test: true
=======
            extras: asan ubsan
>>>>>>> 2ac3179a
    runs-on:
      group: ${{ matrix.group || 'github-v1' }}
    steps:
      - uses: actions/checkout@v4
        with:
          submodules: recursive

      - uses: ./.github/actions/deps
      - uses: ./.github/actions/hugepages

      - name: Run tests
        run: |
          sudo prlimit --pid $$ --memlock=-1:-1
          MACHINES=${{ matrix.machine }} \
          EXTRAS="${{ matrix.extras || '' }}" \
          NOTEST=${{ matrix.notest || '' }} \
          RUNTIME_TEST=${{ matrix.runtime_test || '' }} \
          contrib/test/ci_tests.sh<|MERGE_RESOLUTION|>--- conflicted
+++ resolved
@@ -28,12 +28,8 @@
           - machine: linux_clang_haswell
           - machine: linux_clang_icelake
             group: rhel85-icelake
-<<<<<<< HEAD
-            extras: fuzz asan ubsan
+            extras: asan ubsan
             runtime_test: true
-=======
-            extras: asan ubsan
->>>>>>> 2ac3179a
     runs-on:
       group: ${{ matrix.group || 'github-v1' }}
     steps:
