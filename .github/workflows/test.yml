# On every PR and main commit:
# - Build on GCC and Clang
# - Test on GCC

name: Tests
on:
  pull_request:
  push:
    branches:
      - main
      - next
  merge_group:
    types: [checks_requested]
  workflow_dispatch:
concurrency:
  group: ${{ github.workflow }}-${{ github.event.pull_request.number || github.ref }}
  cancel-in-progress: true
jobs:
  make-test:
    strategy:
      fail-fast: false
      matrix:
        compiler: [gcc]
    runs-on:
      group: github-v1
    env:
      CC: ${{ matrix.compiler }}
    steps:
      - uses: actions/checkout@v4
        with:
          submodules: recursive

      - uses: dtolnay/rust-toolchain@1.73.0

<<<<<<< HEAD
      - name: Build everything
        run: make -j -Otarget all rust
=======
      - uses: ./.github/actions/deps

      - name: Build unit tests
        run: make -j unit-test
>>>>>>> 01888afa

      - uses: ./.github/actions/hugepages

      - name: Run unit tests
        run: |
          sudo prlimit --pid $$ --memlock=-1:-1
          ./test.sh -j --page-sz gigantic
  test-with-sanitizers:
    # Only run sanitizer tests if the gcc tests passed
    needs: make-test
    continue-on-error: true
    strategy:
      matrix:
        # add lowend once its fixed
        feature_set: [modern]
    runs-on:
      group: github-v1
    env:
      MACHINE: linux_clang_combi_${{ matrix.feature_set }}
      EXTRAS: asan ubsan
    steps:
      - run: lscpu

      - uses: actions/checkout@v4

      - uses: ./.github/actions/hugepages

      - name: Build unit tests
        run: make -j -Otarget unit-test

      - name: Run unit tests
        run: |
          sudo prlimit --pid $$ --memlock=-1:-1
          ./test.sh -j --page-sz gigantic

  test-fuzz-regressions:
    name: Test Fuzz Regressions on ${{ matrix.feature_set }}
    needs: test-with-sanitizers
    strategy:
      matrix:
        feature_set: [modern]
    runs-on:
      group: rhel85-icelake
    env:
      MACHINE: linux_clang_combi_${{ matrix.feature_set }}
      EXTRAS: fuzz asan ubsan
    steps:
      - uses: actions/checkout@v4

      - uses: ./.github/actions/deps
      - uses: ./.github/actions/hugepages

      - name: Build Fuzz Tests
        run: make -j -Otarget fuzz-test

      - name: Run Fuzz Tests Against Corpora
        run: |
          sudo prlimit --pid $$ --memlock=-1:-1
          make -k -j -Otarget run-fuzz-test

  make-fuzz:
    # Only build fuzzers if sanitizer tests pass
    # This could be done on a workflow_run trigger
    needs: test-fuzz-regressions
    name: Build Fuzzers for ${{ matrix.feature_set }} feature set
    strategy:
      matrix:
        # add lowend once it's fixed
        feature_set: [modern, highend]
    runs-on:
      group: github-v1
    env:
      MACHINE: linux_clang_combi_${{ matrix.feature_set }}
      EXTRAS: fuzz asan ubsan
    steps:
      - uses: actions/checkout@v4

      - uses: ./.github/actions/hugepages

      - run: sudo apt update && sudo apt install -y zip

      - uses: firedancer-io/fuzzbot-builder@main
        name: Build fuzz tests
        with:
          command: make -j -Otarget fuzz-test

      - name: List Artifacts
        run: |
          ls build/linux/clang/combi/${{ matrix.feature_set }}/fuzz-test

      - uses: firedancer-io/clusterfuzz-action@main
        # Only publish fuzz targets if on main or next
        if: ${{ github.ref == 'refs/heads/main' || github.ref == 'refs/heads/next' }}
        name: Upload fuzz targets to ClusterFuzz
        with:
          bucket-name: firedancer-builds.isol-clusterfuzz.appspot.com
          artifact-dir: build/linux/clang/combi/${{ matrix.feature_set }}/fuzz-test
          object-prefix: main/libfuzzer/${{ matrix.feature_set }}/firedancer
          project-id: isol-clusterfuzz
          qualifier: ${{ matrix.feature_set }}
          service-account-credentials: ${{ secrets.FUZZ_SERVICE_ACCT_JSON_BUNDLE }}<|MERGE_RESOLUTION|>--- conflicted
+++ resolved
@@ -32,15 +32,10 @@
 
       - uses: dtolnay/rust-toolchain@1.73.0
 
-<<<<<<< HEAD
-      - name: Build everything
-        run: make -j -Otarget all rust
-=======
       - uses: ./.github/actions/deps
 
       - name: Build unit tests
         run: make -j unit-test
->>>>>>> 01888afa
 
       - uses: ./.github/actions/hugepages
 
@@ -66,6 +61,7 @@
 
       - uses: actions/checkout@v4
 
+      - uses: ./.github/actions/deps
       - uses: ./.github/actions/hugepages
 
       - name: Build unit tests
@@ -119,6 +115,7 @@
       - uses: actions/checkout@v4
 
       - uses: ./.github/actions/hugepages
+      - uses: ./.github/actions/deps
 
       - run: sudo apt update && sudo apt install -y zip
 
