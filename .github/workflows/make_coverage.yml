name: Make Coverage
on:
  pull_request:
  push:
    branches:
      - main
  workflow_dispatch:
jobs:
  make-test-coverage:
    runs-on: [self-hosted, Linux, X64]
    defaults:
      run:
<<<<<<< HEAD
        shell: bash --noprofile --norc -eo pipefail -c "set -ex; source /home/runner/firedancer-opts/activate-opt && chmod +x {0} && {0}"
    env:
      MACHINE: linux_clang_x86_64
      EXTRAS: llvm-cov
=======
        shell: sudo bash --noprofile --norc -eo pipefail -c "export MACHINE=linux_clang_x86_64; export EXTRAS=llvm-cov; set -ex; source /home/runner/firedancer-opts/activate-opt && chmod +x {0} && {0}"
>>>>>>> d420120b
    steps:
      - uses: actions/checkout@v3

      - name: Copy prebuilt deps
        run: "cp -r /home/runner/firedancer-opts/opt . && ls -lah opt"

      - name: Build everything
        run: make -j

      - name: Run unit tests
        run: make -k -j4 --output-sync=target run-unit-test

      - name: Make coverage report
        run: |
          make cov-report
          mv build/linux/clang/x86_64/cov/html coverage-report

      - name: Upload coverage HTML report as GitHub artifact
        uses: actions/upload-artifact@v3
        with:
          name: coverage-report
          path: coverage-report

      - name: Upload coverage report to CodeCov
        uses: codecov/codecov-action@v3
        timeout-minutes: 5
        with:
          files: build/linux/clang/x86_64/cov/cov.lcov
          name: codecov-make-linux_clang-14_x86_64
          fail_ci_if_error: false
          functionalities: search

  publish-coverage:
    runs-on: ubuntu-22.04
    needs: [make-test-coverage]
    if: github.ref == 'refs/heads/main'

    permissions:
      pages: write     # to deploy to Pages
      id-token: write  # to verify the deployment originates from an appropriate source

    environment:
      name: github-pages
      url: ${{ steps.deployment.outputs.page_url }}

    steps:
      - name: Download coverage report
        uses: actions/download-artifact@v3
        with:
          name: coverage-report
          path: _site/coverage-report

      - name: Re-package coverage report
        uses: actions/upload-pages-artifact@v1
        with:
          path: _site

      - name: Deploy to GitHub Pages
        id: deployment
        uses: actions/deploy-pages@v2<|MERGE_RESOLUTION|>--- conflicted
+++ resolved
@@ -10,14 +10,7 @@
     runs-on: [self-hosted, Linux, X64]
     defaults:
       run:
-<<<<<<< HEAD
-        shell: bash --noprofile --norc -eo pipefail -c "set -ex; source /home/runner/firedancer-opts/activate-opt && chmod +x {0} && {0}"
-    env:
-      MACHINE: linux_clang_x86_64
-      EXTRAS: llvm-cov
-=======
         shell: sudo bash --noprofile --norc -eo pipefail -c "export MACHINE=linux_clang_x86_64; export EXTRAS=llvm-cov; set -ex; source /home/runner/firedancer-opts/activate-opt && chmod +x {0} && {0}"
->>>>>>> d420120b
     steps:
       - uses: actions/checkout@v3
 
