name: Make Test
on:
  pull_request:
  push:
    branches:
      - main
      - runtime
  workflow_dispatch:
  merge_group:
jobs:
  make-test:
    runs-on: [self-hosted, Linux, X64]
    steps:
      - uses: actions/checkout@v3

      - id: deps-sh-hash
        run: sha256sum - <deps.sh

      - id: deps-sh-cache
        uses: actions/cache@v3
        with:
          path: deps-bundle.tar.zst
          key: ${{ runner.os }}-deps-sh-${{ steps.deps-sh-hash.outputs.stdout }}

<<<<<<< HEAD
      - name: Install dependencies from cache
        run: tar -Izstd -xvf deps-bundle.tar.zst
        if: steps.deps-sh-cache.outputs.cache-hit == 'true'
=======
  make-test-asan:
    runs-on: [self-hosted, Linux, X64]
    defaults:
      run:
        shell: sudo bash --noprofile --norc -eo pipefail -c "set -ex; export MACHINE=linux_clang_x86_64_asan; chmod +x {0} && {0}"
    steps:
      - uses: actions/checkout@v3
>>>>>>> d0c6d362

      - name: Install dependencies from scratch
        run: |
          ./deps.sh install
          ./contrib/deps-bundle.sh
        if: steps.deps-sh-cache.outputs.cache-hit != 'true'

      - name: Build everything
        run: make -j

<<<<<<< HEAD
      - name: Run the janitors test
        run: make -k -j4 --output-sync=target run-runtime-test
=======
      - name: Run unit tests
        run: make -k -j4 --output-sync=target run-unit-test

  make-test-ubsan:
    runs-on: [self-hosted, Linux, X64]
    strategy:
      matrix:
        compiler: [gcc, clang]
    defaults:
      run:
        shell: sudo bash --noprofile --norc -eo pipefail -c "set -ex; export MACHINE=linux_${{ matrix.compiler }}_x86_64_ubsan; chmod +x {0} && {0}"
    steps:
      - uses: actions/checkout@v3

      - name: Copy prebuilt deps
        run: "cp -r /home/runner/firedancer-opts/opt . && ls -lah opt"

      - name: Build everything
        run: make -j
>>>>>>> d0c6d362

      - name: Run unit tests
        run: make -k -j4 --output-sync=target run-unit-test<|MERGE_RESOLUTION|>--- conflicted
+++ resolved
@@ -4,7 +4,6 @@
   push:
     branches:
       - main
-      - runtime
   workflow_dispatch:
   merge_group:
 jobs:
@@ -13,20 +12,15 @@
     steps:
       - uses: actions/checkout@v3
 
-      - id: deps-sh-hash
-        run: sha256sum - <deps.sh
+      - name: Copy prebuilt deps
+        run: "cp -r /home/runner/firedancer-opts/opt . && ls -lah opt"
 
-      - id: deps-sh-cache
-        uses: actions/cache@v3
-        with:
-          path: deps-bundle.tar.zst
-          key: ${{ runner.os }}-deps-sh-${{ steps.deps-sh-hash.outputs.stdout }}
+      - name: Build everything
+        run: make -j
 
-<<<<<<< HEAD
-      - name: Install dependencies from cache
-        run: tar -Izstd -xvf deps-bundle.tar.zst
-        if: steps.deps-sh-cache.outputs.cache-hit == 'true'
-=======
+      - name: Run unit tests
+        run: make -k -j4 --output-sync=target run-unit-test
+
   make-test-asan:
     runs-on: [self-hosted, Linux, X64]
     defaults:
@@ -34,21 +28,13 @@
         shell: sudo bash --noprofile --norc -eo pipefail -c "set -ex; export MACHINE=linux_clang_x86_64_asan; chmod +x {0} && {0}"
     steps:
       - uses: actions/checkout@v3
->>>>>>> d0c6d362
 
-      - name: Install dependencies from scratch
-        run: |
-          ./deps.sh install
-          ./contrib/deps-bundle.sh
-        if: steps.deps-sh-cache.outputs.cache-hit != 'true'
+      - name: Copy prebuilt deps
+        run: "cp -r /home/runner/firedancer-opts/opt . && ls -lah opt"
 
       - name: Build everything
         run: make -j
 
-<<<<<<< HEAD
-      - name: Run the janitors test
-        run: make -k -j4 --output-sync=target run-runtime-test
-=======
       - name: Run unit tests
         run: make -k -j4 --output-sync=target run-unit-test
 
@@ -68,7 +54,6 @@
 
       - name: Build everything
         run: make -j
->>>>>>> d0c6d362
 
       - name: Run unit tests
-        run: make -k -j4 --output-sync=target run-unit-test+        run: make -k -j4 --output-sync=target run-unit-test
