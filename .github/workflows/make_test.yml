name: Make Test
on:
  pull_request:
  push:
    branches:
      - main
  workflow_dispatch:
  merge_group:
jobs:
  make-test:
    runs-on: [self-hosted, Linux, X64]
    defaults:
      run:
<<<<<<< HEAD
        shell: bash --noprofile --norc -eo pipefail -c "set -ex; source /home/runner/firedancer-opts/activate-opt && chmod +x {0} && {0}"
=======
        shell: sudo bash --noprofile --norc -eo pipefail -c "set -ex; source /home/runner/firedancer-opts/activate-opt && chmod +x {0} && {0}"
>>>>>>> d420120b
    steps:
      - uses: actions/checkout@v3

      - name: Copy prebuilt deps
        run: "cp -r /home/runner/firedancer-opts/opt . && ls -lah opt"

      - name: Build everything
        run: make -j

      - name: Run unit tests
        run: make -k -j4 --output-sync=target run-unit-test<|MERGE_RESOLUTION|>--- conflicted
+++ resolved
@@ -11,11 +11,7 @@
     runs-on: [self-hosted, Linux, X64]
     defaults:
       run:
-<<<<<<< HEAD
-        shell: bash --noprofile --norc -eo pipefail -c "set -ex; source /home/runner/firedancer-opts/activate-opt && chmod +x {0} && {0}"
-=======
         shell: sudo bash --noprofile --norc -eo pipefail -c "set -ex; source /home/runner/firedancer-opts/activate-opt && chmod +x {0} && {0}"
->>>>>>> d420120b
     steps:
       - uses: actions/checkout@v3
 
