name: On Pull Request
on:
  push:
<<<<<<< HEAD
    branches: [runtime]
=======
    branches: [main]
>>>>>>> f3bfd57d
  pull_request:
concurrency:
  group: ${{ github.workflow }}-${{ github.event.pull_request.number || github.ref }}
  cancel-in-progress: true
jobs:
  tests:
    uses: ./.github/workflows/tests.yml
    secrets: inherit<|MERGE_RESOLUTION|>--- conflicted
+++ resolved
@@ -1,11 +1,7 @@
 name: On Pull Request
 on:
   push:
-<<<<<<< HEAD
     branches: [runtime]
-=======
-    branches: [main]
->>>>>>> f3bfd57d
   pull_request:
 concurrency:
   group: ${{ github.workflow }}-${{ github.event.pull_request.number || github.ref }}
