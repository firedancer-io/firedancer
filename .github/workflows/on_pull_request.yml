name: On Pull Request
on:
<<<<<<< HEAD
  push:
    branches: [runtime]
=======
>>>>>>> 406a480c
  pull_request:
  merge_group:
concurrency:
  group: ${{ github.workflow }}-${{ github.event.pull_request.number || github.ref }}
  cancel-in-progress: true
jobs:
  tests:
    uses: ./.github/workflows/tests.yml
    secrets: inherit<|MERGE_RESOLUTION|>--- conflicted
+++ resolved
@@ -1,10 +1,7 @@
 name: On Pull Request
 on:
-<<<<<<< HEAD
   push:
     branches: [runtime]
-=======
->>>>>>> 406a480c
   pull_request:
   merge_group:
 concurrency:
