workspace(name = "firedancer")

load("@bazel_tools//tools/build_defs/repo:http.bzl", "http_archive")
load("@bazel_tools//tools/build_defs/repo:git.bzl", "git_repository")

################################################################################
# Bazel Skylib                                                                 #
################################################################################

http_archive(
    name = "bazel_skylib",
    sha256 = "f7be3474d42aae265405a592bb7da8e171919d74c16f082a5457840f06054728",
    urls = [
        "https://mirror.bazel.build/github.com/bazelbuild/bazel-skylib/releases/download/1.2.1/bazel-skylib-1.2.1.tar.gz",
        "https://github.com/bazelbuild/bazel-skylib/releases/download/1.2.1/bazel-skylib-1.2.1.tar.gz",
    ],
)

load("@bazel_skylib//:workspace.bzl", "bazel_skylib_workspace")

bazel_skylib_workspace()

################################################################################
# Python                                                                       #
################################################################################

http_archive(
    name = "rules_python",
    sha256 = "497ca47374f48c8b067d786b512ac10a276211810f4a580178ee9b9ad139323a",
    strip_prefix = "rules_python-0.16.1",
    url = "https://github.com/bazelbuild/rules_python/archive/refs/tags/0.16.1.tar.gz",
)

load("@rules_python//python:repositories.bzl", "python_register_toolchains")

python_register_toolchains(
    name = "python3_10",
    python_version = "3.10",
)

################################################################################
# Foreign C/C++ build systems                                                  #
################################################################################

http_archive(
    name = "rules_foreign_cc",
    sha256 = "2a4d07cd64b0719b39a7c12218a3e507672b82a97b98c6a89d38565894cf7c51",
    strip_prefix = "rules_foreign_cc-0.9.0",
    url = "https://github.com/bazelbuild/rules_foreign_cc/archive/refs/tags/0.9.0.tar.gz",
)

load("@rules_foreign_cc//foreign_cc:repositories.bzl", "rules_foreign_cc_dependencies")

rules_foreign_cc_dependencies()

################################################################################
# Fuzzing                                                                      #
################################################################################

http_archive(
    name = "rules_fuzzing",
    sha256 = "d9002dd3cd6437017f08593124fdd1b13b3473c7b929ceb0e60d317cb9346118",
    strip_prefix = "rules_fuzzing-0.3.2",
    urls = ["https://github.com/bazelbuild/rules_fuzzing/archive/v0.3.2.zip"],
)

load("@rules_fuzzing//fuzzing:repositories.bzl", "rules_fuzzing_dependencies")

rules_fuzzing_dependencies()

load("@python3_10//:defs.bzl", python_interpreter = "interpreter")
load("@rules_python//python:pip.bzl", "pip_parse")

pip_parse(
    name = "fuzzing_py_deps",
    extra_pip_args = ["--require-hashes"],
    python_interpreter_target = python_interpreter,
    requirements_lock = "@rules_fuzzing//fuzzing:requirements.txt",
)

load("@fuzzing_py_deps//:requirements.bzl", install_python_fuzzing_deps = "install_deps")

install_python_fuzzing_deps()

################################################################################
# GNU Compiler Collection                                                      #
################################################################################

# Import GCC toolchain.
http_archive(
    name = "aspect_gcc_toolchain",
    sha256 = "dd07660d9a28a6be19eac90a992f5a971a3db6c9d0a52814f111e41aea5afba4",
    strip_prefix = "gcc-toolchain-0.4.2",
    urls = ["https://github.com/aspect-build/gcc-toolchain/archive/refs/tags/0.4.2.zip"],
)

load("@aspect_gcc_toolchain//toolchain:repositories.bzl", "gcc_toolchain_dependencies")
load("@aspect_gcc_toolchain//toolchain:defs.bzl", "gcc_register_toolchain")

gcc_toolchain_dependencies()

# GCC 11.3.0
gcc_register_toolchain(
    name = "gcc11_x86-64-v2",
    sha256 = "4313a04996173bd79935ffaec48b97ba7c32332880774ec61b40ab76804b8fbb",
    strip_prefix = "x86-64-v2--glibc--stable-2022.08-1",
    target_arch = "x86_64",
    target_compatible_with = ["@//bazel/compiler:gcc"],
    url = "https://toolchains.bootlin.com/downloads/releases/toolchains/x86-64-v2/tarballs/x86-64-v2--glibc--stable-2022.08-1.tar.bz2",
)

################################################################################
# LLVM                                                                         #
################################################################################

http_archive(
    name = "grail_llvm_toolchain",
    sha256 = "06e1421091f153029c070f1ae364f8cb5a61dab20ede97a844a0f7bfcec632a4",
    strip_prefix = "bazel-toolchain-0.8",
    url = "https://github.com/grailbio/bazel-toolchain/archive/refs/tags/0.8.zip",
)

# LLVM 14.0.0
load("@grail_llvm_toolchain//toolchain:rules.bzl", "llvm_toolchain")

llvm_toolchain(
    name = "llvm14",
    llvm_version = "14.0.0",
)

register_toolchains("//bazel/toolchains:x86_64_linux_llvm")

################################################################################
# Core C dependencies                                                          #
################################################################################

http_archive(
    name = "numa",
    build_file = "@//:third_party/numa.BUILD",
    sha256 = "1508bb02f56f1b9376243980ba96291856ba083e7a3480fdcb0fbf11ff01d6fa",
    strip_prefix = "numactl-2.0.15",
    url = "https://github.com/numactl/numactl/archive/refs/tags/v2.0.15.tar.gz",
)

################################################################################
# Rust                                                                         #
################################################################################

http_archive(
    name = "rules_rust",
    sha256 = "aaaa4b9591a5dad8d8907ae2dbe6e0eb49e6314946ce4c7149241648e56a1277",
    urls = ["https://github.com/bazelbuild/rules_rust/releases/download/0.16.1/rules_rust-v0.16.1.tar.gz"],
)

load("@rules_rust//rust:repositories.bzl", "rules_rust_dependencies", "rust_register_toolchains")

rules_rust_dependencies()

rust_register_toolchains()

load("@rules_rust//bindgen:repositories.bzl", "rust_bindgen_dependencies", "rust_bindgen_register_toolchains")

rust_bindgen_dependencies()

rust_bindgen_register_toolchains()

################################################################################
# Wireshark plugin dependencies (optional)                                     #
################################################################################

# Fetch Wireshark
http_archive(
    name = "wireshark",
    build_file = "//:third_party/wireshark.BUILD",
    sha256 = "425c0454734dfb74ac3b384689a3c9c99077fbce2b52b9794165b9cc965d8301",
    strip_prefix = "wireshark-v4.0.2",
    url = "https://gitlab.com/wireshark/wireshark/-/archive/v4.0.2/wireshark-v4.0.2.tar.gz",
)

################################################################################
# Firedancer Test Bins                                                         #
################################################################################

<<<<<<< HEAD
# Fetch firedancer-testbins repo
git_repository(
    name = "firedancer-testbins",
    build_file = "//:third_party/firedancer_testbins.BUILD",
    commit = "12d08b77180e02e4088a7f0215632995babb3664",
    remote = "https://github.com/firedancer-io/firedancer-testbins.git",
=======
# Ancillary repo for the system-specific GLib header.
# It simply exports the "/usr/lib64/glib-2.0/include/glibconfig.h" as a system include.
new_local_repository(
    name = "glib_lib64_config",
    build_file = "//:third_party/glib_lib64_config.BUILD",
    path = "/usr/lib64/glib-2.0/include",
)

################################################################################
# libbpf (Mirror of linux/tools/lib/bpf)                                       #
################################################################################

http_archive(
    name = "libbpf",
    build_file = "//:third_party/libbpf.BUILD",
    sha256 = "1e86845dbe7bd75a979fa3b2ae23374fc9a515b8ab19a573a7636f66dc2123f5",
    strip_prefix = "libbpf-0.7.0",
    url = "https://github.com/libbpf/libbpf/archive/refs/tags/v0.7.0.tar.gz",
)

################################################################################
# OpenSSL with QUIC support                                                    #
################################################################################

# Fetch OpenSSL
http_archive(
    name = "openssl",
    build_file = "//:third_party/openssl.BUILD",
    sha256 = "5635874b984983bcb658a9f79f167f1a10d84106c3ff6a4151fc19d984c735a8",
    strip_prefix = "openssl-OpenSSL_1_1_1s-quic1",
    url = "https://github.com/quictls/openssl/archive/refs/tags/OpenSSL_1_1_1s+quic1.tar.gz",
>>>>>>> abe28b27
)<|MERGE_RESOLUTION|>--- conflicted
+++ resolved
@@ -181,20 +181,12 @@
 # Firedancer Test Bins                                                         #
 ################################################################################
 
-<<<<<<< HEAD
 # Fetch firedancer-testbins repo
 git_repository(
     name = "firedancer-testbins",
     build_file = "//:third_party/firedancer_testbins.BUILD",
     commit = "12d08b77180e02e4088a7f0215632995babb3664",
     remote = "https://github.com/firedancer-io/firedancer-testbins.git",
-=======
-# Ancillary repo for the system-specific GLib header.
-# It simply exports the "/usr/lib64/glib-2.0/include/glibconfig.h" as a system include.
-new_local_repository(
-    name = "glib_lib64_config",
-    build_file = "//:third_party/glib_lib64_config.BUILD",
-    path = "/usr/lib64/glib-2.0/include",
 )
 
 ################################################################################
@@ -220,5 +212,4 @@
     sha256 = "5635874b984983bcb658a9f79f167f1a10d84106c3ff6a4151fc19d984c735a8",
     strip_prefix = "openssl-OpenSSL_1_1_1s-quic1",
     url = "https://github.com/quictls/openssl/archive/refs/tags/OpenSSL_1_1_1s+quic1.tar.gz",
->>>>>>> abe28b27
 )